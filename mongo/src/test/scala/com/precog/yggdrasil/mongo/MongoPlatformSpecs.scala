--- conflicted
+++ resolved
@@ -160,13 +160,9 @@
     def copoint[A](f: Future[A]) = Await.result(f, yggConfig.maxEvalDuration)
   }
 
-<<<<<<< HEAD
-  val report = LoggingQueryLogger[Future, instructions.Line]
-=======
   val report = new LoggingQueryLogger[Future, instructions.Line] with ExceptionQueryLogger[Future, instructions.Line] {
     implicit def M = self.M
   }
->>>>>>> 4dc280c6
 
   trait TableCompanion extends MongoColumnarTableCompanion
 
