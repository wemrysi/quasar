--- conflicted
+++ resolved
@@ -130,12 +130,8 @@
     val M = platform.M
     type YggConfig = platform.YggConfig
     val yggConfig = platform.yggConfig
-<<<<<<< HEAD
     val report = LoggingQueryLogger[Future, instructions.Line](M)
-=======
-    val report = LoggingQueryLogger(M)
     def warn(warning: JValue) = report.warn(warning, "warning")
->>>>>>> 4b07b734
   }
 
   def executorFor(apiKey: APIKey): Future[Validation[String, QueryExecutor[Future, StreamT[Future, CharBuffer]]]] = {
