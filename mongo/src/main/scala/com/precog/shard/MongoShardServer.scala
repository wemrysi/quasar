/*
 *  ____    ____    _____    ____    ___     ____ 
 * |  _ \  |  _ \  | ____|  / ___|  / _/    / ___|        Precog (R)
 * | |_) | | |_) | |  _|   | |     | |  /| | |  _         Advanced Analytics Engine for NoSQL Data
 * |  __/  |  _ <  | |___  | |___  |/ _| | | |_| |        Copyright (C) 2010 - 2013 SlamData, Inc.
 * |_|     |_| \_\ |_____|  \____|   /__/   \____|        All Rights Reserved.
 *
 * This program is free software: you can redistribute it and/or modify it under the terms of the 
 * GNU Affero General Public License as published by the Free Software Foundation, either version 
 * 3 of the License, or (at your option) any later version.
 *
 * This program is distributed in the hope that it will be useful, but WITHOUT ANY WARRANTY; 
 * without even the implied warranty of MERCHANTABILITY or FITNESS FOR A PARTICULAR PURPOSE. See 
 * the GNU Affero General Public License for more details.
 *
 * You should have received a copy of the GNU Affero General Public License along with this 
 * program. If not, see <http://www.gnu.org/licenses/>.
 *
 */
package com.precog.shard
package mongo

import akka.actor.ActorSystem
import akka.dispatch.{ExecutionContext, Future, Promise}

<<<<<<< HEAD
import com.precog.common.security._
import com.precog.common.accounts._
import com.precog.daze._

import blueeyes.bkka._
import blueeyes.BlueEyesServer
import blueeyes.bkka._
import blueeyes.core.data.ByteChunk
import blueeyes.core.http._
import blueeyes.util.Clock

import akka.actor.ActorSystem
import akka.dispatch.{ExecutionContext, Future, Promise}

import javax.servlet.http.{HttpServletRequest, HttpServletResponse}
import org.eclipse.jetty.server.{Handler, Request, Server}
import org.eclipse.jetty.server.handler.{AbstractHandler, DefaultHandler, HandlerList, ResourceHandler}

import scalaz._

import org.streum.configrity.Configuration

object MongoShardServer extends BlueEyesServer with ShardService {
  val actorSystem = ActorSystem("mongoExecutorActorSystem")
  implicit val executionContext = ExecutionContext.defaultExecutionContext(actorSystem)
  implicit val M: Monad[Future] = new FutureMonad(executionContext)

  val clock = Clock.System

  def configureShardState(config: Configuration) = Future {
    val apiKeyFinder = new StaticAPIKeyFinder[Future](config[String]("security.masterAccount.apiKey"))
    BasicShardState(MongoQueryExecutor(config.detach("queryExecutor")), apiKeyFinder, Stoppable.fromFuture(Future(())))
  }

  val jettyService = this.service("labcoat", "1.0") { context =>
    startup {
      val rootConfig = context.rootConfig
      val config = rootConfig.detach("services.quirrel.v1")
      val serverPort = config[Int]("labcoat.port", 8000)
      val quirrelPort = rootConfig[Int]("server.port", 8888)
      val rootKey = config[String]("security.masterAccount.apiKey")

      logger.warn("""
=======
import blueeyes.bkka.{AkkaTypeClasses, Stoppable}

import scalaz.Monad

import org.streum.configrity.Configuration

import com.precog.standalone.StandaloneShardServer

object MongoShardServer extends StandaloneShardServer {
  val caveatMessage = Some("""
>>>>>>> 4b07b734
!!!!!!!!!!!!!!!!!!!!!!!!!!!!!!!!!!!!!!!!!!!!!!!!!!!!!!!!!!!!!!!!!!!!!!!!!!!!!!!!
Precog for MongoDB is a free product that Precog provides to the
MongoDB community for doing data analysis on MongoDB.

Due to technical limitations, we only recommend the product for
exploratory data analysis. For developers interested in
high-performance analytics on their MongoDB data, we recommend our
cloud-based analytics solution and the MongoDB data importer, which
can nicely complement existing MongoDB installations for
analytic-intensive workloads.

Please note that path globs are not yet supported in Precog for MongoDB
!!!!!!!!!!!!!!!!!!!!!!!!!!!!!!!!!!!!!!!!!!!!!!!!!!!!!!!!!!!!!!!!!!!!!!!!!!!!!!!!
""")

  override def hardCodedAccount = Some("mongo")

  val actorSystem = ActorSystem("mongoExecutorActorSystem")
  val asyncContext = ExecutionContext.defaultExecutionContext(actorSystem)
  implicit lazy val M: Monad[Future] = AkkaTypeClasses.futureApplicative(asyncContext)


  def configureShardState(config: Configuration) = M.point {
    BasicShardState(MongoQueryExecutor(config.detach("queryExecutor"))(asyncContext, M), apiKeyManagerFactory(config.detach("security")), Stoppable.fromFuture(Future(())))
  }
}<|MERGE_RESOLUTION|>--- conflicted
+++ resolved
@@ -23,51 +23,6 @@
 import akka.actor.ActorSystem
 import akka.dispatch.{ExecutionContext, Future, Promise}
 
-<<<<<<< HEAD
-import com.precog.common.security._
-import com.precog.common.accounts._
-import com.precog.daze._
-
-import blueeyes.bkka._
-import blueeyes.BlueEyesServer
-import blueeyes.bkka._
-import blueeyes.core.data.ByteChunk
-import blueeyes.core.http._
-import blueeyes.util.Clock
-
-import akka.actor.ActorSystem
-import akka.dispatch.{ExecutionContext, Future, Promise}
-
-import javax.servlet.http.{HttpServletRequest, HttpServletResponse}
-import org.eclipse.jetty.server.{Handler, Request, Server}
-import org.eclipse.jetty.server.handler.{AbstractHandler, DefaultHandler, HandlerList, ResourceHandler}
-
-import scalaz._
-
-import org.streum.configrity.Configuration
-
-object MongoShardServer extends BlueEyesServer with ShardService {
-  val actorSystem = ActorSystem("mongoExecutorActorSystem")
-  implicit val executionContext = ExecutionContext.defaultExecutionContext(actorSystem)
-  implicit val M: Monad[Future] = new FutureMonad(executionContext)
-
-  val clock = Clock.System
-
-  def configureShardState(config: Configuration) = Future {
-    val apiKeyFinder = new StaticAPIKeyFinder[Future](config[String]("security.masterAccount.apiKey"))
-    BasicShardState(MongoQueryExecutor(config.detach("queryExecutor")), apiKeyFinder, Stoppable.fromFuture(Future(())))
-  }
-
-  val jettyService = this.service("labcoat", "1.0") { context =>
-    startup {
-      val rootConfig = context.rootConfig
-      val config = rootConfig.detach("services.quirrel.v1")
-      val serverPort = config[Int]("labcoat.port", 8000)
-      val quirrelPort = rootConfig[Int]("server.port", 8888)
-      val rootKey = config[String]("security.masterAccount.apiKey")
-
-      logger.warn("""
-=======
 import blueeyes.bkka.{AkkaTypeClasses, Stoppable}
 
 import scalaz.Monad
@@ -78,7 +33,6 @@
 
 object MongoShardServer extends StandaloneShardServer {
   val caveatMessage = Some("""
->>>>>>> 4b07b734
 !!!!!!!!!!!!!!!!!!!!!!!!!!!!!!!!!!!!!!!!!!!!!!!!!!!!!!!!!!!!!!!!!!!!!!!!!!!!!!!!
 Precog for MongoDB is a free product that Precog provides to the
 MongoDB community for doing data analysis on MongoDB.
@@ -98,10 +52,11 @@
 
   val actorSystem = ActorSystem("mongoExecutorActorSystem")
   val asyncContext = ExecutionContext.defaultExecutionContext(actorSystem)
-  implicit lazy val M: Monad[Future] = AkkaTypeClasses.futureApplicative(asyncContext)
+  implicit val M: Monad[Future] = new FutureMonad(executionContext)
 
 
   def configureShardState(config: Configuration) = M.point {
-    BasicShardState(MongoQueryExecutor(config.detach("queryExecutor"))(asyncContext, M), apiKeyManagerFactory(config.detach("security")), Stoppable.fromFuture(Future(())))
+    val apiKeyFinder = new StaticAPIKeyFinder[Future](config[String]("security.masterAccount.apiKey"))
+    BasicShardState(MongoQueryExecutor(config.detach("queryExecutor"))(asyncContext, M), apiKeyFinder, Stoppable.fromFuture(Future(())))
   }
 }