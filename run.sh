## 
##  ____    ____    _____    ____    ___     ____ 
## |  _ \  |  _ \  | ____|  / ___|  / _/    / ___|        Precog (R)
## | |_) | | |_) | |  _|   | |     | |  /| | |  _         Advanced Analytics Engine for NoSQL Data
## |  __/  |  _ <  | |___  | |___  |/ _| | | |_| |        Copyright (C) 2010 - 2013 SlamData, Inc.
## |_|     |_| \_\ |_____|  \____|   /__/   \____|        All Rights Reserved.
## 
## This program is free software: you can redistribute it and/or modify it under the terms of the 
## GNU Affero General Public License as published by the Free Software Foundation, either version 
## 3 of the License, or (at your option) any later version.
## 
## This program is distributed in the hope that it will be useful, but WITHOUT ANY WARRANTY; 
## without even the implied warranty of MERCHANTABILITY or FITNESS FOR A PARTICULAR PURPOSE. See 
## the GNU Affero General Public License for more details.
## 
## You should have received a copy of the GNU Affero General Public License along with this 
## program. If not, see <http://www.gnu.org/licenses/>.
## 
## 
#!/bin/bash

MAX_SHARD_STARTUP_WAIT=300

function usage {
    echo "Usage: ./run.sh [-b] [-l] [-d] [-q directory] [ingest.json ...]" >&2
    echo "  -b: Build any required artifacts for the run" >&2
    echo "  -d: Print debug output" >&2
    echo "  -l: Don't clean work directory on completion" >&2
    echo "  -q: Read queries (any files not named *.pending) from the given query directory." >&2
    exit 1
}

if [ $# -eq 0 ]; then
    echo "Ingest files are required!"
    usage
fi

while getopts ":q:bld" opt; do
    case $opt in
        q)
            QUERYDIR=$OPTARG
            ;;
        b)
            EXTRAFLAGS="$EXTRAFLAGS -b"
            ;;
        l)
            DONTCLEAN=1
            ;;
        d)
            DEBUG=1
            ;;
        \?)
            echo "Unknown option $OPTARG!"
            usage
            ;;
    esac
done

shift $(( $OPTIND - 1 ))

WORKDIR=$(mktemp -d -t standaloneShard.XXXXXX 2>&1)
echo "Starting under $WORKDIR"
./start-shard.sh -d $WORKDIR $EXTRAFLAGS 1> $WORKDIR/shard.stdout &
RUN_LOCAL_PID=$!

# Wait to make sure things haven't died
sleep 2
if ! kill -0 $RUN_LOCAL_PID &> /dev/null ; then
    echo "Shard failed to start!"
    exit 2
else
    echo "Shard starting up..."
fi

function finished {
    echo "Hang on, killing start-shard.sh: $RUN_LOCAL_PID"
    kill $RUN_LOCAL_PID
    wait $RUN_LOCAL_PID
    if [ -z "$DONTCLEAN" -a "$EXIT_CODE" = "0" ]; then
        echo "Cleaning"
        rm -rf $WORKDIR
        rm -f results.json 2>/dev/null
    else
        echo "Skipping clean of $WORKDIR"
    fi
}

trap "finished; exit 1" TERM INT
trap "finished" EXIT

# Wait for the shard to come up fully
for trySeq in `seq 1 $MAX_SHARD_STARTUP_WAIT`; do
    if [ -f $WORKDIR/ports.txt ] > /dev/null; then
        break
    fi
    sleep 1
done

if [ ! -f $WORKDIR/ports.txt ] > /dev/null; then
    echo "Start must have failed to start! Leaving work dir in place!" >&2
    DONTCLEAN=1
    exit 1
fi

ROOTTOKEN="$(cat $WORKDIR/root_token.txt)"
ACCOUNTID="$(cat $WORKDIR/account_id.txt)"
TOKEN="$(cat $WORKDIR/account_token.txt)"

# start-shard.sh records the port assignments as sh-style vars in ports.txt
. $WORKDIR/ports.txt

echo "Work dir:      $WORKDIR"
echo "Root API key:  $ROOTTOKEN"
echo "Account ID:    $ACCOUNTID"
echo "Account token: $TOKEN"
cat <<EOF
MONGO_PORT:        $MONGO_PORT
KAFKA_LOCAL_PORT:  $KAFKA_LOCAL_PORT
KAFKA_GLOBAL_PORT: $KAFKA_GLOBAL_PORT
ZOOKEEPER_PORT:    $ZOOKEEPER_PORT
INGEST_PORT:       $INGEST_PORT
AUTH_PORT:         $AUTH_PORT
ACCOUNTS_PORT:     $ACCOUNTS_PORT
JOBS_PORT:         $JOBS_PORT
SHARD_PORT:        $SHARD_PORT
EOF

function query {
    curl -s -G --data-urlencode "q=$1" --data-urlencode "apiKey=$TOKEN" "http://localhost:$SHARD_PORT/analytics/v2/analytics/fs/$ACCOUNTID"
}

function repl {
    while true; do
        read -p "quirrel> " QUERY
        if [ $? -ne 0 ]; then
            finished
            exit 0
        fi
        query "$QUERY"
        echo ""
    done
}

# Our current options for sync/streaming support, want to exercise all of them
SYNCFLAG[0]="&mode=streaming"
SYNCFLAG[1]="&mode=batch&receipt=true"
SYNCFLAG[2]="&mode=batch&receipt=false"

SYNCINDEX=0

for f in $@; do
    echo "Ingesting: $f"
    TABLE=$(basename "$f" ".json")
    ALLTABLES="$ALLTABLES $TABLE"
    COUNT=$(wc -l "$f")

<<<<<<< HEAD
    [ -n "$DEBUG" ] && echo -e "Posting curl -X POST --data-binary @- \"http://localhost:$INGEST_PORT/ingest/v2/fs/$ACCOUNTID/$TABLE?apiKey=$TOKEN\""
    INGEST_RESULT=$(echo "$DATA" | curl -s -S -v -X POST -H 'Content-Type: application/json' --data-binary @- "http://localhost:$INGEST_PORT/ingest/v2/fs/$ACCOUNTID/$TABLE?apiKey=$TOKEN${SYNCFLAG[$SYNCINDEX]}")
=======
    [ -n "$DEBUG" ] && echo -e "Posting curl -X POST --data-binary @\"$f\" \"http://localhost:$INGEST_PORT/fs/$ACCOUNTID/$TABLE?apiKey=$TOKEN\""
    INGEST_RESULT=$(curl -s -S -v -X POST -H 'Content-Type: application/json' --data-binary @"$f" "http://localhost:$INGEST_PORT/fs/$ACCOUNTID/$TABLE?apiKey=$TOKEN${SYNCFLAG[$SYNCINDEX]}")
>>>>>>> 93568675

    SYNCINDEX=$(( ($SYNCINDEX + 1) % ${#SYNCFLAG[@]} ))

    [ -n "$DEBUG" ] && echo $INGEST_RESULT

    TRIES_LEFT=30

    COUNT_RESULT=$(query "count(//$TABLE)" | tr -d '[]')
    while [[ $TRIES_LEFT != 0 && ( -z "$COUNT_RESULT" || ${COUNT_RESULT:-0} -lt $COUNT ) ]] ; do
        [ -n "$DEBUG" ] && echo "Count result for $TABLE = ${COUNT_RESULT:-0} / $COUNT on try $TRIES_LEFT"
        sleep 2
        COUNT_RESULT=$(query "count(//$TABLE)" | tr -d '[]')
        TRIES_LEFT=$(( $TRIES_LEFT - 1 ))
    done

    [ "$TRIES_LEFT" != "0" ] || {
        echo "Exceeded maximum ingest count attempts for $TABLE. Expected $COUNT, got $COUNT_RESULT. Failure!"
	[ -N "$DEBUG" ] && sleep 86400 # Maybe excessive
        EXIT_CODE=1
        exit 1
    }

    [ -n "$DEBUG" ] && echo "Good count for $TABLE: $COUNT_RESULT"

    echo ""
done

EXIT_CODE=0

if [ "$QUERYDIR" = "" ]; then
    echo "TOKEN=$TOKEN"
    echo "WORKDIR=$WORKDIR"
    repl
else
    for f in $(find $QUERYDIR -type f ! -name '*.pending'); do
        query "$(cat $f)" > results.json
        RESULT="$(cat results.json)"

        if [ -n "$DEBUG" ]; then
            echo -e "Result for $f:"
            cat results.json
            echo ""
        fi

        if ! python -m json.tool results.json 1>/dev/null 2>/dev/null || [ "${RESULT:0:1}" != "[" ] || [ "${RESULT:0:2}" = "[]" ]; then
            echo "Query $f returned a bad result" 1>&2
            EXIT_CODE=1
        fi
    done

    [ "$EXIT_CODE" != "0" ] && echo "Queries failed!" || echo "Queries succeeded"

    # Test archive to make sure it works by actually removing all of our ingested data
    echo "Deleting ingested data"
    for TABLE in $ALLTABLES; do
        echo "  deleting $TABLE..."
        ARCHIVE_RESULT=$(curl -s -S -X DELETE "http://localhost:$INGEST_PORT/ingest/v2/fs/$ACCOUNTID/$TABLE?apiKey=$TOKEN")

        [ -n "$DEBUG" ] && echo $ARCHIVE_RESULT
    done

    # Give the shard some time to actually process the archives
    TRIES=18
    while [[ $TRIES -gt 0 ]]; do
        if [[ $(find $WORKDIR/shard-data/data -name projection_descriptor.json | wc -l) -gt 0 ]]  ; then
            [ -n "$DEBUG" ] && echo "Archived data still found, sleeping"
            [ -n "$DEBUG" ] && find $WORKDIR/shard-data/data -name projection_descriptor.json
            TRIES=$(( $TRIES - 1 ))
            sleep 10
        else
            break
        fi
    done

    if [[ $(find $WORKDIR/shard-data/data -name projection_descriptor.json | wc -l) -gt 0 ]]; then
        echo "Archive of datasets failed. Projections still found in data directory!" 1>&2
        EXIT_CODE=1
    else
        echo "Archive completed"
    fi
fi

exit $EXIT_CODE<|MERGE_RESOLUTION|>--- conflicted
+++ resolved
@@ -154,13 +154,8 @@
     ALLTABLES="$ALLTABLES $TABLE"
     COUNT=$(wc -l "$f")
 
-<<<<<<< HEAD
-    [ -n "$DEBUG" ] && echo -e "Posting curl -X POST --data-binary @- \"http://localhost:$INGEST_PORT/ingest/v2/fs/$ACCOUNTID/$TABLE?apiKey=$TOKEN\""
-    INGEST_RESULT=$(echo "$DATA" | curl -s -S -v -X POST -H 'Content-Type: application/json' --data-binary @- "http://localhost:$INGEST_PORT/ingest/v2/fs/$ACCOUNTID/$TABLE?apiKey=$TOKEN${SYNCFLAG[$SYNCINDEX]}")
-=======
-    [ -n "$DEBUG" ] && echo -e "Posting curl -X POST --data-binary @\"$f\" \"http://localhost:$INGEST_PORT/fs/$ACCOUNTID/$TABLE?apiKey=$TOKEN\""
-    INGEST_RESULT=$(curl -s -S -v -X POST -H 'Content-Type: application/json' --data-binary @"$f" "http://localhost:$INGEST_PORT/fs/$ACCOUNTID/$TABLE?apiKey=$TOKEN${SYNCFLAG[$SYNCINDEX]}")
->>>>>>> 93568675
+    [ -n "$DEBUG" ] && echo -e "Posting curl -X POST --data-binary @\"$f\" \"http://localhost:$INGEST_PORT/ingest/v2/fs/$ACCOUNTID/$TABLE?apiKey=$TOKEN\""
+    INGEST_RESULT=$(curl -s -S -v -X POST -H 'Content-Type: application/json' --data-binary @"$f" "http://localhost:$INGEST_PORT/ingest/v2/fs/$ACCOUNTID/$TABLE?apiKey=$TOKEN${SYNCFLAG[$SYNCINDEX]}")
 
     SYNCINDEX=$(( ($SYNCINDEX + 1) % ${#SYNCFLAG[@]} ))
 
