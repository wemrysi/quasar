--- conflicted
+++ resolved
@@ -101,11 +101,7 @@
  * ownerAccountId must be determined before the message is sent to the central queue; we have to
  * accept records for processing in the local queue.
  */
-<<<<<<< HEAD
-case class IngestMessage(apiKey: APIKey, path: Path, writeAs: Authorities, data: Seq[IngestRecord], jobId: Option[JobId], timestamp: Instant, streamId: Option[UUID], storeMode: StoreMode) extends EventMessage {
-=======
 case class IngestMessage(apiKey: APIKey, path: Path, writeAs: Authorities, data: Seq[IngestRecord], jobId: Option[JobId], timestamp: Instant, streamRef: StreamRef) extends EventMessage {
->>>>>>> 3ef0d733
   def fold[A](im: IngestMessage => A, am: ArchiveMessage => A, sf: StoreFileMessage => A): A = im(this)
   def split: Seq[IngestMessage] = {
     if (data.size > 1) {
@@ -123,11 +119,7 @@
 
   implicit val ingestMessageIso = Iso.hlist(IngestMessage.apply _, IngestMessage.unapply _)
 
-<<<<<<< HEAD
-  val schemaV1 = "apiKey"  :: "path" :: "writeAs" :: "data" :: "jobId" :: "timestamp" :: "streamId" :: "storeMode" :: HNil
-=======
   val schemaV1 = "apiKey"  :: "path" :: "writeAs" :: "data" :: "jobId" :: "timestamp" :: "streamRef" :: HNil
->>>>>>> 3ef0d733
   implicit def seqExtractor[A: Extractor]: Extractor[Seq[A]] = implicitly[Extractor[List[A]]].map(_.toSeq)
 
   val decomposerV1: Decomposer[IngestMessage] = decomposerV[IngestMessage](schemaV1, Some("1.1".v))
@@ -144,19 +136,11 @@
           val eventRecords = ingest.data map { jv => IngestRecord(EventId(producerId, sequenceId), jv) }
           ingest.writeAs map { authorities =>
             assert(ingest.data.size == 1)
-<<<<<<< HEAD
-            \/.right(IngestMessage(ingest.apiKey, ingest.path, authorities, eventRecords, ingest.jobId, defaultTimestamp, None, StoreMode.Append))
-          } getOrElse {
-            \/.left(
-              (ingest.apiKey, ingest.path, (authorities: Authorities) =>
-                IngestMessage(ingest.apiKey, ingest.path, authorities, eventRecords, ingest.jobId, defaultTimestamp, None, StoreMode.Append))
-=======
             \/.right(IngestMessage(ingest.apiKey, ingest.path, authorities, eventRecords, ingest.jobId, defaultTimestamp, StreamRef.Append))
           } getOrElse {
             \/.left(
               (ingest.apiKey, ingest.path, (authorities: Authorities) =>
                 IngestMessage(ingest.apiKey, ingest.path, authorities, eventRecords, ingest.jobId, defaultTimestamp, StreamRef.Append))
->>>>>>> 3ef0d733
             )
           }
         }
