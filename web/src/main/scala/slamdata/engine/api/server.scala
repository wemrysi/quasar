package slamdata.engine.api

import java.io.File

import slamdata.engine._
import slamdata.engine.fp._
import slamdata.engine.config._

import scalaz.concurrent._

object Server {
  var serv: Option[org.http4s.server.Server] = None

  // NB: This is a terrible thing.
  //     Is there a better way to find the path to a jar?
  val jarPath: Task[String] =
    Task.delay {
      val uri = Server.getClass.getProtectionDomain.getCodeSource.getLocation.toURI
      val path0 = uri.getPath
      val path =
        java.net.URLDecoder.decode(
          if (path0 == null)
            uri.toURL.openConnection.asInstanceOf[java.net.JarURLConnection].getJarFileURL.getPath
          else path0,
          "UTF-8")
      (new File(path)).getParentFile().getPath() + "/docroot"
    }

  def reloader(contentPath: String, configPath: Option[String]):
      Config => Task[Unit] = {
    def restart(config: Config) = for {
      _       <- serv.fold(Task.now(()))(_.shutdown.map(ignore))
      mounted <- Mounter.mount(config)
      server  <- run(config.server.port, FileSystemApi(mounted, contentPath, config, reloader(contentPath, configPath)))
      _       <- Task.delay { println("Server restarted on port " + config.server.port) }
      _       <- Task.delay { serv = Some(server) }
    } yield ()

    def runAsync(t: Task[Unit]) = Task.delay {
      new java.lang.Thread {
        override def run = {
          java.lang.Thread.sleep(250)
          t.run
        }
      }.start
    }

    config => for {
      _       <- Config.write(config, configPath)
      _       <- runAsync(restart(config))
    } yield ()
  }

<<<<<<< HEAD
  def run(port: Int, backend: Backend, contentPath: String, config: Config, configPath: Option[String]):
      Task[org.http4s.server.Server] = {
    val api = new FileSystemApi(backend)
    org.http4s.server.jetty.JettyBuilder
      .bindHttp(port, "0.0.0.0")
      .mountService(api.compileService,               "/compile/fs")
      .mountService(api.dataService,                  "/data/fs")
      .mountService(api.metadataService,              "/metadata/fs")
      .mountService(api.mountService(config, reloader(contentPath, configPath)),
                                                      "/mount/fs")
      .mountService(api.queryService,                 "/query/fs")
      .mountService(api.serverService(config, reloader(contentPath, configPath)),
                                                      "/server")
      .mountService(api.staticFileService(contentPath + "/slamdata"),
                                                      "/slamdata")
      .mountService(api.redirectService("/slamdata"), "/")
      .start
=======
  def run(port: Int, api: FileSystemApi): Task[org.http4s.server.Server] = {
    val builder = org.http4s.server.jetty.JettyBuilder.bindHttp(port, "0.0.0.0")
    api.AllServices.toList.foldLeft(builder) {
      case (b, (path, svc)) => b.mountService(svc, path)
    }.start
>>>>>>> 15a4ce67
  }

  private def waitForInput: Task[Unit] = {
    // Lifted from unfiltered.
    // NB: available() returns 0 when the stream is closed, meaning
    // the server will run indefinitely when started from a script.
    def loop: Unit = {
      try { Thread.sleep(250) } catch { case _: InterruptedException => () }
      if (System.console == null || System.in.available() <= 0) loop
    }

    Task.delay(loop)
  }

  case class Options(
    config: Option[String],
    contentPath: String,
    openClient: Boolean,
    port: Option[Int])

  val optionParser = new scopt.OptionParser[Options]("slamengine") {
    head("slamengine")
    opt[String]('c', "config") action { (x, c) => c.copy(config = Some(x)) } text("path to the config file to use")
    opt[String]('C', "content-path") action { (x, c) => c.copy(contentPath = x) } text("path where static content lives")
    opt[Unit]('o', "open-client") action { (_, c) => c.copy(openClient = true) } text("opens a browser window to the client on startup")
    opt[Int]('p', "port") action { (x, c) => c.copy(port = Some(x)) } text("the port to run slamengine on")
    help("help") text("prints this usage text")
  }

  def openBrowser(port: Int): Task[Unit] =
    Task.delay(java.awt.Desktop.getDesktop().browse(
      java.net.URI.create(s"http://localhost:$port/")))

  def main(args: Array[String]): Unit = {
    serv = jarPath.flatMap { jp =>
      optionParser.parse(args, Options(None, jp, false, None)) match {
        case Some(options) =>
          for {
            config  <- Config.loadOrEmpty(options.config)
            mounted <- Mounter.mount(config)
            port = options.port.getOrElse(config.server.port)
            server  <- run(port, FileSystemApi(mounted, options.contentPath, config, reloader(options.contentPath, options.config)))
            _       <- if (options.openClient) openBrowser(port) else Task.now(())
            _       <- Task.delay { println("Embedded server listening at port " + port) }
            _       <- Task.delay { println("Press Enter to stop.") }
          } yield Some(server)
        case None => Task.now(None)
      }
    }.run
    serv match {
      case None    => ()
      case Some(_) =>
        waitForInput.run
        serv.fold(())(x => ignore(x.shutdownNow))
    }
  }
}<|MERGE_RESOLUTION|>--- conflicted
+++ resolved
@@ -51,31 +51,11 @@
     } yield ()
   }
 
-<<<<<<< HEAD
-  def run(port: Int, backend: Backend, contentPath: String, config: Config, configPath: Option[String]):
-      Task[org.http4s.server.Server] = {
-    val api = new FileSystemApi(backend)
-    org.http4s.server.jetty.JettyBuilder
-      .bindHttp(port, "0.0.0.0")
-      .mountService(api.compileService,               "/compile/fs")
-      .mountService(api.dataService,                  "/data/fs")
-      .mountService(api.metadataService,              "/metadata/fs")
-      .mountService(api.mountService(config, reloader(contentPath, configPath)),
-                                                      "/mount/fs")
-      .mountService(api.queryService,                 "/query/fs")
-      .mountService(api.serverService(config, reloader(contentPath, configPath)),
-                                                      "/server")
-      .mountService(api.staticFileService(contentPath + "/slamdata"),
-                                                      "/slamdata")
-      .mountService(api.redirectService("/slamdata"), "/")
-      .start
-=======
   def run(port: Int, api: FileSystemApi): Task[org.http4s.server.Server] = {
     val builder = org.http4s.server.jetty.JettyBuilder.bindHttp(port, "0.0.0.0")
     api.AllServices.toList.foldLeft(builder) {
       case (b, (path, svc)) => b.mountService(svc, path)
     }.start
->>>>>>> 15a4ce67
   }
 
   private def waitForInput: Task[Unit] = {
