--- conflicted
+++ resolved
@@ -76,13 +76,8 @@
             nonTerminal("Distinct", a1)
           case Time(a1) =>
             nonTerminal("Time", a1)
-<<<<<<< HEAD
-          case Id(v) =>
-            Terminal("Id" :: Nil, v.some)
-=======
           case Id(v, m) =>
             Terminal(s"Id (m = ${m.shows})" :: Nil, v.some)
->>>>>>> d47f2592
           case Table(v) =>
             Terminal("Table" :: Nil, v.some)
           case RowIds() =>
