/*
 * Copyright 2014–2017 SlamData Inc.
 *
 * Licensed under the Apache License, Version 2.0 (the "License");
 * you may not use this file except in compliance with the License.
 * You may obtain a copy of the License at
 *
 *     http://www.apache.org/licenses/LICENSE-2.0
 *
 * Unless required by applicable law or agreed to in writing, software
 * distributed under the License is distributed on an "AS IS" BASIS,
 * WITHOUT WARRANTIES OR CONDITIONS OF ANY KIND, either express or implied.
 * See the License for the specific language governing permissions and
 * limitations under the License.
 */

package quasar.physical.rdbms.planner

import slamdata.Predef._
import quasar.common.SortDir
import quasar.fp.ski._
import quasar.fp._
import quasar.{NameGenerator, qscript}
import quasar.Planner.PlannerErrorME
import Planner._
<<<<<<< HEAD
import sql._
import sql.Indirections._
import sql.SqlExpr._
import sql.{SqlExpr, _}
import sql.SqlExpr.Select._
import quasar.qscript.{ExcludeId, FreeMap, MapFunc, OnUndefined, QScriptCore, QScriptTotal, Reduce, ReduceFuncs, ShiftType}
=======

import quasar.qscript.{ExcludeId, FreeMap, MapFunc, OnUndefined, QScriptCore, QScriptTotal, ShiftType, Reduce, ReduceFuncs}
>>>>>>> e757aada
import quasar.qscript.{MapFuncCore => MFC}
import quasar.qscript.{MapFuncDerived => MFD}
import MFC._
import MFD._
<<<<<<< HEAD
=======
import sql._
import sql.Indirections._
import sql.SqlExpr._
import sql.SqlExpr.Select._
>>>>>>> e757aada

import matryoshka._
import matryoshka.data._
import matryoshka.data.free.freeEqual
import matryoshka.implicits._
import matryoshka.patterns._
import scalaz._
import Scalaz._

class QScriptCorePlanner[T[_[_]]: BirecursiveT: ShowT: EqualT,
F[_]: Monad: NameGenerator: PlannerErrorME](
    mapFuncPlanner: Planner[T, F, MapFunc[T, ?]])
    extends Planner[T, F, QScriptCore[T, ?]] {

  private def processFreeMap(f: FreeMap[T],
                     alias: SqlExpr[T[SqlExpr]]): F[T[SqlExpr]] =
    f.cataM(interpretM(κ(alias.embed.η[F]), mapFuncPlanner.plan))

  private def take(fromExpr: F[T[SqlExpr]], countExpr: F[T[SqlExpr]]): F[T[SqlExpr]] =
    (fromExpr |@| countExpr)(Limit(_, _).embed)

  private def drop(fromExpr: F[T[SqlExpr]], countExpr: F[T[SqlExpr]]): F[T[SqlExpr]] =
    (fromExpr |@| countExpr)(Offset(_, _).embed)

  private def compile(expr: qscript.FreeQS[T], src: T[SqlExpr]): F[T[SqlExpr]] = {
    val compiler = Planner[T, F, QScriptTotal[T, ?]].plan
    expr.cataM(interpretM(κ(src.point[F]), compiler))
  }

  val unref: T[SqlExpr] = SqlExpr.Unreferenced[T[SqlExpr]]().embed

  def plan: AlgebraM[F, QScriptCore[T, ?], T[SqlExpr]] = {
    case qscript.Map(`unref`, f) =>
      processFreeMap(f, SqlExpr.Null[T[SqlExpr]])
    case qscript.Map(src, f) =>
      for {
        fromAlias <- genId[T[SqlExpr], F](deriveIndirection(src))
        selection <- processFreeMap(f, fromAlias)
          .map(idToWildcard[T])
      } yield {
        Select(
          Selection(selection, none, deriveIndirection(src)),
          From(src, fromAlias),
          join = none,
          filter = none,
          groupBy = none,
          orderBy = nil
        ).embed
      }
    case qscript.Sort(src, bucket, order) =>
      def createOrderBy(id: SqlExpr.Id[T[SqlExpr]]):
      ((FreeMap[T], SortDir)) => F[OrderBy[T[SqlExpr]]] = {
        case (qs, dir) =>
          processFreeMap(qs, id).map { expr =>
            OrderBy(expr, dir)
          }
      }
      for {
        fromAlias <- genId[T[SqlExpr], F](deriveIndirection(src))
        orderByExprs <- order.traverse(createOrderBy(fromAlias))
        bucketExprs <- bucket.map((_, orderByExprs.head.sortDir)).traverse(createOrderBy(fromAlias))
      }
        yield {
          Select(
            Selection(*, none, deriveIndirection(src)),
            From(src, fromAlias),
            join = none,
            filter = none,
            groupBy = none,
            orderBy = bucketExprs ++ orderByExprs.toList
          ).embed
        }
    case qscript.Subset(src, from, sel, count) =>
      val fromExpr: F[T[SqlExpr]]  = compile(from, src)
      val countExpr: F[T[SqlExpr]] = compile(count, src)

      sel match {
        case qscript.Drop   => drop(fromExpr, countExpr)
        case qscript.Take   => take(fromExpr, countExpr)
        case qscript.Sample => take(fromExpr, countExpr) // TODO needs better sampling (which connector doesn't?)
      }

    case qscript.Unreferenced() => unref.point[F]

    case qscript.Filter(src, f) =>
      for {
        fromAlias <- genId[T[SqlExpr], F](deriveIndirection(src))
        filterExp <- processFreeMap(f, fromAlias)
      } yield {
      Select(
        Selection(*, none, deriveIndirection(src)),
        From(src, fromAlias),
        join = none,
        Some(Filter(filterExp)),
        groupBy = none,
        orderBy = nil
      ).embed
    }

    case qUnion@qscript.Union(src, left, right) =>
      (compile(left, src) |@| compile(right, src))(Union(_,_).embed)

    case reduce@qscript.Reduce(src, bucket, reducers, repair) => for {
      alias <- genId[T[SqlExpr], F](deriveIndirection(src))
      gbs   <- bucket.traverse(processFreeMap(_, alias))
      rds   <- reducers.traverse(_.traverse(processFreeMap(_, alias)) >>=
        reduceFuncPlanner[T, F].plan)
      rep <- repair.cataM(interpretM(
        _.idx.fold(
<<<<<<< HEAD
          leftIdx => gbs(leftIdx).point[F],
          rightIdx => rds(rightIdx).point[F]
=======
          idx => notImplemented("Reduce repair with left index, waiting for a test case", this): F[T[SqlExpr]],
          idx => rds(idx).point[F]
>>>>>>> e757aada
        ),
        Planner.mapFuncPlanner[T, F].plan)
      ).map(idToWildcard[T])
    } yield {
<<<<<<< HEAD
      val (selection, groupBy) = reduce match {
        case DistinctPattern() =>
          (Distinct[T[SqlExpr]](rep).embed, none)
        case _ => (rep, GroupBy(gbs).some)
=======
        val (selection, groupBy) = reduce match {
          case DistinctPattern() =>
            (Distinct[T[SqlExpr]](rep).embed, none)
          case _ => (rep, GroupBy(gbs).some)
        }

        Select(
          Selection(selection, none, Default),
          From(src, alias),
          join = none,
          filter = none,
          groupBy = groupBy,
          orderBy = nil
        ).embed
>>>>>>> e757aada
      }
      Select(
        Selection(selection, none, Default),
        From(src, alias),
        join = none,
        filter = none,
        groupBy = groupBy,
        orderBy = nil
       ).embed
    }

    case qscript.LeftShift(src, struct, ExcludeId, ShiftType.Array, OnUndefined.Omit, repair) =>
      for {
        structAlias <- genId[T[SqlExpr], F](deriveIndirection(src))
        structExpr  <- processFreeMap(struct, structAlias)
        right = ArrayUnwind(structExpr)
        repaired <- processJoinFunc(mapFuncPlanner)(repair, structAlias, right)
        result = Select[T[SqlExpr]](
<<<<<<< HEAD
          Selection(repaired, None, Default), From(src, structAlias), none, none, none, Nil)
=======
          Selection(repaired, None, deriveIndirection(src)), From(src, structAlias), none, none, none, Nil)
>>>>>>> e757aada
      } yield {
        result.embed
      }

    case other =>
      notImplemented(s"QScriptCore: $other", this)
  }

  object DistinctPattern {

    def unapply[A:Equal](qs: QScriptCore[T, A]): Boolean = qs match {
      case Reduce(_, bucket :: Nil, ReduceFuncs.Arbitrary(arb) :: Nil, _) if bucket === arb  => true
      case _ => false
    }
  }
}<|MERGE_RESOLUTION|>--- conflicted
+++ resolved
@@ -23,28 +23,16 @@
 import quasar.{NameGenerator, qscript}
 import quasar.Planner.PlannerErrorME
 import Planner._
-<<<<<<< HEAD
 import sql._
 import sql.Indirections._
 import sql.SqlExpr._
 import sql.{SqlExpr, _}
 import sql.SqlExpr.Select._
 import quasar.qscript.{ExcludeId, FreeMap, MapFunc, OnUndefined, QScriptCore, QScriptTotal, Reduce, ReduceFuncs, ShiftType}
-=======
-
-import quasar.qscript.{ExcludeId, FreeMap, MapFunc, OnUndefined, QScriptCore, QScriptTotal, ShiftType, Reduce, ReduceFuncs}
->>>>>>> e757aada
 import quasar.qscript.{MapFuncCore => MFC}
 import quasar.qscript.{MapFuncDerived => MFD}
 import MFC._
 import MFD._
-<<<<<<< HEAD
-=======
-import sql._
-import sql.Indirections._
-import sql.SqlExpr._
-import sql.SqlExpr.Select._
->>>>>>> e757aada
 
 import matryoshka._
 import matryoshka.data._
@@ -154,39 +142,18 @@
         reduceFuncPlanner[T, F].plan)
       rep <- repair.cataM(interpretM(
         _.idx.fold(
-<<<<<<< HEAD
           leftIdx => gbs(leftIdx).point[F],
           rightIdx => rds(rightIdx).point[F]
-=======
-          idx => notImplemented("Reduce repair with left index, waiting for a test case", this): F[T[SqlExpr]],
-          idx => rds(idx).point[F]
->>>>>>> e757aada
         ),
         Planner.mapFuncPlanner[T, F].plan)
       ).map(idToWildcard[T])
     } yield {
-<<<<<<< HEAD
       val (selection, groupBy) = reduce match {
         case DistinctPattern() =>
           (Distinct[T[SqlExpr]](rep).embed, none)
         case _ => (rep, GroupBy(gbs).some)
-=======
-        val (selection, groupBy) = reduce match {
-          case DistinctPattern() =>
-            (Distinct[T[SqlExpr]](rep).embed, none)
-          case _ => (rep, GroupBy(gbs).some)
-        }
+      }
 
-        Select(
-          Selection(selection, none, Default),
-          From(src, alias),
-          join = none,
-          filter = none,
-          groupBy = groupBy,
-          orderBy = nil
-        ).embed
->>>>>>> e757aada
-      }
       Select(
         Selection(selection, none, Default),
         From(src, alias),
@@ -204,11 +171,7 @@
         right = ArrayUnwind(structExpr)
         repaired <- processJoinFunc(mapFuncPlanner)(repair, structAlias, right)
         result = Select[T[SqlExpr]](
-<<<<<<< HEAD
-          Selection(repaired, None, Default), From(src, structAlias), none, none, none, Nil)
-=======
           Selection(repaired, None, deriveIndirection(src)), From(src, structAlias), none, none, none, Nil)
->>>>>>> e757aada
       } yield {
         result.embed
       }
