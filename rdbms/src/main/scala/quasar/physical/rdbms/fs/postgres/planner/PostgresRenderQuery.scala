--- conflicted
+++ resolved
@@ -17,6 +17,7 @@
 package quasar.physical.rdbms.fs.postgres.planner
 
 import slamdata.Predef._
+
 import quasar.common.JoinType._
 import quasar.common.SortDir.{Ascending, Descending}
 import quasar.{Data, DataCodec}
@@ -30,17 +31,13 @@
 import quasar.physical.rdbms.planner.sql.SqlExpr.Case._
 import quasar.Planner.InternalError
 import quasar.Planner.{NonRepresentableData, PlannerError}
-<<<<<<< HEAD
-=======
 import quasar.physical.rdbms.planner.sql.Indirections._
 
->>>>>>> e757aada
 import matryoshka._
 import matryoshka.implicits._
 
 import scalaz._
 import Scalaz._
-import quasar.physical.rdbms.planner.sql.Indirections._
 
 object PostgresRenderQuery extends RenderQuery {
   import SqlExpr._
@@ -52,7 +49,6 @@
 
   def asString[T[_[_]]: BirecursiveT](a: T[SqlExpr]): PlannerError \/ String = {
 
-<<<<<<< HEAD
     type SqlTransform = T[SqlExpr] => T[SqlExpr]
 
     val stringifyTypeOf: SqlTransform = s => s.project match {
@@ -73,9 +69,6 @@
     case _ =>
       innerSelect.map(rowToJson)
   }
-=======
-    a.paraM(galg) ∘ (s => s"select row_to_json(row) from ($s) as row")
->>>>>>> e757aada
   }
 
   def alias(a: Option[SqlExpr.Id[String]]) = ~(a ∘ (i => s" as ${i.v}"))
@@ -237,11 +230,7 @@
     case RowIds()        => "row_number() over()".right
     case Offset((_, from), NumExpr(count)) => s"($from OFFSET $count)".right
     case Limit((_, from), NumExpr(count)) => s"($from LIMIT $count)".right
-<<<<<<< HEAD
     case Select(selection, from, joinOpt,filterOpt, groupBy, order) =>
-=======
-    case Select(selection, from, joinOpt, filterOpt, groupBy, order) =>
->>>>>>> e757aada
       val filter = ~(filterOpt ∘ (f => s" where ${f.v._2}"))
       val join = ~(joinOpt ∘ (j => {
 
@@ -272,20 +261,9 @@
 
       val groupByStr = ~(groupBy.flatMap{
         case GroupBy(Nil) => none
-<<<<<<< HEAD
-        case GroupBy(v) => v.map {
-          case (srcExpr, str) =>
-            srcExpr.project match {
-              case ExprWithAlias(e, _) => str.substring(0, str.indexOf("as"))
-              case _ => str
-            }
-        }.intercalate(", ").some
-      }.map(v => s" GROUP BY $v"))
-=======
         case GroupBy(v) => v.map(_._2).intercalate(", ").some
       }.map(v => s" GROUP BY $v"))
 
->>>>>>> e757aada
 
       val fromExpr = s" from ${from.v._2} ${from.alias.v}"
       s"(select ${selection.v._2}$fromExpr$join$filter$groupByStr$orderByStr)".right
@@ -294,7 +272,6 @@
     case Constant(Data.Str(v)) =>
       val text = v.flatMap { case '\'' => "''"; case iv => iv.toString }.self
       s"'$text'".right
-    case Constant(a @ Data.Arr(_)) =>  s"${dataFormatter("", a)}::jsonb".right
     case Constant(a @ Data.Obj(lm)) =>
       lm.toList match {
         case ((k, Data.Null) :: Nil) =>
@@ -307,10 +284,7 @@
     case Case(wt, e) =>
       val wts = wt ∘ { case WhenThen(TextExpr(w), TextExpr(t)) => s"when ($w)::boolean then $t" }
       s"(case ${wts.intercalate(" ")} else ${text(e.v)} end)".right
-<<<<<<< HEAD
     case TypeOf(e) => s"pg_typeof($e)".right
-=======
->>>>>>> e757aada
     case Coercion(t, (_, e)) => s"($e)::${t.mapToStringName}".right
     case ToArray(TextExpr(v)) => postgresArray(s"[$v]").right
     case UnaryFunction(fType, TextExpr(e)) =>
