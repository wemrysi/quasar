/*
 * Copyright 2014–2017 SlamData Inc.
 *
 * Licensed under the Apache License, Version 2.0 (the "License");
 * you may not use this file except in compliance with the License.
 * You may obtain a copy of the License at
 *
 *     http://www.apache.org/licenses/LICENSE-2.0
 *
 * Unless required by applicable law or agreed to in writing, software
 * distributed under the License is distributed on an "AS IS" BASIS,
 * WITHOUT WARRANTIES OR CONDITIONS OF ANY KIND, either express or implied.
 * See the License for the specific language governing permissions and
 * limitations under the License.
 */

package quasar.physical.rdbms.fs.postgres.planner

import slamdata.Predef._

import scala.Predef.implicitly
import quasar.common.JoinType._
import quasar.common.SortDir.{Ascending, Descending}
import quasar.{Data, DataCodec}
import quasar.DataCodec.Precise.TimeKey
import quasar.physical.rdbms.model._
import quasar.physical.rdbms.fs.postgres._
import quasar.physical.rdbms.planner.RenderQuery
import quasar.physical.rdbms.planner.sql._
import quasar.physical.rdbms.planner.sql.SqlExpr.Select._
import quasar.physical.rdbms.planner.sql.SqlExpr.Case._
import quasar.Planner.InternalError
import quasar.Planner.{NonRepresentableData, PlannerError}
import matryoshka._
import matryoshka.implicits._

import scalaz._
import Scalaz._

object PostgresRenderQuery extends RenderQuery {
  import SqlExpr._

  implicit val codec: DataCodec = DataCodec.Precise

  def asString[T[_[_]]: BirecursiveT](a: T[SqlExpr]): PlannerError \/ String = {

    // This is a workaround to transform "select _4 as some_alias" to "select row_to_json(_4) as some_alias" in order
    // to avoid working with record types.
    def aliasSelectionToJson(e: T[SqlExpr]): T[SqlExpr] = {
      (e.project match {
        case ea@ExprWithAlias(expr, alias) =>
          expr.project match {
            case Id(txt) =>
              ExprWithAlias(UnaryFunction(ToJson, Id[T[SqlExpr]](txt).embed).embed, alias)
            case _ => ea
          }
        case other => other
      }).embed
    }

    a.transCataT(aliasSelectionToJson).paraM(galg) ∘ (s => s"select row_to_json(row) from ($s) as row")
  }

  def alias(a: Option[SqlExpr.Id[String]]) = ~(a ∘ (i => s" as ${i.v}"))

  def rowAlias(a: Option[SqlExpr.Id[String]]) = ~(a ∘ (i => s" ${i.v}"))

  def buildJson(str: String): String =
    s"json_build_object($str)#>>'{}'"

  def text[T[_[_]]: BirecursiveT](pair: (T[SqlExpr], String)): String = {
    // The -> operator returns jsonb type, while ->> returns text. We need to choose one
    // depending on context, hence this function called in certain cases (see functionsNested.test)
    val (expr, str) = pair
    val toReplace = "->"
    val replacement = "->>"
    expr.project match {
      case Refs(_) =>
        val pos = str.lastIndexOf(toReplace)
        if (pos > -1 && !str.contains(replacement))
          s"${str.substring(0, pos)}$replacement${str.substring(pos + toReplace.length, str.length)}"
        else
          str
      case _ =>
        str
    }
  }

  def num[T[_[_]]: BirecursiveT](pair: (T[SqlExpr], String)): String = s"(${text(pair)})::numeric"

  def bool[T[_[_]]: BirecursiveT](pair: (T[SqlExpr], String)): String = s"(${text(pair)})::boolean"

  object TextExpr {
    def unapply[T[_[_]]: BirecursiveT](pair: (T[SqlExpr], String)): Option[String] =
      text(pair).some
  }

  object NumExpr {
    def unapply[T[_[_]]: BirecursiveT](pair: (T[SqlExpr], String)): Option[String] =
      TextExpr.unapply(pair).map(t => s"($t)::numeric")
  }

  object BoolExpr {
    def unapply[T[_[_]]: BirecursiveT](pair: (T[SqlExpr], String)): Option[String] =
      TextExpr.unapply(pair).map(t => s"($t)::boolean")
  }

  def galg[T[_[_]]: BirecursiveT]: GAlgebraM[(T[SqlExpr], ?), PlannerError \/ ?, SqlExpr, String] = {
    case Unreferenced() =>
    InternalError("Unexpected Unreferenced!", none).left
    case Null() => "null".right
    case SqlExpr.Id(v) =>
      s"""$v""".right
    case Table(v) =>
      v.right
    case AllCols() =>
      s"*".right
    case Refs(srcs) =>
      srcs.map(_._2) match {
        case Vector(key, value) =>
          val valueStripped = value.stripPrefix("'").stripSuffix("'")
          s"""$key."$valueStripped"""".right
        case key +: mid :+ last =>
          val firstValStripped = ~mid.headOption.map(_.stripPrefix("'").stripSuffix("'"))
          val midTail = mid.drop(1)
          val midStr = if (midTail.nonEmpty)
            s"->${midTail.map(e => s"$e").intercalate("->")}"
          else
            ""
          s"""$key."$firstValStripped from"$midStr->$last""".right
        case _ => InternalError.fromMsg(s"Cannot process Refs($srcs)").left
      }
    case Obj(m) =>
      buildJson(m.map {
        case ((_, k), (_, v)) => s"'$k', $v"
      }.mkString(",")).right
    case RegexMatches(TextExpr(e), TextExpr(pattern), caseInsensitive: Boolean) =>
      val op = if (caseInsensitive) "~*" else "~"
      s"($e $op $pattern)".right
    case IsNotNull((_, expr)) =>
      s"($expr notnull)".right
    case IfNull(exprs) =>
      s"coalesce(${exprs.map(e => text(e)).intercalate(", ")})".right
    case ExprWithAlias((_, expr), alias) =>
        s"""$expr as "$alias"""".right
    case ExprPair((_, s1), (_, s2)) =>
      s"$s1, $s2".right
    case ConcatStr(TextExpr(e1), TextExpr(e2))  =>
      s"$e1 || $e2".right
    case Time((_, expr)) =>
      buildJson(s"""{ "$TimeKey": $expr }""").right
    case NumericOp(sym, NumExpr(left), NumExpr(right)) =>
      s"($left $sym $right)".right
    case Mod(NumExpr(a1), NumExpr(a2)) =>
      s"mod($a1, $a2)".right
    case Pow(NumExpr(a1), NumExpr(a2)) =>
      s"power($a1, $a2)".right
    case And(BoolExpr(a1), BoolExpr(a2)) =>
      s"($a1 and $a2)".right
    case Or(BoolExpr(a1), BoolExpr(a2)) =>
      s"($a1 or $a2)".right
    case Neg(NumExpr(e)) =>
      s"(-$e)".right
    case Eq(TextExpr(a1), TextExpr(a2)) =>
      s"($a1 = $a2)".right
    case Neq(TextExpr(a1), TextExpr(a2)) =>
      s"($a1 != $a2)".right
    case Lt(NumExpr(a1), NumExpr(a2)) =>
      s"($a1 < $a2)".right
    case Lte(NumExpr(a1), NumExpr(a2)) =>
      s"($a1 <= $a2)".right
    case Gt(NumExpr(a1), NumExpr(a2)) =>
      s"($a1 > $a2)".right
    case Gte(NumExpr(a1), NumExpr(a2)) =>
      s"($a1 >= $a2)".right
    case WithIds((_, str))    => s"(row_number() over(), $str)".right
    case RowIds()        => "row_number() over()".right
    case Offset((_, from), NumExpr(count)) => s"$from OFFSET $count".right
    case Limit((_, from), NumExpr(count)) => s"$from LIMIT $count".right
    case Select(selection, from, joinOpt, filterOpt, order) =>
      val filter = ~(filterOpt ∘ (f => s" where ${f.v._2}"))
      val join = ~(joinOpt ∘ (j => {

        val joinKeyStr = j.keys.map {
          case (TextExpr(lK), TextExpr(rK)) => s"$lK = $rK"
        }.intercalate(" and ")

        val joinKeyExpr = if (j.keys.nonEmpty) s"on $joinKeyStr" else ""
        val joinTypeStr = if (j.keys.nonEmpty) {
          j.jType match {
            case Inner => "inner"
            case FullOuter => "full outer"
            case LeftOuter => "left outer"
            case RightOuter => "right outer"
          }
        } else "cross"
        s" $joinTypeStr join ${j.v._2} ${j.alias.v} $joinKeyExpr"
      }))
      val orderStr = order.map { o =>
        val dirStr = o.sortDir match {
          case Ascending => "asc"
          case Descending => "desc"
        }
        s"${o.v._2} $dirStr"
      }.mkString(", ")

      val orderByStr = if (order.nonEmpty)
        s" order by $orderStr"
      else
        ""

      val fromExpr = s" from ${from.v._2} ${from.alias.v}"
<<<<<<< HEAD
      s"(select ${selection.v._2}$fromExpr$join$filter$orderByStr)".right
    case Union((_, left), (_, right)) => s"($left) UNION ($right)".right
=======
      s"(select ${selection.v._2}$fromExpr$filter$orderByStr)".right
    case Union((_, left), (_, right)) => s"($left UNION $right)".right
>>>>>>> 87b91597
    case Constant(Data.Str(v)) =>
      val text = v.flatMap { case ''' => "''"; case iv => iv.toString }.self
      s"'$text'".right
    case Constant(v) =>
      DataCodec.render(v).map{ rendered => v match {
        case a: Data.Arr =>
          val arrType = implicitly[TypeMapper].map(TableModel.columnType(a.dataType.arrayType.map(_.lub).getOrElse(quasar.Type.Null)))
          s"ARRAY$rendered::$arrType[]"
        case _ => rendered
      }} \/> NonRepresentableData(v)
    case Case(wt, e) =>
      val wts = wt ∘ { case WhenThen(TextExpr(w), TextExpr(t)) => s"when ($w)::boolean then $t" }
      s"(case ${wts.intercalate(" ")} else ${text(e.v)} end)".right
    case Coercion(t, TextExpr(e)) => s"($e)::${t.mapToStringName}".right
    case ToArray(TextExpr(v)) => s"ARRAY[$v]".right
    case UnaryFunction(fType, TextExpr(e)) =>
      val fName = fType match {
        case StrLower => "lower"
        case StrUpper => "upper"
        case ToJson => "row_to_json"
      }
      s"$fName($e)".right
    case BinaryFunction(fType, a1, a2) =>
      val fName = fType match {
        case StrSplit => "regexp_split_to_array"
        case ArrayConcat => "array_cat"
      }
      s"$fName(${text(a1)}, ${text(a2)})".right
    case TernaryFunction(fType, a1, a2, a3) => (fType match {
      case Search => s"(case when ${bool(a3)} then ${text(a1)} ~* ${text(a2)} else ${text(a1)} ~ ${text(a2)} end)"
      case Substring => s"substring(${text(a1)} from ((${text(a2)})::integer + 1) for (${text(a3)})::integer)"
    }).right
  }
}<|MERGE_RESOLUTION|>--- conflicted
+++ resolved
@@ -210,13 +210,8 @@
         ""
 
       val fromExpr = s" from ${from.v._2} ${from.alias.v}"
-<<<<<<< HEAD
       s"(select ${selection.v._2}$fromExpr$join$filter$orderByStr)".right
-    case Union((_, left), (_, right)) => s"($left) UNION ($right)".right
-=======
-      s"(select ${selection.v._2}$fromExpr$filter$orderByStr)".right
     case Union((_, left), (_, right)) => s"($left UNION $right)".right
->>>>>>> 87b91597
     case Constant(Data.Str(v)) =>
       val text = v.flatMap { case ''' => "''"; case iv => iv.toString }.self
       s"'$text'".right
