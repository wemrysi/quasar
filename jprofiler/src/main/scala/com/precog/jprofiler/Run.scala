--- conflicted
+++ resolved
@@ -41,50 +41,6 @@
       "sum(//obnoxious.v)" :: "mean(//obnoxious.v)" ::
       "geometricMean(//obnoxious.v)" :: "sumSq(//obnoxious.v)" ::
       "variance(//obnoxious.v)" :: "stdDev(//obnoxious.v)" */
-<<<<<<< HEAD
-      // """
-      // | medals := //summer_games/london_medals
-      // | athletes := //summer_games/athletes
-      // | 
-      // | medals' := medals where medals.Age > 33
-      // | athletes' := athletes where athletes.Countryname = "Tanzania"
-      // | 
-      // | medals' ~ athletes'
-      // |   [medals', athletes']
-      // | """.stripMargin :: Nil
-      // """                                                                                    
-      //"""
-      //import std::math::floor                                                                
-      //                                                                                       
-      //historic := //summer_games/historic_medals                                             
-      //                                                                                       
-      //histogram := solve 'year                                                               
-      //  maleCount := count(historic.Gender                                                   
-      //    where historic.Gender = "Men" & historic.Edition = 'year)                          
-      //  femaleCount := count(historic.Gender                                                 
-      //    where historic.Gender = "Women" & historic.Edition = 'year)                        
-      //                                                                                       
-      //  {year: 'year, ratio: floor(100 * maleCount / femaleCount)}                           
-      //                                                                                       
-      //histogram                                                                              
-      //"""
-      """
-      athletes := //summer_games/athletes
-
-      solve 'athlete
-        athlete := athletes where athletes = 'athlete
-
-        athlete' := {
-          "Countryname": athlete.Countryname,
-          "Population": athlete.Population,
-          "Sex": athlete.Sex,
-          "Sportname": athlete.Sportname,
-          "Name": athlete.Name
-        }
-
-        { count: count(athlete), athlete: athlete' }
-      """
-=======
       //"""
       //| medals := //summer_games/london_medals
       //| athletes := //summer_games/athletes
@@ -111,7 +67,6 @@
 
         { count: count(athlete), athlete: athlete' }
       """ :: Nil
->>>>>>> 1d963499
     )
 
     config.rootDir match {
