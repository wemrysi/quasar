/*
 *  ____    ____    _____    ____    ___     ____ 
 * |  _ \  |  _ \  | ____|  / ___|  / _/    / ___|        Precog (R)
 * | |_) | | |_) | |  _|   | |     | |  /| | |  _         Advanced Analytics Engine for NoSQL Data
 * |  __/  |  _ <  | |___  | |___  |/ _| | | |_| |        Copyright (C) 2010 - 2013 SlamData, Inc.
 * |_|     |_| \_\ |_____|  \____|   /__/   \____|        All Rights Reserved.
 *
 * This program is free software: you can redistribute it and/or modify it under the terms of the 
 * GNU Affero General Public License as published by the Free Software Foundation, either version 
 * 3 of the License, or (at your option) any later version.
 *
 * This program is distributed in the hope that it will be useful, but WITHOUT ANY WARRANTY; 
 * without even the implied warranty of MERCHANTABILITY or FITNESS FOR A PARTICULAR PURPOSE. See 
 * the GNU Affero General Public License for more details.
 *
 * You should have received a copy of the GNU Affero General Public License along with this 
 * program. If not, see <http://www.gnu.org/licenses/>.
 *
 */
dataDir := {
  new java.io.File("jprofiler/jprofiler.db").getCanonicalPath
}

extractData <<= (dataDir, streams) map { (dir, s) =>
  val d = new File(dir)
  val data = new File(d, "data")
  val path = data.getCanonicalPath
  if (d.exists) {
    s.log.info("Deleting old data from %s" format path)
    sbt.IO.delete(d)
  }
  def performExtract = {
    s.log.info("Extracting data into %s" format path)
<<<<<<< HEAD
    val args = Seq(path, System.getProperty("java.class.path"))
    Process("./regen-jdbm-data.sh", args).!
  } catch {
    case t: Throwable => s.log.error("Failed to extract to %s" format path)
=======
    if (Process("./regen-jdbm-data.sh", Seq(path)).! != 0) {
      error("Failed to extract to %s" format path)
    } else {
      s.log.info("Extraction complete.")
      d.getCanonicalPath
    }
  }  
  if (!data.isDirectory()) {
    if (!data.mkdirs()) {
      error("Failed to create %s")
    } else {
      performExtract
    }
  } else {
    if (data.listFiles.length > 0) {
      s.log.info("Using data in %s" format path)
      d.getCanonicalPath  
    } else {
      performExtract
    }
>>>>>>> d127ba8a
  }
}<|MERGE_RESOLUTION|>--- conflicted
+++ resolved
@@ -31,12 +31,6 @@
   }
   def performExtract = {
     s.log.info("Extracting data into %s" format path)
-<<<<<<< HEAD
-    val args = Seq(path, System.getProperty("java.class.path"))
-    Process("./regen-jdbm-data.sh", args).!
-  } catch {
-    case t: Throwable => s.log.error("Failed to extract to %s" format path)
-=======
     if (Process("./regen-jdbm-data.sh", Seq(path)).! != 0) {
       error("Failed to extract to %s" format path)
     } else {
@@ -57,6 +51,5 @@
     } else {
       performExtract
     }
->>>>>>> d127ba8a
   }
 }