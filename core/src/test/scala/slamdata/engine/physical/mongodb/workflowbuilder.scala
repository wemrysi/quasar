package slamdata.engine.physical.mongodb

import slamdata.Predef._

import org.specs2.mutable._
import org.specs2.execute.{Result}

import scala.collection.immutable.ListMap

import scalaz._, Scalaz._

<<<<<<< HEAD
import slamdata.engine._; import Planner._
import slamdata.engine.fp._
import slamdata.engine.javascript._
=======
import slamdata.engine.{RenderTree, Terminal, NonTerminal}
import slamdata.engine.fp._
import slamdata.engine.javascript._

import slamdata.engine.TreeMatchers
>>>>>>> 303d5ca9
import slamdata.specs2._

class WorkflowBuilderSpec
    extends Specification
    with DisjunctionMatchers
    with TreeMatchers
    with PendingWithAccurateCoverage {
  import Workflow._
  import WorkflowBuilder._
  import IdHandling._
  import slamdata.engine.physical.mongodb.accumulator._
  import slamdata.engine.physical.mongodb.expression._

  val readZips = WorkflowBuilder.read(Collection("db", "zips"))
  def pureInt(n: Int) = WorkflowBuilder.pure(Bson.Int32(n))

  "WorkflowBuilder" should {

    "make simple read" in {
      val op = build(read(Collection("db", "zips"))).evalZero

      op must beRightDisjunction($read(Collection("db", "zips")))
    }

    "make simple projection" in {
      val read = WorkflowBuilder.read(Collection("db", "zips"))
      val op = (for {
        city  <- lift(projectField(read, "city"))
        city2 =  makeObject(city, "city")
        rez   <- build(city2)
      } yield rez).evalZero

      op must beRightDisjOrDiff(chain(
        $read(Collection("db", "zips")),
        $project(Reshape(ListMap(
          BsonField.Name("city") -> -\/($field("city")))),
          IgnoreId)))
    }

    "make nested expression in single step" in {
      val read = WorkflowBuilder.read(Collection("db", "zips"))
      val op = (for {
        city  <- lift(projectField(read, "city"))
        state <- lift(projectField(read, "state"))
        x1    <- expr2(city, pure(Bson.Text(", ")))($concat(_, _))
        x2    <- expr2(x1, state)($concat(_, _))
        zero =  makeObject(x2, "0")
      } yield zero).evalZero

      op must beRightDisjOrDiff(
        DocBuilder(
          WorkflowBuilder.read(Collection("db", "zips")),
          ListMap(BsonField.Name("0") ->
            -\/($concat($concat($field("city"), $literal(Bson.Text(", "))), $field("state"))))))
    }

    "make nested expression under shape preserving in single step" in {
      val read = WorkflowBuilder.read(Collection("db", "zips"))
      val op = (for {
        pop   <- lift(projectField(read, "pop"))
        filtered = filter(read, List(pop), { case p :: Nil => Selector.Doc(p -> Selector.Lt(Bson.Int32(1000))) })
        city  <- lift(projectField(filtered, "city"))
        state <- lift(projectField(filtered, "state"))
        x1    <- expr2(city, pure(Bson.Text(", ")))($concat(_, _))
        x2    <- expr2(x1, state)($concat(_, _))
        zero =  makeObject(x2, "0")
      } yield zero).evalZero

      op must beRightDisjOrDiff(
        ShapePreservingBuilder(
          DocBuilder(
            WorkflowBuilder.read(Collection("db", "zips")),
            ListMap(BsonField.Name("0") ->
              -\/($concat($concat($field("city"), $literal(Bson.Text(", "))), $field("state"))))),
          List(ExprBuilder(
            WorkflowBuilder.read(Collection("db", "zips")),
            -\/($field("pop")))),
          { case f :: Nil => $match(Selector.Doc(f -> Selector.Lt(Bson.Int32(1000)))) }))
    }

    "combine array with constant value" in {
      val read = WorkflowBuilder.read(Collection("db", "zips"))
      val pureArr = pure(Bson.Arr(List(Bson.Int32(0), Bson.Int32(1))))
      val op = (for {
        city   <- lift(projectField(read, "city"))
        array  <- arrayConcat(makeArray(city), pureArr)
        state2 <- lift(projectIndex(array, 2))
      } yield state2).evalZero

      op must_== expr1(read)(κ($literal(Bson.Int32(1))))
    }.pendingUntilFixed("#610")

    "elide array with known projection" in {
      val read = WorkflowBuilder.read(Collection("db", "zips"))
      val op = (for {
        city   <- lift(projectField(read, "city"))
        state  <- lift(projectField(read, "state"))
        array  <- arrayConcat(makeArray(city), makeArray(state))
        state2 <- lift(projectIndex(array, 1))
      } yield state2).evalZero

      op must_== projectField(read, "state")
    }

    "error with out-of-bounds projection" in {
      val read = WorkflowBuilder.read(Collection("db", "zips"))
      val op = (for {
        city   <- lift(projectField(read, "city"))
        state  <- lift(projectField(read, "state"))
        array  <- arrayConcat(makeArray(city), makeArray(state))
        state2 <- lift(projectIndex(array, 2))
      } yield state2).evalZero

<<<<<<< HEAD
      op must beLeftDisj(UnsupportedFunction(
        slamdata.engine.std.StdLib.structural.ArrayProject,
        "array does not contain index ‘2’."))
=======
      op must beLeftDisjunction(WorkflowBuilderError.InvalidOperation(
        "projectIndex", "array does not contain index ‘2’."))
>>>>>>> 303d5ca9
    }

    "project field from value" in {
      val value = pure(Bson.Doc(ListMap(
        "foo" -> Bson.Int32(1),
        "bar" -> Bson.Int32(2))))
      projectField(value, "bar") must
        beRightDisjOrDiff(pure(Bson.Int32(2)))
    }

    "project index from value" in {
      val value = pure(Bson.Arr(List(Bson.Int32(1), Bson.Int32(2))))
      projectIndex(value, 1) must
        beRightDisjOrDiff(pure(Bson.Int32(2)))
    }

    "merge reads" in {
      val read = WorkflowBuilder.read(Collection("db", "zips"))
      val op = (for {
        city   <- lift(projectField(read, "city"))
        pop    <- lift(projectField(read, "pop"))
        left   =  makeObject(city, "city")
        right  =  makeObject(pop, "pop")
        merged <- objectConcat(left, right)
        rez    <- build(merged)
      } yield rez).evalZero

      op must beRightDisjOrDiff(chain(
          $read(Collection("db", "zips")),
          $project(Reshape(ListMap(
            BsonField.Name("city") -> -\/($field("city")),
            BsonField.Name("pop")  -> -\/($field("pop")))),
            IgnoreId)))
    }

    "sorted" in {
      val read = WorkflowBuilder.read(Collection("db", "zips"))
      val op = (for {
        key  <- lift(projectField(read, "city"))
        sort =  sortBy(read, List(key), Ascending :: Nil)
        rez  <- build(sort)
      } yield rez).evalZero

      op must beRightDisjOrDiff(chain(
        $read(Collection("db", "zips")),
        $sort(NonEmptyList(BsonField.Name("city") -> Ascending))))
    }

    "merge index projections" in {
      import JsCore._

      val read = WorkflowBuilder.read(Collection("db", "zips"))
      val op = (for {
        l    <- lift(projectField(read, "loc").flatMap(projectIndex(_, 1)))
        r    <- lift(projectField(read, "enemies").flatMap(projectIndex(_, 0)))
        lobj =  makeObject(l, "long")
        robj =  makeObject(r, "public enemy #1")
        merged <- objectConcat(lobj, robj)
        rez    <- build(merged)
      } yield rez).evalZero

      op must beRightDisjOrDiff(chain(
        $read(Collection("db", "zips")),
        $simpleMap(NonEmptyList(MapExpr(JsFn(Ident("x"), Obj(ListMap(
          "long" ->
            Access(Select(Ident("x").fix, "loc").fix,
              Literal(Js.Num(1, false)).fix).fix,
          "public enemy #1" ->
            Access(Select(Ident("x").fix, "enemies").fix,
              Literal(Js.Num(0, false)).fix).fix)).fix))),
          ListMap())))
    }

    "group on multiple fields" in {
      val read = WorkflowBuilder.read(Collection("db", "zips"))
      val op = (for {
        city    <- lift(projectField(read, "city"))
        state   <- lift(projectField(read, "state"))
        grouped =  groupBy(read, List(city, state))
        sum     <- lift(projectField(grouped, "pop")).map(reduce(_)($sum(_)))
        rez     <- build(sum)
      } yield rez).evalZero

      op must beRightDisjOrDiff(chain(
        $read(Collection("db", "zips")),
        $group(
          Grouped(ListMap(
            BsonField.Name("__tmp0") -> $sum($field("pop")))),
          \/-(Reshape(ListMap(
            BsonField.Name("0") -> -\/($field("city")),
            BsonField.Name("1") -> -\/($field("state")))))),
        $project(
          Reshape(ListMap(
            BsonField.Name("value") -> -\/($field("__tmp0")))),
            ExcludeId)))
    }

    "distinct" in {
      val read = WorkflowBuilder.read(Collection("db", "zips"))
      val op = (for {
        proj <- lift(projectField(read, "city"))
        city =  makeObject(proj, "city")
        dist <- distinctBy(city, List(city))
        rez  <- build(dist)
      } yield rez).evalZero

      op must beRightDisjOrDiff(chain(
          $read(Collection("db", "zips")),
          $project(Reshape(ListMap(
            BsonField.Name("city") -> -\/($field("city")))),
            IgnoreId),
          $group(
            Grouped(ListMap(
              BsonField.Name("__tmp0") -> $first($$ROOT))),
            \/-(Reshape(ListMap(
              BsonField.Name("city") -> -\/($field("city")))))),
          $project(Reshape(ListMap(
            BsonField.Name("city") -> -\/($field("__tmp0", "city")))),
            ExcludeId)))
    }

    "distinct after group" in {
      val read = WorkflowBuilder.read(Collection("db", "zips"))
      val op = (for {
        city1   <- lift(projectField(read, "city"))
        grouped =  groupBy(read, List(city1))
        total   =  reduce(grouped)($sum(_))
        proj0   =  makeObject(total, "total")
        city2   <- lift(projectField(grouped, "city"))
        proj1   =  makeObject(city2, "city")
        projs   <- objectConcat(proj0,  proj1)
        dist    <- distinctBy(projs, List(projs))
        rez     <- build(dist)
      } yield rez).evalZero

      op must beRightDisjOrDiff(chain(
        $read(Collection("db", "zips")),
        $group(
          Grouped(ListMap(
            BsonField.Name("total") -> $sum($$ROOT),
            BsonField.Name("city")  -> $push($field("city")))),
          -\/($field("city"))),
        $unwind(DocField(BsonField.Name("city"))),
        $group(
          Grouped(ListMap(BsonField.Name("__tmp0") -> $first($$ROOT))),
          \/-(Reshape(ListMap(
            BsonField.Name("total") -> -\/($field("total")),
            BsonField.Name("city")  -> -\/($field("city")))))),
        $project(Reshape(ListMap(
          BsonField.Name("total") -> -\/($field("__tmp0", "total")),
          BsonField.Name("city")  -> -\/($field("__tmp0", "city")))),
          ExcludeId)))
    }

    "distinct and sort with intervening op" in {
      val read = WorkflowBuilder.read(Collection("db", "zips"))
      val op = (for {
        city   <- lift(projectField(read, "city"))
        state  <- lift(projectField(read, "state"))
        left   =  makeObject(city, "city")
        right  =  makeObject(state, "state")
        projs  <- objectConcat(left, right)
        sorted =  sortBy(projs, List(city, state), List(Ascending, Ascending))

        // NB: the compiler would not generate this op between sort and distinct
        lim    =  limit(sorted, 10)

        dist   <- distinctBy(lim, List(lim))
        rez    <- build(dist)
      } yield rez).evalZero

      op must beRightDisjOrDiff(chain(
        $read(Collection("db", "zips")),
        $project(Reshape(ListMap(
          BsonField.Name("city") -> -\/($field("city")),
          BsonField.Name("state") -> -\/($field("state")))),
          IgnoreId),
        $sort(NonEmptyList(
          BsonField.Name("city") -> Ascending,
          BsonField.Name("state") -> Ascending)),
        $limit(10),
        $group(
          Grouped(ListMap(
            BsonField.Name("__tmp0")     -> $first($$ROOT),
            BsonField.Name("__sd_key_0") -> $first($field("city")),
            BsonField.Name("__sd_key_1") -> $first($field("state")))),
          \/-(Reshape(ListMap(
            BsonField.Name("city") -> -\/($field("city")),
            BsonField.Name("state") -> -\/($field("state")))))),
        $sort(NonEmptyList(
          BsonField.Name("__sd_key_0") -> Ascending,
          BsonField.Name("__sd_key_1") -> Ascending)),
        $project(Reshape(ListMap(
          BsonField.Name("city")  -> -\/($field("__tmp0", "city")),
          BsonField.Name("state") -> -\/($field("__tmp0", "state")))),
          ExcludeId)))
    }

    "group in proj" in {
      val read = WorkflowBuilder.read(Collection("db", "zips"))
      val op = (for {
        pop     <- lift(projectField(read, "pop"))
        grouped =  groupBy(pop, List(pure(Bson.Int32(1))))
        total   =  reduce(grouped)($sum(_))
        obj     =  makeObject(total, "total")
        rez     <- build(obj)
      } yield rez).evalZero

      op must beRightDisjOrDiff(
        chain($read(Collection("db", "zips")),
          $group(
            Grouped(ListMap(
              BsonField.Name("total") -> $sum($field("pop")))),
            -\/($literal(Bson.Null)))))
    }

    "group constant in proj" in {
      val read = WorkflowBuilder.read(Collection("db", "zips"))
      val op = (for {
        one <- expr1(read)(κ($literal(Bson.Int32(1))))
        obj =  makeObject(reduce(groupBy(one, List(one)))($sum(_)), "total")
        rez <- build(obj)
      } yield rez).evalZero

      op must beRightDisjOrDiff(
        chain($read(Collection("db", "zips")),
          $group(
            Grouped(ListMap(
              BsonField.Name("total") -> $sum($literal(Bson.Int32(1))))),
            -\/($literal(Bson.Null)))))
    }

    "group in two projs" in {
      val read = WorkflowBuilder.read(Collection("db", "zips"))
      val op = (for {
        one   <- expr1(read)(κ($literal(Bson.Int32(1))))
        cp    =  makeObject(reduce(one)($sum(_)), "count")
        pop   <- lift(projectField(read, "pop"))
        total =  reduce(pop)($sum(_))
        tp    =  makeObject(total, "total")

        proj  <- objectConcat(cp, tp)
        rez   <- build(proj)
      } yield rez).evalZero

      op must beRightDisjOrDiff(
        chain($read(Collection("db", "zips")),
          $group(
            Grouped(ListMap(
              BsonField.Name("count") -> $sum($literal(Bson.Int32(1))),
              BsonField.Name("total") -> $sum($field("pop")))),
            -\/($literal(Bson.Null)))))
    }

    "group on a field" in {
      val read = WorkflowBuilder.read(Collection("db", "zips"))
      val op = (for {
        city    <- lift(projectField(read, "city"))
        pop     <- lift(projectField(read, "pop"))
        grouped =  groupBy(pop, List(city))
        total   =  reduce(grouped)($sum(_))
        obj     =  makeObject(total, "total")
        rez     <- build(obj)
      } yield rez).evalZero

      op must beRightDisjOrDiff(
        chain($read(Collection("db", "zips")),
          $group(
            Grouped(ListMap(
              BsonField.Name("total") -> $sum($field("pop")))),
            -\/($field("city")))))
    }

    "group on a field, with un-grouped projection" in {
      val read = WorkflowBuilder.read(Collection("db", "zips"))
      val op = (for {
        city    <- lift(projectField(read, "city"))
        grouped =  groupBy(read, List(city))
        city2   <- lift(projectField(grouped, "city"))
        pop     <- lift(projectField(grouped, "pop"))
        total   =  reduce(pop)($sum(_))
        proj0   =  makeObject(total, "total")
        proj1   =  makeObject(city2, "city")
        projs   <- objectConcat(proj0, proj1)
        rez     <- build(projs)
      } yield rez).evalZero

      op must beRightDisjOrDiff(
        chain($read(Collection("db", "zips")),
          $group(
            Grouped(ListMap(
              BsonField.Name("total") -> $sum($field("pop")),
              BsonField.Name("city")  -> $push($field("city")))),
            -\/($field("city"))),
          $unwind(DocField(BsonField.Name("city")))))
    }

    "group in expression" in {
      val read    = WorkflowBuilder.read(Collection("db", "zips"))
      val grouped = groupBy(read, List(pure(Bson.Int32(1))))
      val op = (for {
        pop     <- lift(projectField(grouped, "pop"))
        total   =  reduce(pop)($sum(_))
        expr    <- expr2(total, pure(Bson.Int32(1000)))($divide(_, _))
        inK     =  makeObject(expr, "totalInK")
        rez     <- build(inK)
      } yield rez).evalZero

      op must beRightDisjOrDiff(
        chain($read(Collection("db", "zips")),
          $group(
            Grouped(ListMap(
              BsonField.Name("__tmp2") -> $sum($field("pop")))),
            -\/($literal(Bson.Null))),
            $project(Reshape(ListMap(
              BsonField.Name("totalInK") ->
                -\/($divide($field("__tmp2"), $literal(Bson.Int32(1000)))))),
          IgnoreId)))
    }
  }

  "RenderTree[WorkflowBuilder]" should {
    def render(op: WorkflowBuilder)(implicit RO: RenderTree[WorkflowBuilder]):
        String =
      RO.render(op).draw.mkString("\n")

    val read = WorkflowBuilder.read(Collection("db", "zips"))

    "render in-process group" in {
      val grouped = groupBy(read, List(pure(Bson.Int32(1))))
      val op = for {
        pop <- projectField(grouped, "pop")
      } yield reduce(pop)($sum(_))
      op.map(render) must beRightDisjunction(
        """GroupBuilder
          |├─ ExprBuilder
          |│  ├─ CollectionBuilder
          |│  │  ├─ $Read(db; zips)
          |│  │  ├─ ExprOp($varF(DocVar.ROOT()))
          |│  │  ╰─ Schema(None)
          |│  ╰─ ExprOp($varF(DocField(BsonField.Name("pop"))))
          |├─ By
          |│  ╰─ ValueBuilder(Int32(1))
          |├─ Content
          |│  ╰─ \/-
          |│     ╰─ AccumOp($sum($varF(DocVar.ROOT())))
          |╰─ Id(9a1be37c)""".stripMargin)
    }

  }
}<|MERGE_RESOLUTION|>--- conflicted
+++ resolved
@@ -9,17 +9,10 @@
 
 import scalaz._, Scalaz._
 
-<<<<<<< HEAD
 import slamdata.engine._; import Planner._
 import slamdata.engine.fp._
 import slamdata.engine.javascript._
-=======
-import slamdata.engine.{RenderTree, Terminal, NonTerminal}
-import slamdata.engine.fp._
-import slamdata.engine.javascript._
-
-import slamdata.engine.TreeMatchers
->>>>>>> 303d5ca9
+
 import slamdata.specs2._
 
 class WorkflowBuilderSpec
@@ -133,14 +126,9 @@
         state2 <- lift(projectIndex(array, 2))
       } yield state2).evalZero
 
-<<<<<<< HEAD
-      op must beLeftDisj(UnsupportedFunction(
+      op must beLeftDisjunction(UnsupportedFunction(
         slamdata.engine.std.StdLib.structural.ArrayProject,
         "array does not contain index ‘2’."))
-=======
-      op must beLeftDisjunction(WorkflowBuilderError.InvalidOperation(
-        "projectIndex", "array does not contain index ‘2’."))
->>>>>>> 303d5ca9
     }
 
     "project field from value" in {
