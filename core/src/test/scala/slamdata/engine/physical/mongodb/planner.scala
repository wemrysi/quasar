package slamdata.engine.physical.mongodb

import slamdata.Predef._
import scala.Either

import slamdata.engine._
import slamdata.engine.fp._
import slamdata.engine.fs.Path
import slamdata.engine.analysis.fixplate._
import slamdata.engine.sql.{ParsingError, SQLParser, Query}
import slamdata.engine.std._
import slamdata.engine.javascript._

import scalaz._
import Scalaz._

import org.specs2.execute.Result
import org.specs2.mutable._
import org.specs2.scalaz._
import org.specs2.matcher.{Matcher, Expectable}
import org.specs2.ScalaCheck
import org.scalacheck._
import slamdata.specs2.PendingWithAccurateCoverage

class PlannerSpec extends Specification with ScalaCheck with CompilerHelpers with DisjunctionMatchers with PendingWithAccurateCoverage {
  import StdLib.{set => s, _}
  import structural._
  import LogicalPlan._
  import Grouped.grouped
  import Reshape.reshape
  import Workflow._
  import slamdata.engine.physical.mongodb.accumulator._
  import slamdata.engine.physical.mongodb.expression._
  import IdHandling._
  import JsCore._
  import Planner._

  case class equalToWorkflow(expected: Workflow)
      extends Matcher[Crystallized] {
    def apply[S <: Crystallized](s: Expectable[S]) = {
      def diff(l: S, r: Workflow): String = {
        val lt = RenderTree[Crystallized].render(l)
        val rt = RenderTree[Workflow].render(r)
        RenderTree.show(lt diff rt)(new RenderTree[RenderedTree] {
          override def render(v: RenderedTree) = v
        }).toString
      }
      result(expected == s.value.op,
             "\ntrees are equal:\n" + diff(s.value, expected),
             "\ntrees are not equal:\n" + diff(s.value, expected),
             s)
    }
  }

  val queryPlanner = MongoDbPlanner.queryPlanner(κ("Mongo" -> Cord.empty))

  def plan(query: String): Either[CompilationError, Crystallized] =
    SQLParser.parseInContext(Query(query), Path("/db/")).fold(
      e => scala.sys.error("parsing error: " + e.message),
      expr => queryPlanner(QueryRequest(expr, None, Variables(Map()))).run._2).toEither

  def plan(logical: Term[LogicalPlan]): Either[PlannerError, Crystallized] =
    (for {
      simplified <- emit(Vector.empty, \/-(logical.cata(Optimizer.simplify)))
      phys       <- MongoDbPlanner.plan(simplified)
    } yield phys).run._2.toEither

  def planLog(query: String): ParsingError \/ Vector[PhaseResult] =
    for {
      expr <- SQLParser.parseInContext(Query(query), Path("/db/"))
    } yield queryPlanner(QueryRequest(expr, None, Variables(Map()))).run._1

  def beWorkflow(wf: Workflow) = beRight(equalToWorkflow(wf))

  implicit def toBsonField(name: String) = BsonField.Name(name)
  implicit def toLeftShape(exprOp: Expression): Reshape.Shape = -\/ (exprOp)
  implicit def toRightShape(shape: Reshape):    Reshape.Shape =  \/-(shape)

  "plan from query string" should {
    "plan simple constant example 1" in {
      plan("select 1") must
        beWorkflow($pure(Bson.Doc(ListMap("0" -> Bson.Int64(1)))))
    }

    "plan simple constant from collection" in {
      plan("select 1 from zips") must
        beWorkflow(chain(
          $read(Collection("db", "zips")),
          $project(
            reshape("0" -> $literal(Bson.Int64(1))),
            IgnoreId)))
    }

    "plan simple select *" in {
      plan("select * from foo") must beWorkflow($read(Collection("db", "foo")))
    }

    "plan count(*)" in {
      plan("select count(*) from foo") must beWorkflow(
        chain(
          $read(Collection("db", "foo")),
          $group(
            grouped("0" -> $sum($literal(Bson.Int32(1)))),
            -\/($literal(Bson.Null)))))
    }

    "plan simple field projection on single set" in {
      plan("select foo.bar from foo") must
        beWorkflow(chain(
          $read(Collection("db", "foo")),
          $project(
            reshape("bar" -> $field("bar")),
            IgnoreId)))
    }

    "plan simple field projection on single set when table name is inferred" in {
      plan("select bar from foo") must
       beWorkflow(chain(
         $read(Collection("db", "foo")),
         $project(
           reshape("bar" -> $field("bar")),
           IgnoreId)))
    }

    "plan multiple field projection on single set when table name is inferred" in {
      plan("select bar, baz from foo") must
       beWorkflow(chain(
         $read(Collection("db", "foo")),
         $project(
           reshape(
             "bar" -> $field("bar"),
             "baz" -> $field("baz")),
           IgnoreId)))
    }

    "plan simple addition on two fields" in {
      plan("select foo + bar from baz") must
       beWorkflow(chain(
         $read(Collection("db", "baz")),
         $project(
           reshape("0" -> $add($field("foo"), $field("bar"))),
           IgnoreId)))
    }

    "plan concat" in {
      plan("select concat(bar, baz) from foo") must
       beWorkflow(chain(
         $read(Collection("db", "foo")),
         $project(
           reshape("0" -> $concat($field("bar"), $field("baz"))),
           IgnoreId)))
    }

    "plan concat strings with ||" in {
      plan("select city || ', ' || state from zips") must
       beWorkflow(chain(
         $read(Collection("db", "zips")),
         $project(
           reshape(
             "0" ->
               $concat( // TODO: ideally, this would be a single $concat
                 $concat($field("city"), $literal(Bson.Text(", "))),
                 $field("state"))),
           IgnoreId)))
    }

    "plan concat strings with ||, constant on the right" in {
      plan("select a || b || '...' from foo") must
        beRight
    }.pendingUntilFixed("#637")

    "plan concat with unknown types" in {
      plan("select a || b from foo") must
        beRight
    }.pendingUntilFixed("#637")

    "plan lower" in {
      plan("select lower(bar) from foo") must
      beWorkflow(chain(
        $read(Collection("db", "foo")),
        $project(
          reshape("0" -> $toLower($field("bar"))),
          IgnoreId)))
    }

    "plan coalesce" in {
      plan("select coalesce(bar, baz) from foo") must
       beWorkflow(chain(
         $read(Collection("db", "foo")),
         $project(
           reshape("0" -> $ifNull($field("bar"), $field("baz"))),
           IgnoreId)))
    }

    "plan date field extraction" in {
      plan("select date_part('day', baz) from foo") must
       beWorkflow(chain(
         $read(Collection("db", "foo")),
         $project(
           reshape("0" -> $dayOfMonth($field("baz"))),
           IgnoreId)))
    }

    "plan complex date field extraction" in {
      plan("select date_part('quarter', baz) from foo") must
       beWorkflow(chain(
         $read(Collection("db", "foo")),
         $project(
           reshape(
             "0" ->
               $add(
                 $divide($dayOfYear($field("baz")), $literal(Bson.Int32(92))),
                 $literal(Bson.Int32(1)))),
           IgnoreId)))
    }

    "plan date field extraction: 'dow'" in {
      plan("select date_part('dow', baz) from foo") must
       beWorkflow(chain(
         $read(Collection("db", "foo")),
         $project(
           reshape(
             "0" -> $add($dayOfWeek($field("baz")), $literal(Bson.Int64(-1)))),
           IgnoreId)))
    }

    "plan date field extraction: 'isodow'" in {
      plan("select date_part('isodow', baz) from foo") must
       beWorkflow(chain(
         $read(Collection("db", "foo")),
         $project(
           reshape(
             "0" ->
               $cond($eq($dayOfWeek($field("baz")), $literal(Bson.Int64(1))),
                 $literal(Bson.Int64(7)),
                 $add($dayOfWeek($field("baz")), $literal(Bson.Int64(-1))))),
           IgnoreId)))
    }

    "plan filter array element" in {
      plan("select loc from zips where loc[0] < -73") must
      beWorkflow(chain(
        $read(Collection("db", "zips")),
        $simpleMap(NonEmptyList(MapExpr(JsFn(Ident("x"), Obj(ListMap(
          "loc" -> Select(Ident("x").fix, "loc").fix,
          "__tmp0" ->
            Access(Select(Ident("x").fix, "loc").fix, JsCore.Literal(Js.Num(0, false)).fix).fix)).fix))),
          ListMap()),
        $match(Selector.Doc(BsonField.Name("__tmp0") -> Selector.Lt(Bson.Int64(-73)))),
        // FIXME: This match _could_ be implemented as below (without the
        //        $simpleMap) if it weren’t for Mongo’s broken index
        //        projections. Need to figure out how to recover this. (#455)
        // $match(Selector.Doc(
        //   BsonField.Name("loc") \ BsonField.Index(0) -> Selector.Lt(Bson.Int64(-73)))),
        $project(
          reshape("loc" -> $field("loc")),
          ExcludeId)))
    }

    "plan select array element" in {
      plan("select loc[0] from zips") must
      beWorkflow(chain(
        $read(Collection("db", "zips")),
        $simpleMap(NonEmptyList(MapExpr(JsFn(Ident("x"), Obj(ListMap(
          "0" -> Access(Select(Ident("x").fix, "loc").fix,
            JsCore.Literal(Js.Num(0, false)).fix).fix)).fix))),
          ListMap()),
        $project(
          reshape("0" -> $include()),
          IgnoreId)))
    }

    "plan array length" in {
      plan("select array_length(bar, 1) from foo") must
       beWorkflow(chain(
         $read(Collection("db", "foo")),
         $project(
           reshape("0" -> $size($field("bar"))),
           IgnoreId)))
    }

    "plan sum in expression" in {
      plan("select sum(pop) * 100 from zips") must
      beWorkflow(chain(
        $read(Collection("db", "zips")),
        $group(
          grouped("__tmp0" -> $sum($field("pop"))),
          -\/($literal(Bson.Null))),
        $project(
          reshape("0" -> $multiply($field("__tmp0"), $literal(Bson.Int64(100)))),
          IgnoreId)))
    }

    "plan conditional" in {
      plan("select case when pop < 10000 then city else loc end from zips") must
       beWorkflow(chain(
         $read(Collection("db", "zips")),
         $project(
           reshape(
             "0" ->
               $cond($lt($field("pop"), $literal(Bson.Int64(10000))),
                 $field("city"),
                 $field("loc"))),
           IgnoreId)))
    }

    "plan negate" in {
      plan("select -bar from foo") must
       beWorkflow(chain(
         $read(Collection("db", "foo")),
         $project(
           reshape("0" -> $multiply($literal(Bson.Int32(-1)), $field("bar"))),
           IgnoreId)))
    }

    "plan simple filter" in {
      plan("select * from foo where bar > 10") must
       beWorkflow(chain(
         $read(Collection("db", "foo")),
         $match(
           Selector.Doc(BsonField.Name("bar") -> Selector.Gt(Bson.Int64(10))))))
    }

    "plan simple reversed filter" in {
      plan("select * from foo where 10 < bar") must
       beWorkflow(chain(
         $read(Collection("db", "foo")),
         $match(
           Selector.Doc(BsonField.Name("bar") -> Selector.Gt(Bson.Int64(10))))))
    }

    "plan simple filter with expression in projection" in {
      plan("select a + b from foo where bar > 10") must
       beWorkflow(chain(
         $read(Collection("db", "foo")),
         $match(
           Selector.Doc(BsonField.Name("bar") -> Selector.Gt(Bson.Int64(10)))),
         $project(
           reshape("0" -> $add($field("a"), $field("b"))),
           ExcludeId)))
    }

    "plan simple js filter" in {
      plan("select * from zips where length(city) < 4") must
      beWorkflow(chain(
        $read(Collection("db", "zips")),
        // FIXME: Inline this $simpleMap with the $match (#454)
        $simpleMap(NonEmptyList(MapExpr(JsFn(Ident("x"), Obj(ListMap(
          "__tmp0" -> Select(Select(Ident("x").fix, "city").fix, "length").fix,
          "__tmp1" -> Ident("x").fix)).fix))),
          ListMap()),
        $match(Selector.Doc(
          BsonField.Name("__tmp0") -> Selector.Lt(Bson.Int64(4)))),
        $project(
          reshape("value" -> $field("__tmp1")),
          ExcludeId)))
    }

    "plan filter with js and non-js" in {
      plan("select * from zips where length(city) < 4 and pop < 20000") must
      beWorkflow(chain(
        $read(Collection("db", "zips")),
        // FIXME: Inline this $simpleMap with the $match (#454)
        $simpleMap(NonEmptyList(MapExpr(JsFn(Ident("x"), Obj(ListMap(
          "__tmp4" -> Select(Select(Ident("x").fix, "city").fix, "length").fix,
          "__tmp5" -> Ident("x").fix,
          "__tmp6" -> Select(Ident("x").fix, "pop").fix)).fix))),
          ListMap()),
        $match(Selector.And(
          Selector.Doc(BsonField.Name("__tmp4") -> Selector.Lt(Bson.Int64(4))),
          Selector.Doc(BsonField.Name("__tmp6") -> Selector.Lt(Bson.Int64(20000))))),
        $project(
          reshape("value" -> $field("__tmp5")),
          ExcludeId)))
    }

    "plan filter with between" in {
      plan("select * from foo where bar between 10 and 100") must
       beWorkflow(chain(
         $read(Collection("db", "foo")),
         $match(
           Selector.And(
             Selector.Doc(BsonField.Name("bar") ->
               Selector.Gte(Bson.Int64(10))),
             Selector.Doc(BsonField.Name("bar") ->
               Selector.Lte(Bson.Int64(100)))))))
    }

    "plan filter with like" in {
      plan("select * from foo where bar like 'A%'") must
       beWorkflow(chain(
         $read(Collection("db", "foo")),
         $match(Selector.Doc(
           BsonField.Name("bar") ->
             Selector.Regex("^A.*$", false, false, false, false)))))
    }

    "plan filter with LIKE and OR" in {
      plan("select * from foo where bar like 'A%' or bar like 'Z%'") must
       beWorkflow(chain(
         $read(Collection("db", "foo")),
         $match(
           Selector.Or(
             Selector.Doc(BsonField.Name("bar") ->
               Selector.Regex("^A.*$", false, false, false, false)),
             Selector.Doc(BsonField.Name("bar") ->
               Selector.Regex("^Z.*$", false, false, false, false))))))
    }

    "plan filter with field in constant array" in {
      plan("select * from zips where state in ('AZ', 'CO')") must
        beWorkflow(chain(
          $read(Collection("db", "zips")),
          $match(Selector.Doc(BsonField.Name("state") ->
            Selector.In(Bson.Arr(List(Bson.Text("AZ"), Bson.Text("CO"))))))))
    }

    "plan filter with field containing constant value" in {
      plan("select * from zips where 43.058514 in loc") must
        beWorkflow(chain(
          $read(Collection("db", "zips")),
          $match(Selector.Doc(BsonField.Name("loc") ->
            Selector.ElemMatch(\/-(Selector.In(Bson.Arr(List(Bson.Dec(43.058514))))))))))
    }

    "plan filter with field containing other field" in {
      import JsCore._
      plan("select * from zips where pop in loc") must
        beWorkflow(chain(
          $read(Collection("db", "zips")),
          $match(Selector.Where(
            BinOp(Neq,
              JsCore.Literal(Js.Num(-1.0,false)).fix,
              Call(Select(Select(Ident("this").fix, "loc").fix, "indexOf").fix,
                List(Select(Ident("this").fix, "pop").fix)).fix).fix.toJs))))
    }

    "plan filter with ~" in {
      plan("select * from zips where city ~ '^B[AEIOU]+LD.*'") must beWorkflow(chain(
        $read(Collection("db", "zips")),
        $match(
          Selector.Doc(
            BsonField.Name("city") -> Selector.Regex("^B[AEIOU]+LD.*", false, false, false, false)))))
    }

    "plan filter with alternative ~" in {
      plan("select * from a where 'foo' ~ pattern or target ~ pattern") must beWorkflow(chain(
        $read(Collection("db", "a")),
        $simpleMap(NonEmptyList(MapExpr(JsFn(Ident("x"), Obj(ListMap(
          "__tmp4" -> Call(
            Select(New("RegExp", List(Select(Ident("x").fix, "pattern").fix)).fix, "test").fix,
            List(JsCore.Literal(Js.Str("foo")).fix)).fix,
          "__tmp5" -> Ident("x").fix,
          "__tmp6" -> Call(
            Select(New("RegExp", List(Select(Ident("x").fix, "pattern").fix)).fix, "test").fix,
            List(Select(Ident("x").fix, "target").fix)).fix)).fix))),
          ListMap()),
        $match(
          Selector.Or(
            Selector.Doc(
              BsonField.Name("__tmp4") -> Selector.Eq(Bson.Bool(true))),
            Selector.Doc(
              BsonField.Name("__tmp6") -> Selector.Eq(Bson.Bool(true))))),
        $project(
          reshape("value" -> $field("__tmp5")),
          ExcludeId)))
    }

    "plan filter with negate(s)" in {
      plan("select * from foo where bar != -10 and baz > -1.0") must
       beWorkflow(chain(
         $read(Collection("db", "foo")),
         $match(
           Selector.And(
             Selector.Doc(BsonField.Name("bar") ->
               Selector.Neq(Bson.Int64(-10))),
             Selector.Doc(BsonField.Name("baz") ->
               Selector.Gt(Bson.Dec(-1.0)))))))
    }

    "plan complex filter" in {
      plan("select * from foo where bar > 10 and (baz = 'quux' or foop = 'zebra')") must
       beWorkflow(chain(
         $read(Collection("db", "foo")),
         $match(
           Selector.And(
             Selector.Doc(BsonField.Name("bar") -> Selector.Gt(Bson.Int64(10))),
             Selector.Or(
               Selector.Doc(BsonField.Name("baz") ->
                 Selector.Eq(Bson.Text("quux"))),
               Selector.Doc(BsonField.Name("foop") ->
                 Selector.Eq(Bson.Text("zebra"))))))))
    }

    "plan filter with both index and field projections" in {
      plan("select count(parents[0].sha) as count from slamengine_commits where parents[0].sha = '56d1caf5d082d1a6840090986e277d36d03f1859'") must
        beWorkflow(chain(
          $read(Collection("db", "slamengine_commits")),
          $simpleMap(NonEmptyList(MapExpr(JsFn(JsCore.Ident("x"),
            Obj(ListMap(
              "__tmp2" ->
                Select(
                  Access(
                    Select(JsCore.Ident("x").fix, "parents").fix,
                    JsCore.Literal(Js.Num(0, false)).fix).fix,
                  "sha").fix)).fix))),
            ListMap()),
          $match(Selector.Doc(
            BsonField.Name("__tmp2") ->
              Selector.Eq(Bson.Text("56d1caf5d082d1a6840090986e277d36d03f1859")))),
          $group(
            grouped("count" -> $sum($literal(Bson.Int32(1)))),
            -\/($literal(Bson.Null)))))
    }

    "plan simple having filter" in {
      plan("select city from zips group by city having count(*) > 10") must
      beWorkflow(chain(
        $read(Collection("db", "zips")),
        $group(
          grouped(
            "city"   -> $push($field("city")),
            "__tmp0" -> $sum($literal(Bson.Int32(1)))),
          -\/($field("city"))),
        $unwind(DocField(BsonField.Name("city"))),
        $match(Selector.Doc(
          BsonField.Name("__tmp0") -> Selector.Gt(Bson.Int64(10)))),
        $project(
          reshape("city" -> $field("city")),
          ExcludeId)))
    }

    "plan having with multiple projections" in {
      plan("select city, sum(pop) from zips group by city having sum(pop) > 50000") must
      beWorkflow(chain(
        $read(Collection("db", "zips")),
        $group(
          grouped(
            "city" -> $push($field("city")),
            "1"    -> $sum($field("pop"))),
          -\/($field("city"))),
        $unwind(DocField(BsonField.Name("city"))),
        $match(Selector.Doc(
          BsonField.Name("1") -> Selector.Gt(Bson.Int64(50000))))))
    }

    "prefer projection+filter over JS filter" in {
      plan("select * from zips where city <> state") must
      beWorkflow(chain(
        $read(Collection("db", "zips")),
        $project(
          reshape(
            "__tmp0" -> $neq($field("city"), $field("state")),
            "__tmp1" -> $$ROOT),
          IgnoreId),
        $match(Selector.Doc(
          BsonField.Name("__tmp0") -> Selector.Eq(Bson.Bool(true)))),
        $project(
          reshape("value" -> $field("__tmp1")),
          ExcludeId)))
    }

    "prefer projection+filter over nested JS filter" in {
      plan("select * from zips where city <> state and pop < 10000") must
      beWorkflow(chain(
        $read(Collection("db", "zips")),
        $project(
          reshape(
            "__tmp4" -> $neq($field("city"), $field("state")),
            "__tmp5" -> $$ROOT,
            "__tmp6" -> $field("pop")),
          IgnoreId),
        $match(Selector.And(
          Selector.Doc(
            BsonField.Name("__tmp4") -> Selector.Eq(Bson.Bool(true))),
          Selector.Doc(
            BsonField.Name("__tmp6") -> Selector.Lt(Bson.Int64(10000))))),
        $project(
          reshape("value" -> $field("__tmp5")),
          ExcludeId)))
    }

    "filter on constant true" in {
      plan("select * from zips where true") must
        beWorkflow($read(Collection("db", "zips")))
    }

    "filter on constant false" in {
      plan("select * from zips where false") must
        beWorkflow($pure(Bson.Arr(Nil)))
    }.pendingUntilFixed("#777")

    "select partially-applied substing" in {
      plan ("select substring('abcdefghijklmnop', 5, pop / 10000) from zips") must
        beWorkflow(chain(
          $read(Collection("db", "zips")),
          $project(
            reshape(
              "0" ->
                $substr(
                  $literal(Bson.Text("fghijklmnop")),
                  $literal(Bson.Int64(0)),
                  $divide($field("pop"), $literal(Bson.Int64(10000))))),
            IgnoreId)))
    }

    "drop nothing" in {
      plan("select * from zips limit 5 offset 0") must
        beWorkflow(chain(
          $read(Collection("db", "zips")),
          $limit(5)))
    }

    "concat with empty string" in {
      plan("select '' || city || '' from zips") must
        beWorkflow(chain(
          $read(Collection("db", "zips")),
          $project(
            reshape("0" -> $field("city")),
            IgnoreId)))
    }

    "plan simple sort with field in projection" in {
      plan("select bar from foo order by bar") must
        beWorkflow(chain(
          $read(Collection("db", "foo")),
          $project(
            reshape("bar" -> $field("bar")),
            IgnoreId),
          $sort(NonEmptyList(BsonField.Name("bar") -> Ascending))))
    }

    "plan simple sort with wildcard" in {
      plan("select * from zips order by pop") must
        beWorkflow(chain(
          $read(Collection("db", "zips")),
          $sort(NonEmptyList(BsonField.Name("pop") -> Ascending))))
    }

    "plan sort with expression in key" in {
      plan("select baz from foo order by bar/10") must
        beWorkflow(chain(
          $read(Collection("db", "foo")),
          $project(
            reshape(
              "baz"    -> $field("baz"),
              "__tmp0" -> $divide($field("bar"), $literal(Bson.Int64(10)))),
            IgnoreId),
          $sort(NonEmptyList(BsonField.Name("__tmp0") -> Ascending)),
          $project(
            reshape("baz" -> $field("baz")),
            ExcludeId)))
    }

    "plan select with wildcard and field" in {
      plan("select *, pop from zips") must
        beWorkflow(chain(
          $read(Collection("db", "zips")),
          $simpleMap(
            NonEmptyList(MapExpr(JsFn(Ident("x"),
              SpliceObjects(List(
                Ident("x").fix,
                Obj(ListMap(
                  "pop" -> Select(Ident("x").fix, "pop").fix)).fix)).fix))),
            ListMap())))
    }

    "plan select with wildcard and two fields" in {
      plan("select *, city as city2, pop as pop2 from zips") must
        beWorkflow(chain(
          $read(Collection("db", "zips")),
          $simpleMap(
            NonEmptyList(MapExpr(JsFn(Ident("x"),
              SpliceObjects(List(
                Ident("x").fix,
                Obj(ListMap(
                  "city2" -> Select(Ident("x").fix, "city").fix)).fix,
                Obj(ListMap(
                  "pop2"  -> Select(Ident("x").fix, "pop").fix)).fix)).fix))),
            ListMap())))
    }

    "plan select with wildcard and two constants" in {
      plan("select *, '1', '2' from zips") must
        beWorkflow(chain(
          $read(Collection("db", "zips")),
          $simpleMap(
            NonEmptyList(MapExpr(JsFn(Ident("x"),
              SpliceObjects(List(
                Ident("x").fix,
                Obj(ListMap(
                  "1" -> JsCore.Literal(Js.Str("1")).fix)).fix,
                Obj(ListMap(
                  "2" -> JsCore.Literal(Js.Str("2")).fix)).fix)).fix))),
            ListMap())))
    }

    "plan select with multiple wildcards and fields" in {
      plan("select state as state2, *, city as city2, *, pop as pop2 from zips where pop < 1000") must
        beWorkflow(chain(
          $read(Collection("db", "zips")),
          $match(Selector.Doc(
            BsonField.Name("pop") -> Selector.Lt(Bson.Int64(1000)))),
          $simpleMap(
            NonEmptyList(MapExpr(JsFn(Ident("x"),
              Obj(ListMap(
                "__tmp0" -> SpliceObjects(List(
                  Obj(ListMap(
                    "state2" -> Select(Ident("x").fix, "state").fix)).fix,
                  Ident("x").fix,
                  Obj(ListMap(
                    "city2" -> Select(Ident("x").fix, "city").fix)).fix,
                  Ident("x").fix,
                  Obj(ListMap(
                    "pop2" -> Select(Ident("x").fix, "pop").fix)).fix)).fix)).fix))),
            ListMap()),
          $project(
            reshape("value" -> $field("__tmp0")),
            ExcludeId)))
    }

    "plan sort with wildcard and expression in key" in {
      plan("select * from zips order by pop/10 desc") must
        beWorkflow(chain(
          $read(Collection("db", "zips")),
          $simpleMap(
            NonEmptyList(MapExpr(JsFn(Ident("__val"), SpliceObjects(List(
              Ident("__val").fix,
              Obj(ListMap(
                "__sd__0" -> BinOp(Div, Select(Ident("__val").fix, "pop").fix, JsCore.Literal(Js.Num(10, false)).fix).fix)).fix)).fix))),
            ListMap()),
          $simpleMap(
            NonEmptyList(MapExpr(JsFn(Ident("__val"), Obj(ListMap(
              "__tmp0" ->
                Call(Ident("remove").fix,
                  List(Ident("__val").fix, JsCore.Literal(Js.Str("__sd__0")).fix)).fix,
              "__tmp1" -> Select(Ident("__val").fix, "__sd__0").fix)).fix))),
            ListMap()),
          $sort(NonEmptyList(BsonField.Name("__tmp1") -> Descending)),
          $project(
            reshape("value" -> $field("__tmp0")),
            ExcludeId)))
    }

    "plan simple sort with field not in projections" in {
      plan("select name from person order by height") must
        beWorkflow(chain(
          $read(Collection("db", "person")),
          $project(
            reshape(
              "name"   -> $field("name"),
              "__tmp0" -> $field("height")),
            IgnoreId),
          $sort(NonEmptyList(BsonField.Name("__tmp0") -> Ascending)),
          $project(
            reshape("name" -> $field("name")),
            ExcludeId)))
    }

    "plan sort with expression and alias" in {
      plan("select pop/1000 as popInK from zips order by popInK") must
        beWorkflow(chain(
          $read(Collection("db", "zips")),
          $project(
            reshape(
              "popInK" -> $divide($field("pop"), $literal(Bson.Int64(1000)))),
            IgnoreId),
          $sort(NonEmptyList(BsonField.Name("popInK") -> Ascending))))
    }

    "plan sort with filter" in {
      plan("select city, pop from zips where pop <= 1000 order by pop desc, city") must
        beWorkflow(chain(
          $read(Collection("db", "zips")),
          $match(Selector.Doc(
            BsonField.Name("pop") -> Selector.Lte(Bson.Int64(1000)))),
          $project(
            reshape(
              "city" -> $field("city"),
              "pop"  -> $field("pop")),
            IgnoreId),
          $sort(NonEmptyList(
            BsonField.Name("pop") -> Descending,
            BsonField.Name("city") -> Ascending))))
    }

    "plan sort with expression, alias, and filter" in {
      plan("select pop/1000 as popInK from zips where pop >= 1000 order by popInK") must
        beWorkflow(chain(
          $read(Collection("db", "zips")),
          $match(Selector.Doc(BsonField.Name("pop") -> Selector.Gte(Bson.Int64(1000)))),
          $project(
            reshape(
              "popInK" -> $divide($field("pop"), $literal(Bson.Int64(1000)))),
            ExcludeId),
          $sort(NonEmptyList(BsonField.Name("popInK") -> Ascending)))
        )
    }

    "plan multiple column sort with wildcard" in {
      plan("select * from zips order by pop, city desc") must
       beWorkflow(chain(
         $read(Collection("db", "zips")),
         $sort(NonEmptyList(
           BsonField.Name("pop") -> Ascending,
           BsonField.Name("city") -> Descending))))
    }

    "plan many sort columns" in {
      plan("select * from zips order by pop, state, city, a4, a5, a6") must
       beWorkflow(chain(
         $read(Collection("db", "zips")),
         $sort(NonEmptyList(
           BsonField.Name("pop") -> Ascending,
           BsonField.Name("state") -> Ascending,
           BsonField.Name("city") -> Ascending,
           BsonField.Name("a4") -> Ascending,
           BsonField.Name("a5") -> Ascending,
           BsonField.Name("a6") -> Ascending))))
    }

    "plan efficient count and field ref" in {
      plan("SELECT city, COUNT(*) AS cnt FROM zips ORDER BY cnt DESC") must
        beWorkflow {
          chain(
            $read(Collection("db", "zips")),
            $group(
              grouped(
                "city" -> $push($field("city")),
                "cnt"  -> $sum($literal(Bson.Int32(1)))),
              -\/($literal(Bson.Null))),
            $unwind(DocField("city")),
            $sort(NonEmptyList(BsonField.Name("cnt") -> Descending)))
        }
    }

    "plan count and js expr" in {
      plan("SELECT COUNT(*) as cnt, LENGTH(city) FROM zips") must
        beWorkflow {
          chain(
            $read(Collection("db", "zips")),
            $simpleMap(NonEmptyList(MapExpr(JsFn(Ident("x"), Obj(ListMap(
              "1" -> Select(Select(Ident("x").fix, "city").fix, "length").fix)).fix))),
              ListMap()),
            $group(
              grouped(
                "cnt" -> $sum($literal(Bson.Int32(1))),
                "1"   -> $push($field("1"))),
              -\/($literal(Bson.Null))),
            $unwind(DocField("1")))
        }
    }

    "plan trivial group by" in {
      plan("select city from zips group by city") must
      beWorkflow(chain(
        $read(Collection("db", "zips")),
        $group(grouped("city" -> $push($field("city"))), -\/($field("city"))),
        $unwind(DocField(BsonField.Name("city")))))
    }

    "plan group by expression" in {
      plan("select city from zips group by lower(city)") must
      beWorkflow(chain(
        $read(Collection("db", "zips")),
        $group(grouped("city" -> $push($field("city"))), -\/($toLower($field("city")))),
        $unwind(DocField(BsonField.Name("city")))))
    }

    "plan group by month" in {
      plan("select avg(score) as a, DATE_PART('month', \"date\") as m from caloriesBurnedData group by DATE_PART('month', \"date\")") must
        beWorkflow(chain(
          $read(Collection("db", "caloriesBurnedData")),
          $project(
            reshape(
              "__tmp0" -> $field("score"),
              "__tmp1" -> $month($field("date"))),
            IgnoreId),
          $group(
            grouped(
              "a" -> $avg($field("__tmp0")),
              "m" -> $push($field("__tmp1"))),
            -\/($field("__tmp1"))),
          $unwind(DocField(BsonField.Name("m")))))
    }

    "plan expr3 with grouping" in {
      plan("select case when pop > 1000 then city else lower(city) end, count(*) from zips group by city") must
        beRight
    }

    "plan trivial group by with wildcard" in {
      plan("select * from zips group by city") must
        beWorkflow($read(Collection("db", "zips")))
    }

    "plan count grouped by single field" in {
      plan("select count(*) from bar group by baz") must
        beWorkflow {
          chain(
            $read(Collection("db", "bar")),
            $group(
              grouped("0" -> $sum($literal(Bson.Int32(1)))),
              -\/($field("baz"))))
        }
    }

    "plan count and sum grouped by single field" in {
      plan("select count(*) as cnt, sum(biz) as sm from bar group by baz") must
        beWorkflow {
          chain(
            $read(Collection("db", "bar")),
            $group(
              grouped(
                "cnt" -> $sum($literal(Bson.Int32(1))),
                "sm" -> $sum($field("biz"))),
              -\/($field("baz"))))
        }
    }

    "plan sum grouped by single field with filter" in {
      plan("select sum(pop) as sm from zips where state='CO' group by city") must
        beWorkflow {
          chain(
            $read(Collection("db", "zips")),
            $match(Selector.Doc(
              BsonField.Name("state") -> Selector.Eq(Bson.Text("CO")))),
            $group(
              grouped("sm" -> $sum($field("pop"))),
              -\/($field("city"))))
        }
    }

    "plan count and field when grouped" in {
      plan("select count(*) as cnt, city from zips group by city") must
        beWorkflow {
          chain(
            $read(Collection("db", "zips")),
            $group(
              grouped(
                "cnt"  -> $sum($literal(Bson.Int32(1))),
                "city" -> $push($field("city"))),
              -\/($field("city"))),
            $unwind(DocField(BsonField.Name("city"))))
        }
    }

    "collect unaggregated fields into single doc when grouping" in {
      plan("select city, state, sum(pop) from zips") must
      beWorkflow(chain(
        $read(Collection("db", "zips")),
        $project(
          reshape(
            "__tmp1" -> reshape(
              "city"  -> $field("city"),
              "state" -> $field("state")),
            "__tmp2" -> reshape("__tmp0" -> $field("pop"))),
          IgnoreId),
        $group(
          grouped(
            "2"      -> $sum($field("__tmp2", "__tmp0")),
            "__tmp1" -> $push($field("__tmp1"))),
          -\/($literal(Bson.Null))),
        $unwind(DocField("__tmp1")),
        $project(
          reshape(
            "city"  -> $field("__tmp1", "city"),
            "state" -> $field("__tmp1", "state"),
            "2"     -> $field("2")),
          IgnoreId)))
    }

    "plan unaggregated field when grouping, second case" in {
      // NB: the point being that we don't want to push $$ROOT
      plan("select max(pop)/1000, pop from zips") must
        beWorkflow {
          chain(
            $read(Collection("db", "zips")),
            $group(
              grouped(
                "__tmp0" -> $max($field("pop")),
                "pop"    -> $push($field("pop"))),
              -\/($literal(Bson.Null))),
            $unwind(DocField("pop")),
            $project(
              reshape(
                "0"   -> $divide($field("__tmp0"), $literal(Bson.Int64(1000))),
                "pop" -> $field("pop")),
              IgnoreId))
        }
    }

    "plan multiple expressions using same field" in {
      plan("select pop, sum(pop), pop/1000 from zips") must
      beWorkflow(chain(
        $read (Collection("db", "zips")),
        $project(
          reshape(
            "__tmp0" -> reshape(
              "pop" -> $field("pop"),
              "2"   -> $divide($field("pop"), $literal(Bson.Int64(1000)))),
            "__tmp1" -> reshape("pop" -> $field("pop"))),
          IgnoreId),
        $group(
          grouped(
            "1"      -> $sum($field("__tmp1", "pop")),
            "__tmp0" -> $push($field("__tmp0"))),
          -\/($literal(Bson.Null))),
        $unwind(DocField("__tmp0")),
        $project(
          reshape(
            "pop" -> $field("__tmp0", "pop"),
            "1"   -> $field("1"),
            "2"   -> $field("__tmp0", "2")),
          IgnoreId)))
    }

    "plan sum of expression in expression with another projection when grouped" in {
      plan("select city, sum(pop-1)/1000 from zips group by city") must
      beWorkflow(chain(
        $read(Collection("db", "zips")),
        $group(
          grouped(
            "city"   -> $push($field("city")),
            "__tmp2" -> $sum($subtract($field("pop"), $literal(Bson.Int64(1))))),
          -\/($field("city"))),
        $unwind(DocField(BsonField.Name("city"))),
        $project(
          reshape(
            "city" -> $field("city"),
            "1"    -> $divide($field("__tmp2"), $literal(Bson.Int64(1000)))),
          IgnoreId)))
    }

    "plan length of min (JS on top of reduce)" in {
      plan("select state, length(min(city)) as shortest from zips group by state") must
        beWorkflow(chain(
          $read(Collection("db", "zips")),
          $group(
            grouped(
              "state" -> $push($field("state")),
              "__tmp0" -> $min($field("city"))),
            -\/($field("state"))),
          $simpleMap(NonEmptyList(
            FlatExpr(JsFn(Ident("x"), Select(Ident("x").fix, "state").fix)),
            MapExpr(JsFn(Ident("x"), Obj(ListMap(
              "state" -> Select(Ident("x").fix, "state").fix,
              "shortest" -> Select(Select(Ident("x").fix, "__tmp0").fix, "length").fix)).fix))),
            ListMap()),
          $project(
            reshape(
              "state"    -> $include(),
              "shortest" -> $include()),
            IgnoreId)))
    }

    "plan js expr grouped by js expr" in {
      plan("select length(city) as len, count(*) as cnt from zips group by length(city)") must
        beWorkflow(chain(
          $read(Collection("db", "zips")),
          $simpleMap(
            NonEmptyList(MapExpr(JsFn(Ident("x"),
              Obj(ListMap(
                "__tmp0" -> Select(Select(Ident("x").fix, "city").fix, "length").fix)).fix))),
            ListMap()),
          $group(
            grouped(
              "len" -> $push($field("__tmp0")),
              "cnt" -> $sum($literal(Bson.Int32(1)))),
            -\/($field("__tmp0"))),
          $unwind(DocField(BsonField.Name("len")))))
    }

    "plan simple JS inside expression" in {
      plan("select length(city) + 1 from zips") must
        beWorkflow(chain(
          $read(Collection("db", "zips")),
          $simpleMap(NonEmptyList(MapExpr(JsFn(Ident("x"), Obj(ListMap(
            "0" -> BinOp(JsCore.Add,
              Select(Select(Ident("x").fix, "city").fix, "length").fix,
              JsCore.Literal(Js.Num(1, false)).fix).fix)).fix))),
            ListMap()),
          $project(
            reshape("0" -> $include()),
            IgnoreId)))
    }

    "plan expressions with ~"in {
      plan("select foo ~ 'bar.*', 'abc' ~ 'a|b', 'baz' ~ regex, target ~ regex from a") must beWorkflow(chain(
        $read(Collection("db", "a")),
        $simpleMap(NonEmptyList(MapExpr(JsFn(Ident("x"),
          Obj(ListMap(
            "0" -> Call(
              Select(New("RegExp", List(JsCore.Literal(Js.Str("bar.*")).fix)).fix, "test").fix,
              List(Select(Ident("x").fix, "foo").fix)).fix,
            "1" -> JsCore.Literal(Js.Bool(true)).fix,
            "2" -> Call(
              Select(New("RegExp", List(Select(Ident("x").fix, "regex").fix)).fix, "test").fix,
              List(JsCore.Literal(Js.Str("baz")).fix)).fix,
            "3" -> Call(
              Select(New("RegExp", List(Select(Ident("x").fix, "regex").fix)).fix, "test").fix,
              List(Select(Ident("x").fix, "target").fix)).fix)).fix))),
          ListMap()),
        $project(
          reshape(
            "0" -> $include(),
            "1" -> $include(),
            "2" -> $include(),
            "3" -> $include()),
          IgnoreId)))
    }

    "plan object flatten" in {
      plan("select geo{*} from usa_factbook") must
        beWorkflow {
          chain(
            $read(Collection("db", "usa_factbook")),
            $simpleMap(
              NonEmptyList(
                MapExpr(JsFn(Ident("x"), Obj(ListMap(
                  "__tmp0" ->
                  If(
                    BinOp(JsCore.And,
                      BinOp(Instance, Select(Ident("x").fix, "geo").fix, Ident("Object").fix).fix,
                      UnOp(JsCore.Not, BinOp(Instance, Select(Ident("x").fix, "geo").fix, Ident("Array").fix).fix).fix).fix,
                    Select(Ident("x").fix, "geo").fix,
                    Obj(ListMap(
                      "" -> JsCore.Literal(Js.Null).fix)).fix).fix)).fix)),
                FlatExpr(JsFn(Ident("x"), Select(Ident("x").fix, "__tmp0").fix))),
              ListMap()),
            $project(
              reshape("geo" -> $field("__tmp0")),
              IgnoreId))
        }
    }

    "plan array project with concat" in {
      plan("select city, loc[0] from zips") must
        beWorkflow {
          chain(
            $read(Collection("db", "zips")),
            $simpleMap(NonEmptyList(MapExpr(JsFn(Ident("x"), Obj(ListMap(
              "city" -> JsCore.Select(Ident("x").fix, "city").fix,
              "1" -> JsCore.Access(
                JsCore.Select(Ident("x").fix, "loc").fix,
                JsCore.Literal(Js.Num(0, false)).fix).fix)).fix))),
              ListMap()),
            $project(
              reshape(
                "city" -> $include(),
                "1"    -> $include()),
              IgnoreId))
        }
    }

    "plan array concat with filter" in {
      plan("select loc || [ pop ] from zips where city = 'BOULDER'") must
        beWorkflow {
          chain(
            $read(Collection("db", "zips")),
            $match(Selector.Doc(
              BsonField.Name("city") -> Selector.Eq(Bson.Text("BOULDER")))),
            $simpleMap(NonEmptyList(MapExpr(JsFn(Ident("x"), Obj(ListMap(
              "__tmp0" -> JsCore.SpliceArrays(List(
                JsCore.Select(JsCore.Ident("x").fix, "loc").fix,
                JsCore.Arr(List(
                  JsCore.Select(JsCore.Ident("x").fix, "pop").fix)).fix)).fix)).fix))),
              ListMap()),
            $project(
              reshape("0" -> $field("__tmp0")),
              ExcludeId))
        }
    }.pendingUntilFixed("#676")

    "plan array flatten" in {
      plan("select loc[*] from zips") must
        beWorkflow {
          chain(
            $read(Collection("db", "zips")),
            $project(
              reshape(
                "__tmp0" ->
                  $cond(
                    $and(
                      $lte($literal(Bson.Arr(List())), $field("loc")),
                      $lt($field("loc"), $literal(Bson.Binary(scala.Array[Byte]())))),
                    $field("loc"),
                    $literal(Bson.Arr(List(Bson.Null))))),
              IgnoreId),
            $unwind(DocField(BsonField.Name("__tmp0"))),
            $project(
              reshape("loc" -> $field("__tmp0")),
              IgnoreId))
        }
    }

    "plan array concat" in {
      plan("select loc || [ pop ] || loc from zips") must beWorkflow {
        chain(
          $read(Collection("db", "zips")),
          $simpleMap(NonEmptyList(MapExpr(JsFn(Ident("x"),
            JsCore.SpliceArrays(List(
              JsCore.Select(Ident("x").fix, "loc").fix,
              JsCore.Arr(List(JsCore.Select(Ident("x").fix, "pop").fix)).fix,
              JsCore.Select(Ident("x").fix, "loc").fix)).fix))),
            ListMap()),
          $project(
            reshape("0" -> $$ROOT),
            IgnoreId))
      }
    }

    "plan array flatten with unflattened field" in {
      plan("SELECT _id as zip, loc as loc, loc[*] as coord FROM zips") must
        beWorkflow {
          chain(
            $read(Collection("db", "zips")),
            $project(
              reshape(
                "__tmp0" ->
                  $cond(
                    $and(
                      $lte($literal(Bson.Arr(List())), $field("loc")),
                      $lt($field("loc"), $literal(Bson.Binary(scala.Array[Byte]())))),
                    $field("loc"),
                    $literal(Bson.Arr(List(Bson.Null)))),
                "__tmp1" -> $$ROOT),
              IgnoreId),
            $unwind(DocField(BsonField.Name("__tmp0"))),
            $project(
              reshape(
                "zip"   -> $field("__tmp1", "_id"),
                "loc"   -> $field("__tmp1", "loc"),
                "coord" -> $field("__tmp0")),
              IgnoreId))
        }
    }

    "unify flattened fields" in {
      plan("select loc[*] from zips where loc[*] < 0") must
      beWorkflow(chain(
        $read(Collection("db", "zips")),
        $project(
          reshape(
            "__tmp1" ->
              $cond(
                $and(
                  $lte($literal(Bson.Arr(List())), $field("loc")),
                  $lt($field("loc"), $literal(Bson.Binary(scala.Array[Byte]())))),
                $field("loc"),
                $literal(Bson.Arr(List(Bson.Null))))),
          IgnoreId),
        $unwind(DocField(BsonField.Name("__tmp1"))),
        $match(Selector.Doc(
          BsonField.Name("__tmp1") -> Selector.Lt(Bson.Int64(0)))),
        $project(
          reshape("loc" -> $field("__tmp1")),
          IgnoreId)))
    }

    "unify flattened fields with unflattened field" in {
      plan("select _id as zip, loc[*] from zips order by loc[*]") must
      beWorkflow(chain(
        $read(Collection("db", "zips")),
        $project(
          reshape(
            "__tmp0" ->
              $cond(
                $and(
                  $lte($literal(Bson.Arr(List())), $field("loc")),
                  $lt($field("loc"), $literal(Bson.Binary(scala.Array[Byte]())))),
                $field("loc"),
                $literal(Bson.Arr(List(Bson.Null)))),
            "__tmp1" -> $$ROOT),
          IgnoreId),
        $unwind(DocField(BsonField.Name("__tmp0"))),
        $project(
          reshape(
            "zip" -> $field("__tmp1", "_id"),
            "loc" -> $field("__tmp0")),
          IgnoreId),
        $sort(NonEmptyList(BsonField.Name("loc") -> Ascending))))
    }

    "unify flattened with double-flattened" in {
      plan("select * from user_comments where (comments[*].id LIKE '%Dr%' OR comments[*].replyTo[*] LIKE '%Dr%')") must
      beWorkflow(chain(
        $read(Collection("db", "user_comments")),
        $project(
          reshape(
            "__tmp10" ->
              $cond(
                $and(
                  $lte($literal(Bson.Arr(List())), $field("comments")),
                  $lt($field("comments"), $literal(Bson.Binary(scala.Array[Byte]())))),
                $field("comments"),
                $literal(Bson.Arr(List(Bson.Null)))),
            "__tmp11" -> $$ROOT),
          IgnoreId),
        $unwind(DocField(BsonField.Name("__tmp10"))),
        $project(
          reshape(
            "__tmp14" ->
              $cond(
                $and(
                  $lte($literal(Bson.Arr(List())), $field("__tmp10", "replyTo")),
                  $lt($field("__tmp10", "replyTo"), $literal(Bson.Binary(scala.Array[Byte]())))),
                $field("__tmp10", "replyTo"),
                $literal(Bson.Arr(List(Bson.Null)))),
            "__tmp15" -> $$ROOT),
          IgnoreId),
        $unwind(DocField(BsonField.Name("__tmp14"))),
        $match(Selector.Or(
          Selector.Doc(
            BsonField.Name("__tmp15") \ BsonField.Name("__tmp10") \ BsonField.Name("id") -> Selector.Regex("^.*Dr.*$", false, false, false, false)),
          Selector.Doc(
            BsonField.Name("__tmp14") -> Selector.Regex("^.*Dr.*$", false, false, false, false)))),
        $project(
          reshape("value" -> $field("__tmp15", "__tmp11")),
          ExcludeId)))
    }

    "plan limit with offset" in {
      plan("SELECT * FROM zips LIMIT 5 OFFSET 100") must
        beWorkflow(chain(
          $read(Collection("db", "zips")),
          $limit(105),
          $skip(100)))
    }

    "plan sort and limit" in {
      plan("SELECT city, pop FROM zips ORDER BY pop DESC LIMIT 5") must
        beWorkflow {
          chain(
            $read(Collection("db", "zips")),
            $project(
              reshape(
                "city" -> $field("city"),
                "pop"  -> $field("pop")),
              IgnoreId),
            $sort(NonEmptyList(BsonField.Name("pop") -> Descending)),
            $limit(5))
        }
    }

    "plan simple single field selection and limit" in {
      plan("SELECT city FROM zips LIMIT 5") must
        beWorkflow {
          chain(
            $read(Collection("db", "zips")),
            $limit(5),
            $project(
              reshape("city" -> $field("city")),
              IgnoreId))
        }
    }

    "plan complex group by with sorting and limiting" in {
      plan("SELECT city, SUM(pop) AS pop FROM zips GROUP BY city ORDER BY pop") must
        beWorkflow {
          chain(
            $read(Collection("db", "zips")),
            $group(
              grouped(
                "city" -> $push($field("city")),
                "pop"  -> $sum($field("pop"))),
              -\/($field("city"))),
            $unwind(DocField(BsonField.Name("city"))),
            $sort(NonEmptyList(BsonField.Name("pop") -> Ascending)))
        }
    }

    "plan filter and expressions with IS NULL" in {
      plan("select foo is null from zips where foo is null") must
        beWorkflow(chain(
          $read(Collection("db", "zips")),
          $match(Selector.Doc(
            BsonField.Name("foo") -> Selector.Eq(Bson.Null))),
          $project(
            reshape("0" -> $eq($field("foo"), $literal(Bson.Null))),
            ExcludeId)))
    }

    "plan implicit group by with filter" in {
      plan("select avg(pop), min(city) from zips where state = 'CO'") must
        beWorkflow(chain(
          $read(Collection("db", "zips")),
          $match(Selector.Doc(
            BsonField.Name("state") -> Selector.Eq(Bson.Text("CO")))),
          $group(
            grouped(
              "0" -> $avg($field("pop")),
              "1" -> $min($field("city"))),
            -\/($literal(Bson.Null)))))
    }

    "plan simple distinct" in {
      plan("select distinct city, state from zips") must
      beWorkflow(
        chain(
          $read(Collection("db", "zips")),
          $project(
            reshape(
              "city"  -> $field("city"),
              "state" -> $field("state")),
            IgnoreId),
          $group(
            grouped("__tmp0" -> $first($$ROOT)),
            \/-(reshape(
              "city"  -> $field("city"),
              "state" -> $field("state")))),
          $project(
            reshape(
              "city"  -> $field("__tmp0", "city"),
              "state" -> $field("__tmp0", "state")),
            ExcludeId)))
    }

    "plan distinct as expression" in {
      plan("select count(distinct(city)) from zips") must
        beWorkflow(chain(
          $read(Collection("db", "zips")),
          $group(
            grouped(),
            -\/($field("city"))),
          $group(
            grouped("0" -> $sum($literal(Bson.Int32(1)))),
            -\/($literal(Bson.Null)))))
    }

    "plan distinct of expression as expression" in {
      plan("select count(distinct substring(city, 0, 1)) from zips") must
        beWorkflow(chain(
          $read(Collection("db", "zips")),
          $group(
            grouped(),
            -\/(
              $substr(
                $field("city"),
                $literal(Bson.Int64(0)),
                $literal(Bson.Int64(1))))),
          $group(
            grouped("0" -> $sum($literal(Bson.Int32(1)))),
            -\/($literal(Bson.Null)))))
    }

    "plan distinct of wildcard" in {
      plan("select distinct * from zips") must
        beWorkflow(
          $read(Collection("db", "zips")))
    }.pendingUntilFixed("#283")

    "plan distinct of wildcard as expression" in {
      plan("select count(distinct *) from zips") must
        beWorkflow(
          $read(Collection("db", "zips")))
    }.pendingUntilFixed("#283")

    "plan distinct with simple order by" in {
      plan("select distinct city from zips order by city") must
        beWorkflow(
          chain(
            $read(Collection("db", "zips")),
            $project(
              reshape("city" -> $field("city")),
              IgnoreId),
            $sort(NonEmptyList(BsonField.Name("city") -> Ascending)),
            $group(
              grouped(
                "__tmp0" -> $first($$ROOT),
                "__sd_key_0" -> $first($field("city"))),
              \/-(reshape("city" -> $field("city")))),
            $sort(NonEmptyList(BsonField.Name("__sd_key_0") -> Ascending)),
            $project(
              reshape("city" -> $field("__tmp0", "city")),
              ExcludeId)))
    }

    "plan distinct with unrelated order by" in {
      plan("select distinct city from zips order by pop desc") must
        beWorkflow(
          chain(
              $read(Collection("db", "zips")),
              $project(
                reshape(
                  "__sd__0" -> $field("pop"),
                  "city"    -> $field("city")),
                IgnoreId),
              $sort(NonEmptyList(
                BsonField.Name("__sd__0") -> Descending)),
              $group(
                grouped(
                  "__tmp0"     -> $first($$ROOT),
                  "__sd_key_0" -> $first($field("__sd__0"))),
                \/-(reshape("city" -> $field("city")))),
              $sort(NonEmptyList(
                BsonField.Name("__sd_key_0") -> Descending)),
              $project(
                reshape("city" -> $field("__tmp0","city")),
                IgnoreId)))
    }

    "plan distinct as function with group" in {
      plan("select state, count(distinct(city)) from zips group by state") must
        beWorkflow(
          $read(Collection("db", "zips")))
    }.pendingUntilFixed

    "plan distinct with sum and group" in {
      plan("SELECT DISTINCT SUM(pop) AS totalPop, city FROM zips GROUP BY city") must
        beWorkflow(chain(
          $read(Collection("db", "zips")),
          $group(
            grouped(
              "totalPop" -> $sum($field("pop")),
              "city"     -> $push($field("city"))),
            -\/($field("city"))),
          $unwind(DocField(BsonField.Name("city"))),
          $group(
            grouped("__tmp0" -> $first($$ROOT)),
            \/-(reshape(
              "totalPop" -> $field("totalPop"),
              "city"     -> $field("city")))),
          $project(
            reshape(
              "totalPop" -> $field("__tmp0", "totalPop"),
              "city"     -> $field("__tmp0", "city")),
            ExcludeId)))
    }

    "plan distinct with sum, group, and orderBy" in {
      plan("SELECT DISTINCT SUM(pop) AS totalPop, city FROM zips GROUP BY city ORDER BY totalPop DESC") must
        beWorkflow(
          chain(
            $read(Collection("db", "zips")),
            $group(
              grouped(
                "totalPop" -> $sum($field("pop")),
                "city"     -> $push($field("city"))),
              -\/($field("city"))),
            $unwind(DocField(BsonField.Name("city"))),
            $sort(NonEmptyList(BsonField.Name("totalPop") -> Descending)),
            $group(
              grouped(
                "__tmp0"     -> $first($$ROOT),
                "__sd_key_0" -> $first($field("totalPop"))),
              \/-(reshape(
                "totalPop" -> $field("totalPop"),
                "city"     -> $field("city")))),
            $sort(NonEmptyList(BsonField.Name("__sd_key_0") -> Descending)),
            $project(
              reshape(
                "totalPop" -> $field("__tmp0", "totalPop"),
                "city"     -> $field("__tmp0", "city")),
              ExcludeId)))

    }

    "plan order by JS expr with filter" in {
      plan("select city, pop from zips where pop > 1000 order by length(city)") must
        beWorkflow(chain(
          $read(Collection("db", "zips")),
          $match(Selector.Doc(
            BsonField.Name("pop") -> Selector.Gt(Bson.Int64(1000)))),
          $simpleMap(NonEmptyList(MapExpr(JsFn(Ident("x"), Obj(ListMap(
            "city" -> Select(Ident("x").fix, "city").fix,
            "pop" -> Select(Ident("x").fix, "pop").fix,
            "__tmp0" -> Select(Select(Ident("x").fix, "city").fix, "length").fix)).fix))),
            ListMap()),
          $sort(NonEmptyList(BsonField.Name("__tmp0") -> Ascending)),
          $project(
            reshape(
              "city" -> $field("city"),
              "pop"  -> $field("pop")),
            ExcludeId)))
    }

    "plan select length()" in {
      plan("select length(city) from zips") must
        beWorkflow(chain(
          $read(Collection("db", "zips")),
          $simpleMap(NonEmptyList(MapExpr(JsFn(Ident("x"), Obj(ListMap(
            "0" -> Select(Select(Ident("x").fix, "city").fix, "length").fix)).fix))),
            ListMap()),
          $project(
            reshape("0" -> $include()),
            IgnoreId)))
    }

    "plan select length() and simple field" in {
      plan("select city, length(city) from zips") must
      beWorkflow(chain(
        $read(Collection("db", "zips")),
        $simpleMap(NonEmptyList(MapExpr(JsFn(Ident("x"), Obj(ListMap(
          "city" -> Select(Ident("x").fix, "city").fix,
          "1" -> Select(Select(Ident("x").fix, "city").fix, "length").fix)).fix))),
          ListMap()),
        $project(
          reshape(
            "city" -> $include(),
            "1"    -> $include()),
          IgnoreId)))
    }

    "plan combination of two distinct sets" in {
      plan("SELECT (DISTINCT foo.bar) + (DISTINCT foo.baz) FROM foo") must
        beWorkflow(
          $read(Collection("db", "zips")))
    }.pendingUntilFixed

    "plan expression with timestamp, date, time, and interval" in {
      import org.threeten.bp.{Instant, LocalDateTime, ZoneOffset}

      plan("select timestamp '2014-11-17T22:00:00Z' + interval 'PT43M40S', date '2015-01-19', time '14:21'") must
        beWorkflow(
          $pure(Bson.Doc(ListMap(
            "0" -> Bson.Date(Instant.parse("2014-11-17T22:43:40Z")),
            "1" -> Bson.Date(LocalDateTime.parse("2015-01-19T00:00:00").atZone(ZoneOffset.UTC).toInstant),
            "2" -> Bson.Text("14:21:00.000")))))
    }

    "plan filter with timestamp and interval" in {
      import org.threeten.bp.Instant

      plan("select * from days where \"date\" < timestamp '2014-11-17T22:00:00Z' and \"date\" - interval 'PT12H' > timestamp '2014-11-17T00:00:00Z'") must
        beWorkflow(chain(
          $read(Collection("db", "days")),
          $project(
            reshape(
              "__tmp4" ->
                $subtract($field("date"), $literal(Bson.Dec(12*60*60*1000))),
              "__tmp5" -> $$ROOT),
              IgnoreId),
          $match(
            Selector.And(
              Selector.Doc(
                BsonField.Name("__tmp5") \ BsonField.Name("date") ->
                  Selector.Lt(Bson.Date(Instant.parse("2014-11-17T22:00:00Z")))),
              Selector.Doc(
                BsonField.Name("__tmp4") ->
                  Selector.Gt(Bson.Date(Instant.parse("2014-11-17T00:00:00Z")))))),
          $project(
            reshape("value" -> $field("__tmp5")),
            ExcludeId)))
    }

    "plan time_of_day" in {
      plan("select time_of_day(ts) from foo") must
        beRight // NB: way too complicated to spell out here, and will change as JS generation improves
    }

    "plan filter on date" in {
      import org.threeten.bp.Instant

      // Note: both of these boundaries require comparing with the start of the *next* day.
      plan("select * from logs " +
        "where ((ts > date '2015-01-22' and ts <= date '2015-01-27') and ts != date '2015-01-25') " +
        "or ts = date '2015-01-29'") must
        beWorkflow(chain(
          $read(Collection("db", "logs")),
          $match(Selector.Or(
            Selector.And(
              Selector.And(
                Selector.Doc(
                  BsonField.Name("ts") -> Selector.Gte(Bson.Date(Instant.parse("2015-01-23T00:00:00Z")))),
                Selector.Doc(
                  BsonField.Name("ts") -> Selector.Lt(Bson.Date(Instant.parse("2015-01-28T00:00:00Z"))))),
              Selector.Or(
                Selector.Doc(
                  BsonField.Name("ts") -> Selector.Lt(Bson.Date(Instant.parse("2015-01-25T00:00:00Z")))),
                Selector.Doc(
                  BsonField.Name("ts") -> Selector.Gte(Bson.Date(Instant.parse("2015-01-26T00:00:00Z")))))),
            Selector.And(
              Selector.Doc(
                BsonField.Name("ts") -> Selector.Gte(Bson.Date(Instant.parse("2015-01-29T00:00:00Z")))),
              Selector.Doc(
                BsonField.Name("ts") -> Selector.Lt(Bson.Date(Instant.parse("2015-01-30T00:00:00Z")))))))))
    }

    "plan js and filter with id" in {
      Bson.ObjectId("0123456789abcdef01234567").fold[Result](
        failure("Couldn’t create ObjectId."))(
        oid => plan("select length(city) < oid '0123456789abcdef01234567' from days where _id = oid '0123456789abcdef01234567'") must
          beWorkflow(chain(
            $read(Collection("db", "days")),
            $match(Selector.Doc(
              BsonField.Name("_id") -> Selector.Eq(oid))),
            $simpleMap(
              NonEmptyList(MapExpr(JsFn(Ident("x"),
                Obj(ListMap(
                  "0" -> BinOp(JsCore.Lt,
                    Select(Select(Ident("x").fix, "city").fix, "length").fix,
                    New("ObjectId", List(JsCore.Literal(Js.Str("0123456789abcdef01234567")).fix)).fix).fix)).fix))),
              ListMap()),
            $project(
              reshape("0" -> $field("0")),
              ExcludeId))))
    }

    "plan convert to timestamp" in {
      import org.threeten.bp.Instant

      plan("select to_timestamp(epoch) from foo") must beWorkflow {
        chain(
          $read(Collection("db", "foo")),
          $project(
            reshape(
              "0" ->
                $add($literal(Bson.Date(Instant.ofEpochMilli(0))), $field("epoch"))),
            IgnoreId))
      }
    }

    "plan convert to timestamp in map-reduce" in {
      import org.threeten.bp.Instant

      plan("select length(name), to_timestamp(epoch) from foo") must beWorkflow {
        chain(
          $read(Collection("db", "foo")),
          $simpleMap(
            NonEmptyList(MapExpr(JsFn(Ident("x"), Obj(ListMap(
              "0" -> Select(Select(Ident("x").fix, "name").fix, "length").fix,
              "1" -> New("Date", List(Select(Ident("x").fix, "epoch").fix)).fix)).fix))),
            ListMap()),
          $project(
            reshape(
              "0" -> $include(),
              "1" -> $include()),
            IgnoreId))
      }
    }

    def joinStructure0(
      left: Workflow, leftName: String, base: Expression, right: Workflow,
      leftKey: Reshape.Shape, rightKey: Term[JsCore],
      fin: WorkflowOp,
      swapped: Boolean) = {

      val (leftLabel, rightLabel) =
        if (swapped) ("right", "left") else ("left", "right")
      def initialPipeOps(src: Workflow): Workflow =
        chain(
          src,
          $group(grouped(leftName -> $push(base)), leftKey),
          $project(
            reshape(
              leftLabel  -> $field(leftName),
              rightLabel -> $literal(Bson.Arr(List())),
              "_id"      -> $include()),
            IncludeId))
      fin(
        $foldLeft(
          initialPipeOps(left),
          chain(
            right,
            $map($Map.mapKeyVal(("key", "value"),
              rightKey.toJs,
              Js.AnonObjDecl(List(
                (leftLabel, Js.AnonElem(List())),
                (rightLabel, Js.AnonElem(List(Js.Ident("value"))))))),
              ListMap()),
            $reduce(
              Js.AnonFunDecl(List("key", "values"),
                List(
                  Js.VarDef(List(
                    ("result", Js.AnonObjDecl(List(
                      (leftLabel, Js.AnonElem(List())),
                      (rightLabel, Js.AnonElem(List()))))))),
                  Js.Call(Js.Select(Js.Ident("values"), "forEach"),
                    List(Js.AnonFunDecl(List("value"),
                      List(
                        Js.BinOp("=",
                          Js.Select(Js.Ident("result"), leftLabel),
                          Js.Call(
                            Js.Select(Js.Select(Js.Ident("result"), leftLabel), "concat"),
                            List(Js.Select(Js.Ident("value"), leftLabel)))),
                        Js.BinOp("=",
                          Js.Select(Js.Ident("result"), rightLabel),
                          Js.Call(
                            Js.Select(Js.Select(Js.Ident("result"), rightLabel), "concat"),
                            List(Js.Select(Js.Ident("value"), rightLabel)))))))),
                  Js.Return(Js.Ident("result")))),
              ListMap()))))
    }

    def joinStructure(
        left: Workflow, leftName: String, base: Expression, right: Workflow,
        leftKey: Reshape.Shape, rightKey: Term[JsCore],
        fin: WorkflowOp,
        swapped: Boolean) =
      crystallize(finish(joinStructure0(left, leftName, base, right, leftKey, rightKey, fin, swapped)))

    "plan simple join" in {
      plan("select zips2.city from zips join zips2 on zips._id = zips2._id") must
        beWorkflow(
          joinStructure(
            $read(Collection("db", "zips")), "__tmp0", $$ROOT,
            $read(Collection("db", "zips2")),
            $field("_id"),
            Select(Ident("value").fix, "_id").fix,
            chain(_,
              $match(Selector.Doc(ListMap[BsonField, Selector.SelectorExpr](
                BsonField.Name("left") -> Selector.NotExpr(Selector.Size(0)),
                BsonField.Name("right") -> Selector.NotExpr(Selector.Size(0))))),
              $unwind(DocField(BsonField.Name("left"))),
              $unwind(DocField(BsonField.Name("right"))),
              $project(
                reshape("city" -> $field("right", "city")),
                IgnoreId)),
            false).op)
    }

    "plan non-equi join" in {
      plan("select zips2.city from zips join zips2 on zips._id < zips2._id") must beLeft
    }

    "plan simple inner equi-join" in {
      plan(
        "select foo.name, bar.address from foo join bar on foo.id = bar.foo_id") must
      beWorkflow(
        joinStructure(
          $read(Collection("db", "foo")), "__tmp0", $$ROOT,
          $read(Collection("db", "bar")),
          $field("id"),
          Select(Ident("value").fix, "foo_id").fix,
          chain(_,
            $match(Selector.Doc(ListMap[BsonField, Selector.SelectorExpr](
              BsonField.Name("left") -> Selector.NotExpr(Selector.Size(0)),
              BsonField.Name("right") -> Selector.NotExpr(Selector.Size(0))))),
            $unwind(DocField(BsonField.Name("left"))),
            $unwind(DocField(BsonField.Name("right"))),
            $project(
              reshape(
                "name"    -> $field("left", "name"),
                "address" -> $field("right", "address")),
              IgnoreId)),
          false).op)
    }

    "plan simple outer equi-join with wildcard" in {
      plan("select * from foo full join bar on foo.id = bar.foo_id") must
      beWorkflow(
        joinStructure(
          $read(Collection("db", "foo")), "__tmp0", $$ROOT,
          $read(Collection("db", "bar")),
          $field("id"),
          Select(Ident("value").fix, "foo_id").fix,
          chain(_,
            $project(
              reshape(
                "left" ->
                  $cond($eq($size($field("left")), $literal(Bson.Int32(0))),
                    $literal(Bson.Arr(List(Bson.Doc(ListMap())))),
                    $field("left")),
                "right" ->
                  $cond($eq($size($field("right")), $literal(Bson.Int32(0))),
                    $literal(Bson.Arr(List(Bson.Doc(ListMap())))),
                    $field("right"))),
              IgnoreId),
            $unwind(DocField(BsonField.Name("left"))),
            $unwind(DocField(BsonField.Name("right"))),
            $simpleMap(
              NonEmptyList(MapExpr(JsFn(Ident("x"), SpliceObjects(List(
                Select(Ident("x").fix, "left").fix,
                Select(Ident("x").fix, "right").fix)).fix))),
              ListMap())),
          false).op)
    }

    "plan simple left equi-join" in {
      plan(
        "select foo.name, bar.address " +
          "from foo left join bar on foo.id = bar.foo_id") must
      beWorkflow(
        joinStructure(
          $read(Collection("db", "foo")), "__tmp0", $$ROOT,
          $read(Collection("db", "bar")),
          $field("id"),
          Select(Ident("value").fix, "foo_id").fix,
          chain(_,
            $match(Selector.Doc(ListMap[BsonField, Selector.SelectorExpr](
              BsonField.Name("left") -> Selector.NotExpr(Selector.Size(0))))),
            $project(
              reshape(
                "left"  -> $field("left"),
                "right" ->
                  $cond($eq($size($field("right")), $literal(Bson.Int32(0))),
                    $literal(Bson.Arr(List(Bson.Doc(ListMap())))),
                    $field("right"))),
              IgnoreId),
            $unwind(DocField(BsonField.Name("left"))),
            $unwind(DocField(BsonField.Name("right"))),
            $project(
              reshape(
                "name"    -> $field("left", "name"),
                "address" -> $field("right", "address")),
              IgnoreId)),
          false).op)
    }

    "plan 3-way right equi-join" in {
      plan(
        "select foo.name, bar.address, baz.zip " +
          "from foo join bar on foo.id = bar.foo_id " +
          "right join baz on bar.id = baz.bar_id") must
      beWorkflow(
        joinStructure(
          $read(Collection("db", "baz")), "__tmp1", $$ROOT,
          joinStructure0(
            $read(Collection("db", "foo")), "__tmp0", $$ROOT,
            $read(Collection("db", "bar")),
            $field("id"),
            Select(Ident("value").fix, "foo_id").fix,
            chain(_,
              $match(Selector.Doc(ListMap[BsonField, Selector.SelectorExpr](
                BsonField.Name("left") -> Selector.NotExpr(Selector.Size(0)),
                BsonField.Name("right") -> Selector.NotExpr(Selector.Size(0))))),
              $unwind(DocField(BsonField.Name("left"))),
              $unwind(DocField(BsonField.Name("right")))),
            false),
          $field("bar_id"),
          Select(Select(Ident("value").fix, "right").fix, "id").fix,
          chain(_,
            $match(Selector.Doc(ListMap[BsonField, Selector.SelectorExpr](
              BsonField.Name("left") -> Selector.NotExpr(Selector.Size(0))))),
            $project(
              reshape(
                "right" ->
                  $cond($eq($size($field("right")), $literal(Bson.Int32(0))),
                    $literal(Bson.Arr(List(Bson.Doc(ListMap())))),
                    $field("right")),
                "left" -> $field("left")),
              IgnoreId),
            $unwind(DocField(BsonField.Name("right"))),
            $unwind(DocField(BsonField.Name("left"))),
            $project(
              reshape(
                "name"    -> $field("left", "left", "name"),
                "address" -> $field("left", "right", "address"),
                "zip"     -> $field("right", "zip")),
              IgnoreId)),
          true).op)
    }

    "plan join with multiple conditions" in {
      plan("select l.sha as child, l.author.login as c_auth, r.sha as parent, r.author.login as p_auth from slamengine_commits l join slamengine_commits r on r.sha = l.parents[0].sha and l.author.login = r.author.login") must
      beWorkflow(
        joinStructure(
          chain(
            $read(Collection("db", "slamengine_commits")),
            $simpleMap(NonEmptyList(MapExpr(JsFn(Ident("x"),
              Obj(ListMap(
                "__tmp5" -> Select(Access(Select(Ident("x").fix, "parents").fix, JsCore.Literal(Js.Num(0, false)).fix).fix, "sha").fix,
                "__tmp6" -> Ident("x").fix,
                "__tmp7" -> Select(Select(Ident("x").fix, "author").fix, "login").fix)).fix))),
              ListMap())),
          "__tmp8", $field("__tmp6"),
          $read(Collection("db", "slamengine_commits")),
          reshape(
            "0" -> $field("__tmp5"),
            "1" -> $field("__tmp7")),
          Obj(ListMap(
            "0" -> Select(Ident("value").fix, "sha").fix,
            "1" -> Select(Select(Ident("value").fix, "author").fix, "login").fix)).fix,
          chain(_,
            $match(Selector.Doc(ListMap[BsonField, Selector.SelectorExpr](
              BsonField.Name("left") -> Selector.NotExpr(Selector.Size(0)),
              BsonField.Name("right") -> Selector.NotExpr(Selector.Size(0))))),
            $unwind(DocField(BsonField.Name("left"))),
            $unwind(DocField(BsonField.Name("right"))),
            $project(
              reshape(
                "child"  -> $field("left", "sha"),
                "c_auth" -> $field("left", "author", "login"),
                "parent" -> $field("right", "sha"),
                "p_auth" -> $field("right", "author", "login")),
              IgnoreId)),
        false).op)
    }

    "plan simple cross" in {
      plan("select zips2.city from zips, zips2 where zips._id = zips2._id") must
      beWorkflow(
        joinStructure(
          $read(Collection("db", "zips")), "__tmp0", $$ROOT,
          $read(Collection("db", "zips2")),
          $literal(Bson.Null),
          JsCore.Literal(Js.Null).fix,
          chain(_,
            $match(Selector.Doc(ListMap[BsonField, Selector.SelectorExpr](
              BsonField.Name("left") -> Selector.NotExpr(Selector.Size(0)),
              BsonField.Name("right") -> Selector.NotExpr(Selector.Size(0))))),
            $unwind(DocField(BsonField.Name("left"))),
            $unwind(DocField(BsonField.Name("right"))),
            $project(
              reshape(
                "city"   -> $field("right", "city"),
                "__tmp1" -> $eq($field("left", "_id"), $field("right", "_id"))),
              IgnoreId),
            $match(Selector.Doc(
              BsonField.Name("__tmp1") -> Selector.Eq(Bson.Bool(true)))),
            $project(
              reshape("city" -> $field("city")),
              ExcludeId)),
          false).op)
    }

    def countOps(wf: Workflow, p: PartialFunction[WorkflowF[Term[WorkflowF]], Boolean]): Int = {
      wf.foldMap(op => if (p.lift(op.unFix).getOrElse(false)) 1 else 0)
    }

    def noConsecutiveProjectOps(wf: Workflow) =
      countOps(wf, { case $Project(Term($Project(_, _, _)), _, _) => true }) aka "the occurrences of consecutive $project ops:" must_== 0
    def noConsecutiveSimpleMapOps(wf: Workflow) =
      countOps(wf, { case $SimpleMap(Term($SimpleMap(_, _, _)), _, _) => true }) aka "the occurrences of consecutive $simpleMap ops:" must_== 0
    def maxAccumOps(wf: Workflow, max: Int) =
      countOps(wf, { case $Group(_, _, _) => true }) aka "the number of $group ops:" must beLessThanOrEqualTo(max)
    def maxUnwindOps(wf: Workflow, max: Int) =
      countOps(wf, { case $Unwind(_, _) => true }) aka "the number of $unwind ops:" must beLessThanOrEqualTo(max)
    def maxMatchOps(wf: Workflow, max: Int) =
      countOps(wf, { case $Match(_, _) => true }) aka "the number of $match ops:" must beLessThanOrEqualTo(max)
    def brokenProjectOps(wf: Workflow) =
      countOps(wf, { case $Project(_, Reshape(shape), _) => shape.isEmpty }) aka "$project ops with no fields"

    def danglingReferences(wf: Workflow) =
      wf.foldMap(_.unFix match {
        case op: SingleSourceF[Workflow] =>
          Workflow.simpleShape(op.src).map { shape =>
            val refs = Workflow.refs(op)
            val missing = refs.collect { case v @ DocVar(_, Some(f)) if !shape.contains(f.flatten.head) => v }
            if (missing.isEmpty) Nil
            else List(missing.map(_.bson).mkString(", ") + " missing in\n" + Term[WorkflowF](op).show)
          }.getOrElse(Nil)
        case _ => Nil
      }) aka "dangling references"

    def rootPushes(wf: Workflow) =
      wf.foldMap(_.unFix match {
        case op @ $Group(_, Grouped(map), _) if map.values.toList.contains($push($$ROOT)) => List(op)
        case _ => Nil
      }) aka "group ops pushing $$ROOT"

    args.report(showtimes = true)

    "plan multiple reducing projections (all, distinct, orderBy)" ! Prop.forAll(select(distinct, maybeReducingExpr, Gen.option(filter), Gen.option(groupBySeveral), orderBySeveral)) { q =>
      plan(q.value) must beRight.which { fop =>
        val wf = fop.op
        noConsecutiveProjectOps(wf)
        noConsecutiveSimpleMapOps(wf)
        maxAccumOps(wf, 2)
        maxUnwindOps(wf, 1)
        maxMatchOps(wf, 1)
        danglingReferences(wf) must_== Nil
        brokenProjectOps(wf) must_== 0
        val fields = fieldNames(wf)
        (fields aka "column order" must beSome(columnNames(q))) or
          (fields must beSome(List("value")))  // NB: some edge cases (all constant projections) end up under "value" and aren't interesting anyway
        rootPushes(wf) must_== Nil
      }
    }.set(maxSize = 3)  // FIXME: with more then a few keys in the order by, the planner gets *very* slow (see #656)

    "plan multiple reducing projections (all, distinct)" ! Prop.forAll(select(distinct, maybeReducingExpr, Gen.option(filter), Gen.option(groupBySeveral), noOrderBy)) { q =>
      plan(q.value) must beRight.which { fop =>
        val wf = fop.op
        noConsecutiveProjectOps(wf)
        noConsecutiveSimpleMapOps(wf)
        maxAccumOps(wf, 2)
        maxUnwindOps(wf, 1)
        maxMatchOps(wf, 1)
        danglingReferences(wf) must_== Nil
        brokenProjectOps(wf) must_== 0
        val fields = fieldNames(wf)
        (fields aka "column order" must beSome(columnNames(q))) or
          (fields must beSome(List("value")))  // NB: some edge cases (all constant projections) end up under "value" and aren't interesting anyway
        rootPushes(wf) must_== Nil
      }
    }.set(maxSize = 10)

    "plan multiple reducing projections (all)" ! Prop.forAll(select(notDistinct, maybeReducingExpr, Gen.option(filter), Gen.option(groupBySeveral), noOrderBy)) { q =>
      plan(q.value) must beRight.which { fop =>
        val wf = fop.op
        noConsecutiveProjectOps(wf)
        noConsecutiveSimpleMapOps(wf)
        maxAccumOps(wf, 1)
        maxUnwindOps(wf, 1)
        maxMatchOps(wf, 1)
        danglingReferences(wf) must_== Nil
        brokenProjectOps(wf) must_== 0
        fieldNames(wf) aka "column order" must beSome(columnNames(q))
        rootPushes(wf) must_== Nil
      }
    }.set(maxSize = 10)

    // NB: tighter constraint because we know there's no filter.
    "plan multiple reducing projections (no filter)" ! Prop.forAll(select(notDistinct, maybeReducingExpr, noFilter, Gen.option(groupBySeveral), noOrderBy)) { q =>
      plan(q.value) must beRight.which { fop =>
        val wf = fop.op
        noConsecutiveProjectOps(wf)
        noConsecutiveSimpleMapOps(wf)
        maxAccumOps(wf, 1)
        maxUnwindOps(wf, 1)
        maxMatchOps(wf, 0)
        danglingReferences(wf) must_== Nil
        brokenProjectOps(wf) must_== 0
        fieldNames(wf) aka "column order" must beSome(columnNames(q))
        rootPushes(wf) must_== Nil
      }
    }.set(maxSize = 10)
  }

  def columnNames(q: Query): List[String] =
    (new SQLParser).parse(q).foldMap {
      case stmt @ sql.Select(_, _, _, _, _, _, _, _) =>
        stmt.namedProjections(None).map(_._1)
      case _ => Nil
    }

  def fieldNames(wf: Workflow): Option[List[String]] =
    Workflow.simpleShape(wf).map(_.map(_.asText))

  import sql.{Binop => _, Ident => _, _}

  val notDistinct = Gen.const(SelectAll)
  val distinct = Gen.const(SelectDistinct)

  val noGroupBy = Gen.const[Option[GroupBy]](None)
  val groupByCity = Gen.const(Some(GroupBy(List(sql.Ident("city")), None)))
  val groupBySeveral = Gen.nonEmptyListOf(Gen.oneOf(genInnerStr, genInnerInt)).map(keys => GroupBy(keys.distinct, None))

  val noFilter = Gen.const[Option[Expr]](None)
  val filter = Gen.oneOf(
    for {
      x <- genInnerInt
    } yield sql.Binop(x, IntLiteral(100), sql.Lt),
    for {
      x <- genInnerStr
    } yield InvokeFunction(StdLib.string.Like.name, List(x, StringLiteral("BOULDER%"), StringLiteral(""))),
    Gen.const(sql.Binop(sql.Ident("p"), sql.Ident("q"), sql.Eq)))  // Comparing two fields requires a $project before the $match

  val noOrderBy: Gen[Option[OrderBy]] = Gen.const(None)
  val orderBySeveral: Gen[Option[OrderBy]] = Gen.nonEmptyListOf(for {
    x <- Gen.oneOf(genInnerInt, genInnerStr)
    t <- Gen.oneOf(ASC, DESC)
  } yield x -> t).map(ps => Some(OrderBy(ps)))

  val maybeReducingExpr = Gen.oneOf(genOuterInt, genOuterStr)

  def select(distinctGen: Gen[IsDistinct], exprGen: Gen[Expr], filterGen: Gen[Option[Expr]], groupByGen: Gen[Option[GroupBy]], orderByGen: Gen[Option[OrderBy]]): Gen[Query] =
    for {
      distinct <- distinctGen
      projs    <- Gen.nonEmptyListOf(exprGen).map(_.zipWithIndex.map {
        case (x, n) => Proj(x, Some("p" + n))
      })
      filter   <- filterGen
      groupBy  <- groupByGen
      orderBy  <- orderByGen
    } yield Query(sql.Select(distinct, projs, Some(TableRelationAST("zips", None)), filter, groupBy, orderBy, None, None).sql)

  def genInnerInt = Gen.oneOf(
    sql.Ident("pop"),
    // IntLiteral(0),  // TODO: exposes bugs (see #476)
    sql.Binop(sql.Ident("pop"), IntLiteral(1), Minus), // an ExprOp
    InvokeFunction("length", List(sql.Ident("city"))))     // requires JS
  def genReduceInt = genInnerInt.flatMap(x => Gen.oneOf(
    x,
    InvokeFunction("min", List(x)),
    InvokeFunction("max", List(x)),
    InvokeFunction("sum", List(x)),
    InvokeFunction("count", List(Splice(None)))))
  def genOuterInt = Gen.oneOf(
    Gen.const(IntLiteral(0)),
    genReduceInt,
    genReduceInt.flatMap(sql.Binop(_, IntLiteral(1000), sql.Div)))

  def genInnerStr = Gen.oneOf(
    sql.Ident("city"),
    // StringLiteral("foo"),  // TODO: exposes bugs (see #476)
    InvokeFunction("lower", List(sql.Ident("city"))))
  def genReduceStr = genInnerStr.flatMap(x => Gen.oneOf(
    x,
    InvokeFunction("min", List(x)),
    InvokeFunction("max", List(x))))
  def genOuterStr = Gen.oneOf(
    Gen.const(StringLiteral("foo")),
    genReduceStr,
    genReduceStr.flatMap(x => InvokeFunction("lower", List(x))),   // an ExprOp
    genReduceStr.flatMap(x => InvokeFunction("length", List(x))))  // requires JS

  implicit def shrinkQuery(implicit SS: Shrink[Expr]): Shrink[Query] = Shrink { q =>
    (new SQLParser).parse(q).fold(κ(Stream.empty), SS.shrink(_).map(sel => Query(sel.sql)))
  }

  /**
   Shrink a query by reducing the number of projections or grouping expressions. Do not
   change the "shape" of the query, by removing the group by entirely, etc.
   */
  implicit def shrinkExpr: Shrink[Expr] = {
    /** Shrink a list, removing a single item at a time, but never producing an empty list. */
    def shortened[A](as: List[A]): Stream[List[A]] =
      if (as.length <= 1) Stream.empty
      else as.toStream.map(a => as.filterNot(_ == a))

    Shrink {
      case sel @ Select(d, projs, rel, filter, groupBy, orderBy, limit, offset) =>
        val sDistinct = if (d == SelectDistinct) Stream(sel.copy(isDistinct = SelectAll)) else Stream.empty
        val sProjs = shortened(projs).map(ps => sql.Select(d, ps, rel, filter, groupBy, orderBy, limit, offset))
        val sGroupBy = groupBy.map { case GroupBy(keys, having) =>
          shortened(keys).map(ks => sql.Select(d, projs, rel, filter, Some(GroupBy(ks, having)), orderBy, limit, offset))
        }.getOrElse(Stream.empty)
        sDistinct ++ sProjs ++ sGroupBy
      case expr => Stream(expr)
    }
  }

  "plan from LogicalPlan" should {
    import StdLib._

    "plan simple OrderBy" in {
      val lp =
        LogicalPlan.Let(
          'tmp0, read("db/foo"),
          LogicalPlan.Let(
            'tmp1, makeObj("bar" -> ObjectProject(Free('tmp0), Constant(Data.Str("bar")))),
            LogicalPlan.Let('tmp2,
              s.OrderBy(
                Free('tmp1),
                MakeArrayN(ObjectProject(Free('tmp1), Constant(Data.Str("bar")))),
                MakeArrayN(Constant(Data.Str("ASC")))),
              Free('tmp2))))

      plan(lp) must beWorkflow(chain(
        $read(Collection("db", "foo")),
        $project(
          reshape("bar" -> $field("bar")),
          IgnoreId),
        $sort(NonEmptyList(BsonField.Name("bar") -> Ascending))))
    }

    "plan OrderBy with expression" in {
      val lp =
        LogicalPlan.Let(
          'tmp0, read("db/foo"),
          s.OrderBy(
            Free('tmp0),
            MakeArrayN(math.Divide(
              ObjectProject(Free('tmp0), Constant(Data.Str("bar"))),
              Constant(Data.Dec(10.0)))),
            MakeArrayN(Constant(Data.Str("ASC")))))

      plan(lp) must beWorkflow(chain(
        $read(Collection("db", "foo")),
        $project(
          reshape(
            "__tmp0" -> $divide($field("bar"), $literal(Bson.Dec(10.0))),
            "__tmp1" -> $$ROOT),
          IgnoreId),
        $sort(NonEmptyList(BsonField.Name("__tmp0") -> Ascending)),
        $project(
          reshape("value" -> $field("__tmp1")),
          ExcludeId)))
    }

    "plan OrderBy with expression and earlier pipeline op" in {
      val lp =
        LogicalPlan.Let(
          'tmp0, read("db/foo"),
          LogicalPlan.Let(
            'tmp1,
            s.Filter(
              Free('tmp0),
              relations.Eq(
                ObjectProject(Free('tmp0), Constant(Data.Str("baz"))),
                Constant(Data.Int(0)))),
            s.OrderBy(
              Free('tmp1),
              MakeArrayN(ObjectProject(Free('tmp1), Constant(Data.Str("bar")))),
              MakeArrayN(Constant(Data.Str("ASC"))))))

      plan(lp) must beWorkflow(chain(
        $read(Collection("db", "foo")),
        $match(Selector.Doc(
          BsonField.Name("baz") -> Selector.Eq(Bson.Int64(0)))),
        $sort(NonEmptyList(BsonField.Name("bar") -> Ascending))))
    }

    "plan OrderBy with expression (and extra project)" in {
      val lp =
        LogicalPlan.Let(
          'tmp0, read("db/foo"),
          LogicalPlan.Let(
            'tmp9,
            makeObj(
              "bar" -> ObjectProject(Free('tmp0), Constant(Data.Str("bar")))),
            s.OrderBy(
              Free('tmp9),
              MakeArrayN(math.Divide(
                ObjectProject(Free('tmp9), Constant(Data.Str("bar"))),
                Constant(Data.Dec(10.0)))),
              MakeArrayN(Constant(Data.Str("ASC"))))))

      plan(lp) must beWorkflow(chain(
        $read(Collection("db", "foo")),
        $project(
          reshape(
            "bar"    -> $field("bar"),
            "__tmp0" -> $divide($field("bar"), $literal(Bson.Dec(10.0)))),
          IgnoreId),
        $sort(NonEmptyList(BsonField.Name("__tmp0") -> Ascending)),
        $project(
          reshape("bar" -> $field("bar")),
          ExcludeId)))
    }

    "plan distinct on full collection" in {
      plan(s.Distinct(read("db/cities"))) must
        beWorkflow(chain(
          $read(Collection("db", "cities")),
          $simpleMap(NonEmptyList(MapExpr(JsFn(Ident("x"),
            Call(Ident("remove").fix,
              List(Ident("x").fix, JsCore.Literal(Js.Str("_id")).fix)).fix))),
            ListMap()),
          $group(
            grouped("__tmp0" -> $first($$ROOT)),
            -\/($$ROOT)),
          $project(
            reshape("value" -> $field("__tmp0")),
            ExcludeId)))
    }
  }

  "alignJoinsƒ" should {
    "leave well enough alone" in {
      MongoDbPlanner.alignJoinsƒ(
        InvokeF(s.InnerJoin,
          List(Free('left), Free('right),
            relations.And(
              relations.Eq(
                ObjectProject(Free('left), Constant(Data.Str("foo"))),
                ObjectProject(Free('right), Constant(Data.Str("bar")))),
              relations.Eq(
                ObjectProject(Free('left), Constant(Data.Str("baz"))),
                ObjectProject(Free('right), Constant(Data.Str("zab")))))))) must
      beRightDisjunction(
        s.InnerJoin(Free('left), Free('right),
          relations.And(
            relations.Eq(
              ObjectProject(Free('left), Constant(Data.Str("foo"))),
              ObjectProject(Free('right), Constant(Data.Str("bar")))),
            relations.Eq(
              ObjectProject(Free('left), Constant(Data.Str("baz"))),
              ObjectProject(Free('right), Constant(Data.Str("zab")))))))
    }

    "swap a reversed condition" in {
      MongoDbPlanner.alignJoinsƒ(
        InvokeF(s.InnerJoin,
          List(Free('left), Free('right),
            relations.And(
              relations.Eq(
                ObjectProject(Free('right), Constant(Data.Str("bar"))),
                ObjectProject(Free('left), Constant(Data.Str("foo")))),
              relations.Eq(
                ObjectProject(Free('left), Constant(Data.Str("baz"))),
                ObjectProject(Free('right), Constant(Data.Str("zab")))))))) must
      beRightDisjunction(
        s.InnerJoin(Free('left), Free('right),
          relations.And(
            relations.Eq(
              ObjectProject(Free('left), Constant(Data.Str("foo"))),
              ObjectProject(Free('right), Constant(Data.Str("bar")))),
            relations.Eq(
              ObjectProject(Free('left), Constant(Data.Str("baz"))),
              ObjectProject(Free('right), Constant(Data.Str("zab")))))))
    }

    "swap multiple reversed conditions" in {
      MongoDbPlanner.alignJoinsƒ(
        InvokeF(s.InnerJoin,
          List(Free('left), Free('right),
            relations.And(
              relations.Eq(
                ObjectProject(Free('right), Constant(Data.Str("bar"))),
                ObjectProject(Free('left), Constant(Data.Str("foo")))),
              relations.Eq(
                ObjectProject(Free('right), Constant(Data.Str("zab"))),
                ObjectProject(Free('left), Constant(Data.Str("baz")))))))) must
      beRightDisjunction(
        s.InnerJoin(Free('left), Free('right),
          relations.And(
            relations.Eq(
              ObjectProject(Free('left), Constant(Data.Str("foo"))),
              ObjectProject(Free('right), Constant(Data.Str("bar")))),
            relations.Eq(
              ObjectProject(Free('left), Constant(Data.Str("baz"))),
              ObjectProject(Free('right), Constant(Data.Str("zab")))))))
    }

    "fail with “mixed” conditions" in {
<<<<<<< HEAD
      MongoDbPlanner.alignJoinsƒ(
        InvokeF(s.InnerJoin,
          List(Free('left), Free('right),
            relations.And(
              relations.Eq(
                math.Add(
                  ObjectProject(Free('right), Constant(Data.Str("bar"))),
                  ObjectProject(Free('left), Constant(Data.Str("baz")))),
                ObjectProject(Free('left), Constant(Data.Str("foo")))),
              relations.Eq(
                ObjectProject(Free('left), Constant(Data.Str("baz"))),
                ObjectProject(Free('right), Constant(Data.Str("zab")))))))) must
      beLeftDisjunction(PlannerError.UnsupportedJoinCondition(
=======
      MongoDbPlanner.alignJoinsƒ(JoinF(Free('left), Free('right),
        JoinType.Inner,
        relations.And(
          relations.Eq(
            math.Add(
              ObjectProject(Free('right), Constant(Data.Str("bar"))),
              ObjectProject(Free('left), Constant(Data.Str("baz")))),
            ObjectProject(Free('left), Constant(Data.Str("foo")))),
          relations.Eq(
            ObjectProject(Free('left), Constant(Data.Str("baz"))),
            ObjectProject(Free('right), Constant(Data.Str("zab"))))))) must
      beLeftDisjunction(UnsupportedJoinCondition(
>>>>>>> f20d0c28
        relations.Eq(
          math.Add(
            ObjectProject(Free('right), Constant(Data.Str("bar"))),
            ObjectProject(Free('left), Constant(Data.Str("baz")))),
          ObjectProject(Free('left), Constant(Data.Str("foo"))))))
    }
  }

  "planner log" should {
    "include all phases when successful" in {
      planLog("select city from zips").map(_.map(_.name)) must
        beRightDisjunction(Vector(
          "SQL AST", "Variables Substituted", "Annotated Tree",
          "Logical Plan", "Simplified", "Logical Plan (aligned joins)",
          "Logical Plan (projections preferred)", "Workflow Builder",
          "Workflow (raw)", "Workflow (finished)", "Physical Plan", "Mongo"))
    }

    "include correct phases with type error" in {
      planLog("select 'a' || 0 from zips").map(_.map(_.name)) must
        beRightDisjunction(Vector("SQL AST", "Variables Substituted"))
    }

    "include correct phases with alignment error" in {
      planLog("select * from a join b on a.foo + b.bar < b.baz").map(_.map(_.name)) must
      beRightDisjunction(Vector(
          "SQL AST", "Variables Substituted", "Annotated Tree",
          "Logical Plan", "Simplified"))
    }

    "include correct phases with planner error" in {
      planLog("select date_part('foo', bar) from zips").map(_.map(_.name)) must
        beRightDisjunction(Vector(
          "SQL AST", "Variables Substituted", "Annotated Tree",
          "Logical Plan", "Simplified", "Logical Plan (aligned joins)",
          "Logical Plan (projections preferred)"))
    }
  }
}<|MERGE_RESOLUTION|>--- conflicted
+++ resolved
@@ -2396,7 +2396,6 @@
     }
 
     "fail with “mixed” conditions" in {
-<<<<<<< HEAD
       MongoDbPlanner.alignJoinsƒ(
         InvokeF(s.InnerJoin,
           List(Free('left), Free('right),
@@ -2409,21 +2408,7 @@
               relations.Eq(
                 ObjectProject(Free('left), Constant(Data.Str("baz"))),
                 ObjectProject(Free('right), Constant(Data.Str("zab")))))))) must
-      beLeftDisjunction(PlannerError.UnsupportedJoinCondition(
-=======
-      MongoDbPlanner.alignJoinsƒ(JoinF(Free('left), Free('right),
-        JoinType.Inner,
-        relations.And(
-          relations.Eq(
-            math.Add(
-              ObjectProject(Free('right), Constant(Data.Str("bar"))),
-              ObjectProject(Free('left), Constant(Data.Str("baz")))),
-            ObjectProject(Free('left), Constant(Data.Str("foo")))),
-          relations.Eq(
-            ObjectProject(Free('left), Constant(Data.Str("baz"))),
-            ObjectProject(Free('right), Constant(Data.Str("zab"))))))) must
       beLeftDisjunction(UnsupportedJoinCondition(
->>>>>>> f20d0c28
         relations.Eq(
           math.Add(
             ObjectProject(Free('right), Constant(Data.Str("bar"))),
