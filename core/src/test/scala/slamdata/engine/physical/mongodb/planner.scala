package slamdata.engine.physical.mongodb

import slamdata.engine._
import slamdata.engine.fp._
import slamdata.engine.fs.Path
import slamdata.engine.analysis.fixplate._
import slamdata.engine.sql.{SQLParser, Query}
import slamdata.engine.std._
import slamdata.engine.javascript._

import scalaz._
import Scalaz._

import collection.immutable.ListMap

import org.specs2.execute.Result
import org.specs2.mutable._
import org.specs2.matcher.{Matcher, Expectable}
import org.specs2.ScalaCheck
import org.scalacheck._
import slamdata.specs2._

class PlannerSpec extends Specification with ScalaCheck with CompilerHelpers with DisjunctionMatchers with PendingWithAccurateCoverage {
  import StdLib._
  import structural._
  import LogicalPlan._
  import Workflow._
  import slamdata.engine.physical.mongodb.accumulator._
  import slamdata.engine.physical.mongodb.expression._
  import IdHandling._
  import JsCore._
  import Planner._

  case class equalToWorkflow(expected: Workflow)
      extends Matcher[Crystallized] {
    def apply[S <: Crystallized](s: Expectable[S]) = {
      def diff(l: S, r: Workflow): String = {
        val lt = RenderTree[Crystallized].render(l)
        val rt = RenderTree[Workflow].render(r)
        RenderTree.show(lt diff rt)(new RenderTree[RenderedTree] {
          override def render(v: RenderedTree) = v
        }).toString
      }
      result(expected == s.value.op,
             "\ntrees are equal:\n" + diff(s.value, expected),
             "\ntrees are not equal:\n" + diff(s.value, expected),
             s)
    }
  }

  val queryPlanner = MongoDbPlanner.queryPlanner(κ("Mongo" -> Cord.empty))

  def plan(query: String): Either[Error, Crystallized] =
    (for {
      expr <- SQLParser.parseInContext(Query(query), Path("/db/"))
      plan <- queryPlanner(QueryRequest(expr, None, Variables(Map())))._2
    } yield plan).toEither

  def plan(logical: Term[LogicalPlan]): Either[Error, Crystallized] =
    (for {
      simplified <- emit(Vector.empty, \/-(logical.cata(Optimizer.simplify)))
      phys       <- MongoDbPlanner.plan(simplified)
    } yield phys).run.run._2.toEither

  def planLog(query: String): Error \/ Vector[PhaseResult] =
    for {
      expr <- SQLParser.parseInContext(Query(query), Path("/db/"))
    } yield queryPlanner(QueryRequest(expr, None, Variables(Map())))._1

  def beWorkflow(wf: Workflow) = beRight(equalToWorkflow(wf))


  implicit def toBsonField(name: String) = BsonField.Name(name)
  implicit def toLeftShape(exprOp: Expression): Reshape.Shape = -\/ (exprOp)
  implicit def toRightShape(shape: Reshape):    Reshape.Shape =  \/-(shape)
  def reshape(shape: (String, Reshape.Shape)*) =
    Reshape(ListMap(shape.map { case (k, v) => BsonField.Name(k) -> v}: _*))
  def grouped(shape: (String, Accumulator)*) =
    Grouped(ListMap(shape.map { case (k, v) => BsonField.Name(k) -> v}: _*))


  "plan from query string" should {
    "plan simple constant example 1" in {
      plan("select 1") must
        beWorkflow($pure(Bson.Doc(ListMap("0" -> Bson.Int64(1)))))
    }

    "plan simple constant from collection" in {
      plan("select 1 from zips") must
        beWorkflow(chain(
          $read(Collection("db", "zips")),
          $project(reshape("0" -> -\/($literal(Bson.Int64(1)))), IgnoreId)))
    }

    "plan simple select *" in {
      plan("select * from foo") must beWorkflow($read(Collection("db", "foo")))
    }

    "plan count(*)" in {
      plan("select count(*) from foo") must beWorkflow(
        chain(
          $read(Collection("db", "foo")),
          $group(
            grouped("0" -> $sum($literal(Bson.Int32(1)))),
            -\/($literal(Bson.Null)))))
    }

    "plan simple field projection on single set" in {
      plan("select foo.bar from foo") must
        beWorkflow(chain(
          $read(Collection("db", "foo")),
          $project(reshape("bar" -> -\/($var("bar"))), IgnoreId)))
    }

    "plan simple field projection on single set when table name is inferred" in {
      plan("select bar from foo") must
       beWorkflow(chain(
         $read(Collection("db", "foo")),
         $project(reshape("bar" -> -\/($var("bar"))), IgnoreId)))
    }

    "plan multiple field projection on single set when table name is inferred" in {
      plan("select bar, baz from foo") must
       beWorkflow(chain(
         $read(Collection("db", "foo")),
         $project(reshape(
           "bar" -> -\/($var("bar")),
           "baz" -> -\/($var("baz"))),
           IgnoreId)))
    }

    "plan simple addition on two fields" in {
      plan("select foo + bar from baz") must
       beWorkflow(chain(
         $read(Collection("db", "baz")),
         $project(reshape("0" -> -\/($add($var("foo"), $var("bar")))), IgnoreId)))
    }

    "plan concat" in {
      plan("select concat(bar, baz) from foo") must
       beWorkflow(chain(
         $read(Collection("db", "foo")),
         $project(reshape("0" -> -\/($concat($var("bar"), $var("baz")))), IgnoreId)))
    }

    "plan concat strings with ||" in {
      plan("select city || ', ' || state from zips") must
       beWorkflow(chain(
         $read(Collection("db", "zips")),
         $project(reshape(
           // NB: ideally, this would be a single $concat
           "0" ->
             -\/($concat(
               $concat($var("city"), $literal(Bson.Text(", "))),
               $var("state")))),
           IgnoreId)))
    }

    "plan concat strings with ||, constant on the right" in {
      plan("select a || b || '...' from foo") must
        beRight
    }.pendingUntilFixed("#637")

    "plan concat with unknown types" in {
      plan("select a || b from foo") must
        beRight
    }.pendingUntilFixed("#637")

    "plan lower" in {
      plan("select lower(bar) from foo") must
      beWorkflow(chain(
        $read(Collection("db", "foo")),
        $project(reshape("0" -> -\/($toLower($var("bar")))), IgnoreId)))
    }

    "plan coalesce" in {
      plan("select coalesce(bar, baz) from foo") must
       beWorkflow(chain(
         $read(Collection("db", "foo")),
         $project(reshape("0" -> -\/($ifNull($var("bar"), $var("baz")))), IgnoreId)))
    }

    "plan date field extraction" in {
      plan("select date_part('day', baz) from foo") must
       beWorkflow(chain(
         $read(Collection("db", "foo")),
         $project(reshape("0" -> -\/($dayOfMonth($var("baz")))), IgnoreId)))
    }

    "plan complex date field extraction" in {
      plan("select date_part('quarter', baz) from foo") must
       beWorkflow(chain(
         $read(Collection("db", "foo")),
         $project(reshape(
           "0" ->
             -\/(
               $add(
                 $divide($dayOfYear($var("baz")), $literal(Bson.Int32(92))),
                 $literal(Bson.Int32(1))))),
           IgnoreId)))
    }

    "plan date field extraction: 'dow'" in {
      plan("select date_part('dow', baz) from foo") must
       beWorkflow(chain(
         $read(Collection("db", "foo")),
         $project(Reshape(ListMap(
           BsonField.Name("0") ->
             -\/($add(
               $dayOfWeek($var("baz")),
               $literal(Bson.Int64(-1)))))),
           IgnoreId)))
    }

    "plan date field extraction: 'isodow'" in {
      plan("select date_part('isodow', baz) from foo") must
       beWorkflow(chain(
         $read(Collection("db", "foo")),
         $project(Reshape(ListMap(
           BsonField.Name("0") ->
             -\/($cond(
               $eq(
                 $dayOfWeek($var("baz")),
                 $literal(Bson.Int64(1))),
               $literal(Bson.Int64(7)),
               $add(
                 $dayOfWeek($var("baz")),
                 $literal(Bson.Int64(-1))))))),
           IgnoreId)))
    }

    "plan filter array element" in {
      plan("select loc from zips where loc[0] < -73") must
      beWorkflow(chain(
        $read(Collection("db", "zips")),
        $simpleMap(NonEmptyList(MapExpr(JsFn(Ident("x"), Obj(ListMap(
          "loc" -> Select(Ident("x").fix, "loc").fix,
          "__tmp0" ->
            Access(Select(Ident("x").fix, "loc").fix, JsCore.Literal(Js.Num(0, false)).fix).fix)).fix))),
          ListMap()),
        $match(Selector.Doc(BsonField.Name("__tmp0") -> Selector.Lt(Bson.Int64(-73)))),
        // FIXME: This match _could_ be implemented as below (without the
        //        $simpleMap) if it weren’t for Mongo’s broken index
        //        projections. Need to figure out how to recover this. (#455)
        // $match(Selector.Doc(
        //   BsonField.Name("loc") \ BsonField.Index(0) -> Selector.Lt(Bson.Int64(-73)))),
        $project(Reshape(ListMap(
          BsonField.Name("loc") -> -\/($var("loc")))),
          ExcludeId)))
    }

    "plan select array element" in {
      plan("select loc[0] from zips") must
      beWorkflow(chain(
        $read(Collection("db", "zips")),
        $simpleMap(NonEmptyList(MapExpr(JsFn(Ident("x"), Obj(ListMap(
          "0" -> Access(Select(Ident("x").fix, "loc").fix,
            JsCore.Literal(Js.Num(0, false)).fix).fix)).fix))),
          ListMap()),
        $project(reshape("0" -> $include()), IgnoreId)))
    }

    "plan array length" in {
      plan("select array_length(bar, 1) from foo") must
       beWorkflow(chain(
         $read(Collection("db", "foo")),
         $project(Reshape(ListMap(
           BsonField.Name("0") ->
             -\/($size($var("bar"))))),
           IgnoreId)))
    }

    "plan sum in expression" in {
      plan("select sum(pop) * 100 from zips") must
      beWorkflow(chain(
        $read(Collection("db", "zips")),
        $group(
          Grouped(ListMap(BsonField.Name("__tmp0") ->
            $sum($var("pop")))),
          -\/($literal(Bson.Null))),
        $project(Reshape(ListMap(
          BsonField.Name("0") ->
            -\/($multiply(
              $var("__tmp0"),
              $literal(Bson.Int64(100)))))),
          IgnoreId)))
    }

    "plan conditional" in {
      plan("select case when pop < 10000 then city else loc end from zips") must
       beWorkflow(chain(
         $read(Collection("db", "zips")),
         $project(Reshape(ListMap(
           BsonField.Name("0") ->
             -\/($cond(
               $lt(
                 $var("pop"),
                 $literal(Bson.Int64(10000))),
               $var("city"),
               $var("loc"))))),
           IgnoreId)))
    }

    "plan negate" in {
      plan("select -bar from foo") must
       beWorkflow(chain(
         $read(Collection("db", "foo")),
         $project(Reshape(ListMap(
           BsonField.Name("0") ->
             -\/($multiply(
               $literal(Bson.Int32(-1)),
               $var("bar"))))),
           IgnoreId)))
    }

    "plan simple filter" in {
      plan("select * from foo where bar > 10") must
       beWorkflow(chain(
         $read(Collection("db", "foo")),
         $match(
           Selector.Doc(BsonField.Name("bar") -> Selector.Gt(Bson.Int64(10))))))
    }

    "plan simple reversed filter" in {
      plan("select * from foo where 10 < bar") must
       beWorkflow(chain(
         $read(Collection("db", "foo")),
         $match(
           Selector.Doc(BsonField.Name("bar") -> Selector.Gt(Bson.Int64(10))))))
    }

    "plan simple filter with expression in projection" in {
      plan("select a + b from foo where bar > 10") must
       beWorkflow(chain(
         $read(Collection("db", "foo")),
         $match(
           Selector.Doc(BsonField.Name("bar") -> Selector.Gt(Bson.Int64(10)))),
         $project(Reshape(ListMap(
           BsonField.Name("0") -> -\/($add(
             $var("a"),
             $var("b"))))),
           ExcludeId)))
    }

    "plan simple js filter" in {
      plan("select * from zips where length(city) < 4") must
      beWorkflow(chain(
        $read(Collection("db", "zips")),
        // FIXME: Inline this $simpleMap with the $match (#454)
        $simpleMap(NonEmptyList(MapExpr(JsFn(Ident("x"), Obj(ListMap(
          "__tmp0" -> Select(Select(Ident("x").fix, "city").fix, "length").fix,
          "__tmp1" -> Ident("x").fix)).fix))),
          ListMap()),
        $match(Selector.Doc(
          BsonField.Name("__tmp0") -> Selector.Lt(Bson.Int64(4)))),
        $project(Reshape(ListMap(
          BsonField.Name("value") -> -\/($var("__tmp1")))),
          ExcludeId)))
    }

    "plan filter with js and non-js" in {
      plan("select * from zips where length(city) < 4 and pop < 20000") must
      beWorkflow(chain(
        $read(Collection("db", "zips")),
        // FIXME: Inline this $simpleMap with the $match (#454)
        $simpleMap(NonEmptyList(MapExpr(JsFn(Ident("x"), Obj(ListMap(
          "__tmp4" -> Select(Select(Ident("x").fix, "city").fix, "length").fix,
          "__tmp5" -> Ident("x").fix,
          "__tmp6" -> Select(Ident("x").fix, "pop").fix)).fix))),
          ListMap()),
        $match(Selector.And(
          Selector.Doc(BsonField.Name("__tmp4") -> Selector.Lt(Bson.Int64(4))),
          Selector.Doc(BsonField.Name("__tmp6") -> Selector.Lt(Bson.Int64(20000))))),
        $project(Reshape(ListMap(
          BsonField.Name("value") ->
            -\/($var("__tmp5")))),
          ExcludeId)))
    }

    "plan filter with between" in {
      plan("select * from foo where bar between 10 and 100") must
       beWorkflow(chain(
         $read(Collection("db", "foo")),
         $match(
           Selector.And(
             Selector.Doc(BsonField.Name("bar") ->
               Selector.Gte(Bson.Int64(10))),
             Selector.Doc(BsonField.Name("bar") ->
               Selector.Lte(Bson.Int64(100)))))))
    }

    "plan filter with like" in {
      plan("select * from foo where bar like 'A%'") must
       beWorkflow(chain(
         $read(Collection("db", "foo")),
         $match(Selector.Doc(
           BsonField.Name("bar") ->
             Selector.Regex("^A.*$", false, false, false, false)))))
    }

    "plan filter with LIKE and OR" in {
      plan("select * from foo where bar like 'A%' or bar like 'Z%'") must
       beWorkflow(chain(
         $read(Collection("db", "foo")),
         $match(
           Selector.Or(
             Selector.Doc(BsonField.Name("bar") ->
               Selector.Regex("^A.*$", false, false, false, false)),
             Selector.Doc(BsonField.Name("bar") ->
               Selector.Regex("^Z.*$", false, false, false, false))))))
    }

    "plan filter with field in constant array" in {
      plan("select * from zips where state in ('AZ', 'CO')") must
        beWorkflow(chain(
          $read(Collection("db", "zips")),
          $match(Selector.Doc(BsonField.Name("state") ->
            Selector.In(Bson.Arr(List(Bson.Text("AZ"), Bson.Text("CO"))))))))
    }

    "plan filter with field containing constant value" in {
      plan("select * from zips where 43.058514 in loc") must
        beWorkflow(chain(
          $read(Collection("db", "zips")),
          $match(Selector.Doc(BsonField.Name("loc") ->
            Selector.ElemMatch(\/-(Selector.In(Bson.Arr(List(Bson.Dec(43.058514))))))))))
    }

    "plan filter with field containing other field" in {
      import JsCore._
      plan("select * from zips where pop in loc") must
        beWorkflow(chain(
          $read(Collection("db", "zips")),
          $match(Selector.Where(
            BinOp(Neq,
              JsCore.Literal(Js.Num(-1.0,false)).fix,
              Call(Select(Select(Ident("this").fix, "loc").fix, "indexOf").fix,
                List(Select(Ident("this").fix, "pop").fix)).fix).fix.toJs))))
    }

    "plan filter with ~" in {
      plan("select * from zips where city ~ '^B[AEIOU]+LD.*'") must beWorkflow(chain(
        $read(Collection("db", "zips")),
        $match(
          Selector.Doc(
            BsonField.Name("city") -> Selector.Regex("^B[AEIOU]+LD.*", false, false, false, false)))))
    }

    "plan filter with alternative ~" in {
      plan("select * from a where 'foo' ~ pattern or target ~ pattern") must beWorkflow(chain(
        $read(Collection("db", "a")),
        $simpleMap(NonEmptyList(MapExpr(JsFn(Ident("x"), Obj(ListMap(
          "__tmp4" -> Call(
            Select(New("RegExp", List(Select(Ident("x").fix, "pattern").fix)).fix, "test").fix,
            List(JsCore.Literal(Js.Str("foo")).fix)).fix,
          "__tmp5" -> Ident("x").fix,
          "__tmp6" -> Call(
            Select(New("RegExp", List(Select(Ident("x").fix, "pattern").fix)).fix, "test").fix,
            List(Select(Ident("x").fix, "target").fix)).fix)).fix))),
          ListMap()),
        $match(
          Selector.Or(
            Selector.Doc(
              BsonField.Name("__tmp4") -> Selector.Eq(Bson.Bool(true))),
            Selector.Doc(
              BsonField.Name("__tmp6") -> Selector.Eq(Bson.Bool(true))))),
        $project(
          Reshape(ListMap(
            BsonField.Name("value") -> -\/($var("__tmp5")))),
          ExcludeId)))
    }

    "plan filter with negate(s)" in {
      plan("select * from foo where bar != -10 and baz > -1.0") must
       beWorkflow(chain(
         $read(Collection("db", "foo")),
         $match(
           Selector.And(
             Selector.Doc(BsonField.Name("bar") ->
               Selector.Neq(Bson.Int64(-10))),
             Selector.Doc(BsonField.Name("baz") ->
               Selector.Gt(Bson.Dec(-1.0)))))))
    }

    "plan complex filter" in {
      plan("select * from foo where bar > 10 and (baz = 'quux' or foop = 'zebra')") must
       beWorkflow(chain(
         $read(Collection("db", "foo")),
         $match(
           Selector.And(
             Selector.Doc(BsonField.Name("bar") -> Selector.Gt(Bson.Int64(10))),
             Selector.Or(
               Selector.Doc(BsonField.Name("baz") ->
                 Selector.Eq(Bson.Text("quux"))),
               Selector.Doc(BsonField.Name("foop") ->
                 Selector.Eq(Bson.Text("zebra"))))))))
    }

    "plan filter with both index and field projections" in {
      plan("select count(parents[0].sha) as count from slamengine_commits where parents[0].sha = '56d1caf5d082d1a6840090986e277d36d03f1859'") must
        beWorkflow(chain(
          $read(Collection("db", "slamengine_commits")),
          $simpleMap(NonEmptyList(MapExpr(JsFn(JsCore.Ident("x"),
            Obj(ListMap(
              "__tmp2" ->
                Select(
                  Access(
                    Select(JsCore.Ident("x").fix, "parents").fix,
                    JsCore.Literal(Js.Num(0, false)).fix).fix,
                  "sha").fix)).fix))),
            ListMap()),
          $match(Selector.Doc(
            BsonField.Name("__tmp2") ->
              Selector.Eq(Bson.Text("56d1caf5d082d1a6840090986e277d36d03f1859")))),
          $group(Grouped(ListMap(
            BsonField.Name("count") -> $sum($literal(Bson.Int32(1))))),
            -\/($literal(Bson.Null)))))
    }

    "plan simple having filter" in {
      plan("select city from zips group by city having count(*) > 10") must
      beWorkflow(chain(
        $read(Collection("db", "zips")),
        $group(Grouped(ListMap(
          BsonField.Name ("city") -> $push($var("city")),
          BsonField.Name ("__tmp0") -> $sum($literal(Bson.Int32(1))))),
          -\/($var("city"))),
        $unwind(DocField(BsonField.Name("city"))),
        $match(Selector.Doc(
          BsonField.Name("__tmp0") -> Selector.Gt(Bson.Int64(10)))),
        $project(Reshape(ListMap(
          BsonField.Name("city") -> -\/($var("city")))),
          ExcludeId)))
    }

    "plan having with multiple projections" in {
      plan("select city, sum(pop) from zips group by city having sum(pop) > 50000") must
      beWorkflow(chain(
        $read(Collection("db", "zips")),
        $group(Grouped(ListMap(
          BsonField.Name ("city") -> $push($var("city")),
          BsonField.Name ("1") -> $sum($var("pop")))),
          -\/($var("city"))),
        $unwind(DocField(BsonField.Name("city"))),
        $match(Selector.Doc(
          BsonField.Name("1") -> Selector.Gt(Bson.Int64(50000))))))
    }

    "prefer projection+filter over JS filter" in {
      plan("select * from zips where city <> state") must
      beWorkflow(chain(
        $read(Collection("db", "zips")),
        $project(
          Reshape(ListMap(
            BsonField.Name("__tmp0") ->
              -\/($neq(
                $var("city"),
                $var("state"))),
            BsonField.Name("__tmp1") -> -\/($$ROOT))),
          IgnoreId),
        $match(Selector.Doc(
          BsonField.Name("__tmp0") -> Selector.Eq(Bson.Bool(true)))),
        $project(Reshape(ListMap(
          BsonField.Name("value") -> -\/($var("__tmp1")))),
          ExcludeId)))
    }

    "prefer projection+filter over nested JS filter" in {
      plan("select * from zips where city <> state and pop < 10000") must
      beWorkflow(chain(
        $read(Collection("db", "zips")),
        $project(
          Reshape(ListMap(
            BsonField.Name("__tmp4") ->
              -\/($neq(
                $var("city"),
                $var("state"))),
            BsonField.Name("__tmp5") -> -\/($$ROOT),
            BsonField.Name("__tmp6") -> -\/($var("pop")))),
          IgnoreId),
        $match(Selector.And(
          Selector.Doc(
            BsonField.Name("__tmp4") -> Selector.Eq(Bson.Bool(true))),
          Selector.Doc(
            BsonField.Name("__tmp6") -> Selector.Lt(Bson.Int64(10000))))),
        $project(Reshape(ListMap(
          BsonField.Name("value") -> -\/($var("__tmp5")))),
          ExcludeId)))
    }

    "filter on constant true" in {
      plan("select * from zips where true") must
        beWorkflow($read(Collection("db", "zips")))
    }

    "filter on constant false" in {
      plan("select * from zips where false") must
        beWorkflow($pure(Bson.Arr(Nil)))
    }.pendingUntilFixed("#777")

    "select partially-applied substing" in {
      plan ("select substring('abcdefghijklmnop', 5, pop / 10000) from zips") must
        beWorkflow(chain(
          $read(Collection("db", "zips")),
          $project(
            Reshape(ListMap(
              BsonField.Name("0") ->
                -\/($substr(
                  $literal(Bson.Text("fghijklmnop")),
                  $literal(Bson.Int64(0)),
                  $divide(
                    $var("pop"),
                    $literal(Bson.Int64(10000))))))),
            IgnoreId)))
    }

    "drop nothing" in {
      plan("select * from zips limit 5 offset 0") must
        beWorkflow(chain(
          $read(Collection("db", "zips")),
          $limit(5)))
    }

    "concat with empty string" in {
      plan("select '' || city || '' from zips") must
        beWorkflow(chain(
          $read(Collection("db", "zips")),
          $project(
            Reshape(ListMap(
              BsonField.Name("0") -> -\/($var("city")))),
            IgnoreId)))
    }

    "plan simple sort with field in projection" in {
      plan("select bar from foo order by bar") must
        beWorkflow(chain(
          $read(Collection("db", "foo")),
          $project(
            Reshape(ListMap(
              BsonField.Name("bar") ->
                -\/($var("bar")))),
            IgnoreId),
          $sort(NonEmptyList(BsonField.Name("bar") -> Ascending))))
    }

    "plan simple sort with wildcard" in {
      plan("select * from zips order by pop") must
        beWorkflow(chain(
          $read(Collection("db", "zips")),
          $sort(NonEmptyList(BsonField.Name("pop") -> Ascending))))
    }

    "plan sort with expression in key" in {
      plan("select baz from foo order by bar/10") must
        beWorkflow(chain(
          $read(Collection("db", "foo")),
          $project(Reshape(ListMap(
            BsonField.Name("baz") ->
              -\/($var("baz")),
            BsonField.Name("__tmp0") ->
              -\/($divide(
                $var("bar"),
                $literal(Bson.Int64(10)))))),
            IgnoreId),
          $sort(NonEmptyList(BsonField.Name("__tmp0") -> Ascending)),
          $project(Reshape(ListMap(
            BsonField.Name("baz") ->
              -\/($var("baz")))),
            ExcludeId)))
    }

    "plan select with wildcard and field" in {
      plan("select *, pop from zips") must
        beWorkflow(chain(
          $read(Collection("db", "zips")),
          $simpleMap(
            NonEmptyList(MapExpr(JsFn(Ident("x"),
              SpliceObjects(List(
                Ident("x").fix,
                Obj(ListMap(
                  "pop" -> Select(Ident("x").fix, "pop").fix)).fix)).fix))),
            ListMap())))
    }

    "plan select with wildcard and two fields" in {
      plan("select *, city as city2, pop as pop2 from zips") must
        beWorkflow(chain(
          $read(Collection("db", "zips")),
          $simpleMap(
            NonEmptyList(MapExpr(JsFn(Ident("x"),
              SpliceObjects(List(
                Ident("x").fix,
                Obj(ListMap(
                  "city2" -> Select(Ident("x").fix, "city").fix)).fix,
                Obj(ListMap(
                  "pop2"  -> Select(Ident("x").fix, "pop").fix)).fix)).fix))),
            ListMap())))
    }

    "plan select with wildcard and two constants" in {
      plan("select *, '1', '2' from zips") must
        beWorkflow(chain(
          $read(Collection("db", "zips")),
          $simpleMap(
            NonEmptyList(MapExpr(JsFn(Ident("x"),
              SpliceObjects(List(
                Ident("x").fix,
                Obj(ListMap(
                  "1" -> JsCore.Literal(Js.Str("1")).fix)).fix,
                Obj(ListMap(
                  "2" -> JsCore.Literal(Js.Str("2")).fix)).fix)).fix))),
            ListMap())))
    }

    "plan select with multiple wildcards and fields" in {
      plan("select state as state2, *, city as city2, *, pop as pop2 from zips where pop < 1000") must
        beWorkflow(chain(
          $read(Collection("db", "zips")),
          $match(Selector.Doc(
            BsonField.Name("pop") -> Selector.Lt(Bson.Int64(1000)))),
          $simpleMap(
            NonEmptyList(MapExpr(JsFn(Ident("x"),
              Obj(ListMap(
                "__tmp0" -> SpliceObjects(List(
                  Obj(ListMap(
                    "state2" -> Select(Ident("x").fix, "state").fix)).fix,
                  Ident("x").fix,
                  Obj(ListMap(
                    "city2" -> Select(Ident("x").fix, "city").fix)).fix,
                  Ident("x").fix,
                  Obj(ListMap(
                    "pop2" -> Select(Ident("x").fix, "pop").fix)).fix)).fix)).fix))),
            ListMap()),
          $project(
            Reshape(ListMap(
              BsonField.Name("value") -> -\/($var(DocField("__tmp0"))))),
            ExcludeId)))
    }

    "plan sort with wildcard and expression in key" in {
      plan("select * from zips order by pop/10 desc") must
        beWorkflow(chain(
          $read(Collection("db", "zips")),
          $simpleMap(
            NonEmptyList(MapExpr(JsFn(Ident("__val"), SpliceObjects(List(
              Ident("__val").fix,
              Obj(ListMap(
                "__sd__0" -> BinOp(Div, Select(Ident("__val").fix, "pop").fix, JsCore.Literal(Js.Num(10, false)).fix).fix)).fix)).fix))),
            ListMap()),
          $simpleMap(
            NonEmptyList(MapExpr(JsFn(Ident("__val"), Obj(ListMap(
              "__tmp0" ->
                Call(Ident("remove").fix,
                  List(Ident("__val").fix, JsCore.Literal(Js.Str("__sd__0")).fix)).fix,
              "__tmp1" -> Select(Ident("__val").fix, "__sd__0").fix)).fix))),
            ListMap()),
          $sort(NonEmptyList(BsonField.Name("__tmp1") -> Descending)),
          $project(Reshape(ListMap(
            BsonField.Name("value") ->
              -\/($var("__tmp0")))),
            ExcludeId)))
    }

    "plan simple sort with field not in projections" in {
      plan("select name from person order by height") must
        beWorkflow(chain(
          $read(Collection("db", "person")),
          $project(Reshape(ListMap(
            BsonField.Name("name") -> -\/($var("name")),
            BsonField.Name("__tmp0") -> -\/($var("height")))),
            IgnoreId),
          $sort(NonEmptyList(BsonField.Name("__tmp0") -> Ascending)),
          $project(Reshape(ListMap(
            BsonField.Name("name") ->
              -\/($var("name")))),
            ExcludeId)))
    }

    "plan sort with expression and alias" in {
      plan("select pop/1000 as popInK from zips order by popInK") must
        beWorkflow(chain(
          $read(Collection("db", "zips")),
          $project(Reshape(ListMap(
            BsonField.Name("popInK") ->
              -\/($divide(
                $var("pop"),
                $literal(Bson.Int64(1000)))))),
            IgnoreId),
          $sort(NonEmptyList(BsonField.Name("popInK") -> Ascending))))
    }

    "plan sort with filter" in {
      plan("select city, pop from zips where pop <= 1000 order by pop desc, city") must
        beWorkflow(chain(
          $read(Collection("db", "zips")),
          $match(Selector.Doc(
            BsonField.Name("pop") -> Selector.Lte(Bson.Int64(1000)))),
          $project(
            reshape(
              "city" -> $var(DocField("city")),
              "pop" -> $var(DocField("pop"))),
            IgnoreId),
          $sort(NonEmptyList(
            BsonField.Name("pop") -> Descending,
            BsonField.Name("city") -> Ascending))))
    }

    "plan sort with expression, alias, and filter" in {
      plan("select pop/1000 as popInK from zips where pop >= 1000 order by popInK") must
        beWorkflow(chain(
          $read(Collection("db", "zips")),
          $match(Selector.Doc(BsonField.Name("pop") -> Selector.Gte(Bson.Int64(1000)))),
          $project(Reshape(ListMap(
            BsonField.Name("popInK") ->
              -\/($divide(
                $var("pop"),
                $literal(Bson.Int64(1000)))))),
            ExcludeId),
          $sort(NonEmptyList(BsonField.Name("popInK") -> Ascending)))
        )
    }

    "plan multiple column sort with wildcard" in {
      plan("select * from zips order by pop, city desc") must
       beWorkflow(chain(
         $read(Collection("db", "zips")),
         $sort(NonEmptyList(
           BsonField.Name("pop") -> Ascending,
           BsonField.Name("city") -> Descending))))
    }

    "plan many sort columns" in {
      plan("select * from zips order by pop, state, city, a4, a5, a6") must
       beWorkflow(chain(
         $read(Collection("db", "zips")),
         $sort(NonEmptyList(
           BsonField.Name("pop") -> Ascending,
           BsonField.Name("state") -> Ascending,
           BsonField.Name("city") -> Ascending,
           BsonField.Name("a4") -> Ascending,
           BsonField.Name("a5") -> Ascending,
           BsonField.Name("a6") -> Ascending))))
    }

    "plan efficient count and field ref" in {
      plan("SELECT city, COUNT(*) AS cnt FROM zips ORDER BY cnt DESC") must
        beWorkflow {
          chain(
            $read(Collection("db", "zips")),
            $group(
              grouped(
                "city" -> $push($var("city")),
                "cnt"  -> $sum($literal(Bson.Int32(1)))),
              -\/($literal(Bson.Null))),
            $unwind(DocField("city")),
            $sort(NonEmptyList(BsonField.Name("cnt") -> Descending)))
        }
    }

    "plan count and js expr" in {
      plan("SELECT COUNT(*) as cnt, LENGTH(city) FROM zips") must
        beWorkflow {
          chain(
            $read(Collection("db", "zips")),
            $simpleMap(NonEmptyList(MapExpr(JsFn(Ident("x"), Obj(ListMap(
              "1" -> Select(Select(Ident("x").fix, "city").fix, "length").fix)).fix))),
              ListMap()),
            $group(
              grouped(
                "cnt" -> $sum($literal(Bson.Int32(1))),
                "1"   -> $push($var("1"))),
              -\/($literal(Bson.Null))),
            $unwind(DocField("1")))
        }
    }

    "plan trivial group by" in {
      plan("select city from zips group by city") must
      beWorkflow(chain(
        $read(Collection("db", "zips")),
        $group(grouped("city" -> $push($var("city"))), -\/($var("city"))),
        $unwind(DocField(BsonField.Name("city")))))
    }

    "plan group by expression" in {
      plan("select city from zips group by lower(city)") must
      beWorkflow(chain(
        $read(Collection("db", "zips")),
        $group(grouped("city" -> $push($var("city"))), -\/($toLower($var("city")))),
        $unwind(DocField(BsonField.Name("city")))))
    }

    "plan group by month" in {
      plan("select avg(score) as a, DATE_PART('month', \"date\") as m from caloriesBurnedData group by DATE_PART('month', \"date\")") must
        beWorkflow(chain(
          $read(Collection("db", "caloriesBurnedData")),
          $project(
            reshape(
              "__tmp0" -> $var("score"),
              "__tmp1" -> $month($var("date"))),
            IgnoreId),
          $group(
            grouped(
              "a" -> $avg($var("__tmp0")),
              "m" -> $push($var("__tmp1"))),
            -\/($var("__tmp1"))),
          $unwind(DocField(BsonField.Name("m")))))
    }

    "plan expr3 with grouping" in {
      plan("select case when pop > 1000 then city else lower(city) end, count(*) from zips group by city") must
        beRight
    }

    "plan trivial group by with wildcard" in {
      plan("select * from zips group by city") must
        beWorkflow($read(Collection("db", "zips")))
    }

    "plan count grouped by single field" in {
      plan("select count(*) from bar group by baz") must
        beWorkflow {
          chain(
            $read(Collection("db", "bar")),
            $group(Grouped(ListMap(
              BsonField.Name("0") -> $sum($literal(Bson.Int32(1))))),
              -\/($var("baz"))))
        }
    }

    "plan count and sum grouped by single field" in {
      plan("select count(*) as cnt, sum(biz) as sm from bar group by baz") must
        beWorkflow {
          chain(
            $read(Collection("db", "bar")),
            $group(
              Grouped(ListMap(
                BsonField.Name("cnt") -> $sum($literal(Bson.Int32(1))),
                BsonField.Name("sm") -> $sum($var("biz")))),
              -\/($var("baz"))))
        }
    }

    "plan sum grouped by single field with filter" in {
      plan("select sum(pop) as sm from zips where state='CO' group by city") must
        beWorkflow {
          chain(
            $read(Collection("db", "zips")),
            $match(Selector.Doc(
              BsonField.Name("state") -> Selector.Eq(Bson.Text("CO")))),
            $group(
              Grouped(ListMap(
                BsonField.Name("sm") -> $sum($var("pop")))),
              -\/($var("city"))))
        }
    }

    "plan count and field when grouped" in {
      plan("select count(*) as cnt, city from zips group by city") must
        beWorkflow {
          chain(
            $read(Collection("db", "zips")),
            $group(
              Grouped(ListMap(
                BsonField.Name("cnt") -> $sum($literal(Bson.Int32(1))),
                BsonField.Name("city") -> $push($var("city")))),
              -\/($var("city"))),
            $unwind(DocField(BsonField.Name("city"))))
        }
    }

    "collect unaggregated fields into single doc when grouping" in {
      plan("select city, state, sum(pop) from zips") must
      beWorkflow(chain(
        $read(Collection("db", "zips")),
        $project(
          reshape(
            "__tmp1" -> reshape(
              "city"  -> $var("city"),
              "state" -> $var("state")),
            "__tmp2" -> reshape("__tmp0" -> $var("pop"))),
          IgnoreId),
        $group(
          grouped(
            "2"      -> $sum($var("__tmp2", "__tmp0")),
            "__tmp1" -> $push($var("__tmp1"))),
          -\/($literal(Bson.Null))),
        $unwind(DocField("__tmp1")),
        $project(
          reshape(
            "city"  -> $var("__tmp1", "city"),
            "state" -> $var("__tmp1", "state"),
            "2"     -> $var("2")),
          IgnoreId)))
    }

    "plan unaggregated field when grouping, second case" in {
      // NB: the point being that we don't want to push $$ROOT
      plan("select max(pop)/1000, pop from zips") must
        beWorkflow {
          chain(
            $read(Collection("db", "zips")),
            $group(
              grouped(
                "__tmp0" -> $max($var("pop")),
                "pop"    -> $push($var("pop"))),
              -\/($literal(Bson.Null))),
            $unwind(DocField("pop")),
            $project(
              reshape(
                "0"   -> $divide($var("__tmp0"), $literal(Bson.Int64(1000))),
                "pop" -> $var("pop")),
              IgnoreId))
        }
    }

    "plan multiple expressions using same field" in {
      plan("select pop, sum(pop), pop/1000 from zips") must
      beWorkflow(chain(
        $read (Collection("db", "zips")),
        $project(
          reshape(
            "__tmp0" -> reshape(
              "pop" -> $var("pop"),
              "2"   -> $divide($var("pop"), $literal(Bson.Int64(1000)))),
            "__tmp1" -> reshape("pop" -> $var("pop"))),
          IgnoreId),
        $group(
          grouped(
            "1"      -> $sum($var("__tmp1", "pop")),
            "__tmp0" -> $push($var("__tmp0"))),
          -\/($literal(Bson.Null))),
        $unwind(DocField("__tmp0")),
        $project(
          reshape(
            "pop" -> $var("__tmp0", "pop"),
            "1"   -> $var("1"),
            "2"   -> $var("__tmp0", "2")),
          IgnoreId)))
    }

    "plan sum of expression in expression with another projection when grouped" in {
      plan("select city, sum(pop-1)/1000 from zips group by city") must
      beWorkflow(chain(
        $read(Collection("db", "zips")),
        $group(
          Grouped(ListMap(
            BsonField.Name("city") -> $push($var("city")),
            BsonField.Name("__tmp2") -> $sum($subtract($var("pop"), $literal(Bson.Int64(1)))))),
          -\/($var("city"))),
        $unwind(DocField(BsonField.Name("city"))),
        $project(
          Reshape(ListMap(
            BsonField.Name("city") -> -\/($var("city")),
            BsonField.Name("1") ->
              -\/($divide(
                $var("__tmp2"),
                $literal(Bson.Int64(1000)))))),
          IgnoreId)))
    }

    "plan length of min (JS on top of reduce)" in {
      plan("select state, length(min(city)) as shortest from zips group by state") must
        beWorkflow(chain(
          $read(Collection("db", "zips")),
          $group(
            grouped(
              "state" -> $push($var("state")),
              "__tmp0" -> $min($var("city"))),
            -\/($var("state"))),
          $simpleMap(NonEmptyList(
            FlatExpr(JsFn(Ident("x"), Select(Ident("x").fix, "state").fix)),
            MapExpr(JsFn(Ident("x"), Obj(ListMap(
              "state" -> Select(Ident("x").fix, "state").fix,
              "shortest" -> Select(Select(Ident("x").fix, "__tmp0").fix, "length").fix)).fix))),
            ListMap()),
          $project(
            reshape(
              "state" -> $include(),
              "shortest" -> $include()),
            IgnoreId)))
    }

    "plan js expr grouped by js expr" in {
      plan("select length(city) as len, count(*) as cnt from zips group by length(city)") must
        beWorkflow(chain(
          $read(Collection("db", "zips")),
          $simpleMap(
            NonEmptyList(MapExpr(JsFn(Ident("x"),
              Obj(ListMap(
                "__tmp0" -> Select(Select(Ident("x").fix, "city").fix, "length").fix)).fix))),
            ListMap()),
          $group(
            Grouped(ListMap(
              BsonField.Name("len") -> $push($var("__tmp0")),
              BsonField.Name("cnt") -> $sum($literal(Bson.Int32(1))))),
            -\/($var("__tmp0"))),
          $unwind(DocField(BsonField.Name("len")))))
    }

    "plan simple JS inside expression" in {
      plan("select length(city) + 1 from zips") must
        beWorkflow(chain(
          $read(Collection("db", "zips")),
          $simpleMap(NonEmptyList(MapExpr(JsFn(Ident("x"), Obj(ListMap(
            "0" -> BinOp(JsCore.Add,
              Select(Select(Ident("x").fix, "city").fix, "length").fix,
              JsCore.Literal(Js.Num(1, false)).fix).fix)).fix))),
            ListMap()),
          $project(reshape("0" -> $include()), IgnoreId)))
    }

    "plan expressions with ~"in {
      plan("select foo ~ 'bar.*', 'abc' ~ 'a|b', 'baz' ~ regex, target ~ regex from a") must beWorkflow(chain(
        $read(Collection("db", "a")),
        $simpleMap(NonEmptyList(MapExpr(JsFn(Ident("x"),
          Obj(ListMap(
            "0" -> Call(
              Select(New("RegExp", List(JsCore.Literal(Js.Str("bar.*")).fix)).fix, "test").fix,
              List(Select(Ident("x").fix, "foo").fix)).fix,
            "1" -> JsCore.Literal(Js.Bool(true)).fix,
            "2" -> Call(
              Select(New("RegExp", List(Select(Ident("x").fix, "regex").fix)).fix, "test").fix,
              List(JsCore.Literal(Js.Str("baz")).fix)).fix,
            "3" -> Call(
              Select(New("RegExp", List(Select(Ident("x").fix, "regex").fix)).fix, "test").fix,
              List(Select(Ident("x").fix, "target").fix)).fix)).fix))),
          ListMap()),
        $project(
          reshape(
            "0" -> $include(),
            "1" -> $include(),
            "2" -> $include(),
            "3" -> $include()),
          IgnoreId)))
    }

    "plan object flatten" in {
      plan("select geo{*} from usa_factbook") must
        beWorkflow {
          chain(
            $read(Collection("db", "usa_factbook")),
            $simpleMap(
              NonEmptyList(
                MapExpr(JsFn(Ident("x"), Obj(ListMap(
                  "__tmp0" ->
                  If(
                    BinOp(JsCore.And,
                      BinOp(Instance, Select(Ident("x").fix, "geo").fix, Ident("Object").fix).fix,
                      UnOp(JsCore.Not, BinOp(Instance, Select(Ident("x").fix, "geo").fix, Ident("Array").fix).fix).fix).fix,
                    Select(Ident("x").fix, "geo").fix,
                    Obj(ListMap(
                      "" -> JsCore.Literal(Js.Null).fix)).fix).fix)).fix)),
                FlatExpr(JsFn(Ident("x"), Select(Ident("x").fix, "__tmp0").fix))),
              ListMap()),
            $project(reshape("geo" -> $var("__tmp0")), IgnoreId))
        }
    }

    "plan array project with concat" in {
      plan("select city, loc[0] from zips") must
        beWorkflow {
          chain(
            $read(Collection("db", "zips")),
            $simpleMap(NonEmptyList(MapExpr(JsFn(Ident("x"), Obj(ListMap(
              "city" -> JsCore.Select(Ident("x").fix, "city").fix,
              "1" -> JsCore.Access(
                JsCore.Select(Ident("x").fix, "loc").fix,
                JsCore.Literal(Js.Num(0, false)).fix).fix)).fix))),
              ListMap()),
            $project(
              reshape(
                "city" -> $include(),
                "1"    -> $include()),
              IgnoreId))
        }
    }

    "plan array concat with filter" in {
      plan("select loc || [ pop ] from zips where city = 'BOULDER'") must
        beWorkflow {
          chain(
            $read(Collection("db", "zips")),
            $match(Selector.Doc(
              BsonField.Name("city") -> Selector.Eq(Bson.Text("BOULDER")))),
            $simpleMap(NonEmptyList(MapExpr(JsFn(Ident("x"), Obj(ListMap(
              "__tmp0" -> JsCore.SpliceArrays(List(
                JsCore.Select(JsCore.Ident("x").fix, "loc").fix,
                JsCore.Arr(List(
                  JsCore.Select(JsCore.Ident("x").fix, "pop").fix)).fix)).fix)).fix))),
              ListMap()),
            $project(reshape("0" -> $var(DocField("__tmp0"))), ExcludeId))
        }
    }.pendingUntilFixed("#676")

    "plan array flatten" in {
      plan("select loc[*] from zips") must
        beWorkflow {
          chain(
            $read(Collection("db", "zips")),
            $project(Reshape(ListMap(
              BsonField.Name("__tmp0") ->
                -\/($cond(
                  $and(
                    $lte($literal(Bson.Arr(List())), $var("loc")),
                    $lt($var("loc"), $literal(Bson.Binary(scala.Array[Byte]())))),
                  $var("loc"),
                  $literal(Bson.Arr(List(Bson.Null))))))),
              IgnoreId),
            $unwind(DocField(BsonField.Name("__tmp0"))),
            $project(Reshape(ListMap(
              BsonField.Name("loc") -> -\/($var("__tmp0")))),
              IgnoreId))
        }
    }

    "plan array concat" in {
      plan("select loc || [ pop ] || loc from zips") must beWorkflow {
        chain(
          $read(Collection("db", "zips")),
          $simpleMap(NonEmptyList(MapExpr(JsFn(Ident("x"),
            JsCore.SpliceArrays(List(
              JsCore.Select(Ident("x").fix, "loc").fix,
              JsCore.Arr(List(JsCore.Select(Ident("x").fix, "pop").fix)).fix,
              JsCore.Select(Ident("x").fix, "loc").fix)).fix))),
            ListMap()),
          $project(
            Reshape(ListMap(BsonField.Name("0") -> -\/($$ROOT))),
            IgnoreId))
      }
    }

    "plan array flatten with unflattened field" in {
      plan("SELECT _id as zip, loc as loc, loc[*] as coord FROM zips") must
        beWorkflow {
          chain(
            $read(Collection("db", "zips")),
            $project(Reshape(ListMap(
              BsonField.Name("__tmp0") ->
                -\/($cond(
                  $and(
                    $lte($literal(Bson.Arr(List())), $var("loc")),
                    $lt($var("loc"), $literal(Bson.Binary(scala.Array[Byte]())))),
                  $var("loc"),
                  $literal(Bson.Arr(List(Bson.Null))))),
              BsonField.Name("__tmp1") -> -\/($$ROOT))),
              IgnoreId),
            $unwind(DocField(BsonField.Name("__tmp0"))),
            $project(Reshape(ListMap(
              BsonField.Name("zip")   -> -\/($var("__tmp1", "_id")),
              BsonField.Name("loc")   -> -\/($var("__tmp1", "loc")),
              BsonField.Name("coord") -> -\/($var("__tmp0")))),
              IgnoreId))
        }
    }

    "unify flattened fields" in {
      plan("select loc[*] from zips where loc[*] < 0") must
      beWorkflow(chain(
        $read(Collection("db", "zips")),
        $project(Reshape(ListMap(
          BsonField.Name("__tmp1") ->
            -\/($cond(
              $and(
                $lte($literal(Bson.Arr(List())), $var("loc")),
                $lt($var("loc"), $literal(Bson.Binary(scala.Array[Byte]())))),
              $var("loc"),
              $literal(Bson.Arr(List(Bson.Null))))))),
          IgnoreId),
        $unwind(DocField(BsonField.Name("__tmp1"))),
        $match(Selector.Doc(
          BsonField.Name("__tmp1") -> Selector.Lt(Bson.Int64(0)))),
        $project(Reshape(ListMap(
          BsonField.Name("loc") -> -\/($var("__tmp1")))),
          IgnoreId)))
    }

    "unify flattened fields with unflattened field" in {
      plan("select _id as zip, loc[*] from zips order by loc[*]") must
      beWorkflow(chain(
        $read(Collection("db", "zips")),
        $project(Reshape(ListMap(
          BsonField.Name("__tmp0") ->
            -\/($cond(
              $and(
                $lte($literal(Bson.Arr(List())), $var("loc")),
                $lt($var("loc"), $literal(Bson.Binary(scala.Array[Byte]())))),
              $var("loc"),
              $literal(Bson.Arr(List(Bson.Null))))),
          BsonField.Name("__tmp1") -> -\/($$ROOT))),
          IgnoreId),
        $unwind(DocField(BsonField.Name("__tmp0"))),
        $project(Reshape(ListMap(
          BsonField.Name("zip") ->
            -\/($var("__tmp1", "_id")),
          BsonField.Name("loc") -> -\/($var("__tmp0")))),
          IgnoreId),
        $sort(NonEmptyList(BsonField.Name("loc") -> Ascending))))
    }

    "unify flattened with double-flattened" in {
      plan("select * from user_comments where (comments[*].id LIKE '%Dr%' OR comments[*].replyTo[*] LIKE '%Dr%')") must
      beWorkflow(chain(
        $read(Collection("db", "user_comments")),
        $project(Reshape(ListMap(
          BsonField.Name("__tmp10") ->
            -\/($cond(
              $and(
                $lte($literal(Bson.Arr(List())), $var("comments")),
                $lt($var("comments"), $literal(Bson.Binary(scala.Array[Byte]())))),
              $var("comments"),
              $literal(Bson.Arr(List(Bson.Null))))),
          BsonField.Name("__tmp11") -> -\/($$ROOT))),
          IgnoreId),
        $unwind(DocField(BsonField.Name("__tmp10"))),
        $project(Reshape(ListMap(
          BsonField.Name("__tmp14") ->
            -\/($cond(
              $and(
                $lte($literal(Bson.Arr(List())), $var("__tmp10", "replyTo")),
                $lt($var("__tmp10", "replyTo"), $literal(Bson.Binary(scala.Array[Byte]())))),
              $var("__tmp10", "replyTo"),
              $literal(Bson.Arr(List(Bson.Null))))),
          BsonField.Name("__tmp15") -> -\/($$ROOT))),
          IgnoreId),
        $unwind(DocField(BsonField.Name("__tmp14"))),
        $match(Selector.Or(
          Selector.Doc(
            BsonField.Name("__tmp15") \ BsonField.Name("__tmp10") \ BsonField.Name("id") -> Selector.Regex("^.*Dr.*$", false, false, false, false)),
          Selector.Doc(
            BsonField.Name("__tmp14") -> Selector.Regex("^.*Dr.*$", false, false, false, false)))),
        $project(Reshape(ListMap(
          BsonField.Name("value") ->
            -\/($var("__tmp15", "__tmp11")))),
          ExcludeId)))
    }

    "plan limit with offset" in {
      plan("SELECT * FROM zips LIMIT 5 OFFSET 100") must
        beWorkflow(chain(
          $read(Collection("db", "zips")),
          $limit(105),
          $skip(100)))
    }

    "plan sort and limit" in {
      plan("SELECT city, pop FROM zips ORDER BY pop DESC LIMIT 5") must
        beWorkflow {
          chain(
            $read(Collection("db", "zips")),
            $project(Reshape(ListMap(
              BsonField.Name("city") ->
                -\/($var("city")),
              BsonField.Name("pop") ->
                -\/($var("pop")))),
              IgnoreId),
            $sort(NonEmptyList(BsonField.Name("pop") -> Descending)),
            $limit(5))
        }
    }

    "plan simple single field selection and limit" in {
      plan("SELECT city FROM zips LIMIT 5") must
        beWorkflow {
          chain(
            $read(Collection("db", "zips")),
            $limit(5),
            $project(Reshape(ListMap(BsonField.Name("city") -> -\/($var("city")))),
              IgnoreId))
        }
    }

    "plan complex group by with sorting and limiting" in {
      plan("SELECT city, SUM(pop) AS pop FROM zips GROUP BY city ORDER BY pop") must
        beWorkflow {
          chain(
            $read(Collection("db", "zips")),
            $group(Grouped(ListMap(
              BsonField.Name("city") -> $push($var("city")),
              BsonField.Name("pop") -> $sum($var("pop")))),
              -\/($var("city"))),
            $unwind(DocField(BsonField.Name("city"))),
            $sort(NonEmptyList(BsonField.Name("pop") -> Ascending)))
        }
    }

    "plan filter and expressions with IS NULL" in {
      plan("select foo is null from zips where foo is null") must
        beWorkflow(chain(
          $read(Collection("db", "zips")),
          $match(Selector.Doc(
            BsonField.Name("foo") -> Selector.Eq(Bson.Null))),
          $project(
            Reshape(ListMap(
              BsonField.Name("0") -> -\/($eq($var("foo"), $literal(Bson.Null))))),
            ExcludeId)))
    }

    "plan implicit group by with filter" in {
      plan("select avg(pop), min(city) from zips where state = 'CO'") must
        beWorkflow(chain(
          $read(Collection("db", "zips")),
          $match(Selector.Doc(
            BsonField.Name("state") -> Selector.Eq(Bson.Text("CO")))),
          $group(
            Grouped(ListMap(
              BsonField.Name("0") -> $avg($var("pop")),
              BsonField.Name("1") -> $min($var("city")))),
            -\/($literal(Bson.Null)))))
    }

    "plan simple distinct" in {
      plan("select distinct city, state from zips") must
      beWorkflow(
        chain(
          $read(Collection("db", "zips")),
          $project(Reshape(ListMap(
            BsonField.Name("city") -> -\/($var("city")),
            BsonField.Name("state") -> -\/($var("state")))),
            IgnoreId),
          $group(
            Grouped(ListMap(
              BsonField.Name("__tmp0") -> $first($$ROOT))),
              \/-(Reshape(ListMap(
                BsonField.Name("city")  -> -\/($var("city")),
                BsonField.Name("state") -> -\/($var("state")))))),
          $project(Reshape(ListMap(
            BsonField.Name("city")  -> -\/($var("__tmp0", "city")),
            BsonField.Name("state") -> -\/($var("__tmp0", "state")))),
            ExcludeId)))
    }

    "plan distinct as expression" in {
      plan("select count(distinct(city)) from zips") must
        beWorkflow(chain(
          $read(Collection("db", "zips")),
          $group(
            Grouped(ListMap()),
            -\/($var("city"))),
          $group(
            Grouped(ListMap(
              BsonField.Name("0") -> $sum($literal(Bson.Int32(1))))),
            -\/($literal(Bson.Null)))))
    }

    "plan distinct of expression as expression" in {
      plan("select count(distinct substring(city, 0, 1)) from zips") must
        beWorkflow(chain(
          $read(Collection("db", "zips")),
          $group(
            Grouped(ListMap()),
            -\/($substr(
              $var("city"),
              $literal(Bson.Int64(0)),
              $literal(Bson.Int64(1))))),
          $group(
            Grouped(ListMap(
              BsonField.Name("0") -> $sum($literal(Bson.Int32(1))))),
            -\/($literal(Bson.Null)))))
    }

    "plan distinct of wildcard" in {
      plan("select distinct * from zips") must
        beWorkflow(
          $read(Collection("db", "zips")))
    }.pendingUntilFixed("#283")

    "plan distinct of wildcard as expression" in {
      plan("select count(distinct *) from zips") must
        beWorkflow(
          $read(Collection("db", "zips")))
    }.pendingUntilFixed("#283")

    "plan distinct with simple order by" in {
      plan("select distinct city from zips order by city") must
        beWorkflow(
          chain(
            $read(Collection("db", "zips")),
            $project(Reshape(ListMap(
              BsonField.Name("city") -> -\/($var("city")))),
              IgnoreId),
            $sort(NonEmptyList(BsonField.Name("city") -> Ascending)),
            $group(
              grouped(
                "__tmp0" -> $first($$ROOT),
                "__sd_key_0" -> $first($var(DocField("city")))),
              \/-(reshape("city" -> $var(DocField("city"))))),
            $sort(NonEmptyList(BsonField.Name("__sd_key_0") -> Ascending)),
            $project(reshape(
              "city" -> $var("__tmp0", "city")),
              ExcludeId)))
    }

    "plan distinct with unrelated order by" in {
      plan("select distinct city from zips order by pop desc") must
        beWorkflow(
          chain(
              $read(Collection("db", "zips")),
              $project(
                Reshape(ListMap(
                  BsonField.Name("__sd__0") ->
                    -\/($var("pop")),
                  BsonField.Name("city") ->
                    -\/($var("city")))),
                IgnoreId),
              $sort(NonEmptyList(
                BsonField.Name("__sd__0") -> Descending)),
              $group(
                Grouped(ListMap(
                  BsonField.Name("__tmp0") -> $first($$ROOT),
                  BsonField.Name("__sd_key_0") -> $first($var(DocField("__sd__0"))))),
                \/-(reshape(
                  "city" -> $var(DocField("city"))))),
              $sort(NonEmptyList(
                BsonField.Name("__sd_key_0") -> Descending)),
              $project(
                Reshape(ListMap(
                  BsonField.Name("city") ->
                    -\/($var("__tmp0","city")))),
                IgnoreId)))
    }

    "plan distinct as function with group" in {
      plan("select state, count(distinct(city)) from zips group by state") must
        beWorkflow(
          $read(Collection("db", "zips")))
    }.pendingUntilFixed

    "plan distinct with sum and group" in {
      plan("SELECT DISTINCT SUM(pop) AS totalPop, city FROM zips GROUP BY city") must
        beWorkflow(chain(
          $read(Collection("db", "zips")),
          $group(
            Grouped(ListMap(
              BsonField.Name("totalPop") -> $sum($var("pop")),
              BsonField.Name("city") -> $push($var("city")))),
            -\/($var("city"))),
          $unwind(DocField(BsonField.Name("city"))),
          $group(
            Grouped(ListMap(
              BsonField.Name("__tmp0") -> $first($$ROOT))),
            \/-(Reshape(ListMap(
              BsonField.Name("totalPop") -> -\/($var("totalPop")),
              BsonField.Name("city") -> -\/($var("city")))))),
          $project(
            Reshape(ListMap(
              BsonField.Name("totalPop") -> -\/($var("__tmp0", "totalPop")),
              BsonField.Name("city")     -> -\/($var("__tmp0", "city")))),
              ExcludeId)))
    }

    "plan distinct with sum, group, and orderBy" in {
      plan("SELECT DISTINCT SUM(pop) AS totalPop, city FROM zips GROUP BY city ORDER BY totalPop DESC") must
        beWorkflow(
          chain(
              $read(Collection("db", "zips")),
              $group(
                Grouped(ListMap(
                  BsonField.Name("totalPop") -> $sum($var("pop")),
                  BsonField.Name("city") -> $push($var("city")))),
                -\/($var("city"))),
              $unwind(DocField(BsonField.Name("city"))),
              $sort(NonEmptyList(BsonField.Name("totalPop") -> Descending)),
              $group(
                Grouped(ListMap(
                  BsonField.Name("__tmp0")     -> $first($$ROOT),
                  BsonField.Name("__sd_key_0") -> $first($var("totalPop")))),
                \/-(Reshape(ListMap(
                  BsonField.Name("totalPop") -> -\/($var("totalPop")),
                  BsonField.Name("city") -> -\/($var("city")))))),
              $sort(NonEmptyList(BsonField.Name("__sd_key_0") -> Descending)),
              $project(Reshape(ListMap(
                BsonField.Name("totalPop") -> -\/($var("__tmp0", "totalPop")),
                BsonField.Name("city")     -> -\/($var("__tmp0", "city")))),
                ExcludeId)))

    }

    "plan order by JS expr with filter" in {
      plan("select city, pop from zips where pop > 1000 order by length(city)") must
        beWorkflow(chain(
          $read(Collection("db", "zips")),
          $match(Selector.Doc(
            BsonField.Name("pop") -> Selector.Gt(Bson.Int64(1000)))),
          $simpleMap(NonEmptyList(MapExpr(JsFn(Ident("x"), Obj(ListMap(
            "city" -> Select(Ident("x").fix, "city").fix,
            "pop" -> Select(Ident("x").fix, "pop").fix,
            "__tmp0" -> Select(Select(Ident("x").fix, "city").fix, "length").fix)).fix))),
            ListMap()),
          $sort(NonEmptyList(BsonField.Name("__tmp0") -> Ascending)),
          $project(
            Reshape(ListMap(
              BsonField.Name("city") -> -\/($var("city")),
              BsonField.Name("pop") -> -\/($var("pop")))),
              ExcludeId)))
    }

    "plan select length()" in {
      plan("select length(city) from zips") must
        beWorkflow(chain(
          $read(Collection("db", "zips")),
          $simpleMap(NonEmptyList(MapExpr(JsFn(Ident("x"), Obj(ListMap(
            "0" -> Select(Select(Ident("x").fix, "city").fix, "length").fix)).fix))),
            ListMap()),
          $project(reshape("0" -> $include()), IgnoreId)))
    }

    "plan select length() and simple field" in {
      plan("select city, length(city) from zips") must
      beWorkflow(chain(
        $read(Collection("db", "zips")),
        $simpleMap(NonEmptyList(MapExpr(JsFn(Ident("x"), Obj(ListMap(
          "city" -> Select(Ident("x").fix, "city").fix,
          "1" -> Select(Select(Ident("x").fix, "city").fix, "length").fix)).fix))),
          ListMap()),
        $project(
          reshape(
            "city" -> $include(),
            "1"    -> $include()),
          IgnoreId)))
    }

    "plan combination of two distinct sets" in {
      plan("SELECT (DISTINCT foo.bar) + (DISTINCT foo.baz) FROM foo") must
        beWorkflow(
          $read(Collection("db", "zips")))
    }.pendingUntilFixed

    "plan expression with timestamp, date, time, and interval" in {
      import org.threeten.bp.{Instant, LocalDateTime, ZoneOffset}

      plan("select timestamp '2014-11-17T22:00:00Z' + interval 'PT43M40S', date '2015-01-19', time '14:21'") must
        beWorkflow(
          $pure(Bson.Doc(ListMap(
            "0" -> Bson.Date(Instant.parse("2014-11-17T22:43:40Z")),
            "1" -> Bson.Date(LocalDateTime.parse("2015-01-19T00:00:00").atZone(ZoneOffset.UTC).toInstant),
            "2" -> Bson.Text("14:21:00.000")))))
    }

    "plan filter with timestamp and interval" in {
      import org.threeten.bp.Instant

      plan("select * from days where \"date\" < timestamp '2014-11-17T22:00:00Z' and \"date\" - interval 'PT12H' > timestamp '2014-11-17T00:00:00Z'") must
        beWorkflow(chain(
          $read(Collection("db", "days")),
          $project(
            Reshape(ListMap(
              BsonField.Name("__tmp4") ->
                -\/($subtract($var("date"), $literal(Bson.Dec(12*60*60*1000)))),
              BsonField.Name("__tmp5") -> -\/($$ROOT))),
            IgnoreId),
          $match(
            Selector.And(
              Selector.Doc(
                BsonField.Name("__tmp5") \ BsonField.Name("date") ->
                  Selector.Lt(Bson.Date(Instant.parse("2014-11-17T22:00:00Z")))),
              Selector.Doc(
                BsonField.Name("__tmp4") ->
                  Selector.Gt(Bson.Date(Instant.parse("2014-11-17T00:00:00Z")))))),
          $project(Reshape(ListMap(
            BsonField.Name("value") ->
              -\/($var("__tmp5")))),
            ExcludeId)))
    }

    "plan time_of_day" in {
      plan("select time_of_day(ts) from foo") must
        beRight  // NB: way too complicated to spell out here, and will change as JS generation improves
    }

    "plan filter on date" in {
      import org.threeten.bp.Instant

      // Note: both of these boundaries require comparing with the start of the *next* day.
      plan("select * from logs " +
        "where ((ts > date '2015-01-22' and ts <= date '2015-01-27') and ts != date '2015-01-25') " +
        "or ts = date '2015-01-29'") must
        beWorkflow(chain(
          $read(Collection("db", "logs")),
          $match(Selector.Or(
            Selector.And(
              Selector.And(
                Selector.Doc(
                  BsonField.Name("ts") -> Selector.Gte(Bson.Date(Instant.parse("2015-01-23T00:00:00Z")))),
                Selector.Doc(
                  BsonField.Name("ts") -> Selector.Lt(Bson.Date(Instant.parse("2015-01-28T00:00:00Z"))))),
              Selector.Or(
                Selector.Doc(
                  BsonField.Name("ts") -> Selector.Lt(Bson.Date(Instant.parse("2015-01-25T00:00:00Z")))),
                Selector.Doc(
                  BsonField.Name("ts") -> Selector.Gte(Bson.Date(Instant.parse("2015-01-26T00:00:00Z")))))),
            Selector.And(
              Selector.Doc(
                BsonField.Name("ts") -> Selector.Gte(Bson.Date(Instant.parse("2015-01-29T00:00:00Z")))),
              Selector.Doc(
                BsonField.Name("ts") -> Selector.Lt(Bson.Date(Instant.parse("2015-01-30T00:00:00Z")))))))))
    }

    "plan js and filter with id" in {
      Bson.ObjectId("0123456789abcdef01234567").fold[Result](
        failure("Couldn’t create ObjectId."))(
        oid => plan("select length(city) < oid '0123456789abcdef01234567' from days where _id = oid '0123456789abcdef01234567'") must
          beWorkflow(chain(
            $read(Collection("db", "days")),
            $match(Selector.Doc(
              BsonField.Name("_id") -> Selector.Eq(oid))),
            $simpleMap(
              NonEmptyList(MapExpr(JsFn(Ident("x"),
                Obj(ListMap(
                  "0" -> BinOp(JsCore.Lt,
                    Select(Select(Ident("x").fix, "city").fix, "length").fix,
                    New("ObjectId", List(JsCore.Literal(Js.Str("0123456789abcdef01234567")).fix)).fix).fix)).fix))),
              ListMap()),
            $project(Reshape(ListMap(
              BsonField.Name("0") -> -\/($var("0")))),
              ExcludeId))))
    }

    "plan convert to timestamp" in {
      import org.threeten.bp.Instant

      plan("select to_timestamp(epoch) from foo") must beWorkflow {
        chain(
          $read(Collection("db", "foo")),
          $project(
            reshape(
              "0" -> $add($literal(Bson.Date(Instant.ofEpochMilli(0))), $var("epoch"))),
            IgnoreId))
      }
    }

    "plan convert to timestamp in map-reduce" in {
      import org.threeten.bp.Instant

      plan("select length(name), to_timestamp(epoch) from foo") must beWorkflow {
        chain(
          $read(Collection("db", "foo")),
          $simpleMap(
            NonEmptyList(MapExpr(JsFn(Ident("x"), Obj(ListMap(
              "0" -> Select(Select(Ident("x").fix, "name").fix, "length").fix,
              "1" -> New("Date", List(Select(Ident("x").fix, "epoch").fix)).fix)).fix))),
            ListMap()),
          $project(
            reshape(
              "0" -> $include(),
              "1" -> $include()),
            IgnoreId))
      }
    }

    def joinStructure0(
<<<<<<< HEAD
      left: Workflow, leftName: String, right: Workflow,
      leftKey: Expression, rightKey: Term[JsCore],
=======
      left: Workflow, leftName: String, base: ExprOp, right: Workflow,
      leftKey: ExprOp \/ Reshape, rightKey: Term[JsCore],
>>>>>>> aaff9cc0
      fin: WorkflowOp,
      swapped: Boolean) = {

      val (leftLabel, rightLabel) =
        if (swapped) ("right", "left") else ("left", "right")
      def initialPipeOps(src: Workflow): Workflow =
        chain(
          src,
<<<<<<< HEAD
          $group(grouped(leftName -> $push($$ROOT)), -\/(leftKey)),
          $project(reshape(
            leftLabel  -> $var(leftName),
            rightLabel -> $literal(Bson.Arr(Nil)),
            "_id"      -> $include()),
=======
          $group(
            Grouped(ListMap(BsonField.Name(leftName) -> Push(base))),
            leftKey),
          $project(Reshape(ListMap(
            BsonField.Name(leftLabel)  -> -\/(DocField(BsonField.Name(leftName))),
            BsonField.Name(rightLabel) -> -\/(ExprOp.Literal(Bson.Arr(List()))),
            BsonField.Name("_id")   -> -\/(Include))),
>>>>>>> aaff9cc0
            IncludeId))
      fin(
        $foldLeft(
          initialPipeOps(left),
          chain(
            right,
            $map($Map.mapKeyVal(("key", "value"),
              rightKey.toJs,
              Js.AnonObjDecl(List(
                (leftLabel, Js.AnonElem(List())),
                (rightLabel, Js.AnonElem(List(Js.Ident("value"))))))),
              ListMap()),
            $reduce(
              Js.AnonFunDecl(List("key", "values"),
                List(
                  Js.VarDef(List(
                    ("result", Js.AnonObjDecl(List(
                      (leftLabel, Js.AnonElem(List())),
                      (rightLabel, Js.AnonElem(List()))))))),
                  Js.Call(Js.Select(Js.Ident("values"), "forEach"),
                    List(Js.AnonFunDecl(List("value"),
                      List(
                        Js.BinOp("=",
                          Js.Select(Js.Ident("result"), leftLabel),
                          Js.Call(
                            Js.Select(Js.Select(Js.Ident("result"), leftLabel), "concat"),
                            List(Js.Select(Js.Ident("value"), leftLabel)))),
                        Js.BinOp("=",
                          Js.Select(Js.Ident("result"), rightLabel),
                          Js.Call(
                            Js.Select(Js.Select(Js.Ident("result"), rightLabel), "concat"),
                            List(Js.Select(Js.Ident("value"), rightLabel)))))))),
                  Js.Return(Js.Ident("result")))),
              ListMap()))))
    }

    def joinStructure(
<<<<<<< HEAD
        left: Workflow, leftName: String, right: Workflow,
        leftKey: Expression, rightKey: Term[JsCore],
=======
        left: Workflow, leftName: String, base: ExprOp, right: Workflow,
        leftKey: ExprOp \/ Reshape, rightKey: Term[JsCore],
>>>>>>> aaff9cc0
        fin: WorkflowOp,
        swapped: Boolean) =
      crystallize(finish(joinStructure0(left, leftName, base, right, leftKey, rightKey, fin, swapped)))

    "plan simple join" in {
      plan("select zips2.city from zips join zips2 on zips._id = zips2._id") must
        beWorkflow(
          joinStructure(
            $read(Collection("db", "zips")), "__tmp0", DocVar.ROOT(),
            $read(Collection("db", "zips2")),
            $var("_id"),
            Select(Ident("value").fix, "_id").fix,
            chain(_,
              $match(Selector.Doc(ListMap[BsonField, Selector.SelectorExpr](
                BsonField.Name("left") -> Selector.NotExpr(Selector.Size(0)),
                BsonField.Name("right") -> Selector.NotExpr(Selector.Size(0))))),
              $unwind(DocField(BsonField.Name("left"))),
              $unwind(DocField(BsonField.Name("right"))),
              $project(Reshape(ListMap(
                BsonField.Name("city") ->
                  -\/($var("right", "city")))),
                IgnoreId)), // Note: becomes ExcludeId in conversion to WorkflowTask
            false).op)
    }

    "plan non-equi join" in {
      plan("select zips2.city from zips join zips2 on zips._id < zips2._id") must beLeft
    }

    "plan simple inner equi-join" in {
      plan(
        "select foo.name, bar.address from foo join bar on foo.id = bar.foo_id") must
      beWorkflow(
        joinStructure(
          $read(Collection("db", "foo")), "__tmp0", DocVar.ROOT(),
          $read(Collection("db", "bar")),
          $var("id"),
          Select(Ident("value").fix, "foo_id").fix,
          chain(_,
            $match(Selector.Doc(ListMap[BsonField, Selector.SelectorExpr](
              BsonField.Name("left") -> Selector.NotExpr(Selector.Size(0)),
              BsonField.Name("right") -> Selector.NotExpr(Selector.Size(0))))),
            $unwind(DocField(BsonField.Name("left"))),
            $unwind(DocField(BsonField.Name("right"))),
            $project(Reshape(ListMap(
              BsonField.Name("name") ->
                -\/($var("left", "name")),
              BsonField.Name("address") ->
                -\/($var("right", "address")))),
              IgnoreId)), // Note: becomes ExcludeId in conversion to WorkflowTask
          false).op)
    }

    "plan simple outer equi-join with wildcard" in {
      plan("select * from foo full join bar on foo.id = bar.foo_id") must
      beWorkflow(
        joinStructure(
          $read(Collection("db", "foo")), "__tmp0", DocVar.ROOT(),
          $read(Collection("db", "bar")),
          $var("id"),
          Select(Ident("value").fix, "foo_id").fix,
          chain(_,
            $project(reshape(
              "left" ->
                $cond($eq($size($var("left")), $literal(Bson.Int32(0))),
                  $literal(Bson.Arr(List(Bson.Doc(ListMap())))),
                  $var("left")),
              "right" ->
                $cond($eq($size($var("right")), $literal(Bson.Int32(0))),
                  $literal(Bson.Arr(List(Bson.Doc(ListMap())))),
                  $var("right"))),
              IgnoreId),
            $unwind(DocField(BsonField.Name("left"))),
            $unwind(DocField(BsonField.Name("right"))),
            $simpleMap(
              NonEmptyList(MapExpr(JsFn(Ident("x"), SpliceObjects(List(
                Select(Ident("x").fix, "left").fix,
                Select(Ident("x").fix, "right").fix)).fix))),
              ListMap())),
          false).op)
    }

    "plan simple left equi-join" in {
      plan(
        "select foo.name, bar.address " +
          "from foo left join bar on foo.id = bar.foo_id") must
      beWorkflow(
        joinStructure(
          $read(Collection("db", "foo")), "__tmp0", DocVar.ROOT(),
          $read(Collection("db", "bar")),
          $var("id"),
          Select(Ident("value").fix, "foo_id").fix,
          chain(_,
            $match(Selector.Doc(ListMap[BsonField, Selector.SelectorExpr](
              BsonField.Name("left") -> Selector.NotExpr(Selector.Size(0))))),
            $project(reshape(
              "left" -> -\/($var("left")),
              "right" ->
                -\/($cond($eq($size($var("right")), $literal(Bson.Int32(0))),
                  $literal(Bson.Arr(List(Bson.Doc(ListMap())))),
                  $var("right")))),
              IgnoreId),
            $unwind(DocField(BsonField.Name("left"))),
            $unwind(DocField(BsonField.Name("right"))),
            $project(Reshape(ListMap(
              BsonField.Name("name") -> -\/($var("left", "name")),
              BsonField.Name("address") -> -\/($var("right", "address")))),
              IgnoreId)), // Note: becomes ExcludeId in conversion to WorkflowTask
          false).op)
    }

    "plan 3-way right equi-join" in {
      plan(
        "select foo.name, bar.address, baz.zip " +
          "from foo join bar on foo.id = bar.foo_id " +
          "right join baz on bar.id = baz.bar_id") must
      beWorkflow(
        joinStructure(
          $read(Collection("db", "baz")), "__tmp1", DocVar.ROOT(),
          joinStructure0(
            $read(Collection("db", "foo")), "__tmp0", DocVar.ROOT(),
            $read(Collection("db", "bar")),
            $var("id"),
            Select(Ident("value").fix, "foo_id").fix,
            chain(_,
              $match(Selector.Doc(ListMap[BsonField, Selector.SelectorExpr](
                BsonField.Name("left") -> Selector.NotExpr(Selector.Size(0)),
                BsonField.Name("right") -> Selector.NotExpr(Selector.Size(0))))),
              $unwind(DocField(BsonField.Name("left"))),
              $unwind(DocField(BsonField.Name("right")))),
            false),
          $var("bar_id"),
          Select(Select(Ident("value").fix, "right").fix, "id").fix,
          chain(_,
            $match(Selector.Doc(ListMap[BsonField, Selector.SelectorExpr](
              BsonField.Name("left") -> Selector.NotExpr(Selector.Size(0))))),
            $project(Reshape(ListMap(
              BsonField.Name("right") ->
                -\/($cond($eq($size($var("right")), $literal(Bson.Int32(0))),
                  $literal(Bson.Arr(List(Bson.Doc(ListMap())))),
                  $var("right"))),
              BsonField.Name("left") -> -\/($var("left")))),
              IgnoreId),
            $unwind(DocField(BsonField.Name("right"))),
            $unwind(DocField(BsonField.Name("left"))),
            $project(Reshape(ListMap(
              BsonField.Name("name")    -> -\/($var("left", "left", "name")),
              BsonField.Name("address") -> -\/($var("left", "right", "address")),
              BsonField.Name("zip")     -> -\/($var("right", "zip")))),
              IgnoreId)), // Note: becomes ExcludeId in conversion to WorkflowTask
          true).op)
    }

    "plan join with multiple conditions" in {
      plan("select l.sha as child, l.author.login as c_auth, r.sha as parent, r.author.login as p_auth from slamengine_commits l join slamengine_commits r on r.sha = l.parents[0].sha and l.author.login = r.author.login") must
      beWorkflow(
        joinStructure(
          chain(
            $read(Collection("db", "slamengine_commits")),
            $simpleMap(NonEmptyList(MapExpr(JsFn(Ident("x"),
              Obj(ListMap(
                "__tmp5" -> Select(Access(Select(Ident("x").fix, "parents").fix, JsCore.Literal(Js.Num(0, false)).fix).fix, "sha").fix,
                "__tmp6" -> Ident("x").fix,
                "__tmp7" -> Select(Select(Ident("x").fix, "author").fix, "login").fix)).fix))),
              ListMap())),
          "__tmp8", DocField(BsonField.Name("__tmp6")),
          $read(Collection("db", "slamengine_commits")),
          reshape(
            "0" -> DocField(BsonField.Name("__tmp5")),
            "1" -> DocField(BsonField.Name("__tmp7"))
          ),
          Obj(ListMap(
            "0" -> Select(Ident("value").fix, "sha").fix,
            "1" -> Select(Select(Ident("value").fix, "author").fix, "login").fix)).fix,
          chain(_,
            $match(Selector.Doc(ListMap[BsonField, Selector.SelectorExpr](
              BsonField.Name("left") -> Selector.NotExpr(Selector.Size(0)),
              BsonField.Name("right") -> Selector.NotExpr(Selector.Size(0))))),
            $unwind(DocField(BsonField.Name("left"))),
            $unwind(DocField(BsonField.Name("right"))),
            $project(reshape(
              "child"  -> ExprOp.DocField(BsonField.Name("left") \ BsonField.Name("sha")),
              "c_auth" -> ExprOp.DocField(BsonField.Name("left") \ BsonField.Name("author") \ BsonField.Name("login")),
              "parent" -> ExprOp.DocField(BsonField.Name("right") \ BsonField.Name("sha")),
              "p_auth" -> ExprOp.DocField(BsonField.Name("right") \ BsonField.Name("author") \ BsonField.Name("login"))),
              IgnoreId)),
        false).op)
    }

    "plan simple cross" in {
      plan("select zips2.city from zips, zips2 where zips._id = zips2._id") must
      beWorkflow(
        joinStructure(
          $read(Collection("db", "zips")), "__tmp0", DocVar.ROOT(),
          $read(Collection("db", "zips2")),
          $literal(Bson.Null),
          JsCore.Literal(Js.Null).fix,
          chain(_,
            $match(Selector.Doc(ListMap[BsonField, Selector.SelectorExpr](
              BsonField.Name("left") -> Selector.NotExpr(Selector.Size(0)),
              BsonField.Name("right") -> Selector.NotExpr(Selector.Size(0))))),
            $unwind(DocField(BsonField.Name("left"))),
            $unwind(DocField(BsonField.Name("right"))),
            $project(
              Reshape(ListMap(
<<<<<<< HEAD
                BsonField.Name("city") -> -\/($var("right", "city")),
                BsonField.Name("__tmp3") ->
                  -\/($eq($var("left", "_id"), $var("right", "_id"))))),
=======
                BsonField.Name("city") ->
                  -\/(DocField(BsonField.Name("right") \ BsonField.Name("city"))),
                BsonField.Name("__tmp1") ->
                  -\/(ExprOp.Eq(
                    DocField(BsonField.Name("left") \ BsonField.Name("_id")),
                    DocField(BsonField.Name("right") \ BsonField.Name("_id")))))),
>>>>>>> aaff9cc0
              IgnoreId),
            $match(Selector.Doc(
              BsonField.Name("__tmp1") -> Selector.Eq(Bson.Bool(true)))),
            $project(Reshape(ListMap(
              BsonField.Name("city") -> -\/($var("city")))),
              ExcludeId)),
          false).op)
    }

    def countOps(wf: Workflow, p: PartialFunction[WorkflowF[Term[WorkflowF]], Boolean]): Int = {
      wf.foldMap(op => if (p.lift(op.unFix).getOrElse(false)) 1 else 0)
    }

    def noConsecutiveProjectOps(wf: Workflow) =
      countOps(wf, { case $Project(Term($Project(_, _, _)), _, _) => true }) aka "the occurrences of consecutive $project ops:" must_== 0
    def noConsecutiveSimpleMapOps(wf: Workflow) =
      countOps(wf, { case $SimpleMap(Term($SimpleMap(_, _, _)), _, _) => true }) aka "the occurrences of consecutive $simpleMap ops:" must_== 0
    def maxAccumOps(wf: Workflow, max: Int) =
      countOps(wf, { case $Group(_, _, _) => true }) aka "the number of $group ops:" must beLessThanOrEqualTo(max)
    def maxUnwindOps(wf: Workflow, max: Int) =
      countOps(wf, { case $Unwind(_, _) => true }) aka "the number of $unwind ops:" must beLessThanOrEqualTo(max)
    def maxMatchOps(wf: Workflow, max: Int) =
      countOps(wf, { case $Match(_, _) => true }) aka "the number of $match ops:" must beLessThanOrEqualTo(max)
    def brokenProjectOps(wf: Workflow) =
      countOps(wf, { case $Project(_, Reshape(shape), _) => shape.isEmpty }) aka "$project ops with no fields"

    def danglingReferences(wf: Workflow) =
      wf.foldMap(_.unFix match {
        case op: SingleSourceF[Workflow] =>
          Workflow.simpleShape(op.src).map { shape =>
            val refs = Workflow.refs(op)
            val missing = refs.collect { case v @ DocVar(_, Some(f)) if !shape.contains(f.flatten.head) => v }
            if (missing.isEmpty) Nil
            else List(missing.map(_.bson).mkString(", ") + " missing in\n" + Term[WorkflowF](op).show)
          }.getOrElse(Nil)
        case _ => Nil
      }) aka "dangling references"

    def rootPushes(wf: Workflow) =
      wf.foldMap(_.unFix match {
        case op @ $Group(_, Grouped(map), _) if map.values.toList.contains($push($$ROOT)) => List(op)
        case _ => Nil
      }) aka "group ops pushing $$ROOT"

    args.report(showtimes = true)

    "plan multiple reducing projections (all, distinct, orderBy)" ! Prop.forAll(select(distinct, maybeReducingExpr, Gen.option(filter), Gen.option(groupBySeveral), orderBySeveral)) { q =>
      plan(q.value) must beRight.which { fop =>
        val wf = fop.op
        noConsecutiveProjectOps(wf)
        noConsecutiveSimpleMapOps(wf)
        maxAccumOps(wf, 2)
        maxUnwindOps(wf, 1)
        maxMatchOps(wf, 1)
        danglingReferences(wf) must_== Nil
        brokenProjectOps(wf) must_== 0
        val fields = fieldNames(wf)
        (fields aka "column order" must beSome(columnNames(q))) or
          (fields must beSome(List("value")))  // NB: some edge cases (all constant projections) end up under "value" and aren't interesting anyway
        rootPushes(wf) must_== Nil
      }
    }.set(maxSize = 3)  // FIXME: with more then a few keys in the order by, the planner gets *very* slow (see #656)

    "plan multiple reducing projections (all, distinct)" ! Prop.forAll(select(distinct, maybeReducingExpr, Gen.option(filter), Gen.option(groupBySeveral), noOrderBy)) { q =>
      plan(q.value) must beRight.which { fop =>
        val wf = fop.op
        noConsecutiveProjectOps(wf)
        noConsecutiveSimpleMapOps(wf)
        maxAccumOps(wf, 2)
        maxUnwindOps(wf, 1)
        maxMatchOps(wf, 1)
        danglingReferences(wf) must_== Nil
        brokenProjectOps(wf) must_== 0
        val fields = fieldNames(wf)
        (fields aka "column order" must beSome(columnNames(q))) or
          (fields must beSome(List("value")))  // NB: some edge cases (all constant projections) end up under "value" and aren't interesting anyway
        rootPushes(wf) must_== Nil
      }
    }.set(maxSize = 10)

    "plan multiple reducing projections (all)" ! Prop.forAll(select(notDistinct, maybeReducingExpr, Gen.option(filter), Gen.option(groupBySeveral), noOrderBy)) { q =>
      plan(q.value) must beRight.which { fop =>
        val wf = fop.op
        noConsecutiveProjectOps(wf)
        noConsecutiveSimpleMapOps(wf)
        maxAccumOps(wf, 1)
        maxUnwindOps(wf, 1)
        maxMatchOps(wf, 1)
        danglingReferences(wf) must_== Nil
        brokenProjectOps(wf) must_== 0
        fieldNames(wf) aka "column order" must beSome(columnNames(q))
        rootPushes(wf) must_== Nil
      }
    }.set(maxSize = 10)

    // NB: tighter constraint because we know there's no filter.
    "plan multiple reducing projections (no filter)" ! Prop.forAll(select(notDistinct, maybeReducingExpr, noFilter, Gen.option(groupBySeveral), noOrderBy)) { q =>
      plan(q.value) must beRight.which { fop =>
        val wf = fop.op
        noConsecutiveProjectOps(wf)
        noConsecutiveSimpleMapOps(wf)
        maxAccumOps(wf, 1)
        maxUnwindOps(wf, 1)
        maxMatchOps(wf, 0)
        danglingReferences(wf) must_== Nil
        brokenProjectOps(wf) must_== 0
        fieldNames(wf) aka "column order" must beSome(columnNames(q))
        rootPushes(wf) must_== Nil
      }
    }.set(maxSize = 10)
  }

  def columnNames(q: Query): List[String] =
    (new SQLParser).parse(q).foldMap {
      case stmt @ sql.Select(_, _, _, _, _, _, _, _) =>
        stmt.namedProjections(None).map(_._1)
      case _ => Nil
    }

  def fieldNames(wf: Workflow): Option[List[String]] =
    Workflow.simpleShape(wf).map(_.map(_.asText))

  import sql.{Binop => _, Ident => _, _}

  val notDistinct = Gen.const(SelectAll)
  val distinct = Gen.const(SelectDistinct)

  val noGroupBy = Gen.const[Option[GroupBy]](None)
  val groupByCity = Gen.const(Some(GroupBy(List(sql.Ident("city")), None)))
  val groupBySeveral = Gen.nonEmptyListOf(Gen.oneOf(genInnerStr, genInnerInt)).map(keys => GroupBy(keys.distinct, None))

  val noFilter = Gen.const[Option[Expr]](None)
  val filter = Gen.oneOf(
    for {
      x <- genInnerInt
    } yield sql.Binop(x, IntLiteral(100), sql.Lt),
    for {
      x <- genInnerStr
    } yield InvokeFunction(StdLib.string.Like.name, List(x, StringLiteral("BOULDER%"), StringLiteral(""))),
    Gen.const(sql.Binop(sql.Ident("p"), sql.Ident("q"), sql.Eq)))  // Comparing two fields requires a $project before the $match

  val noOrderBy: Gen[Option[OrderBy]] = Gen.const(None)
  val orderBySeveral: Gen[Option[OrderBy]] = Gen.nonEmptyListOf(for {
    x <- Gen.oneOf(genInnerInt, genInnerStr)
    t <- Gen.oneOf(ASC, DESC)
  } yield x -> t).map(ps => Some(OrderBy(ps)))

  val maybeReducingExpr = Gen.oneOf(genOuterInt, genOuterStr)

  def select(distinctGen: Gen[IsDistinct], exprGen: Gen[Expr], filterGen: Gen[Option[Expr]], groupByGen: Gen[Option[GroupBy]], orderByGen: Gen[Option[OrderBy]]): Gen[Query] =
    for {
      distinct <- distinctGen
      projs    <- Gen.nonEmptyListOf(exprGen).map(_.zipWithIndex.map {
        case (x, n) => Proj(x, Some("p" + n))
      })
      filter   <- filterGen
      groupBy  <- groupByGen
      orderBy  <- orderByGen
    } yield Query(sql.Select(distinct, projs, Some(TableRelationAST("zips", None)), filter, groupBy, orderBy, None, None).sql)

  def genInnerInt = Gen.oneOf(
    sql.Ident("pop"),
    // IntLiteral(0),  // TODO: exposes bugs (see #476)
    sql.Binop(sql.Ident("pop"), IntLiteral(1), Minus), // an ExprOp
    InvokeFunction("length", List(sql.Ident("city"))))     // requires JS
  def genReduceInt = genInnerInt.flatMap(x => Gen.oneOf(
    x,
    InvokeFunction("min", List(x)),
    InvokeFunction("max", List(x)),
    InvokeFunction("sum", List(x)),
    InvokeFunction("count", List(Splice(None)))))
  def genOuterInt = Gen.oneOf(
    Gen.const(IntLiteral(0)),
    genReduceInt,
    genReduceInt.flatMap(sql.Binop(_, IntLiteral(1000), sql.Div)))

  def genInnerStr = Gen.oneOf(
    sql.Ident("city"),
    // StringLiteral("foo"),  // TODO: exposes bugs (see #476)
    InvokeFunction("lower", List(sql.Ident("city"))))
  def genReduceStr = genInnerStr.flatMap(x => Gen.oneOf(
    x,
    InvokeFunction("min", List(x)),
    InvokeFunction("max", List(x))))
  def genOuterStr = Gen.oneOf(
    Gen.const(StringLiteral("foo")),
    genReduceStr,
    genReduceStr.flatMap(x => InvokeFunction("lower", List(x))),   // an ExprOp
    genReduceStr.flatMap(x => InvokeFunction("length", List(x))))  // requires JS

  implicit def shrinkQuery(implicit SS: Shrink[Expr]): Shrink[Query] = Shrink { q =>
    (new SQLParser).parse(q).fold(κ(Stream.empty), SS.shrink(_).map(sel => Query(sel.sql)))
  }

  /**
   Shrink a query by reducing the number of projections or grouping expressions. Do not
   change the "shape" of the query, by removing the group by entirely, etc.
   */
  implicit def shrinkExpr: Shrink[Expr] = {
    /** Shrink a list, removing a single item at a time, but never producing an empty list. */
    def shortened[A](as: List[A]): Stream[List[A]] =
      if (as.length <= 1) Stream.empty
      else as.toStream.map(a => as.filterNot(_ == a))

    Shrink {
      case sel @ Select(d, projs, rel, filter, groupBy, orderBy, limit, offset) =>
        val sDistinct = if (d == SelectDistinct) Stream(sel.copy(isDistinct = SelectAll)) else Stream.empty
        val sProjs = shortened(projs).map(ps => sql.Select(d, ps, rel, filter, groupBy, orderBy, limit, offset))
        val sGroupBy = groupBy.map { case GroupBy(keys, having) =>
          shortened(keys).map(ks => sql.Select(d, projs, rel, filter, Some(GroupBy(ks, having)), orderBy, limit, offset))
        }.getOrElse(Stream.empty)
        sDistinct ++ sProjs ++ sGroupBy
      case expr => Stream(expr)
    }
  }

  "plan from LogicalPlan" should {
    import StdLib._

    "plan simple OrderBy" in {
      val lp =
        LogicalPlan.Let(
          'tmp0, read("db/foo"),
          LogicalPlan.Let(
            'tmp1, makeObj("bar" -> ObjectProject(Free('tmp0), Constant(Data.Str("bar")))),
            LogicalPlan.Let('tmp2,
              StdLib.set.OrderBy(
                Free('tmp1),
                MakeArrayN(ObjectProject(Free('tmp1), Constant(Data.Str("bar")))),
                MakeArrayN(Constant(Data.Str("ASC")))),
              Free('tmp2))))

      plan(lp) must beWorkflow(chain(
        $read(Collection("db", "foo")),
        $project(Reshape(ListMap(
          BsonField.Name("bar") -> -\/($var("bar")))),
          IgnoreId),
        $sort(NonEmptyList(BsonField.Name("bar") -> Ascending))))
    }

    "plan OrderBy with expression" in {
      val lp =
        LogicalPlan.Let(
          'tmp0, read("db/foo"),
          StdLib.set.OrderBy(
            Free('tmp0),
            MakeArrayN(math.Divide(
              ObjectProject(Free('tmp0), Constant(Data.Str("bar"))),
              Constant(Data.Dec(10.0)))),
            MakeArrayN(Constant(Data.Str("ASC")))))

      plan(lp) must beWorkflow(chain(
        $read(Collection("db", "foo")),
        $project(reshape(
          "__tmp0" -> $divide($var("bar"), $literal(Bson.Dec(10.0))),
          "__tmp1" -> $$ROOT),
          IgnoreId),
        $sort(NonEmptyList(BsonField.Name("__tmp0") -> Ascending)),
        $project(Reshape(ListMap(
          BsonField.Name("value") -> -\/($var("__tmp1")))),
          ExcludeId)))
    }

    "plan OrderBy with expression and earlier pipeline op" in {
      val lp =
        LogicalPlan.Let(
          'tmp0, read("db/foo"),
          LogicalPlan.Let(
            'tmp1,
            StdLib.set.Filter(
              Free('tmp0),
              relations.Eq(
                ObjectProject(Free('tmp0), Constant(Data.Str("baz"))),
                Constant(Data.Int(0)))),
            StdLib.set.OrderBy(
              Free('tmp1),
              MakeArrayN(ObjectProject(Free('tmp1), Constant(Data.Str("bar")))),
              MakeArrayN(Constant(Data.Str("ASC"))))))

      plan(lp) must beWorkflow(chain(
        $read(Collection("db", "foo")),
        $match(Selector.Doc(
          BsonField.Name("baz") -> Selector.Eq(Bson.Int64(0)))),
        $sort(NonEmptyList(BsonField.Name("bar") -> Ascending))))
    }

    "plan OrderBy with expression (and extra project)" in {
      val lp =
        LogicalPlan.Let(
          'tmp0, read("db/foo"),
          LogicalPlan.Let(
            'tmp9,
            makeObj(
              "bar" -> ObjectProject(Free('tmp0), Constant(Data.Str("bar")))),
            StdLib.set.OrderBy(
              Free('tmp9),
              MakeArrayN(math.Divide(
                ObjectProject(Free('tmp9), Constant(Data.Str("bar"))),
                Constant(Data.Dec(10.0)))),
              MakeArrayN(Constant(Data.Str("ASC"))))))

      plan(lp) must beWorkflow(chain(
        $read(Collection("db", "foo")),
        $project(reshape(
          "bar"    -> $var("bar"),
          "__tmp0" -> $divide($var("bar"), $literal(Bson.Dec(10.0)))),
          IgnoreId),
        $sort(NonEmptyList(BsonField.Name("__tmp0") -> Ascending)),
        $project(Reshape(ListMap(
          BsonField.Name("bar") -> -\/($var("bar")))),
          ExcludeId)))
    }

    "plan distinct on full collection" in {
      plan(StdLib.set.Distinct(read("db/cities"))) must
        beWorkflow(chain(
          $read(Collection("db", "cities")),
          $simpleMap(NonEmptyList(MapExpr(JsFn(Ident("x"),
            Call(Ident("remove").fix,
              List(Ident("x").fix, JsCore.Literal(Js.Str("_id")).fix)).fix))),
            ListMap()),
          $group(grouped("__tmp0" -> $first($$ROOT)), -\/($$ROOT)),
          $project(reshape("value" -> $var("__tmp0")), ExcludeId)))
    }
  }

  "alignJoinsƒ" should {
    "leave well enough alone" in {
      MongoDbPlanner.alignJoinsƒ(JoinF(Free('left), Free('right),
        JoinType.Inner,
        relations.And(
          relations.Eq(
            ObjectProject(Free('left), Constant(Data.Str("foo"))),
            ObjectProject(Free('right), Constant(Data.Str("bar")))),
          relations.Eq(
            ObjectProject(Free('left), Constant(Data.Str("baz"))),
            ObjectProject(Free('right), Constant(Data.Str("zab"))))))) must
      beRightDisj(
        Join(Free('left), Free('right),
          JoinType.Inner,
          relations.And(
            relations.Eq(
              ObjectProject(Free('left), Constant(Data.Str("foo"))),
              ObjectProject(Free('right), Constant(Data.Str("bar")))),
            relations.Eq(
              ObjectProject(Free('left), Constant(Data.Str("baz"))),
              ObjectProject(Free('right), Constant(Data.Str("zab")))))))
    }

    "swap a reversed condition" in {
      MongoDbPlanner.alignJoinsƒ(JoinF(Free('left), Free('right),
        JoinType.Inner,
        relations.And(
          relations.Eq(
            ObjectProject(Free('right), Constant(Data.Str("bar"))),
            ObjectProject(Free('left), Constant(Data.Str("foo")))),
          relations.Eq(
            ObjectProject(Free('left), Constant(Data.Str("baz"))),
            ObjectProject(Free('right), Constant(Data.Str("zab"))))))) must
      beRightDisj(
        Join(Free('left), Free('right),
          JoinType.Inner,
          relations.And(
            relations.Eq(
              ObjectProject(Free('left), Constant(Data.Str("foo"))),
              ObjectProject(Free('right), Constant(Data.Str("bar")))),
            relations.Eq(
              ObjectProject(Free('left), Constant(Data.Str("baz"))),
              ObjectProject(Free('right), Constant(Data.Str("zab")))))))
    }

    "swap multiple reversed conditions" in {
      MongoDbPlanner.alignJoinsƒ(JoinF(Free('left), Free('right),
        JoinType.Inner,
        relations.And(
          relations.Eq(
            ObjectProject(Free('right), Constant(Data.Str("bar"))),
            ObjectProject(Free('left), Constant(Data.Str("foo")))),
          relations.Eq(
            ObjectProject(Free('right), Constant(Data.Str("zab"))),
            ObjectProject(Free('left), Constant(Data.Str("baz"))))))) must
      beRightDisj(
        Join(Free('left), Free('right),
          JoinType.Inner,
          relations.And(
            relations.Eq(
              ObjectProject(Free('left), Constant(Data.Str("foo"))),
              ObjectProject(Free('right), Constant(Data.Str("bar")))),
            relations.Eq(
              ObjectProject(Free('left), Constant(Data.Str("baz"))),
              ObjectProject(Free('right), Constant(Data.Str("zab")))))))
    }

    "fail with “mixed” conditions" in {
      MongoDbPlanner.alignJoinsƒ(JoinF(Free('left), Free('right),
        JoinType.Inner,
        relations.And(
          relations.Eq(
            math.Add(
              ObjectProject(Free('right), Constant(Data.Str("bar"))),
              ObjectProject(Free('left), Constant(Data.Str("baz")))),
            ObjectProject(Free('left), Constant(Data.Str("foo")))),
          relations.Eq(
            ObjectProject(Free('left), Constant(Data.Str("baz"))),
            ObjectProject(Free('right), Constant(Data.Str("zab"))))))) must
      beLeftDisj(PlannerError.UnsupportedJoinCondition(
        relations.Eq(
          math.Add(
            ObjectProject(Free('right), Constant(Data.Str("bar"))),
            ObjectProject(Free('left), Constant(Data.Str("baz")))),
          ObjectProject(Free('left), Constant(Data.Str("foo"))))))
    }
  }

  "planner log" should {
    "include all phases when successful" in {
      planLog("select city from zips").map(_.map(_.name)) must
        beRightDisj(Vector(
          "SQL AST", "Variables Substituted", "Annotated Tree",
          "Logical Plan", "Simplified", "Logical Plan (aligned joins)",
          "Logical Plan (projections preferred)", "Workflow Builder",
          "Workflow (raw)", "Workflow (finished)", "Physical Plan", "Mongo"))
    }

    "include correct phases with type error" in {
      planLog("select 'a' || 0 from zips").map(_.map(_.name)) must
        beRightDisj(Vector(
          "SQL AST", "Variables Substituted", "Annotated Tree"))
    }

    "include correct phases with alignment error" in {
      planLog("select * from a join b on a.foo + b.bar < b.baz").map(_.map(_.name)) must
      beRightDisj(Vector(
          "SQL AST", "Variables Substituted", "Annotated Tree",
          "Logical Plan", "Simplified"))
    }

    "include correct phases with planner error" in {
      planLog("select date_part('foo', bar) from zips").map(_.map(_.name)) must
        beRightDisj(Vector(
          "SQL AST", "Variables Substituted", "Annotated Tree",
          "Logical Plan", "Simplified", "Logical Plan (aligned joins)",
          "Logical Plan (projections preferred)"))
    }
  }
}<|MERGE_RESOLUTION|>--- conflicted
+++ resolved
@@ -1749,13 +1749,8 @@
     }
 
     def joinStructure0(
-<<<<<<< HEAD
-      left: Workflow, leftName: String, right: Workflow,
-      leftKey: Expression, rightKey: Term[JsCore],
-=======
-      left: Workflow, leftName: String, base: ExprOp, right: Workflow,
-      leftKey: ExprOp \/ Reshape, rightKey: Term[JsCore],
->>>>>>> aaff9cc0
+      left: Workflow, leftName: String, base: Expression, right: Workflow,
+      leftKey: Reshape.Shape, rightKey: Term[JsCore],
       fin: WorkflowOp,
       swapped: Boolean) = {
 
@@ -1764,21 +1759,11 @@
       def initialPipeOps(src: Workflow): Workflow =
         chain(
           src,
-<<<<<<< HEAD
-          $group(grouped(leftName -> $push($$ROOT)), -\/(leftKey)),
+          $group(grouped(leftName -> $push(base)), leftKey),
           $project(reshape(
             leftLabel  -> $var(leftName),
-            rightLabel -> $literal(Bson.Arr(Nil)),
+            rightLabel -> $literal(Bson.Arr(List())),
             "_id"      -> $include()),
-=======
-          $group(
-            Grouped(ListMap(BsonField.Name(leftName) -> Push(base))),
-            leftKey),
-          $project(Reshape(ListMap(
-            BsonField.Name(leftLabel)  -> -\/(DocField(BsonField.Name(leftName))),
-            BsonField.Name(rightLabel) -> -\/(ExprOp.Literal(Bson.Arr(List()))),
-            BsonField.Name("_id")   -> -\/(Include))),
->>>>>>> aaff9cc0
             IncludeId))
       fin(
         $foldLeft(
@@ -1816,13 +1801,8 @@
     }
 
     def joinStructure(
-<<<<<<< HEAD
-        left: Workflow, leftName: String, right: Workflow,
-        leftKey: Expression, rightKey: Term[JsCore],
-=======
-        left: Workflow, leftName: String, base: ExprOp, right: Workflow,
-        leftKey: ExprOp \/ Reshape, rightKey: Term[JsCore],
->>>>>>> aaff9cc0
+        left: Workflow, leftName: String, base: Expression, right: Workflow,
+        leftKey: Reshape.Shape, rightKey: Term[JsCore],
         fin: WorkflowOp,
         swapped: Boolean) =
       crystallize(finish(joinStructure0(left, leftName, base, right, leftKey, rightKey, fin, swapped)))
@@ -1831,7 +1811,7 @@
       plan("select zips2.city from zips join zips2 on zips._id = zips2._id") must
         beWorkflow(
           joinStructure(
-            $read(Collection("db", "zips")), "__tmp0", DocVar.ROOT(),
+            $read(Collection("db", "zips")), "__tmp0", $$ROOT,
             $read(Collection("db", "zips2")),
             $var("_id"),
             Select(Ident("value").fix, "_id").fix,
@@ -1857,7 +1837,7 @@
         "select foo.name, bar.address from foo join bar on foo.id = bar.foo_id") must
       beWorkflow(
         joinStructure(
-          $read(Collection("db", "foo")), "__tmp0", DocVar.ROOT(),
+          $read(Collection("db", "foo")), "__tmp0", $$ROOT,
           $read(Collection("db", "bar")),
           $var("id"),
           Select(Ident("value").fix, "foo_id").fix,
@@ -1880,7 +1860,7 @@
       plan("select * from foo full join bar on foo.id = bar.foo_id") must
       beWorkflow(
         joinStructure(
-          $read(Collection("db", "foo")), "__tmp0", DocVar.ROOT(),
+          $read(Collection("db", "foo")), "__tmp0", $$ROOT,
           $read(Collection("db", "bar")),
           $var("id"),
           Select(Ident("value").fix, "foo_id").fix,
@@ -1911,7 +1891,7 @@
           "from foo left join bar on foo.id = bar.foo_id") must
       beWorkflow(
         joinStructure(
-          $read(Collection("db", "foo")), "__tmp0", DocVar.ROOT(),
+          $read(Collection("db", "foo")), "__tmp0", $$ROOT,
           $read(Collection("db", "bar")),
           $var("id"),
           Select(Ident("value").fix, "foo_id").fix,
@@ -1941,9 +1921,9 @@
           "right join baz on bar.id = baz.bar_id") must
       beWorkflow(
         joinStructure(
-          $read(Collection("db", "baz")), "__tmp1", DocVar.ROOT(),
+          $read(Collection("db", "baz")), "__tmp1", $$ROOT,
           joinStructure0(
-            $read(Collection("db", "foo")), "__tmp0", DocVar.ROOT(),
+            $read(Collection("db", "foo")), "__tmp0", $$ROOT,
             $read(Collection("db", "bar")),
             $var("id"),
             Select(Ident("value").fix, "foo_id").fix,
@@ -1988,12 +1968,11 @@
                 "__tmp6" -> Ident("x").fix,
                 "__tmp7" -> Select(Select(Ident("x").fix, "author").fix, "login").fix)).fix))),
               ListMap())),
-          "__tmp8", DocField(BsonField.Name("__tmp6")),
+          "__tmp8", $var("__tmp6"),
           $read(Collection("db", "slamengine_commits")),
           reshape(
-            "0" -> DocField(BsonField.Name("__tmp5")),
-            "1" -> DocField(BsonField.Name("__tmp7"))
-          ),
+            "0" -> $var("__tmp5"),
+            "1" -> $var("__tmp7")),
           Obj(ListMap(
             "0" -> Select(Ident("value").fix, "sha").fix,
             "1" -> Select(Select(Ident("value").fix, "author").fix, "login").fix)).fix,
@@ -2004,10 +1983,10 @@
             $unwind(DocField(BsonField.Name("left"))),
             $unwind(DocField(BsonField.Name("right"))),
             $project(reshape(
-              "child"  -> ExprOp.DocField(BsonField.Name("left") \ BsonField.Name("sha")),
-              "c_auth" -> ExprOp.DocField(BsonField.Name("left") \ BsonField.Name("author") \ BsonField.Name("login")),
-              "parent" -> ExprOp.DocField(BsonField.Name("right") \ BsonField.Name("sha")),
-              "p_auth" -> ExprOp.DocField(BsonField.Name("right") \ BsonField.Name("author") \ BsonField.Name("login"))),
+              "child"  -> $var("left", "sha"),
+              "c_auth" -> $var("left", "author", "login"),
+              "parent" -> $var("right", "sha"),
+              "p_auth" -> $var("right", "author", "login")),
               IgnoreId)),
         false).op)
     }
@@ -2016,7 +1995,7 @@
       plan("select zips2.city from zips, zips2 where zips._id = zips2._id") must
       beWorkflow(
         joinStructure(
-          $read(Collection("db", "zips")), "__tmp0", DocVar.ROOT(),
+          $read(Collection("db", "zips")), "__tmp0", $$ROOT,
           $read(Collection("db", "zips2")),
           $literal(Bson.Null),
           JsCore.Literal(Js.Null).fix,
@@ -2027,24 +2006,14 @@
             $unwind(DocField(BsonField.Name("left"))),
             $unwind(DocField(BsonField.Name("right"))),
             $project(
-              Reshape(ListMap(
-<<<<<<< HEAD
-                BsonField.Name("city") -> -\/($var("right", "city")),
-                BsonField.Name("__tmp3") ->
-                  -\/($eq($var("left", "_id"), $var("right", "_id"))))),
-=======
-                BsonField.Name("city") ->
-                  -\/(DocField(BsonField.Name("right") \ BsonField.Name("city"))),
-                BsonField.Name("__tmp1") ->
-                  -\/(ExprOp.Eq(
-                    DocField(BsonField.Name("left") \ BsonField.Name("_id")),
-                    DocField(BsonField.Name("right") \ BsonField.Name("_id")))))),
->>>>>>> aaff9cc0
+              reshape(
+                "city"   -> $var("right", "city"),
+                "__tmp1" -> $eq($var("left", "_id"), $var("right", "_id"))),
               IgnoreId),
             $match(Selector.Doc(
               BsonField.Name("__tmp1") -> Selector.Eq(Bson.Bool(true)))),
-            $project(Reshape(ListMap(
-              BsonField.Name("city") -> -\/($var("city")))),
+            $project(reshape(
+              "city" -> $var("city")),
               ExcludeId)),
           false).op)
     }
