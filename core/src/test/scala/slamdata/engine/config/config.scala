package slamdata.engine.config

<<<<<<< HEAD
import slamdata.engine._; import Errors._; import Evaluator._
=======
import slamdata.Predef._

>>>>>>> 303d5ca9
import slamdata.engine.fs._

import org.specs2.mutable._
import org.specs2.scalaz._

class ConfigSpec extends Specification with DisjunctionMatchers {

  val TestConfig = Config(
    server = SDServerConfig(Some(92)),
    mountings = Map(
      Path.Root -> MongoDbConfig("mongodb://slamengine:slamengine@ds045089.mongolab.com:45089/slamengine-test-01")))

  val BrokenTestConfig = Config(
    server = SDServerConfig(Some(92)),
    mountings = Map(
      Path.Root -> MongoDbConfig("mongodb://slamengine:slamengine@ds045088.mongolab.com:45089/slamengine-test-01")))

  val testConfigFile = "test-config.json"

  val OldConfigStr =
    """{
      |  "server": {
      |    "port": 92
      |  },
      |  "mountings": {
      |    "/": {
      |      "mongodb": {
      |        "database": "slamengine-test-01",
      |        "connectionUri": "mongodb://slamengine:slamengine@ds045089.mongolab.com:45089/slamengine-test-01"
      |      }
      |    }
      |  }
      |}""".stripMargin

  val ConfigStr =
    """{
      |  "server": {
      |    "port": 92
      |  },
      |  "mountings": {
      |    "/": {
      |      "mongodb": {
      |        "connectionUri": "mongodb://slamengine:slamengine@ds045089.mongolab.com:45089/slamengine-test-01"
      |      }
      |    }
      |  }
      |}""".stripMargin

  "fromString" should {
    "parse valid config" in {
      Config.fromString(ConfigStr) must beRightDisjunction(TestConfig)
    }

    "parse previous config" in {
      Config.fromString(OldConfigStr) must beRightDisjunction(TestConfig)
    }
  }

  "toString" should {
    "render same config" in {
      Config.toString(TestConfig) must_== ConfigStr
    }
  }

  "write" should {
    "create loadable config" in {
      val fileName = scala.util.Random.nextInt.toString + testConfigFile
      (for {
        _ <- liftE[EnvironmentError](Config.write(TestConfig, Some(fileName)))
        config <- Config.load(Some(fileName))
        _ = java.nio.file.Files.delete(java.nio.file.Paths.get(fileName))
      } yield config).run.run must beRightDisj(TestConfig)
    }
  }

  "loadAndTest" should {
    "load a correct config" in {
      val fileName = scala.util.Random.nextInt.toString + testConfigFile
      (for {
        _ <- liftE[EnvironmentError](Config.write(TestConfig, Some(fileName)))
        config <- Config.loadAndTest(Some(fileName))
        _ = java.nio.file.Files.delete(java.nio.file.Paths.get(fileName))
      } yield config).run.run must beRightDisj(TestConfig)
    }

    "fail on a config with incorrect mounting" in {
      val fileName = scala.util.Random.nextInt.toString + testConfigFile
      val rez = (for {
        _ <- liftE[EnvironmentError](Config.write(BrokenTestConfig, Some(fileName)))
        config <- Config.loadAndTest(Some(fileName))
      } yield config).run.run must beLeftDisj(InvalidConfig("mounting(s) failed"))
      java.nio.file.Files.delete(java.nio.file.Paths.get(fileName))

      rez
    }
  }

  "MongoDbConfig.UriPattern" should {
    import MongoDbConfig._

    "parse simple URI" in {
      "mongodb://localhost" match {
        case ParsedUri(_, _, host, _, _, _, _) => host must_== "localhost"
      }
    }

    "parse simple URI with trailing slash" in {
      "mongodb://localhost/" match {
        case ParsedUri(_, _, host, _, _, _, _) => host must_== "localhost"
      }
    }

    "parse user/password" in {
      "mongodb://me:pwd@localhost" match {
        case ParsedUri(user, pwd, _, _, _, _, _) =>
          user must beSome("me")
          pwd must beSome("pwd")
      }
    }

    "parse port" in {
      "mongodb://localhost:5555" match {
        case ParsedUri(_, _, _, port, _, _, _) => port must beSome(5555)
      }
    }

    "parse database" in {
      "mongodb://localhost/test" match {
        case ParsedUri(_, _, _, _, _, db, _) => db must beSome("test")
      }
    }

    "parse additional host(s)" in {
      "mongodb://host1,host2,host3:5555" match {
        case ParsedUri(_, _, _, _, hosts, _, _) => hosts must beSome(",host2,host3:5555")
      }
    }

    "parse options" in {
      "mongodb://host/?option1=foo&option2=bar" match {
        case ParsedUri(_, _, _, _, _, _, options) => options must beSome("option1=foo&option2=bar")
      }
    }

    "parse all of the above" in {
      "mongodb://me:pwd@host1:5555,host2:5559,host3/test?option1=foo&option2=bar" match {
        case ParsedUri(user, pwd, host, port, extraHosts, db, options) =>
          user must beSome("me")
          pwd must beSome("pwd")
          host must_== "host1"
          port must beSome(5555)
          extraHosts must beSome(",host2:5559,host3")
          db must beSome("test")
          options must beSome("option1=foo&option2=bar")
      }
    }
  }
}<|MERGE_RESOLUTION|>--- conflicted
+++ resolved
@@ -1,11 +1,7 @@
 package slamdata.engine.config
 
-<<<<<<< HEAD
+import slamdata.Predef._
 import slamdata.engine._; import Errors._; import Evaluator._
-=======
-import slamdata.Predef._
-
->>>>>>> 303d5ca9
 import slamdata.engine.fs._
 
 import org.specs2.mutable._
@@ -77,7 +73,7 @@
         _ <- liftE[EnvironmentError](Config.write(TestConfig, Some(fileName)))
         config <- Config.load(Some(fileName))
         _ = java.nio.file.Files.delete(java.nio.file.Paths.get(fileName))
-      } yield config).run.run must beRightDisj(TestConfig)
+      } yield config).run.run must beRightDisjunction(TestConfig)
     }
   }
 
@@ -88,7 +84,7 @@
         _ <- liftE[EnvironmentError](Config.write(TestConfig, Some(fileName)))
         config <- Config.loadAndTest(Some(fileName))
         _ = java.nio.file.Files.delete(java.nio.file.Paths.get(fileName))
-      } yield config).run.run must beRightDisj(TestConfig)
+      } yield config).run.run must beRightDisjunction(TestConfig)
     }
 
     "fail on a config with incorrect mounting" in {
@@ -96,7 +92,7 @@
       val rez = (for {
         _ <- liftE[EnvironmentError](Config.write(BrokenTestConfig, Some(fileName)))
         config <- Config.loadAndTest(Some(fileName))
-      } yield config).run.run must beLeftDisj(InvalidConfig("mounting(s) failed"))
+      } yield config).run.run must beLeftDisjunction(InvalidConfig("mounting(s) failed"))
       java.nio.file.Files.delete(java.nio.file.Paths.get(fileName))
 
       rez
