--- conflicted
+++ resolved
@@ -24,13 +24,9 @@
 import matryoshka._
 import scalaz._, Scalaz._
 
-<<<<<<< HEAD
-class QScriptOptimizeSpec extends CompilerHelpers with QScriptHelpers with ScalazMatchers {
+class QScriptOptimizeSpec extends quasar.Qspec with CompilerHelpers with QScriptHelpers {
   val opt = new quasar.qscript.Optimize[Fix]
 
-=======
-class QScriptOptimizeSpec extends quasar.Qspec with CompilerHelpers with QScriptHelpers {
->>>>>>> 5a25841e
   // TODO instead of calling `.toOption` on the `\/`
   // write an `Equal[PlannerError]` and test for specific errors too
   "optimizer" should {
