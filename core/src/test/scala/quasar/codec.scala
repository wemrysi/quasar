package quasar

import argonaut._, Argonaut._
import quasar.DataEncodingError.{UnrepresentableDataError, UnescapedKeyError}
import quasar.Predef._

import org.specs2.mutable._
import org.specs2.scalaz._
import org.specs2.ScalaCheck
import org.scalacheck._

import org.threeten.bp._
import scalaz._

class DataCodecSpecs extends Specification with ScalaCheck with DisjunctionMatchers {
  import DataGen._

  implicit val DataShow = new Show[Data] { override def show(v: Data) = v.toString }
  implicit val ShowStr = new Show[String] { override def show(v: String) = v }

  "Precise" should {
    implicit val codec = DataCodec.Precise

    // Identify the sub-set of values can be represented in Precise JSON in
    // such a way that the parser recovers the original type, which is
    // effectively everything except integer values that don't fit into
    // Long, which Argonaut does not allow us to distinguish from decimals.
    def representable(data: Data) = data match {
      case Data.Int(x)    => x.isValidLong
      case _              => true
    }

    "render" should {
      // NB: these tests verify that all the formatting matches our documentation

      "encode null"      in { DataCodec.render(Data.Null)     must beRightDisjunction("null") }
      "encode true"      in { DataCodec.render(Data.True)     must beRightDisjunction("true") }
      "encode false"     in { DataCodec.render(Data.False)    must beRightDisjunction("false") }
      "encode int"       in { DataCodec.render(Data.Int(0))   must beRightDisjunction("0") }
      "encode dec"       in { DataCodec.render(Data.Dec(1.1)) must beRightDisjunction("1.1") }
      "encode dec with no fractional part" in { DataCodec.render(Data.Dec(2.0)) must beRightDisjunction("2.0") }
      "encode timestamp" in { DataCodec.render(Data.Timestamp(Instant.parse("2015-01-31T10:30:00Z"))) must beRightDisjunction("""{ "$timestamp": "2015-01-31T10:30:00Z" }""") }
      "encode date"      in { DataCodec.render(Data.Date(LocalDate.parse("2015-01-31")))              must beRightDisjunction("""{ "$date": "2015-01-31" }""") }
      "encode time"      in { DataCodec.render(Data.Time(LocalTime.parse("10:30:00.000")))            must beRightDisjunction("""{ "$time": "10:30" }""") }
      "encode interval"  in { DataCodec.render(Data.Interval(Duration.parse("PT12H34M")))             must beRightDisjunction("""{ "$interval": "PT12H34M" }""") }
      "encode obj" in {
        // NB: more than 4, to verify order is preserved
        DataCodec.render(Data.Obj(ListMap("a" -> Data.Int(1), "b" -> Data.Int(2), "c" -> Data.Int(3), "d" -> Data.Int(4), "e" -> Data.Int(5)))) must
          beRightDisjunction("""{ "a": 1, "b": 2, "c": 3, "d": 4, "e": 5 }""")
      }
      "encode obj with leading '$'s" in {
        DataCodec.render(Data.Obj(ListMap("$a" -> Data.Int(1), "$date" -> Data.Timestamp(Instant.parse("2015-01-31T10:30:00Z"))))) must
          beRightDisjunction("""{ "$obj": { "$a": 1, "$date": { "$timestamp": "2015-01-31T10:30:00Z" } } }""")
      }
      "encode obj with $obj" in {
        DataCodec.render(Data.Obj(ListMap("$obj" -> Data.Obj(ListMap("$obj" -> Data.Int(1)))))) must
          beRightDisjunction("""{ "$obj": { "$obj": { "$obj": { "$obj": 1 } } } }""")
      }
      "encode array"     in { DataCodec.render(Data.Arr(List(Data.Int(0), Data.Int(1), Data.Int(2)))) must beRightDisjunction("[ 0, 1, 2 ]") }
      "encode set"       in { DataCodec.render(Data.Set(List(Data.Int(0), Data.Int(1), Data.Int(2)))) must beRightDisjunction("""{ "$set": [ 0, 1, 2 ] }""") }
      "encode binary"    in { DataCodec.render(Data.Binary(Array[Byte](76, 77, 78, 79))) must beRightDisjunction("""{ "$binary": "TE1OTw==" }""") }
      "encode objectId"  in { DataCodec.render(Data.Id("abc")) must beRightDisjunction("""{ "$oid": "abc" }""") }
      "encode NA"        in { DataCodec.render(Data.NA) must beRightDisjunction("""{ "$na": null }""") }
    }

    "round-trip" ! prop { (data: Data) =>
      representable(data) ==> {
        DataCodec.render(data).flatMap(DataCodec.parse) must beRightDisjunction(data)
      }
    }

    "parse" should {
      // These types get lost on the way through rendering and re-parsing:

      "re-parse very large Int value as Dec" in {
        DataCodec.render(LargeInt).flatMap(DataCodec.parse) must beRightDisjunction(Data.Dec(new java.math.BigDecimal(LargeInt.value.underlying)))
      }


      // Some invalid inputs:

      "fail with unescaped leading '$'" in {
        DataCodec.parse("""{ "$a": 1 }""") must beLeftDisjunction(UnescapedKeyError(jSingleObject("$a", jNumber(1))))
      }

      "fail with bad timestamp value" in {
        DataCodec.parse("""{ "$timestamp": 123456 }""") must beLeftDisjunction
      }

      "fail with bad timestamp string" in {
        DataCodec.parse("""{ "$timestamp": "10 o'clock this morning" }""") must beLeftDisjunction
      }
    }
  }

  "Readable" should {
    implicit val codec = DataCodec.Readable

    // Identify the sub-set of values can be represented in Readable JSON in
    // such a way that the parser recovers the original type.
    // NB: this does not account for Str values that will be confused with
    // other types (e.g. `Data.Str("12:34")`, which becomes `Data.Time`).
    def representable(data: Data) = data match {
      case Data.Int(x)    => x.isValidLong
      case Data.Set(_)    => false
      case Data.Binary(_) => false
      case Data.Id(_)     => false
      case Data.NA        => false
      case _              => true
    }

    "render" should {
      // NB: these tests verify that all the formatting matches our documentation

      "encode null"      in { DataCodec.render(Data.Null)     must beRightDisjunction("null") }
      "encode true"      in { DataCodec.render(Data.True)     must beRightDisjunction("true") }
      "encode false"     in { DataCodec.render(Data.False)    must beRightDisjunction("false") }
      "encode int"       in { DataCodec.render(Data.Int(0))   must beRightDisjunction("0") }
      "encode dec"       in { DataCodec.render(Data.Dec(1.1)) must beRightDisjunction("1.1") }
      "encode dec with no fractional part" in { DataCodec.render(Data.Dec(2.0)) must beRightDisjunction("2.0") }
      "encode timestamp" in { DataCodec.render(Data.Timestamp(Instant.parse("2015-01-31T10:30:00Z"))) must beRightDisjunction("\"2015-01-31T10:30:00Z\"") }
      "encode date"      in { DataCodec.render(Data.Date(LocalDate.parse("2015-01-31")))              must beRightDisjunction("\"2015-01-31\"") }
      "encode time"      in { DataCodec.render(Data.Time(LocalTime.parse("10:30:00.000")))            must beRightDisjunction("\"10:30\"") }
      "encode interval"  in { DataCodec.render(Data.Interval(Duration.parse("PT12H34M")))             must beRightDisjunction("\"PT12H34M\"") }
      "encode obj" in {
        // NB: more than 4, to verify order is preserved
        DataCodec.render(Data.Obj(ListMap("a" -> Data.Int(1), "b" -> Data.Int(2), "c" -> Data.Int(3), "d" -> Data.Int(4), "e" -> Data.Int(5)))) must
          beRightDisjunction("""{ "a": 1, "b": 2, "c": 3, "d": 4, "e": 5 }""")
      }
      "encode obj with leading '$'s" in {
        DataCodec.render(Data.Obj(ListMap("$a" -> Data.Int(1), "$date" -> Data.Timestamp(Instant.parse("2015-01-31T10:30:00Z"))))) must
          beRightDisjunction("""{ "$a": 1, "$date": "2015-01-31T10:30:00Z" }""")
        }
      "encode array"     in { DataCodec.render(Data.Arr(List(Data.Int(0), Data.Int(1), Data.Int(2)))) must beRightDisjunction("[ 0, 1, 2 ]") }
      "encode set"       in { DataCodec.render(Data.Set(List(Data.Int(0), Data.Int(1), Data.Int(2)))) must beRightDisjunction("[ 0, 1, 2 ]") }
      "encode binary"    in { DataCodec.render(Data.Binary(Array[Byte](76, 77, 78, 79))) must beRightDisjunction("\"TE1OTw==\"") }
      "encode objectId"  in { DataCodec.render(Data.Id("abc")) must beRightDisjunction("\"abc\"") }
      "encode NA"        in { DataCodec.render(Data.NA) must beRightDisjunction("\"NA\"") }
    }

    "round-trip" ! prop { (data: Data) =>
      representable(data) ==> {
        DataCodec.render(data).flatMap(DataCodec.parse) must beRightDisjunction(data)
      }
    }

    "parse" should {
      // These types get inferred whenever a string matches the expected format:

      "re-parse Str as Timestamp" in {
        val ts = Data.Timestamp(Instant.now)
        val str = Data.Str(ts.value.toString)
        DataCodec.render(str).flatMap(DataCodec.parse) must beRightDisjunction(ts)
      }

      "re-parse Str as Date" in {
        val date = Data.Date(LocalDate.now)
        val str = Data.Str(date.value.toString)
        DataCodec.render(str).flatMap(DataCodec.parse) must beRightDisjunction(date)
      }

      "re-parse Str as Time" in {
        val time = Data.Time(LocalTime.now)
        val str = Data.Str(time.value.toString)
        DataCodec.render(str).flatMap(DataCodec.parse) must beRightDisjunction(time)
      }

      "re-parse Str as Interval" in {
        val interval = Data.Interval(Duration.ofSeconds(1))
        val str = Data.Str(interval.value.toString)
        DataCodec.render(str).flatMap(DataCodec.parse) must beRightDisjunction(interval)
      }


      // These types get lost on the way through rendering and re-parsing:

      "re-parse very large Int value as Dec" in {
        DataCodec.render(LargeInt).flatMap(DataCodec.parse) must beRightDisjunction(Data.Dec(new java.math.BigDecimal(LargeInt.value.underlying)))
      }

      "re-parse Set as Arr" in {
        val set = Data.Set(List[BigInt](1, 2, 3).map(Data.Int.apply))
        DataCodec.render(set).flatMap(DataCodec.parse) must beRightDisjunction(Data.Arr(set.value))
      }

      "re-parse Binary as Str" in {
        val binary = Data.Binary(Array[Byte](0, 1, 2, 3))
        DataCodec.render(binary).flatMap(DataCodec.parse) must beRightDisjunction(Data.Str("AAECAw=="))
      }

      "re-parse Id as Str" in {
        val id = Data.Id("abc")
        DataCodec.render(id).flatMap(DataCodec.parse) must beRightDisjunction(Data.Str("abc"))
      }
    }
  }

  "Error messages" should {
    "UnrepresentableDataError" ! prop { any: Data =>
      UnrepresentableDataError(any).message must_== ("not representable: " + any)
    }
    "UnescapedKeyError" in {
      val sample:Json = jString("foo")
      UnescapedKeyError(sample).message must_== s"un-escaped key: $sample"
    }
  }
}
object DataGen {
  val LargeInt = Data.Int(new java.math.BigInteger(Long.MaxValue.toString + "0"))  // Too big for Long

<<<<<<< HEAD
  implicit val dataArbitrary: Arbitrary[Data] = Arbitrary {
=======
  val simpleData: Gen[Data] =
>>>>>>> b65ecfec
    Gen.oneOf(
      Data.Null, Data.True, Data.False,
      Data.Str("abc"), Data.Int(0), Data.Dec(1.1),
      Data.Timestamp(Instant.now),
      Data.Interval(Duration.ofSeconds(1)),
      Data.Date(LocalDate.now),
      Data.Time(LocalTime.now),
      Data.Binary(Array[Byte](0, 1, 2, 3)),
      Data.Id("123456789012345678901234"),  // NB: a (nominally) valid MongoDB id, because we use this generator to test BSON conversion, too
      Data.NA,

      // Tricky cases:
      LargeInt,
      Data.Dec(2.0)) // Looks like an Int, so needs special handling

  implicit val arbitraryData: Arbitrary[Data] = Arbitrary {
    Gen.oneOf(
      simpleData,
      Gen.oneOf(
        Data.Obj(ListMap("a" -> Data.Int(0), "b" -> Data.Int(1))),
        Data.Arr(List(Data.Int(0), Data.Int(1))),
        Data.Set(List(Data.Int(0), Data.Int(1))),
        // Tricky cases:
        Data.Obj(ListMap("$date" -> Data.Str("Jan 1"))),
        Data.Obj(ListMap(
          "$obj" -> Data.Obj(ListMap(
            "$obj" -> Data.Int(1)))))))
  }
}<|MERGE_RESOLUTION|>--- conflicted
+++ resolved
@@ -208,11 +208,7 @@
 object DataGen {
   val LargeInt = Data.Int(new java.math.BigInteger(Long.MaxValue.toString + "0"))  // Too big for Long
 
-<<<<<<< HEAD
-  implicit val dataArbitrary: Arbitrary[Data] = Arbitrary {
-=======
   val simpleData: Gen[Data] =
->>>>>>> b65ecfec
     Gen.oneOf(
       Data.Null, Data.True, Data.False,
       Data.Str("abc"), Data.Int(0), Data.Dec(1.1),
