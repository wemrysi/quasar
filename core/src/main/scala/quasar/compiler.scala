/*
 * Copyright 2014 - 2015 SlamData Inc.
 *
 * Licensed under the Apache License, Version 2.0 (the "License");
 * you may not use this file except in compliance with the License.
 * You may obtain a copy of the License at
 *
 *     http://www.apache.org/licenses/LICENSE-2.0
 *
 * Unless required by applicable law or agreed to in writing, software
 * distributed under the License is distributed on an "AS IS" BASIS,
 * WITHOUT WARRANTIES OR CONDITIONS OF ANY KIND, either express or implied.
 * See the License for the specific language governing permissions and
 * limitations under the License.
 */

package quasar

import quasar.Predef._
import quasar.recursionschemes._, Recursive.ops._
import quasar.fp._
import quasar.analysis._, SemanticAnalysis._, SemanticError._
import quasar.fs.Path
import quasar.sql._
import quasar.std.StdLib._

import org.threeten.bp.{Instant, LocalDate, LocalTime, Duration}
import scalaz.{Tree => _, _}, Scalaz._
import shapeless.contrib.scalaz.instances.deriveEqual

trait Compiler[F[_]] {
  import identity._
  import set._
  import string._
  import structural._

  import SemanticAnalysis.Annotations

  // HELPERS
  private type M[A] = EitherT[F, SemanticError, A]

  private type CompilerM[A] = StateT[M, CompilerState, A]

  private def syntheticOf(node: Expr)(implicit m: Monad[F]): CompilerM[List[Option[Synthetic]]] = attr(node).map(_._1)

  private def provenanceOf(node: Expr)(implicit m: Monad[F]): CompilerM[Provenance] = attr(node).map(_._2)

  private final case class TableContext(
    root: Option[Fix[LogicalPlan]],
    full: () => Fix[LogicalPlan],
    subtables: Map[String, Fix[LogicalPlan]]) {
    def ++(that: TableContext): TableContext =
      TableContext(
        None,
        () => LogicalPlan.Invoke(ObjectConcat, List(this.full(), that.full())),
        this.subtables ++ that.subtables)
  }

  private final case class CompilerState(
    tree:         AnnotatedTree[Expr, Annotations],
    fields:       List[String],
    tableContext: List[TableContext],
    nameGen:      Int)

  private object CompilerState {
    /**
     * Runs a computation inside a table context, which contains compilation
     * data for the tables in scope.
     */
    def contextual[A](t: TableContext)(f: CompilerM[A])(implicit m: Monad[F]):
        CompilerM[A] = for {
      _ <- mod((s: CompilerState) => s.copy(tableContext = t :: s.tableContext))
      a <- f
      _ <- mod((s: CompilerState) => s.copy(tableContext = s.tableContext.drop(1)))
    } yield a

    def addFields[A](add: List[String])(f: CompilerM[A])(implicit m: Monad[F]):
        CompilerM[A] =
      for {
        curr <- read[CompilerState, List[String]](_.fields)
        _    <- mod((s: CompilerState) => s.copy(fields = curr ++ add))
        a <- f
      } yield a

    def fields(implicit m: Monad[F]): CompilerM[List[String]] =
      read[CompilerState, List[String]](_.fields)

    def rootTable(implicit m: Monad[F]): CompilerM[Option[Fix[LogicalPlan]]] =
      read[CompilerState, Option[Fix[LogicalPlan]]](_.tableContext.headOption.flatMap(_.root))

    def rootTableReq(implicit m: Monad[F]): CompilerM[Fix[LogicalPlan]] = {
      this.rootTable flatMap {
        case Some(t)  => emit(t)
        case None     => fail(CompiledTableMissing)
      }
    }

    def subtable(name: String)(implicit m: Monad[F]):
        CompilerM[Option[Fix[LogicalPlan]]] =
      read[CompilerState, Option[Fix[LogicalPlan]]](_.tableContext.headOption.flatMap(_.subtables.get(name)))

    def subtableReq(name: String)(implicit m: Monad[F]):
        CompilerM[Fix[LogicalPlan]] =
      subtable(name) flatMap {
        case Some(t) => emit(t)
        case None    => fail(CompiledSubtableMissing(name))
      }

    def fullTable(implicit m: Monad[F]): CompilerM[Option[Fix[LogicalPlan]]] =
      read[CompilerState, Option[Fix[LogicalPlan]]](_.tableContext.headOption.map(_.full()))

    def fullTableReq(implicit m: Monad[F]): CompilerM[Fix[LogicalPlan]] =
      fullTable flatMap {
        case Some(t) => emit(t)
        case None    => fail(CompiledTableMissing)
      }

    /**
     * Generates a fresh name for use as an identifier, e.g. tmp321.
     */
    def freshName(prefix: String)(implicit m: Monad[F]): CompilerM[Symbol] =
      for {
        num <- read[CompilerState, Int](_.nameGen)
        _   <- mod((s: CompilerState) => s.copy(nameGen = s.nameGen + 1))
      } yield Symbol(prefix + num.toString)
  }

  sealed trait JoinDir
  final case object Left extends JoinDir {
    override def toString: String = "left"
  }
  final case object Right extends JoinDir {
    override def toString: String = "right"
  }

  private def read[A, B](f: A => B)(implicit m: Monad[F]): StateT[M, A, B] =
    StateT((s: A) => Applicative[M].point((s, f(s))))

  private def attr(node: Expr)(implicit m: Monad[F]): CompilerM[Annotations] =
    read(s => s.tree.attr(node))

  private def tree(implicit m: Monad[F]): CompilerM[AnnotatedTree[Expr, Annotations]] =
    read(s => s.tree)

  private def fail[A](error: SemanticError)(implicit m: Monad[F]):
      CompilerM[A] =
    lift(-\/(error))

  private def emit[A](value: A)(implicit m: Monad[F]): CompilerM[A] =
    lift(\/-(value))

  private def lift[A](v: SemanticError \/ A)(implicit m: Monad[F]): CompilerM[A] =
    StateT[M, CompilerState, A]((s: CompilerState) =>
      EitherT.eitherT(Applicative[F].point(v.map(s -> _))))

  private def whatif[S, A](f: StateT[M, S, A])(implicit m: Monad[F]):
      StateT[M, S, A] =
    for {
      oldState <- read((s: S) => s)
      rez      <- f.imap(κ(oldState))
    } yield rez

  private def mod(f: CompilerState => CompilerState)(implicit m: Monad[F]):
      CompilerM[Unit] =
    StateT[M, CompilerState, Unit](s => Applicative[M].point((f(s), ())))

  private def invoke(func: Func, args: List[Expr])(implicit m: Monad[F]): StateT[M, CompilerState, Fix[LogicalPlan]] =
    for {
      args <- args.map(compile0).sequenceU
    } yield func.apply(args: _*)


  // TODO: parameterize this
  val library = std.StdLib

  // CORE COMPILER
  private def compile0(node: Expr)(implicit M: Monad[F]):
      CompilerM[Fix[LogicalPlan]] = {
    def findFunction(name: String) =
      library.functions.find(f => f.name.toLowerCase == name.toLowerCase).fold[CompilerM[Func]](
        fail(FunctionNotFound(name)))(
        emit(_))

    def compileCases(cases: List[Case[Expr]], default: Fix[LogicalPlan])(f: Case[Expr] => CompilerM[(Fix[LogicalPlan], Fix[LogicalPlan])]) =
      for {
        cases   <- cases.map(f).sequenceU
      } yield cases.foldRight(default) {
        case ((cond, expr), default) =>
          LogicalPlan.Invoke(relations.Cond, cond :: expr :: default :: Nil)
      }

    def regexForLikePattern(pattern: String, escapeChar: Option[Char]):
        String = {
      def sansEscape(pat: List[Char]): List[Char] = pat match {
        case '_' :: t =>         '.' +: escape(t)
        case '%' :: t => ".*".toList ++ escape(t)
        case c :: t   =>
          if ("\\^$.|?*+()[{".contains(c))
            '\\' +: escape(t)
          else c +: escape(t)
        case Nil      => Nil
      }

      def escape(pat: List[Char]): List[Char] =
        escapeChar match {
          case None => sansEscape(pat)
          case Some(esc) =>
            pat match {
              // NB: We only handle the escape char when it’s before a special
              //     char, otherwise you run into weird behavior when the escape
              //     char _is_ a special char. Will change if someone can find
              //     an actual definition of SQL’s semantics.
              case `esc` :: '%' :: t => '%' +: escape(t)
              case `esc` :: '_' :: t => '_' +: escape(t)
              case l                 => sansEscape(l)
            }
        }
      "^" + escape(pattern.toList).mkString + "$"
    }

    def flattenJoins(term: Fix[LogicalPlan], relations: SqlRelation[Expr]):
        Fix[LogicalPlan] = relations match {
      case _: NamedRelation[_] => term
      case JoinRelation(left, right, _, _) =>
        LogicalPlan.Invoke(ObjectConcat,
          List(
            flattenJoins(LogicalPlan.Invoke(ObjectProject, List(term, LogicalPlan.Constant(Data.Str("left")))), left),
            flattenJoins(LogicalPlan.Invoke(ObjectProject, List(term, LogicalPlan.Constant(Data.Str("right")))), right)))
    }

    def buildJoinDirectionMap(relations: SqlRelation[Expr]): Map[String, List[JoinDir]] = {
      def loop(rel: SqlRelation[Expr], acc: List[JoinDir]):
          Map[String, List[JoinDir]] = rel match {
        case t: NamedRelation[_] => Map(t.aliasName -> acc)
        case JoinRelation(left, right, tpe, clause) =>
          loop(left, Left :: acc) ++ loop(right, Right :: acc)
      }

      loop(relations, Nil)
    }

    def compileTableRefs(joined: Fix[LogicalPlan], relations: SqlRelation[Expr]): Map[String, Fix[LogicalPlan]] = {
      buildJoinDirectionMap(relations).map {
        case (name, dirs) =>
          name -> dirs.foldRight(joined) {
            case (dir, acc) =>
              LogicalPlan.Invoke(
                ObjectProject,
                acc :: LogicalPlan.Constant(Data.Str(dir.toString)) :: Nil)
          }
      }
    }

    def tableContext(joined: Fix[LogicalPlan], relations: SqlRelation[Expr]): TableContext =
      TableContext(
        Some(joined),
        () => flattenJoins(joined, relations),
        compileTableRefs(joined, relations))

    def step(relations: SqlRelation[Expr]):
        (Option[CompilerM[Fix[LogicalPlan]]] =>
          CompilerM[Fix[LogicalPlan]] =>
          CompilerM[Fix[LogicalPlan]]) = {
      (current: Option[CompilerM[Fix[LogicalPlan]]]) =>
      (next: CompilerM[Fix[LogicalPlan]]) =>
      current.map { current =>
        for {
          stepName <- CompilerState.freshName("tmp")
          current  <- current
          next2    <- CompilerState.contextual(tableContext(LogicalPlan.Free(stepName), relations))(next)
        } yield LogicalPlan.Let(stepName, current, next2)
      }.getOrElse(next)
    }

    def relationName(node: Expr): CompilerM[SemanticError \/ String] = {
      for {
        prov <- provenanceOf(node)

        namedRel = prov.namedRelations
        relations =
          if (namedRel.size <= 1) namedRel
          else {
            val filtered = namedRel.filter(x => Path(x._1).filename ≟ pprint(node))
            if (filtered.isEmpty) namedRel else filtered
          }
      } yield relations.toList match {
        case Nil             => -\/ (NoTableDefined(node))
        case List((name, _)) =>  \/-(name)
        case x               => -\/ (AmbiguousReference(node, x.map(_._2).join))
      }
    }

    def compileFunction(func: Func, args: List[Expr]): CompilerM[Fix[LogicalPlan]] = for {
      args <- args.map(compile0).sequenceU
    } yield func.apply(args: _*)

    def buildRecord(names: List[Option[String]], values: List[Fix[LogicalPlan]]): Fix[LogicalPlan] = {
      val fields = names.zip(values).map {
        case (Some(name), value) =>
          LogicalPlan.Invoke(MakeObject,
            List(LogicalPlan.Constant(Data.Str(name)), value))
        case (None, value) => value
      }

      // TODO: If we had an optimization pass that included eliding an
      //       ObjectConcat with an empty map on one side, this could be done
      //       in a single foldLeft.
      fields match {
        case Nil => LogicalPlan.Constant(Data.Obj(Map()))
        case x :: xs =>
          NonEmptyList.nel(x, xs).foldLeft1((a, b) =>
            LogicalPlan.Invoke(ObjectConcat, a :: b :: Nil))
      }
    }

    def compileRelation(r: SqlRelation[Expr]): CompilerM[Fix[LogicalPlan]] =
      r match {
        case TableRelationAST(name, _) => emit(LogicalPlan.Read(Path(name)))

        case ExprRelationAST(expr, _) => compile0(expr)

        case JoinRelation(left, right, tpe, clause) =>
          for {
            leftName <- CompilerState.freshName("left")
            rightName <- CompilerState.freshName("right")
            leftFree = LogicalPlan.Free(leftName)
            rightFree = LogicalPlan.Free(rightName)
            left0 <- compileRelation(left)
            right0 <- compileRelation(right)
            join <- CompilerState.contextual(
              tableContext(leftFree, left) ++ tableContext(rightFree, right))(
              compile0(clause).map(c =>
                LogicalPlan.Invoke(
                  tpe match {
                    case LeftJoin  => LeftOuterJoin
                    case sql.InnerJoin => InnerJoin
                    case RightJoin => RightOuterJoin
                    case FullJoin  => FullOuterJoin
                  },
                  List(leftFree, rightFree, c))))
          } yield LogicalPlan.Let(leftName, left0,
            LogicalPlan.Let(rightName, right0, join))
      }

<<<<<<< HEAD
    node match {
      case s @ Select(isDistinct, projections, relations, filter, groupBy, orderBy, limit, offset) =>
        /*
         * 1. Joins, crosses, subselects (FROM)
         * 2. Filter (WHERE)
         * 3. Group by (GROUP BY)
         * 4. Filter (HAVING)
         * 5. Select (SELECT)
         * 6. Squash
         * 7. Sort (ORDER BY)
         * 8. Distinct (DISTINCT/DISTINCT BY)
         * 9. Drop (OFFSET)
         * 10. Take (LIMIT)
         * 11. Prune synthetic fields
         */

        // Selection of wildcards aren't named, we merge them into any other
        // objects created from other columns:
        val names: CompilerM[List[Option[String]]] =
          relationName(node).map(x =>
            namedProjections(s, x.toOption.map(Path(_).filename)).map {
              case (_,    Splice(_)) => None
              case (name, _)         => Some(name)
            })
        val projs = projections.map(_.expr)

        val syntheticNames: CompilerM[List[String]] =
          (names |@| syntheticOf(s))((names, synth) =>
            (names zip synth).flatMap {
              case (Some(name), Some(_)) => List(name)
              case (_   ,       _)       => Nil
            })

        relations match {
          case None => for {
            names <- names
            projs <- projs.map(compile0).sequenceU
          } yield buildRecord(names, projs)
          case Some(relations) => {
            val stepBuilder = step(relations)
            stepBuilder(Some(compileRelation(relations))) {
              val filtered = filter map { filter =>
                (CompilerState.rootTableReq |@| compile0(filter))(Filter(_, _))
              }

              stepBuilder(filtered) {
                val grouped = groupBy map { groupBy =>
                  for {
                    src  <- CompilerState.rootTableReq
                    keys <- groupBy.keys.map(compile0).sequenceU
                  } yield GroupBy(src, MakeArrayN(keys: _*))
                }

                stepBuilder(grouped) {
                  val having = groupBy.flatMap(_.having) map { having =>
                    (CompilerState.rootTableReq |@| compile0(having))(
                      Filter(_, _))
=======
    typeOf(node).flatMap(_ match {
      case Type.Const(data) => emit(LogicalPlan.Constant(data))
      case _ =>
        node match {
          case s @ Select(isDistinct, projections, relations, filter, groupBy, orderBy) =>
            /*
             * 1. Joins, crosses, subselects (FROM)
             * 2. Filter (WHERE)
             * 3. Group by (GROUP BY)
             * 4. Filter (HAVING)
             * 5. Select (SELECT)
             * 6. Squash
             * 7. Sort (ORDER BY)
             * 8. Distinct (DISTINCT/DISTINCT BY)
             * 9. Prune synthetic fields
             */

            // Selection of wildcards aren't named, we merge them into any other
            // objects created from other columns:
            val names: CompilerM[List[Option[String]]] =
              relationName(node).map(x =>
                namedProjections(s, x.toOption.map(Path(_).filename)).map {
                  case (_,    Splice(_)) => None
                  case (name, _)         => Some(name)
                })
            val projs = projections.map(_.expr)

            val syntheticNames: CompilerM[List[String]] =
              (names |@| syntheticOf(s))((names, synth) =>
                (names zip synth).flatMap {
                  case (Some(name), Some(_)) => List(name)
                  case (_   ,       _)       => Nil
                })

            relations match {
              case None => for {
                names <- names
                projs <- projs.map(compile0).sequenceU
              } yield buildRecord(names, projs)
              case Some(relations) => {
                val stepBuilder = step(relations)
                stepBuilder(Some(compileRelation(relations))) {
                  val filtered = filter map { filter =>
                    (CompilerState.rootTableReq |@| compile0(filter))(Filter(_, _))
>>>>>>> e677f159
                  }

                  stepBuilder(having) {
                    val select = Some {
                      for {
                        names <- names
                        t     <- CompilerState.rootTableReq
                        projs <- projs.map(compile0).sequenceU
                      } yield buildRecord(
                        names,
                        projs.map(p => p.unFix match {
                          case LogicalPlan.ConstantF(_) => Constantly(p, t)
                          case _                        => p
                        }))
                    }

                    stepBuilder(select) {
                      val squashed = Some(for {
                        t <- CompilerState.rootTableReq
                      } yield Squash(t))

                      stepBuilder(squashed) {
                        val sort = orderBy map { orderBy =>
                          for {
                            t <- CompilerState.rootTableReq
                            names <- names
                            flat = names.flatten
                            keys <- CompilerState.addFields(flat)(orderBy.keys.map { case (_, key) => compile0(key) }.sequenceU)
                            orders = orderBy.keys.map { case (order, _) => LogicalPlan.Constant(Data.Str(order.toString)) }
                          } yield OrderBy(t, MakeArrayN(keys: _*), MakeArrayN(orders: _*))
                        }

                        stepBuilder(sort) {
                          val distincted = isDistinct match {
                            case SelectDistinct => Some {
                              for {
                                ns <- syntheticNames
                                t <- CompilerState.rootTableReq
                              } yield if (ns.nonEmpty)
                                DistinctBy(t, ns.foldLeft(t)((acc, field) => DeleteField(acc, LogicalPlan.Constant(Data.Str(field)))))
                              else Distinct(t)
                            }
                            case _ => None
                          }

                          stepBuilder(distincted) {
                            val drop = offset map { offset =>
                              for {
                                t <- CompilerState.rootTableReq
                              } yield Drop(t, LogicalPlan.Constant(Data.Int(offset)))
                            }

<<<<<<< HEAD
                            stepBuilder(drop) {
                              val limited = limit map { limit =>
                                for {
                                  t <- CompilerState.rootTableReq
                                } yield Take(t, LogicalPlan.Constant(Data.Int(limit)))
                              }

                              stepBuilder(limited) {
=======
                            stepBuilder(sort) {
                              val distincted = isDistinct match {
                                  case SelectDistinct => Some {
                                    for {
                                      ns <- syntheticNames
                                      t <- CompilerState.rootTableReq
                                    } yield if (ns.nonEmpty)
                                      DistinctBy(t, ns.foldLeft(t)((acc, field) => DeleteField(acc, LogicalPlan.Constant(Data.Str(field)))))
                                    else Distinct(t)
                                  }
                                  case _ => None
                                }

                              stepBuilder(distincted) {
>>>>>>> e677f159
                                val pruned = for {
                                  ns <- syntheticNames
                                } yield if (ns.nonEmpty)
                                  Some(CompilerState.rootTableReq.map(
                                    ns.foldLeft(_)((acc, field) =>
                                      DeleteField(acc,
                                        LogicalPlan.Constant(Data.Str(field))))))
                                else None

                                pruned.flatMap(stepBuilder(_) {
                                  CompilerState.rootTableReq
                                })
                              }
                            }
                          }
                        }
                      }
                    }
                  }
                }
              }
            }
          }
        }

      case SetLiteral(values0) =>
        val values = (values0.map {
          case IntLiteral(v) => emit[Data](Data.Int(v))
          case FloatLiteral(v) => emit[Data](Data.Dec(v))
          case StringLiteral(v) => emit[Data](Data.Str(v))
          case x => fail[Data](ExpectedLiteral(x))
        }).sequenceU

        values.map((Data.Set.apply _) andThen (LogicalPlan.Constant.apply))

      case ArrayLiteral(exprs) =>
        val values = exprs.map(compile0).sequenceU
        values.map(_ match {
          case Nil => LogicalPlan.Constant(Data.Arr(Nil))
          case t :: ts =>
            NonEmptyList.nel(t, ts)
              .map(x => LogicalPlan.Invoke(MakeArray, List(x)))
              .foldLeft1((acc, x) =>
              LogicalPlan.Invoke(ArrayConcat, List(acc, x)))
        })

      case Splice(expr) =>
        expr.fold(for {
          tableOpt <- CompilerState.fullTable
          table    <- tableOpt.map(emit _).getOrElse(fail(GenericError("Not within a table context so could not find table expression for wildcard")))
        } yield table)(
          compile0)

      case Binop(left, right, op) =>
        for {
          func  <- findFunction(op.name)
          rez   <- invoke(func, left :: right :: Nil)
        } yield rez

      case Unop(expr, op) =>
        for {
          func <- findFunction(op.name)
          rez  <- invoke(func, expr :: Nil)
        } yield rez

      case Ident(name) =>
        CompilerState.fields.flatMap(fields =>
          if (fields.any(_ == name))
            CompilerState.rootTableReq.map(table =>
              LogicalPlan.Invoke(ObjectProject,
                List(table, LogicalPlan.Constant(Data.Str(name)))))
          else
            for {
              relName <- relationName(node)
              rName   <- relName.fold(fail, emit)
              table   <- CompilerState.subtableReq(rName)
            } yield if (Path(rName).filename ≟ name) table
            else LogicalPlan.Invoke(ObjectProject,
              List(table, LogicalPlan.Constant(Data.Str(name)))))

      case InvokeFunction(Like.name, List(expr, pattern, escape)) =>
        pattern match {
          case StringLiteral(str) =>
            escape match {
              case StringLiteral(esc) =>
                if (esc.length > 1)
                  fail(GenericError("escape character is not a single character"))
                else
                  compile0(expr).map(x =>
                    LogicalPlan.Invoke(Search,
                      List(x, LogicalPlan.Constant(Data.Str(regexForLikePattern(str, esc.headOption))))))
              case x => fail(ExpectedLiteral(x))
            }
          case x => fail(ExpectedLiteral(x))
        }

      case InvokeFunction(name, args) =>
        for {
          func <- findFunction(name)
          rez  <- compileFunction(func, args)
        } yield rez

      case Match(expr, cases, default0) =>
        for {
          expr    <- compile0(expr)
          default <- default0.fold(emit(LogicalPlan.Constant(Data.Null)))(compile0)
          cases   <- compileCases(cases, default) {
            case Case(cse, expr2) =>
              for {
                cse   <- compile0(cse)
                expr2 <- compile0(expr2)
              } yield (LogicalPlan.Invoke(relations.Eq, expr :: cse :: Nil), expr2)
          }
        } yield cases

      case Switch(cases, default0) =>
        for {
          default <- default0.fold(emit(LogicalPlan.Constant(Data.Null)))(compile0)
          cases   <- compileCases(cases, default) {
            case Case(cond, expr2) =>
              for {
                cond  <- compile0(cond)
                expr2 <- compile0(expr2)
              } yield (cond, expr2)
          }
        } yield cases

      case IntLiteral(value) => emit(LogicalPlan.Constant(Data.Int(value)))

      case FloatLiteral(value) => emit(LogicalPlan.Constant(Data.Dec(value)))

      case StringLiteral(value) => emit(LogicalPlan.Constant(Data.Str(value)))

      case BoolLiteral(value) => emit(LogicalPlan.Constant(Data.Bool(value)))

      case NullLiteral() => emit(LogicalPlan.Constant(Data.Null))
    }
  }

  def compile(tree: AnnotatedTree[Expr, Annotations])(implicit F: Monad[F]): F[SemanticError \/ Fix[LogicalPlan]] = {
    compile0(tree.root).eval(CompilerState(tree, Nil, Nil, 0)).run.map(_.map(Compiler.reduceGroupKeys))
  }
}

object Compiler {
  import LogicalPlan._

  def apply[F[_]]: Compiler[F] = new Compiler[F] {}

  def trampoline = apply[scalaz.Free.Trampoline]

  def compile(tree: AnnotatedTree[Expr, Annotations]): SemanticError \/ Fix[LogicalPlan] = {
    trampoline.compile(tree).run
  }

  def reduceGroupKeys(tree: Fix[LogicalPlan]): Fix[LogicalPlan] = {
    // Step 0: identify key expressions, and rewrite them by replacing the
    // group source with the source at the point where they might appear.
    def keysƒ(t: LogicalPlan[(Fix[LogicalPlan], List[Fix[LogicalPlan]])]):
        (Fix[LogicalPlan], List[Fix[LogicalPlan]]) =
    {
      def groupedKeys(t: LogicalPlan[Fix[LogicalPlan]], newSrc: Fix[LogicalPlan]): Option[List[Fix[LogicalPlan]]] = {
        t match {
          case InvokeF(set.GroupBy, List(src, structural.MakeArrayN(keys))) =>
            Some(keys.map(_.transform(t => if (t ≟ src) newSrc else t)))
          case InvokeF(Sifting(_, _, _, _, _, _), src :: _) =>
            groupedKeys(src.unFix, newSrc)
          case _ => None
        }
      }

      (Fix(t.map(_._1)),
        groupedKeys(t.map(_._1), Fix(t.map(_._1))).getOrElse(t.foldMap(_._2)))
    }
    val keys: List[Fix[LogicalPlan]] = boundCata(tree)(keysƒ)._2

    // Step 1: annotate nodes containing the keys.
    val ann: Cofree[LogicalPlan, Boolean] = boundAttribute(tree)(keys contains _)

    // Step 2: transform from the top, inserting Arbitrary where a key is not
    // otherwise reduced.
    def rewriteƒ(t: Cofree[LogicalPlan, Boolean]): LogicalPlan[Cofree[LogicalPlan, Boolean]] = {
      def strip(v: Cofree[LogicalPlan, Boolean]) = Cofree(false, v.tail)

      t.tail match {
        case InvokeF(func @ Reduction(_, _, _, _, _, _), arg :: Nil) =>
          InvokeF(func, List(strip(arg)))

        case _ =>
          if (t.head) InvokeF(agg.Arbitrary, List(strip(t)))
          else t.tail
      }
    }
    Corecursive[Fix].ana(ann)(rewriteƒ)
  }
}<|MERGE_RESOLUTION|>--- conflicted
+++ resolved
@@ -342,9 +342,8 @@
             LogicalPlan.Let(rightName, right0, join))
       }
 
-<<<<<<< HEAD
     node match {
-      case s @ Select(isDistinct, projections, relations, filter, groupBy, orderBy, limit, offset) =>
+      case s @ Select(isDistinct, projections, relations, filter, groupBy, orderBy) =>
         /*
          * 1. Joins, crosses, subselects (FROM)
          * 2. Filter (WHERE)
@@ -354,9 +353,7 @@
          * 6. Squash
          * 7. Sort (ORDER BY)
          * 8. Distinct (DISTINCT/DISTINCT BY)
-         * 9. Drop (OFFSET)
-         * 10. Take (LIMIT)
-         * 11. Prune synthetic fields
+         * 9. Prune synthetic fields
          */
 
         // Selection of wildcards aren't named, we merge them into any other
@@ -400,52 +397,6 @@
                   val having = groupBy.flatMap(_.having) map { having =>
                     (CompilerState.rootTableReq |@| compile0(having))(
                       Filter(_, _))
-=======
-    typeOf(node).flatMap(_ match {
-      case Type.Const(data) => emit(LogicalPlan.Constant(data))
-      case _ =>
-        node match {
-          case s @ Select(isDistinct, projections, relations, filter, groupBy, orderBy) =>
-            /*
-             * 1. Joins, crosses, subselects (FROM)
-             * 2. Filter (WHERE)
-             * 3. Group by (GROUP BY)
-             * 4. Filter (HAVING)
-             * 5. Select (SELECT)
-             * 6. Squash
-             * 7. Sort (ORDER BY)
-             * 8. Distinct (DISTINCT/DISTINCT BY)
-             * 9. Prune synthetic fields
-             */
-
-            // Selection of wildcards aren't named, we merge them into any other
-            // objects created from other columns:
-            val names: CompilerM[List[Option[String]]] =
-              relationName(node).map(x =>
-                namedProjections(s, x.toOption.map(Path(_).filename)).map {
-                  case (_,    Splice(_)) => None
-                  case (name, _)         => Some(name)
-                })
-            val projs = projections.map(_.expr)
-
-            val syntheticNames: CompilerM[List[String]] =
-              (names |@| syntheticOf(s))((names, synth) =>
-                (names zip synth).flatMap {
-                  case (Some(name), Some(_)) => List(name)
-                  case (_   ,       _)       => Nil
-                })
-
-            relations match {
-              case None => for {
-                names <- names
-                projs <- projs.map(compile0).sequenceU
-              } yield buildRecord(names, projs)
-              case Some(relations) => {
-                val stepBuilder = step(relations)
-                stepBuilder(Some(compileRelation(relations))) {
-                  val filtered = filter map { filter =>
-                    (CompilerState.rootTableReq |@| compile0(filter))(Filter(_, _))
->>>>>>> e677f159
                   }
 
                   stepBuilder(having) {
@@ -492,51 +443,18 @@
                           }
 
                           stepBuilder(distincted) {
-                            val drop = offset map { offset =>
-                              for {
-                                t <- CompilerState.rootTableReq
-                              } yield Drop(t, LogicalPlan.Constant(Data.Int(offset)))
-                            }
-
-<<<<<<< HEAD
-                            stepBuilder(drop) {
-                              val limited = limit map { limit =>
-                                for {
-                                  t <- CompilerState.rootTableReq
-                                } yield Take(t, LogicalPlan.Constant(Data.Int(limit)))
-                              }
-
-                              stepBuilder(limited) {
-=======
-                            stepBuilder(sort) {
-                              val distincted = isDistinct match {
-                                  case SelectDistinct => Some {
-                                    for {
-                                      ns <- syntheticNames
-                                      t <- CompilerState.rootTableReq
-                                    } yield if (ns.nonEmpty)
-                                      DistinctBy(t, ns.foldLeft(t)((acc, field) => DeleteField(acc, LogicalPlan.Constant(Data.Str(field)))))
-                                    else Distinct(t)
-                                  }
-                                  case _ => None
-                                }
-
-                              stepBuilder(distincted) {
->>>>>>> e677f159
-                                val pruned = for {
-                                  ns <- syntheticNames
-                                } yield if (ns.nonEmpty)
-                                  Some(CompilerState.rootTableReq.map(
-                                    ns.foldLeft(_)((acc, field) =>
-                                      DeleteField(acc,
-                                        LogicalPlan.Constant(Data.Str(field))))))
-                                else None
-
-                                pruned.flatMap(stepBuilder(_) {
-                                  CompilerState.rootTableReq
-                                })
-                              }
-                            }
+                            val pruned = for {
+                              ns <- syntheticNames
+                            } yield if (ns.nonEmpty)
+                              Some(CompilerState.rootTableReq.map(
+                                ns.foldLeft(_)((acc, field) =>
+                                  DeleteField(acc,
+                                    LogicalPlan.Constant(Data.Str(field))))))
+                            else None
+
+                            pruned.flatMap(stepBuilder(_) {
+                              CompilerState.rootTableReq
+                            })
                           }
                         }
                       }
@@ -688,7 +606,7 @@
         t match {
           case InvokeF(set.GroupBy, List(src, structural.MakeArrayN(keys))) =>
             Some(keys.map(_.transform(t => if (t ≟ src) newSrc else t)))
-          case InvokeF(Sifting(_, _, _, _, _, _), src :: _) =>
+          case InvokeF(Sifting(_, _, _, _, _, _, _), src :: _) =>
             groupedKeys(src.unFix, newSrc)
           case _ => None
         }
@@ -708,7 +626,7 @@
       def strip(v: Cofree[LogicalPlan, Boolean]) = Cofree(false, v.tail)
 
       t.tail match {
-        case InvokeF(func @ Reduction(_, _, _, _, _, _), arg :: Nil) =>
+        case InvokeF(func @ Reduction(_, _, _, _, _, _, _), arg :: Nil) =>
           InvokeF(func, List(strip(arg)))
 
         case _ =>
