--- conflicted
+++ resolved
@@ -87,20 +87,12 @@
 
     // Note: these are all terminals; the wrapping Fix or Cofree will use these to build nodes with children.
     def render(v: LogicalPlan[_]) = v match {
-<<<<<<< HEAD
-      case ReadF(name)              => Terminal("Read" :: nodeType, Some(name.pathname))
-      case ConstantF(data)          => Terminal("Constant" :: nodeType, Some(data.toString))
-      case InvokeF(func, _     )    => Terminal(func.mappingType.toString :: "Invoke" :: nodeType, Some(func.name))
-      case FreeF(name)              => Terminal("Free" :: nodeType, Some(name.toString))
-      case LetF(ident, _, _)        => Terminal("Let" :: nodeType, Some(ident.toString))
+      case ReadF(name)               => Terminal("Read" :: nodeType, Some(name.pathname))
+      case ConstantF(data)           => Terminal("Constant" :: nodeType, Some(data.toString))
+      case InvokeF(func, _)          => Terminal("Invoke" :: nodeType, Some(func.name))
+      case FreeF(name)               => Terminal("Free" :: nodeType, Some(name.toString))
+      case LetF(ident, _, _)         => Terminal("Let" :: nodeType, Some(ident.toString))
       case TypecheckF(_, typ, _, fb) => Terminal("Typecheck" :: nodeType, Some(typ.toString + " ∨ " + fb.toString))
-=======
-      case ReadF(name)       => Terminal("Read" :: nodeType, Some(name.pathname))
-      case ConstantF(data)   => Terminal("Constant" :: nodeType, Some(data.toString))
-      case InvokeF(func, _)  => Terminal("Invoke" :: nodeType, Some(func.name))
-      case FreeF(name)       => Terminal("Free" :: nodeType, Some(name.toString))
-      case LetF(ident, _, _) => Terminal("Let" :: nodeType, Some(ident.toString))
->>>>>>> e677f159
     }
   }
   implicit val EqualFLogicalPlan = new EqualF[LogicalPlan] {
