--- conflicted
+++ resolved
@@ -91,29 +91,6 @@
   private def lookupCursor(h: ReadHandle): OptionT[MongoRead, BsonCursor] =
     OptionT[MongoRead, BsonCursor](readState map (cursorL(h).get))
 
-<<<<<<< HEAD
-  private def openCursor(c: Collection, off: Natural, lim: Option[Positive]): MongoRead[ReadHandle] =
-    for {
-      it   <- find(c).liftM[ReadStateT]
-      skpd =  it skip off.value.toInt
-      ltd  =  lim cata (n => skpd.limit(n.value.toInt), skpd)
-      cur  <- async(ltd.batchCursor).liftM[ReadStateT]
-      h    <- recordCursor(cur)
-    } yield h
-
-  private def nextChunk(c: BsonCursor): MongoRead[Vector[Data]] = {
-    val withoutId: Document => Document =
-      d => (d: Id[Document]) map (_ remove "_id") as d
-
-    val toData: Document => Data =
-      (BsonCodec.toData _) compose (Bson.fromRepr _) compose withoutId
-
-    // NB: `null` is used as a sentinel value to indicate input is exhausted,
-    //     because Java.
-    async(c.next)
-      .map(r => Option(r).map(_.asScala.toVector).orZero.map(toData))
-      .liftM[ReadStateT]
-=======
   private def openCursor(
     f: AFile,
     off: Natural,
@@ -133,6 +110,5 @@
       coll => collectionExists(coll).liftM[ReadStateT].ifM(
                 openCursor0(coll) map (_.right[FileSystemError]),
                 PathError(PathNotFound(f)).left.point[MongoRead]))
->>>>>>> b65ecfec
   }
 }