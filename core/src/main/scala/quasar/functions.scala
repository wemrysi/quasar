/*
 * Copyright 2014 - 2015 SlamData Inc.
 *
 * Licensed under the Apache License, Version 2.0 (the "License");
 * you may not use this file except in compliance with the License.
 * You may obtain a copy of the License at
 *
 *     http://www.apache.org/licenses/LICENSE-2.0
 *
 * Unless required by applicable law or agreed to in writing, software
 * distributed under the License is distributed on an "AS IS" BASIS,
 * WITHOUT WARRANTIES OR CONDITIONS OF ANY KIND, either express or implied.
 * See the License for the specific language governing permissions and
 * limitations under the License.
 */

package quasar

import quasar.Predef._
import quasar.recursionschemes._

import scalaz._

sealed trait Func {
  def name: String

  def help: String

  def codomain: Type

  def domain: List[Type]

  def simplify: Func.Simplifier

  def apply(args: Fix[LogicalPlan]*): Fix[LogicalPlan] = LogicalPlan.Invoke(this, args.toList)

  // TODO: Make this `unapplySeq`
  def unapply[A](node: LogicalPlan[A]): Option[List[A]] = {
    node match {
      case LogicalPlan.InvokeF(f, a) if f == this => Some(a)
      case _                                      => None
    }
  }

  def apply: Func.Typer

  val untype0: Func.Untyper

  def untype(tpe: Type) = untype0(this, tpe)

  final def apply(arg1: Type, rest: Type*): ValidationNel[SemanticError, Type] = apply(arg1 :: rest.toList)

  final def arity: Int = domain.length

  override def toString: String = name
}
trait FuncInstances {
  implicit val FuncRenderTree = new RenderTree[Func] {
    def render(v: Func) = Terminal("Func" :: Nil, Some(v.name))
  }
}
object Func extends FuncInstances {
  type Simplifier = List[Fix[LogicalPlan]] => Option[Fix[LogicalPlan]]
  type Typer      = List[Type] => ValidationNel[SemanticError, Type]
  type Untyper    = (Func, Type) => ValidationNel[SemanticError, List[Type]]
}

<<<<<<< HEAD
final case class Reduction(name: String, help: String, codomain: Type, domain: List[Type], simplify: Func.Simplifier, apply: Func.Typer, untype0: Func.Untyper) extends Func {
  def mappingType = MappingType.ManyToOne
}

final case class Expansion(name: String, help: String, codomain: Type, domain: List[Type], simplify: Func.Simplifier, apply: Func.Typer, untype0: Func.Untyper) extends Func {
  def mappingType = MappingType.OneToMany
}

final case class ExpansionFlat(name: String, help: String, codomain: Type, domain: List[Type], simplify: Func.Simplifier, apply: Func.Typer, untype0: Func.Untyper) extends Func {
  def mappingType = MappingType.OneToManyFlat
}

final case class Mapping(name: String, help: String, codomain: Type, domain: List[Type], simplify: Func.Simplifier, apply: Func.Typer, untype0: Func.Untyper) extends Func {
  def mappingType = MappingType.OneToOne
}

final case class Squashing(name: String, help: String, codomain: Type, domain: List[Type], simplify: Func.Simplifier, apply: Func.Typer, untype0: Func.Untyper) extends Func {
  def mappingType = MappingType.Squashing
}

final case class Sifting(name: String, help: String, codomain: Type, domain: List[Type], simplify: Func.Simplifier, apply: Func.Typer, untype0: Func.Untyper) extends Func {
  def mappingType = MappingType.ManyToMany
}

final case class Transformation(name: String, help: String, codomain: Type, domain: List[Type], simplify: Func.Simplifier, apply: Func.Typer, untype0: Func.Untyper) extends Func {
  def mappingType = MappingType.ManyToManyTransform
}
=======
/** A function that reduces a set of values to a single value. */
final case class Reduction(name: String, help: String, domain: List[Type], simplify: Func.Simplifier, apply: Func.Typer, untype: Func.Untyper) extends Func

/** A function that expands a compound value into a set of values for an
  * operation.
  */
final case class Expansion(name: String, help: String, domain: List[Type], simplify: Func.Simplifier, apply: Func.Typer, untype: Func.Untyper) extends Func

/** A function that expands a compound value into a set of values. */
final case class ExpansionFlat(name: String, help: String, domain: List[Type], simplify: Func.Simplifier, apply: Func.Typer, untype: Func.Untyper) extends Func

/** A function that each individual value. */
final case class Mapping(name: String, help: String, domain: List[Type], simplify: Func.Simplifier, apply: Func.Typer, untype: Func.Untyper) extends Func

/** A function that compresses the identity information. */
final case class Squashing(name: String, help: String, domain: List[Type], simplify: Func.Simplifier, apply: Func.Typer, untype: Func.Untyper) extends Func

/** A function that operates on the set containing values, not modifying
  * individual values. (EG, filter, sort, take)
  */
final case class Sifting(name: String, help: String, domain: List[Type], simplify: Func.Simplifier, apply: Func.Typer, untype: Func.Untyper) extends Func
>>>>>>> e677f159

/** A function that operates on the set containing values, potentially modifying
  * individual values. (EG, joins).
  */
final case class Transformation(name: String, help: String, domain: List[Type], simplify: Func.Simplifier, apply: Func.Typer, untype: Func.Untyper) extends Func<|MERGE_RESOLUTION|>--- conflicted
+++ resolved
@@ -65,59 +65,29 @@
   type Untyper    = (Func, Type) => ValidationNel[SemanticError, List[Type]]
 }
 
-<<<<<<< HEAD
-final case class Reduction(name: String, help: String, codomain: Type, domain: List[Type], simplify: Func.Simplifier, apply: Func.Typer, untype0: Func.Untyper) extends Func {
-  def mappingType = MappingType.ManyToOne
-}
-
-final case class Expansion(name: String, help: String, codomain: Type, domain: List[Type], simplify: Func.Simplifier, apply: Func.Typer, untype0: Func.Untyper) extends Func {
-  def mappingType = MappingType.OneToMany
-}
-
-final case class ExpansionFlat(name: String, help: String, codomain: Type, domain: List[Type], simplify: Func.Simplifier, apply: Func.Typer, untype0: Func.Untyper) extends Func {
-  def mappingType = MappingType.OneToManyFlat
-}
-
-final case class Mapping(name: String, help: String, codomain: Type, domain: List[Type], simplify: Func.Simplifier, apply: Func.Typer, untype0: Func.Untyper) extends Func {
-  def mappingType = MappingType.OneToOne
-}
-
-final case class Squashing(name: String, help: String, codomain: Type, domain: List[Type], simplify: Func.Simplifier, apply: Func.Typer, untype0: Func.Untyper) extends Func {
-  def mappingType = MappingType.Squashing
-}
-
-final case class Sifting(name: String, help: String, codomain: Type, domain: List[Type], simplify: Func.Simplifier, apply: Func.Typer, untype0: Func.Untyper) extends Func {
-  def mappingType = MappingType.ManyToMany
-}
-
-final case class Transformation(name: String, help: String, codomain: Type, domain: List[Type], simplify: Func.Simplifier, apply: Func.Typer, untype0: Func.Untyper) extends Func {
-  def mappingType = MappingType.ManyToManyTransform
-}
-=======
 /** A function that reduces a set of values to a single value. */
-final case class Reduction(name: String, help: String, domain: List[Type], simplify: Func.Simplifier, apply: Func.Typer, untype: Func.Untyper) extends Func
+final case class Reduction(name: String, help: String, codomain: Type, domain: List[Type], simplify: Func.Simplifier, apply: Func.Typer, untype0: Func.Untyper) extends Func
 
 /** A function that expands a compound value into a set of values for an
   * operation.
   */
-final case class Expansion(name: String, help: String, domain: List[Type], simplify: Func.Simplifier, apply: Func.Typer, untype: Func.Untyper) extends Func
+final case class Expansion(name: String, help: String, codomain: Type, domain: List[Type], simplify: Func.Simplifier, apply: Func.Typer, untype0: Func.Untyper) extends Func
 
 /** A function that expands a compound value into a set of values. */
-final case class ExpansionFlat(name: String, help: String, domain: List[Type], simplify: Func.Simplifier, apply: Func.Typer, untype: Func.Untyper) extends Func
+final case class ExpansionFlat(name: String, help: String, codomain: Type, domain: List[Type], simplify: Func.Simplifier, apply: Func.Typer, untype0: Func.Untyper) extends Func
 
 /** A function that each individual value. */
-final case class Mapping(name: String, help: String, domain: List[Type], simplify: Func.Simplifier, apply: Func.Typer, untype: Func.Untyper) extends Func
+final case class Mapping(name: String, help: String, codomain: Type, domain: List[Type], simplify: Func.Simplifier, apply: Func.Typer, untype0: Func.Untyper) extends Func
 
 /** A function that compresses the identity information. */
-final case class Squashing(name: String, help: String, domain: List[Type], simplify: Func.Simplifier, apply: Func.Typer, untype: Func.Untyper) extends Func
+final case class Squashing(name: String, help: String, codomain: Type, domain: List[Type], simplify: Func.Simplifier, apply: Func.Typer, untype0: Func.Untyper) extends Func
 
 /** A function that operates on the set containing values, not modifying
   * individual values. (EG, filter, sort, take)
   */
-final case class Sifting(name: String, help: String, domain: List[Type], simplify: Func.Simplifier, apply: Func.Typer, untype: Func.Untyper) extends Func
->>>>>>> e677f159
+final case class Sifting(name: String, help: String, codomain: Type, domain: List[Type], simplify: Func.Simplifier, apply: Func.Typer, untype0: Func.Untyper) extends Func
 
 /** A function that operates on the set containing values, potentially modifying
   * individual values. (EG, joins).
   */
-final case class Transformation(name: String, help: String, domain: List[Type], simplify: Func.Simplifier, apply: Func.Typer, untype: Func.Untyper) extends Func+final case class Transformation(name: String, help: String, codomain: Type, domain: List[Type], simplify: Func.Simplifier, apply: Func.Typer, untype0: Func.Untyper) extends Func