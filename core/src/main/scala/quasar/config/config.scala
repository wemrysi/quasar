--- conflicted
+++ resolved
@@ -33,29 +33,7 @@
 import simulacrum.typeclass
 import pathy._, Path._
 
-<<<<<<< HEAD
-final case class SDServerConfig(port0: Option[Int]) {
-  val port = port0.getOrElse(SDServerConfig.DefaultPort)
-}
-
-object SDServerConfig {
-  val DefaultPort = 20223
-
-  implicit def Codec: CodecJson[SDServerConfig] =
-    casecodec1(SDServerConfig.apply, SDServerConfig.unapply)("port")
-}
-
-final case class Credentials(username: String, password: String)
-
-object Credentials {
-  implicit def Codec: CodecJson[Credentials] =
-    casecodec2(Credentials.apply, Credentials.unapply)("username", "password")
-}
-
 sealed trait MountConfig {
-=======
-sealed trait BackendConfig {
->>>>>>> 0a3a7bc9
   def validate(path: EnginePath): EnvironmentError \/ Unit
 }
 final case class MongoDbConfig(uri: ConnectionString) extends MountConfig {
@@ -132,27 +110,10 @@
     }).map(v => v: MountConfig))
 }
 
-<<<<<<< HEAD
-final case class Config(
-  server:    SDServerConfig,
-  mountings: Map[EnginePath, MountConfig])
-
-object Config {
-  import FsPath._
-
-  val empty = Config(SDServerConfig(None), Map())
-
-  private implicit val MapCodec = CodecJson[Map[EnginePath, MountConfig]](
-    encoder = map => map.map(t => t._1.pathname -> t._2).asJson,
-    decoder = cursor => implicitly[DecodeJson[Map[String, MountConfig]]].decode(cursor).map(_.map(t => EnginePath(t._1) -> t._2)))
-
-  implicit def Codec = casecodec2(Config.apply, Config.unapply)("server", "mountings")
-=======
 trait ConfigOps[C] {
   import FsPath._
 
   def mountingsLens: Lens[C, MountingsConfig]
->>>>>>> 0a3a7bc9
 
   def defaultPathForOS(file: RelFile[Sandboxed])(os: OS): Task[FsPath[File, Sandboxed]] = {
     def localAppData: OptionT[Task, FsPath.Aux[Abs, Dir, Sandboxed]] =
