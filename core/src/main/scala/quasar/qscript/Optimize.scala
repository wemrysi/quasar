--- conflicted
+++ resolved
@@ -318,17 +318,17 @@
   }
 
   def simplifyQC[F[_]: Functor, G[_]: Functor](
-    GtoF: G ~> λ[α => Option[F[α]]], FtoG: F ~> G)(
+    GtoF: PrismNT[G, F])(
     implicit DE: Const[DeadEnd, ?] :<: F,
              QC: QScriptCore[T, ?] :<: F):
       QScriptCore[T, T[G]] => QScriptCore[T, T[G]] = {
     case Map(src, f) if f.length ≟ 0 =>
-      Map(FtoG(DE.inj(Const[DeadEnd, T[G]](Root))).embed, f)
+      Map(GtoF.reverseGet(DE.inj(Const[DeadEnd, T[G]](Root))).embed, f)
     case x @ LeftShift(src, struct, repair) =>
       if (!repair.element(RightSide))
         Map(src, repair ∘ κ(SrcHole))
       else if (!repair.element(LeftSide))
-        (GtoF(src.project) >>= QC.prj >>= {
+        (GtoF.get(src.project) >>= QC.prj >>= {
           case Map(innerSrc, mf) =>
             LeftShift(innerSrc, struct >> mf, repair).some
           case _ => None
@@ -434,20 +434,11 @@
     (Normalizable[F].normalize(_: F[T[F]])) ⋙
       quasar.fp.free.injectedNT[F](elideNopJoin[F]) ⋙
       liftFG(elideConstantJoin[F, F](rebaseT[F])) ⋙
-<<<<<<< HEAD
       liftFF(repeatedly(coalesceQC[F, F](idPrism))) ⋙
       liftFG(coalesceMapShift[F, F](idPrism.get)) ⋙
       liftFG(coalesceMapJoin[F, F](idPrism.get)) ⋙
-      liftFF(simplifyQC[F, F](idPrism.reverseGet)) ⋙
-      liftFG(simplifySP[F, F](idPrism.get)) ⋙
+      liftFF(simplifyQC[F, F](idPrism)) ⋙
       liftFF(swapMapCount[F, F](idPrism.get)) ⋙
-=======
-      liftFF(repeatedly(coalesceQC[F, F](optionIdF[F], NaturalTransformation.refl[F]))) ⋙
-      liftFG(coalesceMapShift[F, F](optionIdF[F])) ⋙
-      liftFG(coalesceMapJoin[F, F](optionIdF[F])) ⋙
-      liftFF(simplifyQC[F, F](optionIdF[F], NaturalTransformation.refl[F])) ⋙
-      liftFF(swapMapCount[F, F](optionIdF[F])) ⋙
->>>>>>> e4be5ed4
       liftFG(compactLeftShift[F, F]) ⋙
       Normalizable[F].normalize ⋙
       liftFF(compactReduction[F]) ⋙
@@ -469,14 +460,8 @@
       liftFG(coalesceMapShift[F, CoEnv[Hole, F, ?]](coenvPrism.get)) ⋙
       liftFG(coalesceMapJoin[F, CoEnv[Hole, F, ?]](coenvPrism.get)) ⋙
       // FIXME: currently interferes with elideConstantJoin
-<<<<<<< HEAD
-      // liftFF(simplifyQC[F, CoEnv[Hole, F, ?]](coenvPrism.reverseGet)) ⋙
-      liftFG(simplifySP[F, CoEnv[Hole, F, ?]](coenvPrism.get)) ⋙
+      // liftFF(simplifyQC[F, CoEnv[Hole, F, ?]](coenvPrism)) ⋙
       liftFF(swapMapCount[F, CoEnv[Hole, F, ?]](coenvPrism.get)) ⋙
-=======
-      // liftFF(simplifyQC[F, CoEnv[Hole, F, ?]](extractCoEnv[F, Hole], wrapCoEnv[F, Hole])) ⋙
-      liftFF(swapMapCount[F, CoEnv[Hole, F, ?]](extractCoEnv[F, Hole])) ⋙
->>>>>>> e4be5ed4
       liftFG(compactLeftShift[F, CoEnv[Hole, F, ?]]) ⋙
       Normalizable[F].normalize ⋙
       liftFF(compactReduction[CoEnv[Hole, F, ?]]) ⋙
