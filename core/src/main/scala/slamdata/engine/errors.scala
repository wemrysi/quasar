/*
 * Copyright 2014 - 2015 SlamData Inc.
 *
 * Licensed under the Apache License, Version 2.0 (the "License");
 * you may not use this file except in compliance with the License.
 * You may obtain a copy of the License at
 *
 *     http://www.apache.org/licenses/LICENSE-2.0
 *
 * Unless required by applicable law or agreed to in writing, software
 * distributed under the License is distributed on an "AS IS" BASIS,
 * WITHOUT WARRANTIES OR CONDITIONS OF ANY KIND, either express or implied.
 * See the License for the specific language governing permissions and
 * limitations under the License.
 */

package slamdata.engine

<<<<<<< HEAD
import slamdata.Predef._

=======
import slamdata.engine.analysis.fixplate._
>>>>>>> 126b092a
import scalaz._

trait Error extends Throwable {
  def message: String

  override def getMessage = message

  val stackTrace = getStackTrace

  def fullMessage = message + "\n" + slamdata.stacktrace.StackUtil.abbrev(stackTrace)

  override def toString = fullMessage
}
object Error {
  implicit def ShowError[A <: Error] = new Show[A] {
    override def show(v: A): Cord = Cord(v.fullMessage)
  }

  implicit def ErrorRenderTree[A <: Error] = RenderTree.fromToString[A]("Error")
}

final case class ManyErrors(errors: NonEmptyList[Error]) extends Error {
  def message = errors.map(_.message).list.mkString("[", "\n", "]")

  override val stackTrace = errors.head.stackTrace

  override def fullMessage = errors.head.fullMessage
}
final case class PhaseError(phases: Vector[PhaseResult], causedBy: Error) extends Error {
  def message = phases.mkString("\n\n")

  override val stackTrace = causedBy.stackTrace

  override def fullMessage = phases.mkString("\n\n")
}

sealed trait ParsingError extends Error
final case class GenericParsingError(message: String) extends ParsingError

sealed trait SemanticError extends Error
object SemanticError {
  import slamdata.engine.sql._

  implicit val SemanticErrorShow = new Show[SemanticError] {
    override def show(value: SemanticError) = Cord(value.message)
  }

  final case class GenericError(message: String) extends SemanticError

  final case class DomainError(data: Data, hint: Option[String]) extends SemanticError {
    def message = "The data '" + data + "' did not fall within its expected domain" + hint.map(": " + _)
  }

  final case class FunctionNotFound(name: String) extends SemanticError {
    def message = "The function '" + name + "' could not be found in the standard library"
  }
  final case class FunctionNotBound(node: Node) extends SemanticError {
    def message = "A function was not bound to the node " + node
  }
  final case class TypeError(expected: Type, actual: Type, hint: Option[String]) extends SemanticError {
    def message = "Expected type " + expected + " but found " + actual + hint.map(": " + _).getOrElse("")
  }
  final case class VariableParseError(vari: VarName, value: VarValue, cause: ParsingError) extends SemanticError {
    def message = "The variable " + vari + " should contain a SQL expression but was `" + value.value + "` (" + cause.message + ")"
  }
  final case class DuplicateRelationName(defined: String, duplicated: SqlRelation) extends SemanticError {
    private def nameOf(r: SqlRelation) = r match {
      case TableRelationAST(name, aliasOpt) => aliasOpt.getOrElse(name)
      case ExprRelationAST(_, alias)        => alias
      case JoinRelation(_, _, _, _)         => "unknown"
      case CrossRelation(_, _)              => "unknown"
    }

    def message = "Found relation with duplicate name '" + defined + "': " + defined
  }
  final case class NoTableDefined(node: Node) extends SemanticError {
    def message = "No table was defined in the scope of \'" + node.sql + "\'"
  }
  final case class UnboundVariable(v: Vari) extends SemanticError {
    def message = "The variable " + v + " is not bound to any value"
  }
  final case class MissingField(name: String) extends SemanticError {
    def message = "No field named '" + name + "' exists"
  }
  final case class MissingIndex(index: Int) extends SemanticError {
    def message = "No element exists at array index '" + index
  }
  final case class WrongArgumentCount(func: Func, expected: Int, actual: Int) extends SemanticError {
    def message = "Wrong number of arguments for function '" + func.name + "': expected " + expected + " but found " + actual
  }
  final case class NonCompilableNode(node: Node) extends SemanticError {
    def message = "The node " + node + " cannot be compiled"
  }
  final case class ExpectedLiteral(node: Node) extends SemanticError {
    def message = "Expected literal but found '" + node.sql + "'"
  }
  final case class AmbiguousReference(node: Node, relations: List[SqlRelation]) extends SemanticError {
    def message = "The expression '" + node.sql + "' is ambiguous and might refer to any of the tables " + relations.mkString(", ")
  }
  final case class UnsupportedJoinCondition(clause: Expr) extends SemanticError {
    def message = "The join clause is not supported: " + clause.sql
  }
  final case class ExpectedOneTableInJoin(expr: Expr) extends SemanticError {
    def message = "In a join clause, expected to find an expression with a single table, but found: " + expr.sql
  }
  final case object CompiledTableMissing extends SemanticError {
    def message = "Expected the root table to be compiled but found nothing"
  }
  final case class CompiledSubtableMissing(name: String) extends SemanticError {
    def message = "Expected to find a compiled subtable with name \"" + name + "\""
  }
  final case class DateFormatError(func: Func, str: String, hint: Option[String]) extends SemanticError {
    def message = "Date/time string could not be parsed as " + func.name + ": " + str + hint.map(" (" + _ + ")").getOrElse("")
  }
}

sealed trait PlannerError extends Error
object PlannerError {
  final case class UnsupportedJoinCondition(cond: Term[LogicalPlan]) extends PlannerError {
    def message = "Joining with " + cond + " is not currently supported"
  }
  final case class InternalError(message: String) extends PlannerError
  final case class NonRepresentableData(data: Data) extends PlannerError {
    def message = "The back-end has no representation for the constant: " + data
  }
  final case class UnsupportedFunction(func: Func, message: String) extends PlannerError {
  }
  object UnsupportedFunction extends ((Func, String) => PlannerError) {
    def apply(func: Func): PlannerError =
      new UnsupportedFunction(func, "The function '" + func.name + "' is recognized but not supported by this back-end")
  }
  final case class UnsupportedPlan(plan: LogicalPlan[_], hint: Option[String]) extends PlannerError {
    def message = "The back-end has no or no efficient means of implementing the plan" + hint.map(" (" + _ + ")").getOrElse("")+ ": " + plan
  }
  final case class FuncApply(func: Func, expected: String, actual: String) extends PlannerError {
    def message = "A parameter passed to function " + func.name + " is invalid: Expected " + expected + " but found: " + actual
  }
  final case class FuncArity(func: Func, actual: Int) extends PlannerError {
    def message = "The wrong number of parameters were passed to " + func.name + "; expected " + func.arity + " but found " + actual
  }
  final case class ObjectIdFormatError(str: String) extends PlannerError {
    def message = "Invalid ObjectId string: " + str
  }
  final case class NonRepresentableInJS(value: String) extends PlannerError {
    def message = "Operation/value could not be compiled to JavaScript: " + value
  }
  final case class UnsupportedJS(value: String) extends PlannerError {
    def message = "Conversion of operation/value to JavaScript not implemented: " + value
  }

  implicit val PlannerErrorRenderTree: RenderTree[PlannerError] = new RenderTree[PlannerError] {
    def render(v: PlannerError) = Terminal(List("Error"), Some(v.message))
  }
}<|MERGE_RESOLUTION|>--- conflicted
+++ resolved
@@ -16,12 +16,9 @@
 
 package slamdata.engine
 
-<<<<<<< HEAD
 import slamdata.Predef._
+import slamdata.engine.analysis.fixplate._
 
-=======
-import slamdata.engine.analysis.fixplate._
->>>>>>> 126b092a
 import scalaz._
 
 trait Error extends Throwable {
