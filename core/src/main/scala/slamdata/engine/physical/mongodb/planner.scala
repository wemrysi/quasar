--- conflicted
+++ resolved
@@ -379,17 +379,6 @@
             case (`Eq`, _ :: IsDate(d2) :: Nil) => relDateOp2(Selector.And, Selector.Gte, Selector.Lt, d2, date.startOfDay, date.startOfNextDay, 0)
             case (`Eq`, IsDate(d1) :: _ :: Nil) => relDateOp2(Selector.And, Selector.Gte, Selector.Lt, d1, date.startOfDay, date.startOfNextDay, 1)
 
-<<<<<<< HEAD
-            case (`Neq`, _ :: IsDate(d2) :: Nil) => relDateOp2(Selector.Or.apply, Selector.Lt.apply, Selector.Gte.apply, d2, date.startOfDay, date.startOfNextDay, 0)
-            case (`Neq`, IsDate(d1) :: _ :: Nil) => relDateOp2(Selector.Or.apply, Selector.Lt.apply, Selector.Gte.apply, d1, date.startOfDay, date.startOfNextDay, 1)
-
-            case (`Eq`, _)       => relop(Selector.Eq.apply _,  Selector.Eq.apply _)
-            case (`Neq`, _)      => relop(Selector.Neq.apply _, Selector.Neq.apply _)
-            case (`Lt`, _)       => relop(Selector.Lt.apply _,  Selector.Gt.apply _)
-            case (`Lte`, _)      => relop(Selector.Lte.apply _, Selector.Gte.apply _)
-            case (`Gt`, _)       => relop(Selector.Gt.apply _,  Selector.Lt.apply _)
-            case (`Gte`, _)      => relop(Selector.Gte.apply _, Selector.Lte.apply _)
-=======
             case (`Neq`, _ :: IsDate(d2) :: Nil) => relDateOp2(Selector.Or, Selector.Lt, Selector.Gte, d2, date.startOfDay, date.startOfNextDay, 0)
             case (`Neq`, IsDate(d1) :: _ :: Nil) => relDateOp2(Selector.Or, Selector.Lt, Selector.Gte, d1, date.startOfDay, date.startOfNextDay, 1)
 
@@ -399,7 +388,6 @@
             case (`Lte`, _) => reversibleRelop(Lte)
             case (`Gt`, _)  => reversibleRelop(Gt)
             case (`Gte`, _) => reversibleRelop(Gte)
->>>>>>> 111da4d4
 
             case (`IsNull`, _ :: Nil) => \/-((
                 { case f :: Nil => Selector.Doc(f -> Selector.Eq(Bson.Null)) },
@@ -774,19 +762,6 @@
             WorkflowBuilder.pure)),
 
         join      = (left, right, tpe, comp, leftKey, rightKey) => {
-<<<<<<< HEAD
-          def js(attr: Attr[LogicalPlan, (Input, Error \/ WorkflowBuilder)]): OutputM[JsMacro] = attr.unFix.attr._1._2
-          def workflow(attr: Attr[LogicalPlan, (Input, Error \/ WorkflowBuilder)]): Error \/ WorkflowBuilder = attr.unFix.attr._2
-
-          val rez2 = for {
-            l   <- lift(workflow(left))
-            r   <- lift(workflow(right))
-            lk  <- lift(workflow(leftKey).flatMap(x => asExprOp(x) \/> InternalError("Can’t represent " + x + "as Expr.")))
-            rk  <- lift(js(rightKey))
-            rez <- join(l, r, tpe, comp, lk, rk)
-          } yield rez
-          State(s => rez2.run(s).fold(e => s -> -\/(e), t => t._1 -> \/-(t._2)))
-=======
           val rez =
             (HasWorkflow(left) |@|
               HasWorkflow(right) |@|
@@ -794,7 +769,6 @@
               HasJs(rightKey))(
             join(_, _, tpe, comp, _, _)).join
           State(s => rez.run(s).fold(e => s -> -\/(e), t => t._1 -> \/-(t._2)))
->>>>>>> 111da4d4
         },
 
         invoke    = (func, args) => {
