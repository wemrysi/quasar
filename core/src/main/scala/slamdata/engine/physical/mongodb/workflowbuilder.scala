--- conflicted
+++ resolved
@@ -1796,7 +1796,6 @@
     CollectionBuilder($read(coll), DocVar.ROOT(), None)
   def pure(bson: Bson) = ValueBuilder(bson)
 
-<<<<<<< HEAD
   implicit def WorkflowBuilderRenderTree(implicit RG: RenderTree[Contents[GroupValue[Expression]]], RC: RenderTree[Contents[Expr]]): RenderTree[WorkflowBuilder] =
     new RenderTree[WorkflowBuilder] {
       val nodeType = "WorkflowBuilder" :: Nil
@@ -1826,8 +1825,7 @@
               NonTerminal("Shape" :: nt, None,
                 shape.toList.map {
                   case (name, expr) =>
-                    val t = expr.render
-                    t.copy(label = Some(name.asText + " -> " + t.label.getOrElse("None")))
+                    NonTerminal("Name" :: nodeType, Some(name.value), List(expr.render))
                 }) ::
               Nil)
         case ArrayBuilderF(src, shape) =>
@@ -1859,66 +1857,5 @@
           NonTerminal("ArraySpliceBuilder" :: nodeType, None,
             render(src) :: structure.map(RC.render))
       }
-=======
-  implicit def WorkflowBuilderRenderTree(implicit RO: RenderTree[Workflow], RE: RenderTree[Expression], REx: RenderTree[Expr], RG: RenderTree[Contents[GroupValue[Expression]]], RC: RenderTree[Contents[Expr]]): RenderTree[WorkflowBuilder] = new RenderTree[WorkflowBuilder] {
-    val nodeType = "WorkflowBuilder" :: Nil
-
-    def render(v: WorkflowBuilder) = v.unFix match {
-      case CollectionBuilderF(graph, base, struct) =>
-        NonTerminal("CollectionBuilder" :: nodeType, None,
-          RO.render(graph) ::
-            RE.render($var(base)) ::
-            Terminal("Schema" :: "CollectionBuilder" :: nodeType, Some(struct.toString)) ::
-            Nil)
-      case spb @ ShapePreservingBuilderF(src, inputs, op) =>
-        val nt = "ShapePreservingBuilder" :: nodeType
-        NonTerminal(nt, None,
-          render(src) ::
-            (inputs.map(render) :+
-              Terminal("Op" :: nt, Some(ShapePreservingBuilder.dummyOp(spb).toString))))
-      case ValueBuilderF(value) =>
-        Terminal("ValueBuilder" :: nodeType, Some(value.toString))
-      case ExprBuilderF(src, expr) =>
-        NonTerminal("ExprBuilder" :: nodeType, None,
-          render(src) :: REx.render(expr) :: Nil)
-      case DocBuilderF(src, shape) =>
-        val nt = "DocBuilder" :: nodeType
-        NonTerminal(nt, None,
-          render(src) ::
-            NonTerminal("Shape" :: nt, None,
-              shape.toList.map {
-                case (name, expr) =>
-                  NonTerminal("Name" :: nodeType, Some(name.value), List(REx.render(expr)))
-               }) ::
-            Nil)
-      case ArrayBuilderF(src, shape) =>
-        val nt = "ArrayBuilder" :: nodeType
-        NonTerminal(nt, None,
-          render(src) ::
-            NonTerminal("Shape" :: nt, None, shape.map(REx.render)) ::
-            Nil)
-      case GroupBuilderF(src, keys, content, id) =>
-        val nt = "GroupBuilder" :: nodeType
-        NonTerminal(nt, None,
-          render(src) ::
-            NonTerminal("By" :: nt, None, keys.map(render)) ::
-            RG.render(content).copy(nodeType = "Content" :: nt) ::
-            Terminal("Id" :: nt, Some(id.toString)) ::
-            Nil)
-      case FlatteningBuilderF(src, fields) =>
-        val nt = "FlatteningBuilder" :: nodeType
-        NonTerminal(nt, None,
-          render(src) ::
-            fields.toList.map(x => RE.render($var(x.field)).copy(nodeType = (x match {
-              case StructureType.Array(_) => "Array"
-              case StructureType.Object(_) => "Object"
-            }) :: nt)))
-      case SpliceBuilderF(src, structure) =>
-        NonTerminal("SpliceBuilder" :: nodeType, None,
-          render(src) :: structure.map(RC.render(_)))
-      case ArraySpliceBuilderF(src, structure) =>
-        NonTerminal("ArraySpliceBuilder" :: nodeType, None,
-          render(src) :: structure.map(RC.render(_)))
->>>>>>> 1ea8ed0f
     }
 }