/*
 * Copyright 2014 - 2015 SlamData Inc.
 *
 * Licensed under the Apache License, Version 2.0 (the "License");
 * you may not use this file except in compliance with the License.
 * You may obtain a copy of the License at
 *
 *     http://www.apache.org/licenses/LICENSE-2.0
 *
 * Unless required by applicable law or agreed to in writing, software
 * distributed under the License is distributed on an "AS IS" BASIS,
 * WITHOUT WARRANTIES OR CONDITIONS OF ANY KIND, either express or implied.
 * See the License for the specific language governing permissions and
 * limitations under the License.
 */

package slamdata.engine.physical.mongodb

import slamdata.Predef._
import slamdata.{NonTerminal, RenderTree, Terminal}, RenderTree.ops._
import slamdata.fp._
import slamdata.engine._, Planner._
import slamdata.recursionschemes._, Recursive.ops._
import slamdata.engine.fs.Path
import slamdata.engine.javascript._
import slamdata.engine.std.StdLib._
import slamdata.engine.jscore, jscore.{JsCore, JsFn}

import scalaz._, Scalaz._

sealed trait WorkflowBuilderF[+A]

object WorkflowBuilder {
  import slamdata.engine.physical.mongodb.accumulator._
  import slamdata.engine.physical.mongodb.expression._
  import Workflow._
  import IdHandling._

  type WorkflowBuilder = Fix[WorkflowBuilderF]
  type Schema = Option[List[String]]

  type Expr = Expression \/ JsFn
  private def exprToJs(expr: Expr) = expr.fold(toJs, \/-(_))
  implicit val ExprRenderTree = new RenderTree[Expr] {
      def render(x: Expr) =
        x.fold(
          op => Terminal(List("ExprOp"), Some(op.toString)),
          _.render)
    }

  final case class CollectionBuilderF(
    graph: Workflow,
    base: DocVar,
    struct: Schema) extends WorkflowBuilderF[Nothing]
  object CollectionBuilder {
    def apply(graph: Workflow, base: DocVar, struct: Schema) =
      Fix[WorkflowBuilderF](new CollectionBuilderF(graph, base, struct))
  }
  final case class ShapePreservingBuilderF[A](
    src: A,
    inputs: List[A],
    op: PartialFunction[List[BsonField], WorkflowOp])
      extends WorkflowBuilderF[A]
  {
    import ShapePreservingBuilder._

    override def equals(that: scala.Any) = that match {
      case that @ ShapePreservingBuilderF(src1, inputs1, op1) =>
        src == src1 && inputs == inputs1 && dummyOp(this) == dummyOp(that)
      case _ => false
    }
    override def hashCode = List(src, inputs, dummyOp(this)).hashCode
  }
  object ShapePreservingBuilder {
    def apply(
      src: WorkflowBuilder,
      inputs: List[WorkflowBuilder],
      op: PartialFunction[List[BsonField], WorkflowOp]) =
      Fix[WorkflowBuilderF](new ShapePreservingBuilderF(src, inputs, op))

    def dummyOp[A](builder: ShapePreservingBuilderF[A]) =
      builder.op(
        builder.inputs.zipWithIndex.map {
          case (_, index) => BsonField.Name("_" + index)
        })(
        $read(Collection("", "")))
  }
  final case class ValueBuilderF(value: Bson) extends WorkflowBuilderF[Nothing]
  object ValueBuilder {
    def apply(value: Bson) = Fix[WorkflowBuilderF](new ValueBuilderF(value))
  }
  final case class ExprBuilderF[A](src: A, expr: Expr) extends WorkflowBuilderF[A]
  object ExprBuilder {
    def apply(src: WorkflowBuilder, expr: Expr) =
      Fix[WorkflowBuilderF](new ExprBuilderF(src, expr))
  }

  // NB: The shape is more restrictive than $project because we may need to
  //     convert it to a GroupBuilder, and a nested Reshape can be realized with
  //     a chain of DocBuilders, leaving the collapsing to Workflow.coalesce.
  final case class DocBuilderF[A](src: A, shape: ListMap[BsonField.Name, Expr])
      extends WorkflowBuilderF[A]
  object DocBuilder {
    def apply(src: WorkflowBuilder, shape: ListMap[BsonField.Name, Expr]) =
      Fix[WorkflowBuilderF](new DocBuilderF(src, shape))
  }

  final case class ArrayBuilderF[A](src: A, shape: List[Expr])
      extends WorkflowBuilderF[A]
  object ArrayBuilder {
    def apply(src: WorkflowBuilder, shape: List[Expr]) =
      Fix[WorkflowBuilderF](new ArrayBuilderF(src, shape))
  }

  sealed trait Contents[+A]
  sealed trait DocContents[+A] extends Contents[A]
  sealed trait ArrayContents[+A] extends Contents[A]
  object Contents {
    final case class Expr[A](contents: A) extends DocContents[A] with ArrayContents[A]
    final case class Doc[A](contents: ListMap[BsonField.Name, A]) extends DocContents[A]
    final case class Array[A](contents: List[A]) extends ArrayContents[A]

    implicit def ContentsRenderTree[A: RenderTree] =
      new RenderTree[Contents[A]] {
        val nodeType = "Contents" :: Nil

        def render(v: Contents[A]) =
          v match {
            case Expr(a)   => NonTerminal("Expr" :: nodeType, None, a.render :: Nil)
            case Doc(b)    => NonTerminal("Doc" :: nodeType, None, b.render :: Nil)
            case Array(as) => NonTerminal("Array" :: nodeType, None, as.map(_.render))
          }
      }
  }
  import Contents._

  type GroupValue[A] = A \/ AccumOp[A]
  type GroupContents = DocContents[GroupValue[Expression]]

  final case class GroupId(srcs: List[WorkflowBuilder]) {
    override def toString = hashCode.toHexString
  }

  final case class GroupBuilderF[A](
    src: A, keys: List[A], contents: GroupContents, id: GroupId)
      extends WorkflowBuilderF[A]
  object GroupBuilder {
    def apply(
      src: WorkflowBuilder,
      keys: List[WorkflowBuilder],
      contents: GroupContents,
      id: GroupId) =
      Fix[WorkflowBuilderF](new GroupBuilderF(src, keys, contents, id))
  }

  sealed trait StructureType {
    val field: DocVar

    def rewrite(f: DocVar => DocVar): StructureType
  }
  object StructureType {
    final case class Array(field: DocVar) extends StructureType {
      def rewrite(f: DocVar => DocVar) = Array(f(field))
    }
    final case class Object(field: DocVar) extends StructureType {
      def rewrite(f: DocVar => DocVar) = Object(f(field))
    }
  }

  final case class FlatteningBuilderF[A](src: A, fields: Set[StructureType])
      extends WorkflowBuilderF[A]
  object FlatteningBuilder {
    def apply(src: WorkflowBuilder, fields: Set[StructureType]) =
      Fix[WorkflowBuilderF](new FlatteningBuilderF(src, fields))
  }

  /**
    Holds a partially-unknown structure. `Expr` entries are unknown and `Doc`
    entries are known. There should be at least one Expr in the list, otherwise
    it should be a DocBuilder.
    */
  final case class SpliceBuilderF[A](src: A, structure: List[DocContents[Expr]])
      extends WorkflowBuilderF[A] {
    def toJs: PlannerError \/ JsFn =
      structure.map {
        case Expr(unknown) => exprToJs(unknown)
        case Doc(known)    => known.toList.map { case (k, v) =>
          exprToJs(v).map(k.asText -> _)
        }.sequenceU.map(ms => JsFn(jsBase, jscore.Obj(ms.map { case (k, v) => jscore.Name(k) -> v(jscore.Ident(jsBase)) }.toListMap)))
      }.sequenceU.map(srcs =>
        JsFn(jsBase, jscore.SpliceObjects(srcs.map(_(jscore.Ident(jsBase))))))
  }
  object SpliceBuilder {
    def apply(src: WorkflowBuilder, structure: List[DocContents[Expr]]) =
      Fix[WorkflowBuilderF](new SpliceBuilderF(src, structure))
  }

  final case class ArraySpliceBuilderF[A](src: A, structure: List[ArrayContents[Expr]])
      extends WorkflowBuilderF[A] {
    def toJs: PlannerError \/ JsFn =
      structure.map {
        case Expr(unknown) => exprToJs(unknown)
        case Array(known)  => known.map(exprToJs).sequenceU.map(
            ms => JsFn(jsBase, jscore.Arr(ms.map(_(jscore.Ident(jsBase))))))
      }.sequenceU.map(srcs =>
        JsFn(jsBase, jscore.SpliceArrays(srcs.map(_(jscore.Ident(jsBase))))))
  }
  object ArraySpliceBuilder {
    def apply(src: WorkflowBuilder, structure: List[ArrayContents[Expr]]) =
      Fix[WorkflowBuilderF](new ArraySpliceBuilderF(src, structure))
  }

  // NB: This instance can’t be derived, because of `dummyOp`.
  implicit def WorkflowBuilderEqualF = new EqualF[WorkflowBuilderF] {
    def equal[A](v1: WorkflowBuilderF[A], v2: WorkflowBuilderF[A])(implicit A: Equal[A]) = (v1, v2) match {
      case (CollectionBuilderF(g1, b1, s1), CollectionBuilderF(g2, b2, s2)) =>
        g1 == g2 && b1 == b2 && s1 === s2
      case (v1 @ ShapePreservingBuilderF(s1, i1, _), v2 @ ShapePreservingBuilderF(s2, i2, _)) =>
        s1 === s2 && i1 === i2 &&  ShapePreservingBuilder.dummyOp(v1) == ShapePreservingBuilder.dummyOp(v2)
      case (ValueBuilderF(v1), ValueBuilderF(v2)) => v1 == v2
      case (ExprBuilderF(s1, e1), ExprBuilderF(s2, e2)) =>
        s1 === s2 && e1 == e2
      case (DocBuilderF(s1, e1), DocBuilderF(s2, e2)) =>
        s1 === s2 && e1 == e2
      case (ArrayBuilderF(s1, e1), ArrayBuilderF(s2, e2)) =>
        s1 === s2 && e1 == e2
      case (GroupBuilderF(s1, k1, c1, i1), GroupBuilderF(s2, k2, c2, i2)) =>
        s1 === s2 && k1 === k2 && c1 == c2 && i1 == i2
      case (FlatteningBuilderF(s1, f1), FlatteningBuilderF(s2, f2)) =>
        s1 === s2 && f1 == f2
      case (SpliceBuilderF(s1, i1), SpliceBuilderF(s2, i2)) =>
        s1 === s2 && i1 == i2
      case (ArraySpliceBuilderF(s1, i1), ArraySpliceBuilderF(s2, i2)) =>
        s1 === s2 && i1 == i2
      case _ => false
    }
  }

  implicit val WorkflowBuilderTraverse = new Traverse[WorkflowBuilderF] {
    def traverseImpl[G[_], A, B](
      fa: WorkflowBuilderF[A])(
      f: A => G[B])(
      implicit G: Applicative[G]):
        G[WorkflowBuilderF[B]] =
    fa match {
      case x @ CollectionBuilderF(_, _, _) => G.point(x)
      case ShapePreservingBuilderF(src, inputs, op) =>
        (f(src) |@| inputs.traverse(f))(ShapePreservingBuilderF(_, _, op))
      case x @ ValueBuilderF(_) => G.point(x)
      case ExprBuilderF(src, expr) => f(src).map(ExprBuilderF(_, expr))
      case DocBuilderF(src, shape) => f(src).map(DocBuilderF(_, shape))
      case ArrayBuilderF(src, shape) => f(src).map(ArrayBuilderF(_, shape))
      case GroupBuilderF(src, keys, contents, id) =>
        (f(src) |@| keys.traverse(f))(GroupBuilderF(_, _, contents, id))
      case FlatteningBuilderF(src, fields) =>
        f(src).map(FlatteningBuilderF(_, fields))
      case SpliceBuilderF(src, structure) =>
        f(src).map(SpliceBuilderF(_, structure))
      case ArraySpliceBuilderF(src, structure) =>
        f(src).map(ArraySpliceBuilderF(_, structure))
    }
  }

  val branchLengthƒ: WorkflowBuilderF[Int] => Int = {
    case CollectionBuilderF(_, _, _) => 0
    case ShapePreservingBuilderF(src, inputs, _) => 1 + src
    case ValueBuilderF(_) => 0
    case ExprBuilderF(src, _) => 1 + src
    case DocBuilderF(src, _) => 1 + src
    case ArrayBuilderF(src, _) => 1 + src
    case GroupBuilderF(src, keys, _, _) => 1 + src
    case FlatteningBuilderF(src, _) => 1 + src
    case SpliceBuilderF(src, _) => 1 + src
    case ArraySpliceBuilderF(src, _) => 1 + src
  }

  /**
    Simplify/coalesce certain shapes, eliminating extra layers that make it harder
    to pattern match. Should be applied before `objectConcat`, `arrayConcat`, or `merge`.
   */
  def normalize(w: WorkflowBuilder): WorkflowBuilder = {
    def collapse(outer: Expr, inner: ListMap[BsonField.Name, Expr]): Option[Expr] = {
      def rewriteExpr(t: Expression)(applyExpr: PartialFunction[ExprOp[Expr], Option[Expr]]): Option[Expr] =
        t.cataM[Option, Expr] { x =>
          applyExpr.lift(x).getOrElse {
            x.map(_.swap).sequenceU.fold(
              _ => for {
                op <- x.map(_.fold(toJs(_).toOption, Some(_))).sequence
                js <- toJsSimpleƒ(op).toOption
              } yield \/-(js),
              op => Some(-\/(Fix(op))))
          }
        }

      outer.fold(
        expr =>
          rewriteExpr(expr) {
              case $varF(DocVar(_, Some(f))) =>
              f.flatten match {
                case NonEmptyList(h @ BsonField.Name(_)) => inner.get(h)
                case ls =>
                  ls.head match {
                    case n @ BsonField.Name(_) => inner.get(n).flatMap {
                      case -\/($var(DocVar(b, None))) => BsonField(ls.tail).map(f => -\/($var(DocVar(b, Some(f)))))
                      case _ => None
                    }
                    case _ => None
                  }
              }
            },
        js =>
          for {
            xs <- inner.map { case (n, x) =>
                    jscore.Select(jscore.Ident(js.base), n.value) -> x.fold(
                      toJs,
                      \/-(_))
                  }.sequenceU.toOption
            expr1 <- js.expr.topDownTransformM {
<<<<<<< HEAD
                    case t @ jscore.Access(b, _) if b == jscore.Ident(js.base) =>
                      xs.get(t).map(_(jscore.Ident(js.base)))
=======
                    case t @ Fix(JsCore.Access(b, _)) if b.unFix == js.base =>
                      xs.get(t).map(_(js.base.fix))
>>>>>>> c1368ef4
                    case t =>
                      Some(t)
                  }
          } yield \/-(JsFn(js.base, expr1)))
    }

    def loop(w: WorkflowBuilder): Option[WorkflowBuilder] = (w.unFix match {
      case DocBuilderF(Fix(DocBuilderF(src, innerShape)), outerShape) =>
        outerShape.traverse(collapse(_, innerShape)).map(DocBuilder(src, _))
      case _ => None
    })

    loop(w).fold(w)(normalize)
  }

  private def rewriteObjRefs(
    obj: ListMap[BsonField.Name, GroupValue[Expression]])(
    f: PartialFunction[DocVar, DocVar]) =
    obj ∘ (_.bimap(rewriteExprRefs(_)(f), accumulator.rewriteGroupRefs(_)(f)))

  private def rewriteGroupRefs(
    contents: GroupContents)(
    f: PartialFunction[DocVar, DocVar]) =
    contents match {
      case Expr(expr) => Expr(expr.bimap(rewriteExprRefs(_)(f), accumulator.rewriteGroupRefs(_)(f)))
      case Doc(doc)   => Doc(rewriteObjRefs(doc)(f))
    }

  private def rewriteDocPrefix(doc: ListMap[BsonField.Name, Expr], base: DocVar) =
    doc ∘ (rewriteExprPrefix(_, base))

  private def rewriteExprPrefix(expr: Expr, base: DocVar): Expr =
    expr.bimap(rewriteExprRefs(_)(prefixBase(base)), base.toJs >>> _)

  type EitherE[X] = PlannerError \/ X
  type M[X] = StateT[EitherE, NameGen, X]

  // Wrappers for results that don't use state:
  def emit[A](a: A): M[A] = lift(\/-(a))
  def fail[A](e: PlannerError): M[A] = lift(-\/(e))
  def lift[A](v: PlannerError \/ A): M[A] =
    StateT[EitherE, NameGen, A](s => v.map(s -> _))

  // Wrappers for results that don't fail:
  def emitSt[A](v: State[NameGen, A]): M[A] =
    StateT[EitherE, NameGen, A](s => \/-(v.run(s)))

  def swapM[A](v: State[NameGen, PlannerError \/ A]): M[A] =
    StateT[EitherE, NameGen, A](s => { val (s1, x) = v.run(s); x.map(s1 -> _) })

  def commonMap[K, A, B](m: ListMap[K, A \/ B])(f: A => PlannerError \/ B): PlannerError \/ (ListMap[K, A] \/ ListMap[K, B]) = {
    val allAs = (m ∘ (_.swap.toOption)).sequenceU
    allAs.map(l => \/-(-\/(l))).getOrElse((m ∘ (_.fold(f, \/.right))).sequenceU.map(\/.right))
  }

  private def commonShape(shape: ListMap[BsonField.Name, Expr]) =
    commonMap(shape)(toJs)

  private val jsBase = jscore.Name("__val")

  private def toCollectionBuilder(wb: WorkflowBuilder): M[CollectionBuilderF] = {
    wb.unFix match {
      case cb @ CollectionBuilderF(_, _, _) => emit(cb)
      case ValueBuilderF(value) =>
        emit(CollectionBuilderF($pure(value), DocVar.ROOT(), None))
      case ShapePreservingBuilderF(src, inputs, op) =>
        // At least one argument has no deref (e.g. $$ROOT)
        def case1(src: WorkflowBuilder, input: WorkflowBuilder, op: PartialFunction[List[BsonField], Workflow => Workflow], fields: List[DocVar]): M[CollectionBuilderF] = {
          emitSt(freshName).flatMap(name =>
            fields.map(f => (DocField(name) \\ f).deref).sequence.fold(
              scala.sys.error("prefixed ${name}, but still no field"))(
              op.lift(_).fold(
                fail[CollectionBuilderF](UnsupportedFunction(set.Filter, "failed to build operation")))(
                op =>
                (toCollectionBuilder(src) |@| toCollectionBuilder(DocBuilder(input, ListMap(name -> -\/($$ROOT))))) {
                  case (
                    CollectionBuilderF(_, _, srcStruct),
                    CollectionBuilderF(graph, _, _)) =>
                    CollectionBuilderF(
                      chain(graph, op),
                      DocField(name),
                      srcStruct)
                })))
        }
        // Every argument has a deref (so, a BsonField that can be given to the op)
        def case2(src: WorkflowBuilder, input: WorkflowBuilder, base: DocVar, op: PartialFunction[List[BsonField], Workflow => Workflow], fields: List[BsonField]): M[CollectionBuilderF] = {
          ((toCollectionBuilder(src) |@| toCollectionBuilder(input)) {
            case (
              CollectionBuilderF(_, _, srcStruct),
              CollectionBuilderF(graph, base0, bothStruct)) =>
              op.lift(fields.map(f => base0.deref.map(_ \ f).getOrElse(f))).fold[M[CollectionBuilderF]](
                fail[CollectionBuilderF](UnsupportedFunction(set.Filter, "failed to build operation")))(
                { op =>
                  val g = chain(graph, op)
                  if (srcStruct == bothStruct)
                    emit(CollectionBuilderF(g, base0 \\ base, srcStruct))
                  else {
                    val (g1, base1) = shift(base0 \\ base, srcStruct, g)
                    emit(CollectionBuilderF(g1, base1, srcStruct))
                  }
              })
          }).join
        }
        fold1Builders(inputs).fold(
          toCollectionBuilder(src).map {
            case CollectionBuilderF(g, b, s) =>
              CollectionBuilderF(op(Nil)(g), b, s)
          })(
          _.flatMap { case (input, fields) =>
            foldBuilders(src, inputs).flatMap { case (input1, base, fields) =>
              fields.map(_.deref).sequence.fold(
                case1(src, input1, op, fields))(
                case2(src, input1, base, op, _))
            }
          })
      case ExprBuilderF(src, -\/($var(d))) =>
        toCollectionBuilder(src).map {
          case CollectionBuilderF(graph, base, _) =>
            CollectionBuilderF(graph, base \\ d, None)
        }
      case ExprBuilderF(src, expr) => for {
        cb <- toCollectionBuilder(src)
        name <- emitSt(freshName)
      } yield cb match {
        case CollectionBuilderF(graph, base, _) =>
          CollectionBuilderF(
            chain(graph,
              rewriteExprPrefix(expr, base).fold(
                op => $project(Reshape(ListMap(name -> -\/(op)))),
                js => $simpleMap(NonEmptyList(MapExpr(JsFn(jsBase, jscore.Obj(ListMap(jscore.Name(name.asText) -> js(jscore.Ident(jsBase))))))), ListMap()))),
            DocField(name),
            None)
      }
      case DocBuilderF(src, shape) =>
        workflow(src).flatMap { case (wf, base) =>
          commonShape(rewriteDocPrefix(shape, base)).fold(
            fail(_),
            s => emit(CollectionBuilderF(
              chain(wf,
                s.fold(
                  exprOps => $project(Reshape(exprOps ∘ \/.left)),
                  jsExprs => $simpleMap(NonEmptyList(
                    MapExpr(JsFn(jsBase,
<<<<<<< HEAD
                      jscore.Obj(jsExprs.map {
                        case (name, expr) => jscore.Name(name.asText) -> expr(jscore.Ident(jsBase))
                      })))),
=======
                      Fix(JsCore.Obj(jsExprs.map {
                        case (name, expr) => name.asText -> expr(jsBase.fix)
                      }))))),
>>>>>>> c1368ef4
                    ListMap()))),
              DocVar.ROOT(),
              Some(shape.toList.map(_._1.asText)))))
        }
      case ArrayBuilderF(src, shape) =>
        workflow(src).flatMap { case (wf, base) =>
          lift(shape.map(_.fold(toJs, \/-(_))).sequenceU.map(jsExprs =>
            CollectionBuilderF(
              chain(wf,
                $simpleMap(NonEmptyList(
                  MapExpr(JsFn(jsBase,
                    jscore.Arr(jsExprs.map(_(base.toJs(jscore.Ident(jsBase)))).toList)))),
                  ListMap())),
              DocVar.ROOT(),
              None)))
        }
      case GroupBuilderF(src, keys, content, _) =>
        foldBuilders(src, keys).flatMap { case (wb, base, fields) =>
          def key(base: DocVar) = keys.zip(fields) match {
            case Nil        => -\/($literal(Bson.Null))
            case (key, field) :: Nil => -\/(key.unFix match {
              // NB: normalize to Null, to ease merging
              case ValueBuilderF(_)                       => $literal(Bson.Null)
              case ExprBuilderF(_, -\/($literal(_))) => $literal(Bson.Null)
              case _ => rewriteExprRefs($var(field))(prefixBase(base))
            })
            case _          => \/-(Reshape(fields.zipWithIndex.map {
              case (field, index) =>
                BsonField.Index(index).toName -> -\/($var(field))
            }.toListMap).rewriteRefs(prefixBase(base)))
          }

          content match {
            case Expr(-\/(expr)) =>
              // NB: This case just winds up a single value, then unwinds it.
              //     It’s effectively a no-op, so we just use the src and expr.
              toCollectionBuilder(ExprBuilder(src, -\/(expr)))
            case Expr(\/-(grouped)) =>
              for {
                cb <- toCollectionBuilder(wb)
                rootName <- emitSt(freshName)
              } yield cb match {
                case CollectionBuilderF(wf, base0, struct) =>
                  CollectionBuilderF(
                    chain(wf,
                      $group(Grouped(ListMap(rootName -> grouped)).rewriteRefs(prefixBase(base0 \\ base)),
                        key(base0))),
                    DocField(rootName),
                    struct)
              }
            case Doc(obj) =>
              val (ungrouped, grouped) =
                obj.foldLeft[(ListMap[BsonField.Name, Expression], ListMap[BsonField.Leaf, Accumulator])]((ListMap.empty[BsonField.Name, Expression], ListMap.empty[BsonField.Leaf, Accumulator]))((acc, item) =>
                  item match {
                    case (k, -\/(v)) =>
                      ((x: ListMap[BsonField.Name, Expression]) => x + (k -> v)).first(acc)
                    case (k, \/-(v)) =>
                      ((x: ListMap[BsonField.Leaf, Accumulator]) => x + (k -> v)).second(acc)
                  })

              workflow(wb).flatMap { case (wf, base0) =>
                emitSt(ungrouped.size match {
                  case 0 =>
                    state[NameGen, Workflow](chain(wf,
                      $group(Grouped(grouped).rewriteRefs(prefixBase(base0 \\ base)), key(base0))))
                  case 1 =>
                    state[NameGen, Workflow](chain(wf,
                      $group(Grouped(
                        obj.transform {
                          case (_, -\/ (v)) => $push(rewriteExprRefs(v)(prefixBase(base0 \\ base)))
                          case (_,  \/-(v)) => accumulator.rewriteGroupRefs(v)(prefixBase(base0 \\ base))
                        }),
                        key(base0)),
                      $unwind(DocField(ungrouped.head._1))))
                  case _ => for {
                    ungroupedName <- freshName
                    groupedName <- freshName
                  } yield
                    chain(wf,
                      $project(Reshape(ListMap(
                        ungroupedName -> \/-(Reshape(ungrouped.map {
                          case (k, v) => k -> -\/(rewriteExprRefs(v)(prefixBase(base0 \\ base)))
                        })),
                        groupedName -> -\/($$ROOT)))),
                      $group(Grouped(
                        (grouped ∘ (accumulator.rewriteGroupRefs(_)(prefixBase(DocField(groupedName) \\ base0)))) +
                          (ungroupedName -> $push($var(DocField(ungroupedName))))),
                        key(DocField(groupedName) \\ base0)),
                      $unwind(DocField(ungroupedName)),
                      $project(Reshape(obj.transform {
                        case (k, -\/(_)) => -\/($var(DocField(ungroupedName \ k)))
                        case (k, \/-(_)) => -\/($var(DocField(k)))
                      })))
                }).map(CollectionBuilderF(
                  _,
                  DocVar.ROOT(),
                  Some(obj.toList.map(_._1.asText))))
              }
          }
        }
      case FlatteningBuilderF(src, fields) =>
        toCollectionBuilder(src).map {
          case CollectionBuilderF(graph, base, struct) =>
            CollectionBuilderF(fields.foldRight(graph) {
              case (StructureType.Array(field), acc) => $unwind(base \\ field)(acc)
              case (StructureType.Object(field), acc) =>
                $simpleMap(NonEmptyList(FlatExpr(JsFn(jsBase, (base \\ field).toJs(jscore.Ident(jsBase))))), ListMap())(acc)
            }, base, struct)
        }
      case sb @ SpliceBuilderF(_, _) =>
        workflow(sb.src).flatMap { case (wf, base) =>
          lift(
            sb.toJs.map { splice =>
              CollectionBuilderF(
                chain(wf,
                  $simpleMap(NonEmptyList(MapExpr(JsFn(jsBase, (base.toJs >>> splice)(jscore.Ident(jsBase))))), ListMap())),
                DocVar.ROOT(),
                None)
            })
        }
      case sb @ ArraySpliceBuilderF(_, _) =>
        workflow(sb.src).flatMap { case (wf, base) =>
          lift(
            sb.toJs.map { splice =>
              CollectionBuilderF(
                chain(wf,
                  $simpleMap(NonEmptyList(MapExpr(JsFn(jsBase, (base.toJs >>> splice)(jscore.Ident(jsBase))))), ListMap())),
                DocVar.ROOT(),
                None)
            })
        }
    }
  }

  def workflow(wb: WorkflowBuilder): M[(Workflow, DocVar)] =
    toCollectionBuilder(wb).map(x => (x.graph, x.base))

  def shift(base: DocVar, struct: Schema, graph: Workflow): (Workflow, DocVar) =
    (base, struct) match {
      case (ExprVar, None)         => (graph, ExprVar)
      case (_,       None)         =>
        (chain(graph,
          Workflow.$project(Reshape(ListMap(ExprName -> -\/($var(base)))),
            ExcludeId)),
        ExprVar)
      case (_,       Some(fields)) =>
        (chain(graph,
          Workflow.$project(Reshape(fields.map(name =>
            BsonField.Name(name) ->
              -\/($var(base \ BsonField.Name(name)))).toListMap),
            if (fields.exists(_ == IdLabel)) IncludeId else ExcludeId)),
        DocVar.ROOT())
    }

  def build(wb: WorkflowBuilder): M[Workflow] =
    toCollectionBuilder(wb).map {
      case CollectionBuilderF(graph, base, struct) =>
        if (base == DocVar.ROOT(None)) graph
        else shift(base, struct, graph)._1
    }

  private def $project(shape: Reshape): WorkflowOp =
    Workflow.$project(
      shape,
      shape.get(IdName).fold[IdHandling](IgnoreId)(κ(IncludeId)))

  def asLiteral(wb: WorkflowBuilder): Option[Bson] = wb.unFix match {
    case ValueBuilderF(value)                  => Some(value)
    case ExprBuilderF(_, -\/($literal(value))) => Some(value)
    case _                                     => None
  }

  private def fold1Builders(builders: List[WorkflowBuilder]):
      Option[M[(WorkflowBuilder, List[Expression])]] =
    builders match {
      case Nil             => None
      case builder :: Nil  => Some(emit((builder, List($$ROOT))))
      case Fix(ValueBuilderF(bson)) :: rest =>
        fold1Builders(rest).map(_.map { case (builder, fields) =>
          (builder, $literal(bson) +: fields)
        })
      case builder :: rest =>
        Some(rest.foldLeftM[M, (WorkflowBuilder, List[Expression])](
          (builder, List($$ROOT))) {
          case ((wf, fields), Fix(ValueBuilderF(bson))) =>
            emit((wf, fields :+ $literal(bson)))
          case ((wf, fields), x) =>
            merge(wf, x).map { case (lbase, rbase, src) =>
              (src, fields.map(rewriteExprRefs(_)(prefixBase(lbase))) :+ $var(rbase))
            }
        })
    }

  private def foldBuilders(src: WorkflowBuilder, others: List[WorkflowBuilder]): M[(WorkflowBuilder, DocVar, List[DocVar])] =
    others.foldLeftM[M, (WorkflowBuilder, DocVar, List[DocVar])](
      (src, DocVar.ROOT(), Nil)) {
      case ((wf, base, fields), x) =>
        merge(wf, x).map { case (lbase, rbase, src) =>
          (src, lbase \\ base, fields.map(lbase \\ _) :+ rbase)
        }
    }

  def filter(src: WorkflowBuilder, those: List[WorkflowBuilder], sel: PartialFunction[List[BsonField], Selector]):
      WorkflowBuilder =
    ShapePreservingBuilder(src, those, PartialFunction(fields => $match(sel(fields))))


  def inlineExprs[R](contents: DocContents[Expression \/ R], expr: Expression): Option[Expression] =
    contents match {
      case Expr(-\/($var(dv))) =>
        Some(rewriteExprRefs(expr)(prefixBase(dv)))
      case Expr(-\/(ex)) => Some(expr.cata[Expression] {
        case $varF(DocVar.ROOT(None)) => ex
        case x                     => Fix(x)
      })
      case Doc(map) => expr.cataM[Option, Expression] {
        case $varF(DocField(field @ BsonField.Name(_))) =>
          map.get(field).flatMap(_.fold(Some(_), κ(None)))
        case x => Some(Fix(x))
      }
      case _ => None
    }

  def expr1(wb: WorkflowBuilder)(f: Expression => Expression):
      M[WorkflowBuilder] =
    expr(List(wb)) { case List(e) => f(e) }

  def expr2(
    wb1: WorkflowBuilder, wb2: WorkflowBuilder)(
    f: (Expression, Expression) => Expression):
      M[WorkflowBuilder] =
    expr(List(wb1, wb2)) { case List(e1, e2) => f(e1, e2) }

  private def coalesceSource(src: WorkflowBuilder, expr: Expression):
      WorkflowBuilder = {
    lazy val default = ExprBuilder(src, -\/(expr))
    def inln[R](cont: DocContents[Expression \/ R])(f: Expression => WorkflowBuilder) =
      inlineExprs(cont, expr).fold(default)(f)

    src.unFix match {
      case ExprBuilderF(wb0, \/-(js1)) =>
        toJs(expr).fold(κ(default), js => ExprBuilder(wb0, \/-(js1 >>> js)))
      case ExprBuilderF(src0, contents) =>
        inln(Expr(contents))(expr => ExprBuilder(src0, -\/(expr)))
      case DocBuilderF(src0, contents) =>
        inln(Doc(contents))(expr => ExprBuilder(src0, -\/(expr)))
      case ShapePreservingBuilderF(src0, inputs, op) =>
        ShapePreservingBuilder(coalesceSource(src0, expr), inputs, op)
      case GroupBuilderF(wb0, key, Expr(-\/($var(DocVar.ROOT(None)))), id) =>
        GroupBuilder(
          coalesceSource(wb0, expr),
          key,
          Expr(-\/($$ROOT)),
          id)
      case GroupBuilderF(wb0, key, contents, id) =>
        inln(contents)(expr => GroupBuilder(wb0, key, Expr(-\/(expr)), id))
      case _ => default
    }
  }

  def expr(
    wbs: List[WorkflowBuilder])(
    f: List[Expression] => Expression):
      M[WorkflowBuilder] = {
    fold1Builders(wbs).fold[M[WorkflowBuilder]](
      fail(InternalError("impossible – no arguments")))(
      _.map { case (wb, exprs) => coalesceSource(wb, f(exprs)) })
  }

  def jsExpr1(wb: WorkflowBuilder, js: JsFn): PlannerError \/ WorkflowBuilder =
    wb.unFix match {
      case ShapePreservingBuilderF(src, inputs, op) =>
        jsExpr1(src, js).map(ShapePreservingBuilder(_, inputs, op))
      case ExprBuilderF(wb1, -\/ (expr1)) =>
        toJs(expr1).map(js1 => ExprBuilder(wb1, \/-(js1 >>> js)))
      case ExprBuilderF(wb1,  \/-(js1)) =>
        \/-(ExprBuilder(wb1, \/-(js1 >>> js)))
      case GroupBuilderF(wb0, key, Expr(-\/(expr)), id) =>
        toJs(expr).flatMap(
          ex => jsExpr1(wb0, JsFn(jsBase, ex(js(jscore.Ident(jsBase))))).map(
            GroupBuilder(_, key, Expr(-\/($$ROOT)), id)))
      case _ => \/-(ExprBuilder(wb, \/-(js)))
    }

<<<<<<< HEAD
  object HasLiteral {
    def unapply(value: Bson): Option[JsCore] = value match {
      case Bson.Null         => Some(jscore.Literal(Js.Null))
      case Bson.Text(str)    => Some(jscore.Literal(Js.Str(str)))
      case Bson.Bool(value)  => Some(jscore.Literal(Js.Bool(value)))
      case Bson.Int32(value) => Some(jscore.Literal(Js.Num(value, false)))
      case Bson.Int64(value) => Some(jscore.Literal(Js.Num(value, false)))
      case Bson.Dec(value)   => Some(jscore.Literal(Js.Num(value, true)))

      case Bson.Doc(value)     =>
        value.map { case (name, bson) => HasLiteral.unapply(bson).map(jscore.Name(name) -> _) }.toList.sequenceU.map(pairs => jscore.Obj(pairs.toListMap))

      case _ => None
    }
  }

  def jsExpr2(wb1: WorkflowBuilder, wb2: WorkflowBuilder, js: (JsCore, JsCore) => JsCore): M[WorkflowBuilder] =
=======
  def jsExpr2(wb1: WorkflowBuilder, wb2: WorkflowBuilder, js: (Fix[JsCore], Fix[JsCore]) => Fix[JsCore]): M[WorkflowBuilder] =
>>>>>>> c1368ef4
    (wb1.unFix, wb2.unFix) match {
      case (_, ValueBuilderF(HasLiteral(lit))) =>
        lift(jsExpr1(wb1, JsFn(jsBase, js(jscore.Ident(jsBase), lit))))
      case (ValueBuilderF(HasLiteral(lit)), _) =>
        lift(jsExpr1(wb2, JsFn(jsBase, js(lit, jscore.Ident(jsBase)))))
      case _ =>
        merge(wb1, wb2).map { case (lbase, rbase, src) =>
          ExprBuilder(src, \/-(JsFn(jsBase, js(lbase.toJs(jscore.Ident(jsBase)), rbase.toJs(jscore.Ident(jsBase))))))
        }
    }

  def makeObject(wb: WorkflowBuilder, name: String): WorkflowBuilder =
    wb.unFix match {
      case ValueBuilderF(value) =>
        ValueBuilder(Bson.Doc(ListMap(name -> value)))
      case GroupBuilderF(src, key, Expr(cont), id) =>
        GroupBuilder(src, key, Doc(ListMap(BsonField.Name(name) -> cont)), id)
      case ExprBuilderF(src, expr) =>
        DocBuilder(src, ListMap(BsonField.Name(name) -> expr))
      case ShapePreservingBuilderF(src, inputs, op) =>
        ShapePreservingBuilder(makeObject(src, name), inputs, op)
      case _ =>
        DocBuilder(wb, ListMap(BsonField.Name(name) -> -\/($$ROOT)))
    }

  def makeArray(wb: WorkflowBuilder): WorkflowBuilder = wb.unFix match {
    case ValueBuilderF(value) => ValueBuilder(Bson.Arr(List(value)))
    case _ => ArrayBuilder(wb, List(-\/($$ROOT)))
  }

  def mergeContents[A](c1: DocContents[A], c2: DocContents[A]):
      M[((DocVar, DocVar), DocContents[A])] = {
    def documentize(c: DocContents[A]):
        State[NameGen, (DocVar, ListMap[BsonField.Name, A])] =
      c match {
        case Doc(d) => state(DocVar.ROOT() -> d)
        case Expr(cont) =>
          freshName.map(name => (DocField(name), ListMap(name -> cont)))
      }

    lazy val doc =
      swapM((documentize(c1) |@| documentize(c2)) {
        case ((lb, lshape), (rb, rshape)) =>
          Reshape.mergeMaps(lshape, rshape).fold[PlannerError \/ ((DocVar, DocVar), DocContents[A])](
            -\/(InternalError("conflicting fields when merging contents")))(
            map => \/-((lb, rb) -> Doc(map)))
      })
    if (c1 == c2)
      emit((DocVar.ROOT(), DocVar.ROOT()) -> c1)
    else
      (c1, c2) match {
        case (Expr(v), Doc(o)) =>
          o.find { case (_, e) => v == e }.fold(doc) {
            case (lField, _) =>
              emit((DocField(lField), DocVar.ROOT()) -> Doc(o))
          }
        case (Doc(o), Expr(v)) =>
          o.find { case (_, e) => v == e }.fold(doc) {
            case (rField, _) =>
              emit((DocVar.ROOT(), DocField(rField)) -> Doc(o))
          }
        case _ => doc
      }
  }

  trait Combine {
    def apply[A, B](a1: A, a2: A)(f: (A, A) => B): B
    def flip: Combine
  }
  val unflipped: Combine = new Combine { outer =>
    def apply[A, B](a1: A, a2: A)(f: (A, A) => B) = f(a1, a2)
    val flip = new Combine {
      def apply[A, B](a1: A, a2: A)(f: (A, A) => B) = f(a2, a1)
      val flip = outer
    }
  }

  // TODO: handle concating value, expr, or collection with group (#439)
  def objectConcat(wb1: WorkflowBuilder, wb2: WorkflowBuilder):
      M[WorkflowBuilder] = {
    def impl(wb1: WorkflowBuilder, wb2: WorkflowBuilder, combine: Combine): M[WorkflowBuilder] = {
      def delegate = impl(wb2, wb1, combine.flip)

      def mergeGroups(s1: WorkflowBuilder, s2: WorkflowBuilder, c1: GroupContents, c2: GroupContents, keys: List[WorkflowBuilder], id1: GroupId):
          M[((DocVar, DocVar), WorkflowBuilder)] =
        merge(s1, s2).flatMap { case (lbase, rbase, src) =>
          combine(
            rewriteGroupRefs(c1)(prefixBase(lbase)),
            rewriteGroupRefs(c2)(prefixBase(rbase)))(mergeContents).map {
            case ((lb, rb), contents) =>
              combine(lb, rb)((_, _) -> GroupBuilder(src, keys, contents, id1))
          }
        }

      (wb1.unFix, wb2.unFix) match {
        case (ShapePreservingBuilderF(s1, i1, o1), ShapePreservingBuilderF(s2, i2, o2))
            if i1 == i2 && o1 == o2 =>
          impl(s1, s2, combine).map(ShapePreservingBuilder(_, i1, o1))

        case (
          ShapePreservingBuilderF(
            Fix(DocBuilderF(_, shape1)), inputs1, op1),
          GroupBuilderF(
            Fix(ShapePreservingBuilderF(_, inputs2, op2)),
            Nil, _, id2))
          if inputs1 == inputs2 && op1 == op2 =>
          impl(GroupBuilder(wb1, Nil, Doc(shape1.keys.toList.map(n => n -> -\/($var(DocField(n)))).toListMap), id2), wb2, combine)
        case (
          GroupBuilderF(
          Fix(ShapePreservingBuilderF(_, inputs1, op1)),
            Nil, _, _),
          ShapePreservingBuilderF(Fix(DocBuilderF(_, _)), inputs2, op2))
          if inputs1 == inputs2 && op1 == op2 => delegate

        case (
          ShapePreservingBuilderF(
            Fix(DocBuilderF(_, shape1)), inputs1, op1),
          DocBuilderF(
            Fix(GroupBuilderF(
              Fix(ShapePreservingBuilderF(_, inputs2, op2)),
              Nil, _, id2)),
           shape2))
          if inputs1 == inputs2 && op1 == op2 =>
          impl(GroupBuilder(wb1, Nil, Doc(shape1.keys.toList.map(n => n -> -\/($var(DocField(n)))).toListMap), id2), wb2, combine)
        case (
          DocBuilderF(
            Fix(GroupBuilderF(
              Fix(ShapePreservingBuilderF(_, inputs1, op1)),
              Nil, _, _)),
            shape2),
          ShapePreservingBuilderF(Fix(DocBuilderF(_, _)), inputs2, op2))
          if inputs1 == inputs2 && op1 == op2 => delegate

        case (ShapePreservingBuilderF(s, i, o), _) =>
          impl(s, wb2, combine).map(ShapePreservingBuilder(_, i, o))
        case (_, ShapePreservingBuilderF(_, _, _)) => delegate

        case (ValueBuilderF(Bson.Doc(map1)), ValueBuilderF(Bson.Doc(map2))) =>
          emit(ValueBuilder(Bson.Doc(combine(map1, map2)(_ ++ _))))

        case (ValueBuilderF(Bson.Doc(map1)), DocBuilderF(s2, shape2)) =>
          emit(DocBuilder(s2,
            combine(
              map1.map { case (k, v) => BsonField.Name(k) -> -\/($literal(v)) },
              shape2)(_ ++ _)))
        case (DocBuilderF(_, _), ValueBuilderF(Bson.Doc(_))) => delegate

        case (ValueBuilderF(Bson.Doc(map1)), GroupBuilderF(s1, k1, Doc(c2), id2)) =>
          val content = combine(
            map1.map { case (k, v) => BsonField.Name(k) -> -\/($literal(v)) },
            c2)(_ ++ _)
          emit(GroupBuilder(s1, k1, Doc(content), id2))
        case (GroupBuilderF(_, _, Doc(_), _), ValueBuilderF(_)) => delegate

        case (
          GroupBuilderF(src1, keys, Expr(-\/($var(DocVar.ROOT(_)))), id1),
          GroupBuilderF(src2, _,    Expr(-\/($var(DocVar.ROOT(_)))), id2))
            if id1 == id2 =>
          impl(src1, src2, combine).map(GroupBuilder(_, keys, Expr(-\/($$ROOT)), id1))

        case (
          GroupBuilderF(s1, keys, c1 @ Doc(_), id1),
          GroupBuilderF(s2, _,    c2 @ Doc(_), id2))
            if id1 == id2 =>
          mergeGroups(s1, s2, c1, c2, keys, id1).map(_._2)

        case (
          GroupBuilderF(s1, keys, c1 @ Doc(d1), id1),
          DocBuilderF(Fix(GroupBuilderF(s2, _, c2, id2)), shape2))
            if id1 == id2 =>
          mergeGroups(s1, s2, c1, c2, keys, id1).map { case ((glbase, grbase), g) =>
            DocBuilder(g, combine(
              d1.transform { case (n, _) => -\/($var(DocField(n))) },
              (shape2 ∘ (rewriteExprPrefix(_, grbase))))(_ ++ _))
          }
        case (
          DocBuilderF(Fix(GroupBuilderF(_, k1, _, id1)), _),
          GroupBuilderF(_, k2, Doc(_), id2))
            if id1 == id2 =>
          delegate

        case (
          DocBuilderF(Fix(GroupBuilderF(s1, keys, c1, id1)), shape1),
          DocBuilderF(Fix(GroupBuilderF(s2, _,    c2, id2)), shape2))
            if id1 == id2 =>
          mergeGroups(s1, s2, c1, c2, keys, id1).flatMap {
            case ((glbase, grbase), g) =>
              emit(DocBuilder(g, combine(
                shape1 ∘ (rewriteExprPrefix(_, glbase)),
                shape2 ∘ (rewriteExprPrefix(_, grbase)))(_ ++ _)))
          }

        case (
          DocBuilderF(_, shape),
          GroupBuilderF(_, Nil, _, id2)) =>
          impl(
            GroupBuilder(wb1, Nil, Doc(shape.map { case (n, _) => n -> -\/($var(DocField(n))) }), id2),
            wb2,
            combine)
        case (
          GroupBuilderF(_, Nil, _, _),
          DocBuilderF(_, _)) =>
          delegate

        case (
          DocBuilderF(_, shape),
          DocBuilderF(Fix(GroupBuilderF(_, Nil, _, id2)), _)) =>
          impl(
            GroupBuilder(wb1, Nil, Doc(shape.map { case (n, _) => n -> -\/($var(DocField(n))) }), id2),
            wb2,
            combine)
        case (
          DocBuilderF(Fix(GroupBuilderF(_, Nil, _, _)), _),
          DocBuilderF(_, _)) =>
          delegate

        case (DocBuilderF(s1, shape1), DocBuilderF(s2, shape2)) =>
          merge(s1, s2).map { case (lbase, rbase, src) =>
            DocBuilder(src, combine(
              rewriteDocPrefix(shape1, lbase),
              rewriteDocPrefix(shape2, rbase))(_ ++ _))
          }

        case (DocBuilderF(src1, shape), ExprBuilderF(src2, expr)) =>
          merge(src1, src2).map { case (left, right, list) =>
            SpliceBuilder(list, combine(
              Doc(rewriteDocPrefix(shape, left)),
              Expr(rewriteExprPrefix(expr, right)))(List(_, _)))
          }
        case (ExprBuilderF(_, _), DocBuilderF(_, _)) => delegate

        case (ExprBuilderF(src1, expr1), ExprBuilderF(src2, expr2)) =>
          merge(src1, src2).map { case (left, right, list) =>
            SpliceBuilder(list, combine(
              Expr(rewriteExprPrefix(expr1, left)),
              Expr(rewriteExprPrefix(expr2, right)))(List(_, _)))
          }

        case (SpliceBuilderF(src1, structure1), DocBuilderF(src2, shape2)) =>
          merge(src1, src2).map { case (left, right, list) =>
            SpliceBuilder(list, combine(
              structure1,
              List(Doc(rewriteDocPrefix(shape2, right))))(_ ++ _))
          }
        case (DocBuilderF(_, _), SpliceBuilderF(_, _)) => delegate

        case (SpliceBuilderF(src1, structure1), CollectionBuilderF(_, _, _)) =>
          merge(src1, wb2).map { case (left, right, list) =>
            SpliceBuilder(list, combine(
              structure1,
              List(Expr(-\/($var(right)))))(_ ++ _))
          }
        case (CollectionBuilderF(_, _, _), SpliceBuilderF(_, _)) => delegate

        case (DocBuilderF(src, shape), CollectionBuilderF(_, _, _)) =>
          merge(src, wb2).map { case (left, right, list) =>
            SpliceBuilder(list, combine(
              Doc(rewriteDocPrefix(shape, left)),
              Expr(-\/($var(right))))(List(_, _)))
          }
        case (CollectionBuilderF(_, _, _), DocBuilderF(_, _)) => delegate

        case (
          DocBuilderF(s1 @ Fix(
            ArraySpliceBuilderF(_, _)),
            shape1),
          GroupBuilderF(_, _, Doc(c2), _)) =>
          merge(s1, wb2).map { case (lbase, rbase, src) =>
            DocBuilder(src,
              combine(
                rewriteDocPrefix(shape1, lbase),
                c2.map { case (n, _) => (n, rewriteExprPrefix(-\/($var(DocField(n))), rbase)) })(_ ++ _))
          }
        case (GroupBuilderF(_, _, _, _), DocBuilderF(Fix(ArraySpliceBuilderF(_, _)), _)) => delegate

        case _ => fail(UnsupportedFunction(
          structural.ObjectConcat,
          "unrecognized shapes:\n" + wb1.show + "\n" + wb2.show))
      }
    }

    impl(wb1, wb2, unflipped)
  }

  def arrayConcat(left: WorkflowBuilder, right: WorkflowBuilder):
      M[WorkflowBuilder] = {
    def impl(wb1: WorkflowBuilder, wb2: WorkflowBuilder, combine: Combine):
        M[WorkflowBuilder] = {
      def delegate = impl(wb2, wb1, combine.flip)

      (wb1.unFix, wb2.unFix) match {
        case (ValueBuilderF(Bson.Arr(seq1)), ValueBuilderF(Bson.Arr(seq2))) =>
          emit(ValueBuilder(Bson.Arr(seq1 ++ seq2)))

        case (ValueBuilderF(Bson.Arr(seq)), ArrayBuilderF(src, shape)) =>
          emit(ArrayBuilder(src,
            combine(seq.map(x => -\/($literal(x))), shape)(_ ++ _)))
        case (ArrayBuilderF(_, _), ValueBuilderF(Bson.Arr(_))) => delegate

        case (
          ArrayBuilderF(Fix(
            ShapePreservingBuilderF(src1, inputs1, op1)), shape1),
          ShapePreservingBuilderF(src2, inputs2, op2))
          if inputs1 == inputs2 && op1 == op2 =>
          merge(src1, src2).map { case (lbase, rbase, wb) =>
            ShapePreservingBuilder(
              ArraySpliceBuilder(wb, combine(
                Array(shape1.map(rewriteExprPrefix(_, lbase))),
                Expr(-\/($var(rbase))))(List(_, _))),
              inputs1, op1)
          }
        case (ShapePreservingBuilderF(_, in1, op1), ArrayBuilderF(Fix(ShapePreservingBuilderF(_, in2, op2)), _)) => delegate

        case (
          ShapePreservingBuilderF(src1, inputs1, op1),
          ArrayBuilderF(Fix(
            GroupBuilderF(Fix(
              ShapePreservingBuilderF(src2, inputs2, op2)),
              Nil, cont2, id2)),
              shape2)) if inputs1 == inputs2 && op1 == op2 =>
          merge(src1, src2).flatMap { case (lbase, rbase, wb) =>
            combine(Expr(-\/($var(lbase))), rewriteGroupRefs(cont2)(prefixBase(rbase)))(mergeContents).map { case ((lbase1, rbase1), cont) =>
              ShapePreservingBuilder(
                ArraySpliceBuilder(
                  GroupBuilder(wb, Nil, cont, id2),
                  combine(
                    Expr(-\/($var(lbase1))),
                    Array(shape2.map(rewriteExprPrefix(_, rbase1))))(List(_, _))),
                inputs1, op1)
            }
          }
        case (
          ArrayBuilderF(Fix(
            GroupBuilderF(Fix(
              ShapePreservingBuilderF(_, inputs1, op1)),
              Nil, _, _)), _),
          ShapePreservingBuilderF(_, inputs2, op2)) if inputs1 == inputs2 && op1 == op2 => delegate

        case (ShapePreservingBuilderF(s, i, o), _) =>
          impl(s, wb2, combine).map(ShapePreservingBuilder(_, i, o))
        case (_, ShapePreservingBuilderF(_, _, _)) => delegate

        case (ArrayBuilderF(src1, shape1), ArrayBuilderF(src2, shape2)) =>
          merge(src1, src2).map { case (lbase, rbase, wb) =>
            ArrayBuilder(wb,
              shape1.map(rewriteExprPrefix(_, lbase)) ++
                shape2.map(rewriteExprPrefix(_, rbase)))
          }
        case (ArrayBuilderF(src1, shape1), ExprBuilderF(src2, expr2)) =>
          merge(src1, src2).map { case (left, right, list) =>
            ArraySpliceBuilder(list, combine(
              Array(shape1.map(x => rewriteExprPrefix(x, left))),
              Expr(rewriteExprPrefix(expr2, right)))(List(_, _)))
          }
        case (ExprBuilderF(_, _), ArrayBuilderF(_, _)) => delegate

        case (ArrayBuilderF(src1, shape1), GroupBuilderF(_, _, _, _)) =>
          merge(src1, wb2).map { case (left, right, wb) =>
            ArraySpliceBuilder(wb, combine(
              Array(shape1.map(x => rewriteExprPrefix(x, left))),
              Expr(-\/($var(right))))(List(_, _)))
          }
        case (GroupBuilderF(_, _, _, _), ArrayBuilderF(_, _)) => delegate

        case (ValueBuilderF(Bson.Arr(seq1)), ExprBuilderF(src2, expr2)) =>
          emit(ArraySpliceBuilder(src2, combine(
            Array(seq1.map(x => -\/($literal(x)))),
            Expr(expr2))(List(_, _))))
        case (ExprBuilderF(_, _), ValueBuilderF(Bson.Arr(_))) => delegate

        case (ArraySpliceBuilderF(src1, structure1), ArrayBuilderF(src2, shape2)) =>
          merge(src1, src2).map { case (left, right, list) =>
            ArraySpliceBuilder(list, combine(
              structure1,
              List(Array(shape2.map(rewriteExprPrefix(_, right)))))(_ ++ _))
          }
        case (ArrayBuilderF(_, _), ArraySpliceBuilderF(_, _)) => delegate

        case (ArraySpliceBuilderF(src1, structure1), ExprBuilderF(src2, expr2)) =>
          merge(src1, src2).map { case (left, right, list) =>
            ArraySpliceBuilder(list, combine(
              structure1,
              List(Expr(rewriteExprPrefix(expr2, right))))(_ ++ _))
          }
        case (ExprBuilderF(_, _), ArraySpliceBuilderF(_, _)) => delegate

        case (ArraySpliceBuilderF(src1, structure1), ValueBuilderF(bson2)) =>
          emit(ArraySpliceBuilder(src1, combine(structure1, List(Expr(-\/($literal(bson2)))))(_ ++ _)))
        case (ValueBuilderF(_), ArraySpliceBuilderF(_, _)) => delegate

        case _ =>
          fail(UnsupportedFunction(
            structural.ArrayConcat,
            "values are not both arrays"))
      }
    }

    impl(left, right, unflipped)
  }

  def flattenObject(wb: WorkflowBuilder): M[WorkflowBuilder] = wb.unFix match {
    case ShapePreservingBuilderF(src, inputs, op) =>
      flattenObject(src).map(ShapePreservingBuilder(_, inputs, op))
    case GroupBuilderF(src, keys, Expr(-\/($var(DocVar.ROOT(None)))), id) =>
      flattenObject(src).map(GroupBuilder(_, keys, Expr(-\/($$ROOT)), id))
    case _ =>
      expr1(wb)(base =>
        $cond(
          $and(
            $lte($literal(Bson.Doc(ListMap())), base),
            $lt(base, $literal(Bson.Arr(List())))),
          base,
          $literal(Bson.Doc(ListMap("" -> Bson.Null))))).map(
        FlatteningBuilder(
          _,
          Set(StructureType.Object(DocVar.ROOT()))))
  }

  def flattenArray(wb: WorkflowBuilder): M[WorkflowBuilder] = wb.unFix match {
    case ShapePreservingBuilderF(src, inputs, op) =>
      flattenArray(src).map(ShapePreservingBuilder(_, inputs, op))
    case GroupBuilderF(src, keys, Expr(-\/($var(DocVar.ROOT(None)))), id) =>
      flattenArray(src).map(GroupBuilder(_, keys, Expr(-\/($$ROOT)), id))
    case _ =>
      expr1(wb)(base =>
        $cond(
          $and(
            $lte($literal(Bson.Arr(List())), base),
            $lt(base, $literal(Bson.Binary(scala.Array[Byte]())))),
          base,
          $literal(Bson.Arr(List(Bson.Null))))).map(
        FlatteningBuilder(
          _,
          Set(StructureType.Array(DocVar.ROOT()))))
  }

  def projectField(wb: WorkflowBuilder, name: String):
      PlannerError \/ WorkflowBuilder =
    wb.unFix match {
      case ShapePreservingBuilderF(src, inputs, op) =>
        projectField(src, name).map(ShapePreservingBuilder(_, inputs, op))
      case ValueBuilderF(Bson.Doc(fields)) =>
        fields.get(name).fold[PlannerError \/ WorkflowBuilder](
          -\/(UnsupportedFunction(structural.ObjectProject, "value does not contain a field ‘" + name + "’.")))(
          x => \/-(ValueBuilder(x)))
      case ValueBuilderF(_) =>
        -\/(UnsupportedFunction(structural.ObjectProject, "value is not a document."))
      case GroupBuilderF(wb0, key, Expr(-\/($var(DocVar.ROOT(None)))), id) =>
        projectField(wb0, name).map(GroupBuilder(_, key, Expr(-\/($$ROOT)), id))
      case GroupBuilderF(wb0, key, Expr(-\/($var(dv))), id) =>
        // TODO: check structure of wb0 (#436)
        \/-(GroupBuilder(wb0, key, Expr(-\/($var(dv \ BsonField.Name(name)))), id))
      case GroupBuilderF(wb0, key, Doc(doc), id) =>
        doc.get(BsonField.Name(name)).fold[PlannerError \/ WorkflowBuilder](
          -\/(UnsupportedFunction(structural.ObjectProject, "group does not contain a field ‘" + name + "’.")))(
          x => \/-(GroupBuilder(wb0, key, Expr(x), id)))
      case DocBuilderF(wb, doc) =>
        doc.get(BsonField.Name(name)).fold[PlannerError \/ WorkflowBuilder](
          -\/(UnsupportedFunction(structural.ObjectProject, "document does not contain a field ‘" + name + "’.")))(
          expr => \/-(ExprBuilder(wb, expr)))
      case ExprBuilderF(wb0,  \/-(js1)) =>
        \/-(ExprBuilder(wb0,
          \/-(JsFn(jsBase, DocField(BsonField.Name(name)).toJs(js1(jscore.Ident(jsBase)))))))
      case ExprBuilderF(wb, -\/($var(DocField(field)))) =>
        \/-(ExprBuilder(wb, -\/($var(DocField(field \ BsonField.Name(name))))))
      case _ => \/-(ExprBuilder(wb, -\/($var(DocField(BsonField.Name(name))))))
    }

  def projectIndex(wb: WorkflowBuilder, index: Int): PlannerError \/ WorkflowBuilder =
    wb.unFix match {
      case ValueBuilderF(Bson.Arr(elems)) =>
        if (index < elems.length) // UGH!
          \/-(ValueBuilder(elems(index)))
        else
          -\/(UnsupportedFunction(
            structural.ArrayProject,
            "value does not contain index ‘" + index + "’."))
      case ArrayBuilderF(wb0, elems) =>
        if (index < elems.length) // UGH!
          \/-(ExprBuilder(wb0, elems(index)))
        else
          -\/(UnsupportedFunction(
            structural.ArrayProject,
            "array does not contain index ‘" + index + "’."))
      case ValueBuilderF(_) =>
        -\/(UnsupportedFunction(
          structural.ArrayProject,
          "value is not an array."))
      case DocBuilderF(_, _) =>
        -\/(UnsupportedFunction(
          structural.ArrayProject,
          "value is not an array."))
      case _ =>
        jsExpr1(wb, JsFn(jsBase,
          jscore.Access(jscore.Ident(jsBase), jscore.Literal(Js.Num(index, false)))))
    }

  def deleteField(wb: WorkflowBuilder, name: String):
      PlannerError \/ WorkflowBuilder =
    wb.unFix match {
      case ShapePreservingBuilderF(src, inputs, op) =>
        deleteField(src, name).map(ShapePreservingBuilder(_, inputs, op))
      case ValueBuilderF(Bson.Doc(fields)) =>
        \/-(ValueBuilder(Bson.Doc(fields - name)))
      case ValueBuilderF(_) =>
        -\/(UnsupportedFunction(
          structural.DeleteField,
          "value is not a document."))
      case GroupBuilderF(wb0, key, Expr(-\/($var(DocVar.ROOT(None)))), id) =>
        deleteField(wb0, name).map(GroupBuilder(_, key, Expr(-\/($$ROOT)), id))
      case GroupBuilderF(wb0, key, Doc(doc), id) =>
        \/-(GroupBuilder(wb0, key, Doc(doc - BsonField.Name(name)), id))
      case DocBuilderF(wb0, doc) =>
        \/-(DocBuilder(wb0, doc - BsonField.Name(name)))
      case _ => jsExpr1(wb, JsFn(jsBase,
        // FIXME: Need to pull this back up from the top level (#663)
        jscore.Call(jscore.ident("remove"),
          List(jscore.Ident(jsBase), jscore.Literal(Js.Str(name))))))
    }

  def groupBy(src: WorkflowBuilder, keys: List[WorkflowBuilder]):
      WorkflowBuilder =
    GroupBuilder(src, keys, Expr(-\/($$ROOT)), GroupId(src :: keys))

  def reduce(wb: WorkflowBuilder)(f: Expression => Accumulator): WorkflowBuilder =
    wb.unFix match {
      case GroupBuilderF(wb0, keys, Expr(-\/(expr)), id) =>
        GroupBuilder(wb0, keys, Expr(\/-(f(expr))), id)
      case ShapePreservingBuilderF(src @ Fix(GroupBuilderF(_, _, Expr(-\/(_)), _)), inputs, op) =>
        ShapePreservingBuilder(reduce(src)(f), inputs, op)
      case _ =>
        // NB: the group must be identified with the source collection, not an
        // expression/doc built on it. This is sufficient in the known cases,
        // but we might need to dig for an actual CollectionBuilder to be safe.
        def id(wb: WorkflowBuilder): GroupId = wb.unFix match {
          case ExprBuilderF(src, _)               => id(src)
          case DocBuilderF(src, _)                => id(src)
          case ShapePreservingBuilderF(src, _, _) => id(src)
          case _                                  => GroupId(List(wb))
        }
        GroupBuilder(wb, Nil, Expr(\/-(f($$ROOT))), id(wb))
    }

  def sortBy(
    src: WorkflowBuilder, keys: List[WorkflowBuilder], sortTypes: List[SortType]):
      WorkflowBuilder =
    ShapePreservingBuilder(
      src,
      keys,
      _.zip(sortTypes) match {
        case x :: xs => $sort(NonEmptyList.nel(x, xs))
      })

  // TODO: This is an approximation. If we could postpone this decision until
  //      `Workflow.crush`, when we actually have a task (whether aggregation or
  //       mapReduce) in hand, we would know for sure.
  def requiresMapReduce(wb: WorkflowBuilder): Boolean = {
    // TODO: Get rid of this when we functorize WorkflowTask
    def checkTask(wt: WorkflowTask): Boolean = wt match {
      case WorkflowTask.FoldLeftTask(_, _)   => true
      case WorkflowTask.MapReduceTask(_, _)  => true
      case WorkflowTask.PipelineTask(src, _) => checkTask(src)
      case _                                 => false
    }

    workflow(wb).evalZero.fold(
      κ(false),
      wf => checkTask(task(crystallize(wf._1))))
  }

  def join(left0: WorkflowBuilder, right0: WorkflowBuilder,
    tpe: Func,
    leftKey0: List[WorkflowBuilder], leftJs0: List[JsFn],
    rightKey0: List[WorkflowBuilder], rightJs0: List[JsFn]):
      M[WorkflowBuilder] = {

    import Js._

    // FIXME: these have to match the names used in the logical plan. Should
    //        change this to ensure left0/right0 are `Free` and pull the names
    //        from those.
    val leftField0: BsonField.Name = BsonField.Name("left")
    val rightField0: BsonField.Name = BsonField.Name("right")

    val (left, right, leftKey, rightKey, leftField, rightField) =
      if (requiresMapReduce(left0) && !requiresMapReduce(right0))
        (right0, left0, rightKey0, leftJs0, rightField0, leftField0)
      else
        (left0, right0, leftKey0, rightJs0, leftField0, rightField0)

    val nonEmpty: Selector.SelectorExpr = Selector.NotExpr(Selector.Size(0))

    def padEmpty(side: BsonField): Expression =
      $cond($eq($size($var(DocField(side))), $literal(Bson.Int32(0))),
        $literal(Bson.Arr(List(Bson.Doc(ListMap())))),
        $var(DocField(side)))

    def buildProjection(l: Expression, r: Expression): WorkflowOp =
      $project(Reshape(ListMap(leftField -> -\/(l), rightField -> -\/(r))))(_)

    def buildJoin(src: Workflow, tpe: Func): Workflow =
      tpe match {
        case set.FullOuterJoin =>
          chain(src,
            buildProjection(padEmpty(leftField), padEmpty(rightField)))
        case set.LeftOuterJoin =>
          chain(src,
            $match(Selector.Doc(ListMap(
              leftField.asInstanceOf[BsonField] -> nonEmpty))),
            buildProjection($var(DocField(leftField)), padEmpty(rightField)))
        case set.RightOuterJoin =>
          chain(src,
            $match(Selector.Doc(ListMap(
              rightField.asInstanceOf[BsonField] -> nonEmpty))),
            buildProjection(padEmpty(leftField), $var(DocField(rightField))))
        case set.InnerJoin =>
          chain(
            src,
            $match(
              Selector.Doc(ListMap(
                leftField.asInstanceOf[BsonField] -> nonEmpty,
                rightField -> nonEmpty))))
        case _ => scala.sys.error("How did this get here?")
      }

    def rightMap(keyExpr: List[JsFn]): AnonFunDecl =
      $Map.mapKeyVal(("key", "value"),
        keyExpr match {
          case Nil      => Js.Null
          case List(js) => js(jscore.ident("value")).toJs
          case _        =>
<<<<<<< HEAD
            jscore.Obj(keyExpr.map(_(jscore.ident("value"))).zipWithIndex.foldLeft[ListMap[jscore.Name, JsCore]](ListMap[jscore.Name, JsCore]()) {
              case (acc, (j, i)) => acc + (jscore.Name(i.toString) -> j)
            }).toJs
=======
            JsCore.Obj(keyExpr.map(_(JsCore.Ident("value").fix)).zipWithIndex.foldLeft[ListMap[String, Fix[JsCore]]](ListMap[String, Fix[JsCore]]()) {
              case (acc, (j, i)) => acc + (i.toString -> j)
            }).fix.toJs
>>>>>>> c1368ef4
        },
        AnonObjDecl(List(
          (leftField.asText, AnonElem(Nil)),
          (rightField.asText, AnonElem(List(Ident("value")))))))

    val rightReduce =
      AnonFunDecl(List("key", "values"),
        List(
          VarDef(List(("result",
            AnonObjDecl(List(
              (leftField.asText, AnonElem(Nil)),
              (rightField.asText, AnonElem(Nil))))))),
          Call(Select(Ident("values"), "forEach"),
            List(AnonFunDecl(List("value"),
              // TODO: replace concat here with a more efficient operation
              //      (push or unshift)
              List(
                BinOp("=",
                  Select(Ident("result"), leftField.asText),
                  Call(Select(Select(Ident("result"), leftField.asText), "concat"),
                    List(Select(Ident("value"), leftField.asText)))),
                BinOp("=",
                  Select(Ident("result"), rightField.asText),
                  Call(Select(Select(Ident("result"), rightField.asText), "concat"),
                    List(Select(Ident("value"), rightField.asText)))))))),
          Return(Ident("result"))))

    (workflow(DocBuilder(
      reduce(groupBy(left, leftKey))($push(_)),
      ListMap(
        leftField  -> -\/($$ROOT),
        rightField -> -\/($literal(Bson.Arr(Nil))),
        BsonField.Name("_id") -> -\/($include())))) |@|
      workflow(right)) { case ((l, _), (r, _)) =>
        CollectionBuilder(
          chain(
            $foldLeft(
              l,
              chain(r,
                $map(rightMap(rightKey), ListMap()),
                $reduce(rightReduce, ListMap()))),
            buildJoin(_, tpe),
            $unwind(DocField(leftField)),
            $unwind(DocField(rightField))),
          DocVar.ROOT(),
          None)
    }
  }

  def limit(wb: WorkflowBuilder, count: Long) =
    ShapePreservingBuilder(wb, Nil, { case Nil => $limit(count) })

  def skip(wb: WorkflowBuilder, count: Long) =
    ShapePreservingBuilder(wb, Nil, { case Nil => $skip(count) })

  def squash(wb: WorkflowBuilder): WorkflowBuilder = wb

  def distinctBy(src: WorkflowBuilder, keys: List[WorkflowBuilder]):
      M[WorkflowBuilder] = {
    def sortKeys(wf: Workflow): PlannerError \/ List[(BsonField, SortType)] = {
      def isOrdered(wf: Workflow): Boolean = wf.unFix match {
        case $Sort(_, _)                            => true
        case $Group(_, _, _)                        => false
        case $GeoNear(_, _, _, _, _, _, _, _, _, _) => true
        case $Unwind(_, _)                          => false
        case p: PipelineF[_]                        => isOrdered(p.src)
        case _                                      => false
      }

      // Note: this currently only handles a couple of cases, which are the ones
      // that are generated by the compiler for SQL's distinct keyword, with
      // order by, with or without "synthetic" projections. A more general
      // implementation would rewrite the pipeline to handle additional cases.
      def loop(wf: Workflow): PlannerError \/ List[(BsonField, SortType)] =
        wf.unFix match {
          case $Sort(_, keys) => \/-(keys.list)
          case $Project(Fix($Sort(_, keys)), shape, _) =>
            keys.list.map {
              case (field, sortType) =>
                Reshape.getAll(shape).collectFirst {
                  case (k, $var(dv @ DocVar.ROOT(prefix)))
                      if DocVar.ROOT(field).startsWith(dv) =>
                    k \\ field.flatten.toList.drop(prefix.fold(0)(_.flatten.size))
                }.map(_ -> sortType)
            }.sequence.fold[PlannerError \/ List[(BsonField, SortType)]](
              -\/(UnsupportedFunction(set.DistinctBy, "cannot distinct with missing keys: " + wf)))(
              \/-(_))
          case sp: ShapePreservingF[_] => loop(sp.src)
          case _ =>
            if (isOrdered(wf))
              -\/(UnsupportedFunction(set.DistinctBy, "cannot distinct with unrecognized ordered source: " + wf))
            else \/-(Nil)
        }

      loop(wf)
    }

    def findKeys(wb: WorkflowBuilder): Option[Reshape.Shape] = {
      def reshape(keys: Iterable[BsonField.Name]): Reshape.Shape =
        \/-(Reshape(keys.map(_ -> -\/($include())).toList.toListMap))
      wb.unFix match {
        case CollectionBuilderF(_, _, s2)       =>
          s2.map(x => reshape(x.map(BsonField.Name)))
        case DocBuilderF(_, shape)              => Some(reshape(shape.keys))
        case GroupBuilderF(_, _, Doc(obj), _)   => Some(reshape(obj.keys))
        case ShapePreservingBuilderF(src, _, _) => findKeys(src)
        case ExprBuilderF(_, _)                 => Some(-\/($$ROOT))
        case ValueBuilderF(Bson.Doc(shape))     =>
          Some(reshape(shape.keys.map(BsonField.Name)))
        case _                                  => None
      }
    }

    val keyPrefix = "__sd_key_"

    for {
      t1 <- foldBuilders(src, keys)
      (merged, value, fields) = t1

      b2 <- toCollectionBuilder(merged)
      CollectionBuilderF(graph, base, struct) = b2

      sk <- lift(sortKeys(graph))

      name <- emitSt(freshName)
    } yield {
      val keyProjs = sk.zipWithIndex.map {
        case ((name, _), index) =>
          BsonField.Name(keyPrefix + index.toString) -> $first($var(DocField(name)))
      }

      val groupedBy = keys.zip(fields) match {
        case Nil        => Some(-\/($literal(Bson.Null)))
        case (key, field) :: Nil => field match {
          // If the key is at the document root, we must explicitly
          //  project out the fields so as not to include a meaningless
          // _id in the key:
          case DocVar.ROOT(None) => findKeys(key)
          case _                     => Some(-\/($var(field)))
        }
        case _          => Some(\/-(Reshape(fields.zipWithIndex.map {
          case (field, index) => BsonField.Index(index).toName -> -\/($var(field))
        }.toListMap)))
      }

      val group = CollectionBuilderF(
          groupedBy.fold(
            chain(
              graph,
              $simpleMap(NonEmptyList(
                MapExpr(JsFn(jsBase,
                  jscore.Call(jscore.ident("remove"),
                    List(jscore.Ident(jsBase), jscore.Literal(Js.Str("_id"))))))),
                ListMap()),
              $group(
                Grouped(ListMap[BsonField.Leaf, Accumulator](name -> $first($$ROOT) :: keyProjs: _*)),
                -\/($$ROOT))))(
            gby => chain(
              graph,
              $group(
                Grouped(ListMap[BsonField.Leaf, Accumulator](name -> $first($var(base \\ value)) :: keyProjs: _*)),
                gby.bimap(
                  rewriteExprRefs(_)(prefixBase(base)),
                  _.rewriteRefs(prefixBase(base)))))),
          DocField(name),
          struct)

      val keyPairs = sk.zipWithIndex.map { case ((name, sortType), index) =>
        BsonField.Name(keyPrefix + index.toString) -> sortType
      }
      val op = keyPairs.toNel.map { keyPairs =>
        group.copy(graph = chain(group.graph, $sort(keyPairs)))
      }.getOrElse(group)

      Fix[WorkflowBuilderF](op)
    }
  }

  private def merge(left: WorkflowBuilder, right: WorkflowBuilder):
      M[(DocVar, DocVar, WorkflowBuilder)] = {
    def delegate =
      merge(right, left).map { case (r, l, merged) => (l, r, merged) }

    (left.unFix, right.unFix) match {
      case (
        ExprBuilderF(src1, -\/($var(base1 @ DocField(_)))),
        ExprBuilderF(src2, -\/($var(base2 @ DocField(_)))))
          if src1 === src2 =>
        emit((base1, base2, src1))

      case _ if left === right => emit((DocVar.ROOT(), DocVar.ROOT(), left))

      case (ValueBuilderF(bson), ExprBuilderF(src, expr)) =>
        mergeContents(Expr(-\/($literal(bson))), Expr(expr)).map {
          case ((lbase, rbase), cont) =>
            (lbase, rbase,
              cont match {
                case Expr(expr) => ExprBuilder(src, expr)
                case Doc(doc)   => DocBuilder(src, doc)
              })
        }
      case (ExprBuilderF(_, _), ValueBuilderF(_)) => delegate

      case (ValueBuilderF(bson), DocBuilderF(src, shape)) =>
        mergeContents(Expr(-\/($literal(bson))), Doc(shape)).map {
          case ((lbase, rbase), cont) =>
            (lbase, rbase,
              cont match {
                case Expr(expr) => ExprBuilder(src, expr)
                case Doc(doc)   => DocBuilder(src, doc)
              })
        }
      case (DocBuilderF(_, _), ValueBuilderF(_)) => delegate

      case (ValueBuilderF(bson), _) =>
        mergeContents(Expr(-\/($literal(bson))), Expr(-\/($$ROOT))).map {
          case ((lbase, rbase), cont) =>
            (lbase, rbase,
              cont match {
                case Expr(expr) => ExprBuilder(right, expr)
                case Doc(doc)   => DocBuilder(right, doc)
              })
        }
      case (_, ValueBuilderF(_)) => delegate

      case (ExprBuilderF(src1, expr1), ExprBuilderF(src2, expr2)) if src1 === src2 =>
        mergeContents(Expr(expr1), Expr(expr2)).map {
          case ((lbase, rbase), cont) =>
            (lbase, rbase,
              cont match {
                case Expr(expr) => ExprBuilder(src1, expr)
                case Doc(doc)   => DocBuilder(src1, doc)
              })
        }
      case (ExprBuilderF(src, -\/($var(base @ DocField(_)))), _) if src === right =>
        emit((base, DocVar.ROOT(), right))
      case (_, ExprBuilderF(src, -\/($var(DocField(_))))) if left === src =>
        delegate

      case (DocBuilderF(src1, shape1), ExprBuilderF(src2, expr2)) if src1 === src2 =>
        mergeContents(Doc(shape1), Expr(expr2)).map {
          case ((lbase, rbase), cont) =>
            (lbase, rbase,
              cont match {
                case Expr(expr) => ExprBuilder(src1, expr)
                case Doc(doc)  => DocBuilder(src1, doc)
              })
        }
      case (ExprBuilderF(src1, _), DocBuilderF(src2, _)) if src1 === src2 =>
        delegate

      case (DocBuilderF(src1, shape1), DocBuilderF(src2, shape2)) =>
        merge(src1, src2).flatMap { case (lbase, rbase, wb) =>
          mergeContents(
            Doc(rewriteDocPrefix(shape1, lbase)),
            Doc(rewriteDocPrefix(shape2, rbase))).map {
            case ((lbase, rbase), cont) =>
              (lbase, rbase,
                cont match {
                  case Expr(expr) => ExprBuilder(wb, expr)
                  case Doc(doc)   => DocBuilder(wb, doc)
                })
          }
        }

      case (sb @ SpliceBuilderF(_, _), _) =>
        merge(sb.src, right).flatMap { case (lbase, rbase, wb) =>
          for {
            lName  <- emitSt(freshName)
            rName  <- emitSt(freshName)
            splice <- lift(sb.toJs)
          } yield (DocField(lName), DocField(rName),
            DocBuilder(wb, ListMap(
              lName ->  \/-(lbase.toJs >>> splice),
              rName -> -\/ ($var(rbase)))))
        }
      case (_, SpliceBuilderF(_, _)) => delegate

      case (sb @ ArraySpliceBuilderF(_, _), _) =>
        merge(sb.src, right).flatMap { case (lbase, rbase, wb) =>
          for {
            lName  <- emitSt(freshName)
            rName  <- emitSt(freshName)
            splice <- lift(sb.toJs)
          } yield (DocField(lName), DocField(rName),
            DocBuilder(wb, ListMap(
              lName ->  \/-(lbase.toJs >>> splice),
              rName -> -\/ ($var(rbase)))))
        }
      case (_, ArraySpliceBuilderF(_, _)) => delegate

      case (ExprBuilderF(src, expr), _) =>
        merge(src, right).flatMap { case (lbase, rbase, wb) =>
          mergeContents(Expr(rewriteExprPrefix(expr, lbase)), Expr(-\/($var(rbase)))).map {
            case ((lbase, rbase), cont) =>
              (lbase, rbase,
                cont match {
                  case Expr(expr) => ExprBuilder(wb, expr)
                  case Doc(doc)   => DocBuilder(wb, doc)
                })
          }
        }
      case (_, ExprBuilderF(src, _)) => delegate

      case (DocBuilderF(src1, shape1), _) =>
        merge(src1, right).flatMap { case (lbase, rbase, wb) =>
          mergeContents(Doc(rewriteDocPrefix(shape1, lbase)), Expr(-\/($var(rbase)))).map {
            case ((lbase, rbase), cont) =>
              (lbase, rbase,
                cont match {
                  case Expr(expr) => ExprBuilder(wb, expr)
                  case Doc(doc)   => DocBuilder(wb, doc)
                })
          }
        }
      case (_, DocBuilderF(_, _)) => delegate

      case (GroupBuilderF(src1, Nil, cont1, id1), CollectionBuilderF(_, _, _)) =>
        merge(src1, right).flatMap { case (lbase, rbase, wb) =>
          val cont1p = rewriteGroupRefs(cont1) { case v => lbase \\ v }
          mergeContents(cont1p, Expr(-\/($var(rbase)))).map {
            case ((lbase, rbase), cont) =>
              (lbase, rbase,
                GroupBuilder(wb, Nil, cont, id1))
          }
        }
      case (CollectionBuilderF(_, _, _), GroupBuilderF(_, Nil, _, _)) => delegate

      case (
        FlatteningBuilderF(src0, fields0),
        FlatteningBuilderF(src1, fields1)) =>
        left.cata(branchLengthƒ) cmp right.cata(branchLengthƒ) match {
          case Ordering.LT =>
            merge(left, src1).map { case (lbase, rbase, wb) =>
              (lbase, rbase, FlatteningBuilder(wb, fields1.map(_.rewrite(rbase \\ _))))
            }
          case Ordering.EQ =>
            merge(src0, src1).map { case (lbase, rbase, wb) =>
              val lfields = fields0.map(_.rewrite(lbase \\ _))
              val rfields = fields1.map(_.rewrite(rbase \\ _))
              (lbase, rbase, FlatteningBuilder(wb, lfields union rfields))
            }
          case Ordering.GT =>
            merge(src0, right).map { case (lbase, rbase, wb) =>
              (lbase, rbase, FlatteningBuilder(wb, fields0.map(_.rewrite(lbase \\ _))))
            }
        }
      case (FlatteningBuilderF(src, fields), _) =>
        merge(src, right).flatMap { case (lbase, rbase, wb) =>
          val lfields = fields.map(_.rewrite(lbase \\ _))
          if (lfields.exists(x => x.field.startsWith(rbase) || rbase.startsWith(x.field)))
            for {
              lName <- emitSt(freshName)
              rName <- emitSt(freshName)
            } yield
              (DocField(lName), DocField(rName),
                FlatteningBuilder(
                  DocBuilder(wb, ListMap(
                    lName -> -\/($var(lbase)),
                    rName -> -\/($var(rbase)))),
                  fields.map(_.rewrite(DocField(lName) \\ _))))
          else emit((lbase, rbase, FlatteningBuilder(wb, lfields)))
        }
      case (_, FlatteningBuilderF(_, _)) => delegate

      case (
        spb1 @ ShapePreservingBuilderF(src1, inputs1, op1),
        spb2 @ ShapePreservingBuilderF(src2, inputs2, _))
          if inputs1 === inputs2 && ShapePreservingBuilder.dummyOp(spb1) == ShapePreservingBuilder.dummyOp(spb2) =>
        merge(src1, src2).map { case (lbase, rbase, wb) =>
          (lbase, rbase, ShapePreservingBuilder(wb, inputs1, op1))
        }
      case (ShapePreservingBuilderF(src, inputs, op), _) =>
        merge(src, right).map { case (lbase, rbase, wb) =>
          (lbase, rbase, ShapePreservingBuilder(wb, inputs, op))
        }
      case (_, ShapePreservingBuilderF(src, inputs, op)) => delegate

      case (GroupBuilderF(src1, key1, cont1, id1), GroupBuilderF(src2, key2, cont2, id2))
          if id1 == id2 =>
        merge(src1, src2).flatMap { case (lbase, rbase, wb) =>
          mergeContents(rewriteGroupRefs(cont1)(prefixBase(lbase)), rewriteGroupRefs(cont2)(prefixBase(rbase))).map {
            case ((lb, rb), contents) =>
              (lb, rb, GroupBuilder(wb, key1, contents, id1))
          }
        }

      case (ArrayBuilderF(src, shape), _) =>
        merge(src, right).flatMap { case (lbase, rbase, wb) =>
          workflow(ArrayBuilder(wb, shape.map(rewriteExprPrefix(_, lbase)))).flatMap { case (wf, base) =>
            wf.unFix match {
              case $Project(src, Reshape(shape), idx) =>
                emitSt(freshName.map(rName =>
                  (lbase, DocField(rName),
                    CollectionBuilder(
                      chain(src,
                        $project(Reshape(shape + (rName -> -\/($var(rbase)))))),
                      DocVar.ROOT(),
                      None))))
              case _ => fail(InternalError("couldn’t merge array"))
            }
          }
        }
      case (_, ArrayBuilderF(_, _)) => delegate

      case _ =>
        fail(InternalError("failed to merge:\n" + left.show + "\n" + right.show))
    }
  }

  def read(coll: Collection) =
    CollectionBuilder($read(coll), DocVar.ROOT(), None)
  def pure(bson: Bson) = ValueBuilder(bson)

  implicit def WorkflowBuilderRenderTree(implicit RG: RenderTree[Contents[GroupValue[Expression]]], RC: RenderTree[Contents[Expr]]): RenderTree[WorkflowBuilder] =
    new RenderTree[WorkflowBuilder] {
      val nodeType = "WorkflowBuilder" :: Nil

      def render(v: WorkflowBuilder) = v.unFix match {
        case CollectionBuilderF(graph, base, struct) =>
          NonTerminal("CollectionBuilder" :: nodeType, None,
            graph.render ::
              $var(base).render ::
              Terminal("Schema" :: "CollectionBuilder" :: nodeType, Some(struct.toString)) ::
              Nil)
        case spb @ ShapePreservingBuilderF(src, inputs, op) =>
          val nt = "ShapePreservingBuilder" :: nodeType
          NonTerminal(nt, None,
            render(src) ::
              (inputs.map(render) :+
                Terminal("Op" :: nt, Some(ShapePreservingBuilder.dummyOp(spb).toString))))
        case ValueBuilderF(value) =>
          Terminal("ValueBuilder" :: nodeType, Some(value.toString))
        case ExprBuilderF(src, expr) =>
          NonTerminal("ExprBuilder" :: nodeType, None,
            render(src) :: expr.render :: Nil)
        case DocBuilderF(src, shape) =>
          val nt = "DocBuilder" :: nodeType
          NonTerminal(nt, None,
            render(src) ::
              NonTerminal("Shape" :: nt, None,
                shape.toList.map {
                  case (name, expr) =>
                    NonTerminal("Name" :: nodeType, Some(name.value), List(expr.render))
                }) ::
              Nil)
        case ArrayBuilderF(src, shape) =>
          val nt = "ArrayBuilder" :: nodeType
          NonTerminal(nt, None,
            render(src) ::
              NonTerminal("Shape" :: nt, None, shape.map(_.render)) ::
              Nil)
        case GroupBuilderF(src, keys, content, id) =>
          val nt = "GroupBuilder" :: nodeType
          NonTerminal(nt, None,
            render(src) ::
              NonTerminal("By" :: nt, None, keys.map(render)) ::
              RG.render(content).copy(nodeType = "Content" :: nt) ::
              Terminal("Id" :: nt, Some(id.toString)) ::
              Nil)
        case FlatteningBuilderF(src, fields) =>
          val nt = "FlatteningBuilder" :: nodeType
          NonTerminal(nt, None,
            render(src) ::
              fields.toList.map(x => $var(x.field).render.copy(nodeType = (x match {
                case StructureType.Array(_) => "Array"
                case StructureType.Object(_) => "Object"
              }) :: nt)))
        case SpliceBuilderF(src, structure) =>
          NonTerminal("SpliceBuilder" :: nodeType, None,
            render(src) :: structure.map(RC.render))
        case ArraySpliceBuilderF(src, structure) =>
          NonTerminal("ArraySpliceBuilder" :: nodeType, None,
            render(src) :: structure.map(RC.render))
      }
    }
}<|MERGE_RESOLUTION|>--- conflicted
+++ resolved
@@ -316,13 +316,8 @@
                       \/-(_))
                   }.sequenceU.toOption
             expr1 <- js.expr.topDownTransformM {
-<<<<<<< HEAD
                     case t @ jscore.Access(b, _) if b == jscore.Ident(js.base) =>
                       xs.get(t).map(_(jscore.Ident(js.base)))
-=======
-                    case t @ Fix(JsCore.Access(b, _)) if b.unFix == js.base =>
-                      xs.get(t).map(_(js.base.fix))
->>>>>>> c1368ef4
                     case t =>
                       Some(t)
                   }
@@ -466,15 +461,9 @@
                   exprOps => $project(Reshape(exprOps ∘ \/.left)),
                   jsExprs => $simpleMap(NonEmptyList(
                     MapExpr(JsFn(jsBase,
-<<<<<<< HEAD
                       jscore.Obj(jsExprs.map {
                         case (name, expr) => jscore.Name(name.asText) -> expr(jscore.Ident(jsBase))
                       })))),
-=======
-                      Fix(JsCore.Obj(jsExprs.map {
-                        case (name, expr) => name.asText -> expr(jsBase.fix)
-                      }))))),
->>>>>>> c1368ef4
                     ListMap()))),
               DocVar.ROOT(),
               Some(shape.toList.map(_._1.asText)))))
@@ -759,7 +748,6 @@
       case _ => \/-(ExprBuilder(wb, \/-(js)))
     }
 
-<<<<<<< HEAD
   object HasLiteral {
     def unapply(value: Bson): Option[JsCore] = value match {
       case Bson.Null         => Some(jscore.Literal(Js.Null))
@@ -777,9 +765,6 @@
   }
 
   def jsExpr2(wb1: WorkflowBuilder, wb2: WorkflowBuilder, js: (JsCore, JsCore) => JsCore): M[WorkflowBuilder] =
-=======
-  def jsExpr2(wb1: WorkflowBuilder, wb2: WorkflowBuilder, js: (Fix[JsCore], Fix[JsCore]) => Fix[JsCore]): M[WorkflowBuilder] =
->>>>>>> c1368ef4
     (wb1.unFix, wb2.unFix) match {
       case (_, ValueBuilderF(HasLiteral(lit))) =>
         lift(jsExpr1(wb1, JsFn(jsBase, js(jscore.Ident(jsBase), lit))))
@@ -1411,15 +1396,9 @@
           case Nil      => Js.Null
           case List(js) => js(jscore.ident("value")).toJs
           case _        =>
-<<<<<<< HEAD
             jscore.Obj(keyExpr.map(_(jscore.ident("value"))).zipWithIndex.foldLeft[ListMap[jscore.Name, JsCore]](ListMap[jscore.Name, JsCore]()) {
               case (acc, (j, i)) => acc + (jscore.Name(i.toString) -> j)
             }).toJs
-=======
-            JsCore.Obj(keyExpr.map(_(JsCore.Ident("value").fix)).zipWithIndex.foldLeft[ListMap[String, Fix[JsCore]]](ListMap[String, Fix[JsCore]]()) {
-              case (acc, (j, i)) => acc + (i.toString -> j)
-            }).fix.toJs
->>>>>>> c1368ef4
         },
         AnonObjDecl(List(
           (leftField.asText, AnonElem(Nil)),
