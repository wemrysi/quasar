--- conflicted
+++ resolved
@@ -731,24 +731,10 @@
           }
         }
 
-<<<<<<< HEAD
-      case (
-        GroupBuilderF(src1, keys, Expr(-\/(DocVar.ROOT(_))), id1),
-        GroupBuilderF(src2, _,    Expr(-\/(DocVar.ROOT(_))), id2))
-          if id1 == id2 =>
-        objectConcat(src1, src2).map(GroupBuilder(_, keys, Expr(-\/(DocVar.ROOT())), id1))
-
-      case (
-        GroupBuilderF(s1, keys, c1 @ Doc(_), id1),
-        GroupBuilderF(s2, _,    c2 @ Doc(_), id2))
-          if id1 == id2 =>
-        mergeGroups(s1, s2, c1, c2, keys, id1).map(_._2)
-=======
       (wb1.unFix, wb2.unFix) match {
         case (ShapePreservingBuilderF(s1, i1, o1), ShapePreservingBuilderF(s2, i2, o2))
             if i1 == i2 && o1 == o2 =>
           objectConcat(s1, s2).map(ShapePreservingBuilder(_, i1, o1))
->>>>>>> 03300b8e
 
         case (ShapePreservingBuilderF(s, i, o), _) =>
           objectConcat(s, wb2).map(ShapePreservingBuilder(_, i, o))
@@ -774,6 +760,12 @@
             emit(GroupBuilder(s1, k1, Doc(content), id2))
           }
         case (GroupBuilderF(_, _, Doc(_), _), ValueBuilderF(_)) => delegate
+
+        case (
+          GroupBuilderF(src1, keys, Expr(-\/(DocVar.ROOT(_))), id1),
+          GroupBuilderF(src2, _,    Expr(-\/(DocVar.ROOT(_))), id2))
+            if id1 == id2 =>
+          objectConcat(src1, src2).map(GroupBuilder(_, keys, Expr(-\/(DocVar.ROOT())), id1))
 
         case (
           GroupBuilderF(s1, keys, c1 @ Doc(_), id1),
