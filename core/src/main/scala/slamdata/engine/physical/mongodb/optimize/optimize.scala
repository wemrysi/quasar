--- conflicted
+++ resolved
@@ -25,20 +25,8 @@
         // FIXME: Since we can’t reliably identify which fields are used by a
         //        JS function, we need to assume they all are, until we hit the
         //        next $Group or $Project.
-<<<<<<< HEAD
-        case $Map(_, _, _)              => None
-        case $SimpleMap(_, _, _)        => None
-        case $FlatMap(_, _, _)          => None
-        case $SimpleFlatMap(_, _, _, _) => None
-        case $Reduce(_, _, _)           => None
-        case $Project(_, _, IncludeId)  => Some(refs(op).toSet + IdVar)
-        case $Project(_, _, _)          => Some(refs(op).toSet)
-        case $FoldLeft(_, _)            => prev.map(_ + IdVar)
-        case $Join(_)                   => prev.map(_ + IdVar)
-        case _                          => prev.map(_ ++ refs(op))
-=======
         case $Map(_, _, _)             => None
-        case $SimpleMap(_, _, _)       => None
+        case $SimpleMap(_, _, _, _)    => None
         case $FlatMap(_, _, _)         => None
         case $Reduce(_, _, _)          => None
         case $Project(_, _, IncludeId) => Some(refs(op).toSet + IdVar)
@@ -46,7 +34,6 @@
         case $FoldLeft(_, _)           => prev.map(_ + IdVar)
         case $Join(_)                  => prev.map(_ + IdVar)
         case _                         => prev.map(_ ++ refs(op))
->>>>>>> d0bef44c
       }
 
       def unused(defs: Set[DocVar], refs: Set[DocVar]): Set[DocVar] =
