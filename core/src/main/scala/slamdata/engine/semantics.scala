--- conflicted
+++ resolved
@@ -490,23 +490,12 @@
         def propagate(n: Node) = succeed(typeOf(n))
 
         node match {
-<<<<<<< HEAD
-          case s @ SelectStmt(_, projections, relations, filter, groupBy, orderBy, limit, offset) =>
+          case s @ Select(_, projections, relations, filter, groupBy, orderBy, limit, offset) =>
             succeed(Type.Record(s.namedProjections(None).map(t => (t._1, typeOf(t._2))).toMap, None))
 
-          case Proj.Anon(expr) => propagate(expr)
-          case Proj.Named(expr, _) => propagate(expr)
-          case Subselect(select) => propagate(select)
-          case SetLiteral(exprs) => succeed(Type.Arr(exprs.map(typeOf))) // FIXME: should be Type.Set(...)
+          case Proj(expr, _)     => propagate(expr)
+          case SetLiteral(exprs) => succeed(Type.Arr(exprs.map(typeOf)))  // FIXME: should be Type.Set(...)
           case ArrayLiteral(exprs) => succeed(Type.Arr(exprs.map(typeOf)))
-=======
-          case s @ Select(_, projections, relations, filter, groupBy, orderBy, limit, offset) =>
-            succeed(Type.makeObject(s.namedProjections(None).map(t => (t._1, typeOf(t._2)))))
-
-          case Proj(expr, _)     => propagate(expr)
-          case SetLiteral(exprs) => succeed(Type.makeArray(exprs.map(typeOf)))  // FIXME: should be Type.Set(...)
-          case ArrayLiteral(exprs) => succeed(Type.makeArray(exprs.map(typeOf)))
->>>>>>> 7799c117
           case Splice(_) => inferType(Type.Top)
           case v @ Vari(_) => inferType(Type.Top)
           case Binop(left, right, op) => typecheckFunc(left :: right :: Nil)
