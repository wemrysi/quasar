/*
 * Copyright 2014–2017 SlamData Inc.
 *
 * Licensed under the Apache License, Version 2.0 (the "License");
 * you may not use this file except in compliance with the License.
 * You may obtain a copy of the License at
 *
 *     http://www.apache.org/licenses/LICENSE-2.0
 *
 * Unless required by applicable law or agreed to in writing, software
 * distributed under the License is distributed on an "AS IS" BASIS,
 * WITHOUT WARRANTIES OR CONDITIONS OF ANY KIND, either express or implied.
 * See the License for the specific language governing permissions and
 * limitations under the License.
 */

package quasar.std

import slamdata.Predef._
import quasar._, SemanticError._
import quasar.fp._
import quasar.fp.ski._
import quasar.frontend.logicalplan.{LogicalPlan => LP, _}

import scala.util.matching.Regex

import matryoshka._
import matryoshka.implicits._
import scalaz._, Scalaz._, Validation.{success, failureNel}
import shapeless.{Data => _, :: => _, _}

trait StringLib extends Library {
  private def stringApply(f: (String, String) => String): Func.Typer[nat._2] =
    partialTyper[nat._2] {
      case Sized(Type.Const(Data.Str(a)), Type.Const(Data.Str(b))) => Type.Const(Data.Str(f(a, b)))

      case Sized(Type.Str, Type.Const(Data.Str(_))) => Type.Str
      case Sized(Type.Const(Data.Str(_)), Type.Str) => Type.Str
      case Sized(Type.Str, Type.Str)                => Type.Str
    }

  // TODO: variable arity
  val Concat = BinaryFunc(
    Mapping,
    "Concatenates two (or more) string values",
    Type.Str,
    Func.Input2(Type.Str, Type.Str),
    new Func.Simplifier {
      def apply[T]
        (orig: LP[T])
        (implicit TR: Recursive.Aux[T, LP], TC: Corecursive.Aux[T, LP]) =
        orig match {
          case InvokeUnapply(_, Sized(Embed(Constant(Data.Str(""))), Embed(second))) =>
            second.some
          case InvokeUnapply(_, Sized(Embed(first), Embed(Constant(Data.Str(""))))) =>
            first.some
          case _ => None
        }
    },
    stringApply(_ + _),
    basicUntyper)

  private def regexForLikePattern(pattern: String, escapeChar: Option[Char]):
      String = {
    def sansEscape(pat: List[Char]): List[Char] = pat match {
      case '_' :: t =>         '.' +: escape(t)
      case '%' :: t => ".*".toList ⊹ escape(t)
      case c   :: t =>
        if ("\\^$.|?*+()[{".contains(c))
          '\\' +: c +: escape(t)
        else c +: escape(t)
      case Nil      => Nil
    }

    @SuppressWarnings(Array("org.wartremover.warts.Recursion"))
    def escape(pat: List[Char]): List[Char] =
      escapeChar match {
        case None => sansEscape(pat)
        case Some(esc) =>
          pat match {
            // NB: We only handle the escape char when it’s before a special
            //     char, otherwise you run into weird behavior when the escape
            //     char _is_ a special char. Will change if someone can find
            //     an actual definition of SQL’s semantics.
            case `esc` :: '%' :: t => '%' +: escape(t)
            case `esc` :: '_' :: t => '_' +: escape(t)
            case l                 => sansEscape(l)
          }
      }
    "^" + escape(pattern.toList).mkString + "$"
  }

  // TODO: This is here (rather than converted to `Search` in `sql.compile`)
  //       until we can constant-fold as we compile.
  val Like = TernaryFunc(
    Mapping,
    "Determines if a string value matches a pattern.",
    Type.Bool,
    Func.Input3(Type.Str, Type.Str, Type.Str),
    new Func.Simplifier {
      def apply[T]
        (orig: LP[T])
        (implicit TR: Recursive.Aux[T, LP], TC: Corecursive.Aux[T, LP]) =
        orig match {
          case InvokeUnapply(_, Sized(Embed(str), Embed(Constant(Data.Str(pat))), Embed(Constant(Data.Str(esc))))) =>
            if (esc.length > 1)
              None
            else
              Search(str.embed,
                constant[T](Data.Str(regexForLikePattern(pat, esc.headOption))).embed,
                constant[T](Data.Bool(false)).embed).some
          case _ => None
        }
    },
    constTyper(Type.Bool),
    basicUntyper)

  def matchAnywhere(str: String, pattern: String, insen: Boolean) =
    java.util.regex.Pattern.compile(if (insen) "(?i)" ⊹ pattern else pattern).matcher(str).find()

  val Search = TernaryFunc(
    Mapping,
    "Determines if a string value matches a regular expression. If the third argument is true, then it is a case-insensitive match.",
    Type.Bool,
    Func.Input3(Type.Str, Type.Str, Type.Bool),
    noSimplification,
    partialTyperV[nat._3] {
      case Sized(Type.Const(Data.Str(str)), Type.Const(Data.Str(pattern)), Type.Const(Data.Bool(insen))) =>
        success(Type.Const(Data.Bool(matchAnywhere(str, pattern, insen))))
      case Sized(strT, patternT, insenT) =>
        (Type.typecheck(Type.Str, strT).leftMap(nel => nel.map(ι[SemanticError])) |@|
         Type.typecheck(Type.Str, patternT).leftMap(nel => nel.map(ι[SemanticError])) |@|
         Type.typecheck(Type.Bool, insenT).leftMap(nel => nel.map(ι[SemanticError])))((_, _, _) => Type.Bool)
    },
    basicUntyper)

  val Length = UnaryFunc(
    Mapping,
    "Counts the number of characters in a string.",
    Type.Int,
    Func.Input1(Type.Str),
    noSimplification,
    partialTyper[nat._1] {
      case Sized(Type.Const(Data.Str(str))) => Type.Const(Data.Int(str.length))
      case Sized(Type.Str)                  => Type.Int
    },
    basicUntyper)

  val Lower = UnaryFunc(
    Mapping,
    "Converts the string to lower case.",
    Type.Str,
    Func.Input1(Type.Str),
    noSimplification,
    partialTyper[nat._1] {
      case Sized(Type.Const(Data.Str(str))) =>
        Type.Const(Data.Str(str.toLowerCase))
      case Sized(Type.Str) => Type.Str
    },
    basicUntyper)

  val Upper = UnaryFunc(
    Mapping,
    "Converts the string to upper case.",
    Type.Str,
    Func.Input1(Type.Str),
    noSimplification,
    partialTyper[nat._1] {
      case Sized(Type.Const(Data.Str(str))) =>
        Type.Const(Data.Str(str.toUpperCase))
      case Sized(Type.Str) => Type.Str
    },
    basicUntyper)

  /** Substring which always gives a result, no matter what offsets are provided.
    * Reverse-engineered from MongoDb's \$substr op, for lack of a better idea
    * of how this should work. Note: if `start` < 0, the result is `""`.
    * If `length` < 0, then result includes the rest of the string. Otherwise
    * the behavior is as you might expect.
    */
  def safeSubstring(str: String, start: Int, length: Int): String =
    if (start < 0 || start > str.length) ""
    else if (length < 0) str.substring(start, str.length)
    else str.substring(start, (start + length) min str.length)

  val Substring: TernaryFunc = TernaryFunc(
    Mapping,
    "Extracts a portion of the string",
    Type.Str,
    Func.Input3(Type.Str, Type.Int, Type.Int),
    new Func.Simplifier {
      def apply[T]
        (orig: LP[T])
        (implicit TR: Recursive.Aux[T, LP], TC: Corecursive.Aux[T, LP]) =
        orig match {
          case InvokeUnapply(f @ TernaryFunc(_, _, _, _, _, _, _), Sized(
            Embed(Constant(Data.Str(str))),
            Embed(Constant(Data.Int(from))),
            for0))
              if 0 < from =>
            Invoke(f, Func.Input3(
              Constant[T](Data.Str(str.substring(from.intValue))).embed,
              Constant[T](Data.Int(0)).embed,
              for0)).some
          case _ => None
        }
    },
    partialTyperV[nat._3] {
      case Sized(
        Type.Const(Data.Str(str)),
        Type.Const(Data.Int(from)),
        Type.Const(Data.Int(for0))) => {
        success(Type.Const(Data.Str(safeSubstring(str, from.intValue, for0.intValue))))
      }
      case Sized(Type.Const(Data.Str(str)), Type.Const(Data.Int(from)), _)
          if str.length <= from =>
        success(Type.Const(Data.Str("")))
      case Sized(_, Type.Const(Data.Int(from)), _)
          if from < 0 =>
        success(Type.Const(Data.Str("")))
      case Sized(_, _, Type.Const(Data.Int(for0)))
          if for0.intValue ≟ 0 =>
        success(Type.Const(Data.Str("")))
      case Sized(Type.Const(Data.Str(_)), Type.Const(Data.Int(_)), Type.Int) =>
        success(Type.Str)
      case Sized(Type.Const(Data.Str(_)), Type.Int, Type.Const(Data.Int(_))) =>
        success(Type.Str)
      case Sized(Type.Const(Data.Str(_)), Type.Int,                Type.Int) =>
        success(Type.Str)
      case Sized(Type.Str, Type.Const(Data.Int(_)), Type.Const(Data.Int(_))) =>
        success(Type.Str)
      case Sized(Type.Str, Type.Const(Data.Int(_)), Type.Int)                =>
        success(Type.Str)
      case Sized(Type.Str, Type.Int,                Type.Const(Data.Int(_))) =>
        success(Type.Str)
      case Sized(Type.Str, Type.Int,                Type.Int)                =>
        success(Type.Str)
      case Sized(Type.Str, _,                       _)                       =>
        failureNel(GenericError("expected integer arguments for SUBSTRING"))
      case Sized(t, _, _) => failureNel(TypeError(Type.Str, t, None))
    },
    basicUntyper)

  val Split = BinaryFunc(
    Mapping,
    "Splits a string into an array of substrings based on a delimiter.",
    Type.FlexArr(0, None, Type.Str),
    Func.Input2(Type.Str, Type.Str),
    noSimplification,
    partialTyperV[nat._2] {
      case Sized(Type.Const(Data.Str(str)), Type.Const(Data.Str(delimiter))) =>
        success(Type.Const(Data.Arr(str.split(Regex.quote(delimiter), -1).toList.map(Data.Str(_)))))
      case Sized(strT, delimiterT) =>
        (Type.typecheck(Type.Str, strT).leftMap(nel => nel.map(ι[SemanticError])) |@|
         Type.typecheck(Type.Str, delimiterT).leftMap(nel => nel.map(ι[SemanticError])))((_, _) => Type.FlexArr(0, None, Type.Str))
    },
    basicUntyper)

  val Boolean = UnaryFunc(
    Mapping,
    "Converts the strings “true” and “false” into boolean values. This is a partial function – arguments that don’t satisify the constraint have undefined results.",
    Type.Bool,
    Func.Input1(Type.Str),
    noSimplification,
    partialTyperV[nat._1] {
      case Sized(Type.Const(Data.Str("true")))  =>
        success(Type.Const(Data.Bool(true)))
      case Sized(Type.Const(Data.Str("false"))) =>
        success(Type.Const(Data.Bool(false)))
      case Sized(Type.Const(Data.Str(str)))     =>
        failureNel(InvalidStringCoercion(str, List("true", "false").right))
      case Sized(Type.Str)                      => success(Type.Bool)
    },
    untyper[nat._1](x => ToString.tpe(Func.Input1(x)).map(Func.Input1(_))))

  val intRegex = "[+-]?\\d+"
  val floatRegex = intRegex + "(?:.\\d+)?(?:[eE]" + intRegex + ")?"
  val dateRegex = "(?:\\d{4}-\\d{2}-\\d{2}|\\d{8})"
  val timeRegex = "\\d{2}(?::?\\d{2}(?::?\\d{2}(?:\\.\\d{3})?)?)?Z?"
  val timestampRegex = dateRegex + "T" + timeRegex

  val Integer = UnaryFunc(
    Mapping,
    "Converts strings containing integers into integer values. This is a partial function – arguments that don’t satisify the constraint have undefined results.",
    Type.Int,
    Func.Input1(Type.Str),
    noSimplification,
    partialTyperV[nat._1] {
      case Sized(Type.Const(Data.Str(str))) =>
        \/.fromTryCatchNonFatal(BigInt(str)).fold(
          κ(failureNel(InvalidStringCoercion(str, "a string containing an integer".left))),
          i => success(Type.Const(Data.Int(i))))

      case Sized(Type.Str) => success(Type.Int)
    },
    untyper[nat._1](x => ToString.tpe(Func.Input1(x)).map(Func.Input1(_))))

  val Decimal = UnaryFunc(
    Mapping,
    "Converts strings containing decimals into decimal values. This is a partial function – arguments that don’t satisify the constraint have undefined results.",
    Type.Dec,
    Func.Input1(Type.Str),
    noSimplification,
    partialTyperV[nat._1] {
      case Sized(Type.Const(Data.Str(str))) =>
        \/.fromTryCatchNonFatal(BigDecimal(str)).fold(
           κ(failureNel(InvalidStringCoercion(str, "a string containing an decimal number".left))),
          i => success(Type.Const(Data.Dec(i))))
      case Sized(Type.Str) => success(Type.Dec)
    },
    untyper[nat._1](x => ToString.tpe(Func.Input1(x)).map(Func.Input1(_))))

  val Null = UnaryFunc(
    Mapping,
    "Converts strings containing “null” into the null value. This is a partial function – arguments that don’t satisify the constraint have undefined results.",
    Type.Null,
    Func.Input1(Type.Str),
    noSimplification,
    partialTyperV[nat._1] {
      case Sized(Type.Const(Data.Str("null"))) => success(Type.Const(Data.Null))
      case Sized(Type.Const(Data.Str(str))) =>
        failureNel(InvalidStringCoercion(str, List("null").right))
      case Sized(Type.Str) => success(Type.Null)
    },
    untyper[nat._1](x => ToString.tpe(Func.Input1(x)).map(Func.Input1(_))))

  val ToString: UnaryFunc = UnaryFunc(
    Mapping,
    "Converts any primitive type to a string.",
    Type.Str,
    Func.Input1(Type.Syntaxed),
    noSimplification,
    partialTyperV[nat._1] {
<<<<<<< HEAD
      case Sized(Type.Const(data))  => (data match {
        case Data.Str(str)          => success(str)
        case Data.Null              => success("null")
        case Data.Bool(b)           => success(b.shows)
        case Data.Int(i)            => success(i.shows)
        case Data.Dec(d)            => success(d.shows)
        case Data.OffsetDateTime(t) => success(t.toString)
        case Data.OffsetTime(t)     => success(t.toString)
        case Data.OffsetDate(d)     => success(d.toString)
        case Data.LocalDateTime(t)  => success(t.toString)
        case Data.LocalTime(t)      => success(t.toString)
        case Data.LocalDate(d)      => success(d.toString)
        case Data.Interval(i)       => success(i.toString)
=======
      case Sized(Type.Const(data)) => (data match {
        case Data.Str(str)     => success(str)
        case Data.Null         => success("null")
        case Data.Bool(b)      => success(b.shows)
        case Data.Int(i)       => success(i.shows)
        case Data.Dec(d)       => success(d.shows)
        case Data.Timestamp(t) => success(t.atZone(UTC).format(DataCodec.dateTimeFormatter))
        case Data.Date(d)      => success(d.toString)
        case Data.Time(t)      => success(t.format(DataCodec.timeFormatter))
        case Data.Interval(i)  => success(i.toString)
        case Data.Id(i)        => success(i.toString)
>>>>>>> dced3f69
        // NB: Should not be able to hit this case, because of the domain.
        case other                  =>
          failureNel(
            TypeError(
              Type.Syntaxed,
              other.dataType,
              "can not convert aggregate types to String".some):SemanticError)
      }).map(s => Type.Const(Data.Str(s)))
      case Sized(_) => success(Type.Str)
    },
    partialUntyperV[nat._1] {
      case x @ Type.Const(_) =>
        (Null.tpe(Func.Input1(x)) <+>
          Boolean.tpe(Func.Input1(x)) <+>
          Integer.tpe(Func.Input1(x)) <+>
          Decimal.tpe(Func.Input1(x)) <+>
<<<<<<< HEAD
          DateLib.OffsetDateTime.tpe(Func.Input1(x)) <+>
          DateLib.OffsetTime.tpe(Func.Input1(x)) <+>
          DateLib.OffsetDate.tpe(Func.Input1(x)) <+>
          DateLib.LocalDateTime.tpe(Func.Input1(x)) <+>
          DateLib.LocalTime.tpe(Func.Input1(x)) <+>
          DateLib.LocalDate.tpe(Func.Input1(x)) <+>
          DateLib.Interval.tpe(Func.Input1(x)))
=======
          DateLib.Date.tpe(Func.Input1(x)) <+>
          DateLib.Time.tpe(Func.Input1(x)) <+>
          DateLib.Timestamp.tpe(Func.Input1(x)) <+>
          DateLib.Interval.tpe(Func.Input1(x)) <+>
          IdentityLib.ToId.tpe(Func.Input1(x))
        )
>>>>>>> dced3f69
          .map(Func.Input1(_))
    })
}

object StringLib extends StringLib<|MERGE_RESOLUTION|>--- conflicted
+++ resolved
@@ -331,7 +331,6 @@
     Func.Input1(Type.Syntaxed),
     noSimplification,
     partialTyperV[nat._1] {
-<<<<<<< HEAD
       case Sized(Type.Const(data))  => (data match {
         case Data.Str(str)          => success(str)
         case Data.Null              => success("null")
@@ -345,19 +344,7 @@
         case Data.LocalTime(t)      => success(t.toString)
         case Data.LocalDate(d)      => success(d.toString)
         case Data.Interval(i)       => success(i.toString)
-=======
-      case Sized(Type.Const(data)) => (data match {
-        case Data.Str(str)     => success(str)
-        case Data.Null         => success("null")
-        case Data.Bool(b)      => success(b.shows)
-        case Data.Int(i)       => success(i.shows)
-        case Data.Dec(d)       => success(d.shows)
-        case Data.Timestamp(t) => success(t.atZone(UTC).format(DataCodec.dateTimeFormatter))
-        case Data.Date(d)      => success(d.toString)
-        case Data.Time(t)      => success(t.format(DataCodec.timeFormatter))
-        case Data.Interval(i)  => success(i.toString)
         case Data.Id(i)        => success(i.toString)
->>>>>>> dced3f69
         // NB: Should not be able to hit this case, because of the domain.
         case other                  =>
           failureNel(
@@ -374,23 +361,15 @@
           Boolean.tpe(Func.Input1(x)) <+>
           Integer.tpe(Func.Input1(x)) <+>
           Decimal.tpe(Func.Input1(x)) <+>
-<<<<<<< HEAD
           DateLib.OffsetDateTime.tpe(Func.Input1(x)) <+>
           DateLib.OffsetTime.tpe(Func.Input1(x)) <+>
           DateLib.OffsetDate.tpe(Func.Input1(x)) <+>
           DateLib.LocalDateTime.tpe(Func.Input1(x)) <+>
           DateLib.LocalTime.tpe(Func.Input1(x)) <+>
           DateLib.LocalDate.tpe(Func.Input1(x)) <+>
-          DateLib.Interval.tpe(Func.Input1(x)))
-=======
-          DateLib.Date.tpe(Func.Input1(x)) <+>
-          DateLib.Time.tpe(Func.Input1(x)) <+>
-          DateLib.Timestamp.tpe(Func.Input1(x)) <+>
           DateLib.Interval.tpe(Func.Input1(x)) <+>
           IdentityLib.ToId.tpe(Func.Input1(x))
-        )
->>>>>>> dced3f69
-          .map(Func.Input1(_))
+        ).map(Func.Input1(_))
     })
 }
 
