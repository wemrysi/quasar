--- conflicted
+++ resolved
@@ -170,20 +170,15 @@
     Type.Top,
     Func.Input2(Type.Top, Type.Top),
     noSimplification,
-<<<<<<< HEAD
     partialTyper[nat._2] {
       case Sized(Type.Const(Data.NA), fallback) => fallback
-      case Sized(ty@Type.Const(_), _) => ty
       case Sized(Type.Bottom,         fallback) => fallback
-      case Sized(value,               fallback) => value ⨿ fallback
-=======
-    partialTyper {
-      case Sized(Type.Bottom, fallback)                                    => fallback
-      case Sized(t1, t2) if t1.contains(Type.Top) || t2.contains(Type.Top) => Type.Top
-      case Sized(value, fallback)                                    => value ⨿ fallback
->>>>>>> 318ee703
-    },
-    partialUntyper[nat._2] { case t => Func.Input2(t, t) })
+      case Sized(value,               fallback) => 
+        if (value.contains(Type.Top)) fallback 
+        else if (fallback.contains(Type.Top)) value 
+        else value ⨿ fallback
+    },
+    basicUntyper)
 
   val And = BinaryFunc(
     Mapping,
