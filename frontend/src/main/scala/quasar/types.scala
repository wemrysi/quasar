--- conflicted
+++ resolved
@@ -188,7 +188,6 @@
     }
   }
 
-<<<<<<< HEAD
   def widenConst: Type = this match {
     case Type.Const(d) => d.dataType
     case t => t
@@ -201,14 +200,6 @@
 final class SubOf(val supertype: Type) extends AnyVal {
   def unapply(subtype: Type): Option[Type] = 
     Type.typecheck(supertype, subtype).fold(κ(None), κ(Some(subtype)))
-=======
-  final def widenConst: Type = {
-    this match {
-      case Type.Const(value) => value.dataType
-      case t => t
-    }
-  }
->>>>>>> 7b995093
 }
 
 trait TypeInstances {
