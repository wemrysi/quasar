--- conflicted
+++ resolved
@@ -69,11 +69,7 @@
     val consumerPort = localConfig[String]("broker.port", "9082").toInt
     val consumer = new SimpleConsumer(consumerHost, consumerPort, 5000, 64 * 1024)
 
-<<<<<<< HEAD
-    val relayAgent = new KafkaRelayAgent(accountFinder, eventIdSeq, consumer, localTopic, producer, centralTopic)
-=======
-    val relayAgent = new KafkaRelayAgent(permissionsFinder, eventIdSeq, consumer, localTopic, producer, centralTopic) 
->>>>>>> 73c71626
+    val relayAgent = new KafkaRelayAgent(permissionsFinder, eventIdSeq, consumer, localTopic, producer, centralTopic)
     val stoppable = Stoppable.fromFuture(relayAgent.stop map { _ => consumer.close; producer.close })
 
     new Thread(relayAgent).start()
@@ -83,15 +79,9 @@
 /** An independent agent that will consume records using the specified consumer,
   * augment them with record identities, then send them with the specified producer. */
 final class KafkaRelayAgent(
-<<<<<<< HEAD
-    accountFinder: AccountFinder[Future], eventIdSeq: EventIdSequence,
+    permissionsFinder: PermissionsFinder[Future], eventIdSeq: EventIdSequence,
     consumer: SimpleConsumer, localTopic: String,
     producer: Producer[String, EventMessage], centralTopic: String,
-=======
-    permissionsFinder: PermissionsFinder[Future], eventIdSeq: EventIdSequence,
-    consumer: SimpleConsumer, localTopic: String, 
-    producer: Producer[String, EventMessage], centralTopic: String, 
->>>>>>> 73c71626
     bufferSize: Int = 1024 * 1024, retryDelay: Long = 5000L,
     maxDelay: Double = 100.0, waitCountFactor: Int = 25)(implicit executor: ExecutionContext) extends Runnable with Logging {
 
@@ -179,13 +169,8 @@
           case None =>
             // cannot relay event without a resolved owner account ID; fail loudly.
             // this will abort the future, ensuring that state doesn't get corrupted
-<<<<<<< HEAD
-            sys.error("Unable to establish owner account ID for ingest " + event)
+            sys.error("Unable to establish owner account ID for ingest of event " + event)
         }
-=======
-            sys.error("Unable to establish owner account ID for ingest of event " + event)
-        } 
->>>>>>> 73c71626
 
       case archive @ Archive(apiKey, path, jobId, timestamp) =>
         Promise.successful(ArchiveMessage(apiKey, path, jobId, eventIdSeq.next(offset), timestamp))
