--- conflicted
+++ resolved
@@ -105,15 +105,9 @@
     import scalaz.syntax.monad._
     syncExecutorFor(apiKey) map { queryExecV =>
       queryExecV map { queryExec =>
-<<<<<<< HEAD
-        new QueryExecutor[Future, StreamT[Future, CharBuffer]] {
+        new QueryExecutor[Future, StreamT[Future, Slice]] {
           def execute(query: String, context: EvaluationContext, opts: QueryOptions) = {
             queryExec.execute(query, context, opts) map (_ map (_._2))
-=======
-        new QueryExecutor[Future, StreamT[Future, Slice]] {
-          def execute(apiKey: APIKey, query: String, prefix: Path, opts: QueryOptions) = {
-            queryExec.execute(apiKey, query, prefix, opts) map (_ map (_._2))
->>>>>>> 3da241d0
           }
         }
       }
@@ -135,19 +129,11 @@
     def execute(query: String, context: EvaluationContext, opts: QueryOptions): Future[Validation[EvaluationError, A]] = {
       val userQuery = UserQuery(query, context.basePath, opts.sortOn, opts.sortOrder)
 
-<<<<<<< HEAD
-      createJob(context.apiKey, Some(userQuery.serialize), opts.timeout)(executionContext) flatMap { implicit shardQueryMonad: ShardQueryMonad =>
-        import JobQueryState._
-
-        val result: Future[Validation[EvaluationError, StreamT[ShardQuery, CharBuffer]]] = {
-          sink.apply(executor.execute(query, context, opts)) recover {
-=======
-      createJob(apiKey, Some(userQuery.serialize), opts.timeout)(executionContext) flatMap { implicit shardQueryMonad: JobQueryTFMonad =>
+      createJob(context.apiKey, Some(userQuery.serialize), opts.timeout)(executionContext) flatMap { implicit shardQueryMonad: JobQueryTFMonad =>
         import JobQueryState._
 
         val result: Future[Validation[EvaluationError, StreamT[JobQueryTF, Slice]]] = {
-          sink.apply(executor.execute(apiKey, query, prefix, opts)) recover {
->>>>>>> 3da241d0
+          sink.apply(executor.execute(query, context, opts)) recover {
             case _: QueryCancelledException => Failure(InvalidStateError("Query was cancelled before it could be executed."))
             case _: QueryExpiredException => Failure(InvalidStateError("Query expired before it could be executed."))
             case ex =>
