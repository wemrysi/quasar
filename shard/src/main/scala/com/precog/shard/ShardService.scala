--- conflicted
+++ resolved
@@ -111,10 +111,7 @@
                 }
               } ~
               dataPath("meta/fs") {
-<<<<<<< HEAD
-                get(new BrowseServiceHandler(state.queryExecutor, state.apiKeyManager))
-=======
-                get(new BrowseServiceHandler(state.queryExecutor, state.accessControl)) ~
+                get(new BrowseServiceHandler(state.queryExecutor, state.apiKeyManager)) ~
                 // Handle OPTIONS requests internally to simplify the standalone service
                 options {
                   (request: HttpRequest[ByteChunk]) => {
@@ -126,7 +123,6 @@
                     }
                   }
                 }
->>>>>>> 43736dba
               }
             } ~ path("actors/status") {
               get(new ActorStatusHandler(state.queryExecutor))
