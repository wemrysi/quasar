--- conflicted
+++ resolved
@@ -99,23 +99,13 @@
       val idSource = new FreshAtomicIdSource
     }
   }
-<<<<<<< HEAD
-    
-  def apply(config: Configuration, extAccessControl: AccessControl[Future], extAccountFinder: AccountFinder[Future], extJobManager: JobManager[Future]): AsyncQueryExecutorFactory = {
-=======
-
-  def queryExecutorFactoryFactory(config: Configuration,
-      extAccessControl: APIKeyManager[Future],
-      extAccountManager: BasicAccountManager[Future],
-      extJobManager: JobManager[Future]): ManagedQueryExecutorFactory = {
->>>>>>> 585f61dd
+
+  def apply(config: Configuration, extAccessControl: AccessControl[Future], extAccountFinder: AccountFinder[Future], extJobManager: JobManager[Future]): ManagedQueryExecutorFactory = {
     new JDBMQueryExecutorFactory
         with JDBMProjectionModule
         with ProductionShardSystemActorModule
         with SystemActorStorageModule { self =>
 
-      //override val executionContext = executor
-
       type YggConfig = JDBMQueryExecutorConfig
       val yggConfig = wrapConfig(config)
       val clock = blueeyes.util.Clock.System
@@ -123,12 +113,8 @@
       protected lazy val queryLogger = LoggerFactory.getLogger("com.precog.shard.ShardQueryExecutor")
       
       val actorSystem = ActorSystem("jdbmExecutorActorSystem")
-<<<<<<< HEAD
       implicit val executionContext = ExecutionContext.defaultExecutionContext(actorSystem)
-=======
       val jobActorSystem = ActorSystem("jobPollingActorSystem")
-      val defaultAsyncContext = ExecutionContext.defaultExecutionContext(actorSystem)
->>>>>>> 585f61dd
 
       val jobManager = extJobManager
       val accountFinder = Some(extAccountFinder)
@@ -190,13 +176,8 @@
         }).validation
       }
 
-<<<<<<< HEAD
-      def executorFor(apiKey: APIKey): Future[Validation[String, QueryExecutor[Future, StreamT[Future, CharBuffer]]]] = {
-        implicit val futureMonad = new blueeyes.bkka.FutureMonad(executionContext)
-=======
       def syncExecutorFor(apiKey: APIKey): Future[Validation[String, QueryExecutor[Future, (Option[JobId], StreamT[Future, CharBuffer])]]] = {
         implicit val futureMonad = new blueeyes.bkka.FutureMonad(defaultAsyncContext)
->>>>>>> 585f61dd
         (for {
           executionContext0 <- threadPooling.getAccountExecutionContext(apiKey)
         } yield {
@@ -219,7 +200,6 @@
           object Table extends TableCompanion
       
           val yggConfig = self.yggConfig
-<<<<<<< HEAD
 
           class Storage extends StorageWritable[ShardQuery] {
             def userMetadataView(apiKey: APIKey) = self.storage.userMetadataView(apiKey).liftM[JobQueryT]
@@ -229,10 +209,7 @@
           }
 
           val storage = new Storage
-=======
-          val storage = self.storage.liftM[JobQueryT](shardQueryMonad, shardQueryMonad.M)
           val report = errorReport[instructions.Line](shardQueryMonad, implicitly)
->>>>>>> 585f61dd
         }
       }
 
@@ -252,13 +229,7 @@
 trait JDBMQueryExecutorFactory
     extends QueryExecutorFactory[Future, StreamT[Future, CharBuffer]]
     with StorageModule[Future]
-<<<<<<< HEAD
-    with ManagedQueryModule
-    with AsyncQueryExecutorFactory { self =>
-=======
-    with PerAccountThreadPoolModule
     with ManagedQueryExecutorFactory { self =>
->>>>>>> 585f61dd
 
   type YggConfig <: BaseJDBMQueryExecutorConfig
 
