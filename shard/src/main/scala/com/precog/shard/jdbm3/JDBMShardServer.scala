--- conflicted
+++ resolved
@@ -36,36 +36,18 @@
 
 import scalaz._
 
-<<<<<<< HEAD
-object JDBMShardServer extends BlueEyesServer with AsyncShardService with AkkaDefaults {
-=======
-object JDBMShardServer extends BlueEyesServer 
-    with ShardService 
-    with JDBMQueryExecutorComponent 
-    with MongoAPIKeyManagerComponent 
-    with AccountManagerClientComponent
-{
->>>>>>> 585f61dd
+object JDBMShardServer extends BlueEyesServer with ShardService with AkkaDefaults {
   import WebJobManager._
   val clock = Clock.System
 
   val executionContext = defaultFutureDispatch
   implicit val M: Monad[Future] = new FutureMonad(executionContext)
 
-<<<<<<< HEAD
-  def APIKeyFinder(config: Configuration): APIKeyFinder[Future] = WebAPIKeyFinder(config)
-  def AccountFinder(config: Configuration): AccountFinder[Future] = WebAccountFinder(config)
-  def JobManager(config: Configuration): JobManager[Future] = WebJobManager(config).withM[Future]
-  def QueryExecutorFactory(config: Configuration, accessControl: AccessControl[Future], accountFinder: AccountFinder[Future], jobManager: JobManager[Future]) = 
-    JDBMQueryExecutorFactory(config, accessControl, accountFinder, jobManager)
-=======
   def configureShardState(config: Configuration): ShardState = {
-    val apiKeyManager = apiKeyManagerFactory(config.detach("security"))
-    val accountManager = accountManagerFactory(config.detach("accounts"))
+    val apiKeyFinder = WebAPIKeyFinder(config.detach("security"))
+    val accountFinder = WebAccountFinder(config.detach("accounts"))
     val jobManager = WebJobManager(config.detach("jobs")).withM[Future]
-    val queryExecutorFactory = queryExecutorFactoryFactory(
-      config.detach("queryExecutor"), apiKeyManager, accountManager, jobManager)
+    val queryExecutorFactory = JDBMQueryExecutorFactory(config.detach("queryExecutor"), apiKeyFinder, accountFinder, jobManager)
     ManagedQueryShardState(queryExecutorFactory, apiKeyManager, accountManager, jobManager, clock)
   }
->>>>>>> 585f61dd
 }