language: scala
scala: 2.11.8
jdk: oraclejdk8
dist: trusty
sudo: required

services:
  - docker

before_install:
  - sudo /etc/init.d/postgresql stop

# create all the docker containers we need for IT testing
install:
  - cd $TRAVIS_BUILD_DIR/docker/scripts && ./init_connector.sh $CONNECTOR
  #- docker-compose -f ./docker/docker-compose.yml up -d $CONNECTOR

# run post db config scripts and populate the it/testing.conf file
before_script:
  - cd $TRAVIS_BUILD_DIR/docker/scripts && ./setupdbs.sh
  - cd $TRAVIS_BUILD_DIR/docker/scripts && ./buildtestingconfig.sh
  - cd $TRAVIS_BUILD_DIR/it && cat testing.conf

# Export color variables needed by travis_wait and travis_jigger
script:
  - cd $TRAVIS_BUILD_DIR
  - export ANSI_RED ANSI_GREEN ANSI_RESET ANSI_CLEAR
  - export -f travis_wait travis_jigger
<<<<<<< HEAD
  - ./scripts/build
  - sbt transferPublishAndTagResources
  - ./scripts/publishAndTag 'quasar-analytics/quasar'
=======
  - export MONGO_LINUX="MONGO_${MONGO_RELEASE}_LINUX"
  - export MONGO_PORT="MONGO_${MONGO_RELEASE}_PORT"
  - export MONGO_AUTH="MONGO_${MONGO_RELEASE}_AUTH"
  - ./scripts/installMongo mongodb-linux-x86_64-${!MONGO_LINUX} mongo ${!MONGO_PORT} ${!MONGO_AUTH}
  - if [ $QUASAR_COUCHBASE ]; then ./scripts/startCouchbase; echo "couchbase=${QUASAR_COUCHBASE}" > $TEST_CONFIG_FILE ; fi
  - if [[ $QUASAR_MARKLOGIC_JSON || $QUASAR_MARKLOGIC_XML ]]; then ./scripts/installMarkLogic; fi
  - if [ $QUASAR_MARKLOGIC_XML ]; then echo "marklogic_xml=${QUASAR_MARKLOGIC_XML}" > $TEST_CONFIG_FILE; fi
  - if [ $QUASAR_MARKLOGIC_JSON ]; then echo "marklogic_json=${QUASAR_MARKLOGIC_JSON}" > $TEST_CONFIG_FILE; fi
  - if [ $QUASAR_POSTGRESQL ]; then echo "postgresql=${QUASAR_POSTGRESQL}" > $TEST_CONFIG_FILE; fi
  - if [ $QUASAR_SPARK_LOCAL ]; then echo "spark_local=\"${HOME}/${QUASAR_SPARK_LOCAL}/\"" > $TEST_CONFIG_FILE; fi
  - psql -c 'CREATE DATABASE "quasar-test";' -U postgres
  - ./scripts/build $MONGO_RELEASE
  - ./scripts/quasarPublishAndTag
>>>>>>> 5adcdeed

after_success:
  - ./scripts/afterSuccess

notifications:
  irc:
    template:
      - "%{result}: %{repository_slug}#%{build_number} (%{branch}@%{commit}: %{author})
        %{build_url}"
  slack:
    secure: k7tat0w0CSokOD1K0nfPhFY9Z3xkYHXboNlW1WgNAjqtq56hQsfQWhN8z6cXRAs/CgT8ME0K//wDN/HgdG91/aVh1smv/hxMa6P/o70GclhvUkB4iTis3kv9la3Kf2w3K5pbWJ6fFLdAZqc5i9XpQ8q+d7UTgwAxj1ZcYwaCSVo=

branches:
  except:
    - /^v\d+\.\d+\.\d+-.*$/ # don't redundantly build tags

cache:
  directories:
    - $HOME/.coursier/cache
    - $HOME/.ivy2/cache
    - $HOME/.sbt
<<<<<<< HEAD
=======
    - target
    - .targets
    - project/project/target
    - project/target
    - scripts/marklogic/docker
>>>>>>> 5adcdeed

before_cache:
  - find "$HOME/.sbt/" -name '*.lock' -print0 | xargs -0 rm
  - find "$HOME/.ivy2/" -name 'ivydata-*.properties' -print0 | xargs -0 rm

env:
  matrix:
    - CONNECTOR=mongodb_2_6
    - CONNECTOR=mongodb_3_0
    - CONNECTOR=mongodb_read_only
    - CONNECTOR=mongodb_3_2
    - CONNECTOR=mongodb_3_4
    - CONNECTOR=postgresql
    - CONNECTOR=marklogic
    - CONNECTOR=couchbase
    - CONNECTOR=spark_local_test

  global:
    - COURSIER_PROGRESS=0<|MERGE_RESOLUTION|>--- conflicted
+++ resolved
@@ -26,25 +26,9 @@
   - cd $TRAVIS_BUILD_DIR
   - export ANSI_RED ANSI_GREEN ANSI_RESET ANSI_CLEAR
   - export -f travis_wait travis_jigger
-<<<<<<< HEAD
   - ./scripts/build
   - sbt transferPublishAndTagResources
   - ./scripts/publishAndTag 'quasar-analytics/quasar'
-=======
-  - export MONGO_LINUX="MONGO_${MONGO_RELEASE}_LINUX"
-  - export MONGO_PORT="MONGO_${MONGO_RELEASE}_PORT"
-  - export MONGO_AUTH="MONGO_${MONGO_RELEASE}_AUTH"
-  - ./scripts/installMongo mongodb-linux-x86_64-${!MONGO_LINUX} mongo ${!MONGO_PORT} ${!MONGO_AUTH}
-  - if [ $QUASAR_COUCHBASE ]; then ./scripts/startCouchbase; echo "couchbase=${QUASAR_COUCHBASE}" > $TEST_CONFIG_FILE ; fi
-  - if [[ $QUASAR_MARKLOGIC_JSON || $QUASAR_MARKLOGIC_XML ]]; then ./scripts/installMarkLogic; fi
-  - if [ $QUASAR_MARKLOGIC_XML ]; then echo "marklogic_xml=${QUASAR_MARKLOGIC_XML}" > $TEST_CONFIG_FILE; fi
-  - if [ $QUASAR_MARKLOGIC_JSON ]; then echo "marklogic_json=${QUASAR_MARKLOGIC_JSON}" > $TEST_CONFIG_FILE; fi
-  - if [ $QUASAR_POSTGRESQL ]; then echo "postgresql=${QUASAR_POSTGRESQL}" > $TEST_CONFIG_FILE; fi
-  - if [ $QUASAR_SPARK_LOCAL ]; then echo "spark_local=\"${HOME}/${QUASAR_SPARK_LOCAL}/\"" > $TEST_CONFIG_FILE; fi
-  - psql -c 'CREATE DATABASE "quasar-test";' -U postgres
-  - ./scripts/build $MONGO_RELEASE
-  - ./scripts/quasarPublishAndTag
->>>>>>> 5adcdeed
 
 after_success:
   - ./scripts/afterSuccess
@@ -66,14 +50,11 @@
     - $HOME/.coursier/cache
     - $HOME/.ivy2/cache
     - $HOME/.sbt
-<<<<<<< HEAD
-=======
     - target
     - .targets
     - project/project/target
     - project/target
     - scripts/marklogic/docker
->>>>>>> 5adcdeed
 
 before_cache:
   - find "$HOME/.sbt/" -name '*.lock' -print0 | xargs -0 rm
