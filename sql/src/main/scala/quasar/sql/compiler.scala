/*
 * Copyright 2014–2017 SlamData Inc.
 *
 * Licensed under the Apache License, Version 2.0 (the "License");
 * you may not use this file except in compliance with the License.
 * You may obtain a copy of the License at
 *
 *     http://www.apache.org/licenses/LICENSE-2.0
 *
 * Unless required by applicable law or agreed to in writing, software
 * distributed under the License is distributed on an "AS IS" BASIS,
 * WITHOUT WARRANTIES OR CONDITIONS OF ANY KIND, either express or implied.
 * See the License for the specific language governing permissions and
 * limitations under the License.
 */

package quasar.sql

import slamdata.Predef._
import quasar.{Data, Func, GenericFunc, HomomorphicFunction, Reduction, SemanticError, Sifting, UnaryFunc, VarName},
  SemanticError._
import quasar.contrib.pathy._
import quasar.contrib.scalaz._
import quasar.contrib.shapeless._
import quasar.common.SortDir
import quasar.fp._
import quasar.fp.binder._
import quasar.frontend.logicalplan.{LogicalPlan => LP, _}
import quasar.std.StdLib, StdLib._
import quasar.std.TemporalPart
import quasar.sql.{SemanticAnalysis => SA}, SA._

import matryoshka._
import matryoshka.data._
import matryoshka.implicits._
import pathy.Path._
import scalaz.{Tree => _, _}, Scalaz._
import shapeless.{Annotations => _, Data => _, :: => _, _}

final case class TableContext[T]
  (root: Option[T], full: () => T, subtables: Map[String, T])
  (implicit T: Corecursive.Aux[T, LP]) {
  def ++(that: TableContext[T]): TableContext[T] =
    TableContext(
      None,
      () => structural.ObjectConcat(this.full(), that.full()).embed,
      this.subtables ++ that.subtables)
}

final case class BindingContext[T]
  (subbindings: Map[String, T]) {
  def ++(that: BindingContext[T]): BindingContext[T] =
    BindingContext(this.subbindings ++ that.subbindings)
}

final case class Context[T]
  (bindingContext: List[BindingContext[T]],
    tableContext: List[TableContext[T]]) {

  def add(bc: BindingContext[T], tc: TableContext[T]): Context[T] = {
    val modBindingContext: List[BindingContext[T]] =
      this.bindingContext match {
        case head :: tail => head ++ bc :: head :: tail
        case Nil => bc :: Nil
      }

    val modTableContext: List[TableContext[T]] =
      tc :: this.tableContext

    Context(modBindingContext, modTableContext)
  }

  def dropHead: Context[T] =
    Context(this.bindingContext.drop(1), this.tableContext.drop(1))
}

final case class CompilerState[T]
  (fields: List[String], context: Context[T], nameGen: Int)

private object CompilerState {
  /** Runs a computation inside a binding/table context, which contains
    * compilation data for the bindings/tables in scope.
    */
  def contextual[M[_], T, A]
    (bc: BindingContext[T], tc: TableContext[T])
    (compM: M[A])
    (implicit m: MonadState[M, CompilerState[T]])
      : M[A] = {

    def preMod: CompilerState[T] => CompilerState[T] =
      (state: CompilerState[T]) => state.copy(context = state.context.add(bc, tc))

    def postMod: CompilerState[T] => CompilerState[T] =
      (state: CompilerState[T]) => state.copy(context = state.context.dropHead)

    m.modify(preMod) *> compM <* m.modify(postMod)
  }

  def addFields[M[_], T, A]
    (add: List[String])(f: M[A])(implicit m: MonadState[M, CompilerState[T]])
      : M[A] =
    for {
      curr <- fields
      _    <- m.modify((s: CompilerState[T]) => s.copy(fields = curr ++ add))
      a    <- f
    } yield a

  def fields[M[_], T](implicit m: MonadState[M, CompilerState[T]])
      : M[List[String]] =
    m.get ∘ (_.fields)

  def rootTable[M[_], T](implicit m: MonadState[M, CompilerState[T]])
      : M[Option[T]] =
    m.get ∘ (_.context.tableContext.headOption.flatMap(_.root))

  def rootTableReq[M[_], T]
    (implicit
      MErr: MonadError_[M, SemanticError],
      MState: MonadState[M, CompilerState[T]])
      : M[T] =
    rootTable >>=
      (_.fold(MErr.raiseError[T](CompiledTableMissing))(_.point[M]))

  // prioritize binding context - when we want to prioritize a table,
  // we will have the table reference already in the binding context
  def subtable[M[_], T]
    (name: String)
    (implicit m: MonadState[M, CompilerState[T]])
      : M[Option[T]] =
    m.get ∘ { state =>
      state.context.bindingContext.headOption.flatMap { bc =>
        bc.subbindings.get(name) match {
          case None =>
            state.context.tableContext.headOption.flatMap(_.subtables.get(name))
          case s => s
        }
      }
    }

  def subtableReq[M[_], T]
    (name: String)
    (implicit
      MErr: MonadError_[M, SemanticError],
      MState: MonadState[M, CompilerState[T]])
      : M[T] =
    subtable(name) >>=
      (_.fold(
        MErr.raiseError[T](CompiledSubtableMissing(name)))(
        _.point[M]))

  def fullTable[M[_], T](implicit m: MonadState[M, CompilerState[T]])
      : M[Option[T]] =
    m.get ∘ (_.context.tableContext.headOption.map(_.full()))

  /** Generates a fresh name for use as an identifier, e.g. tmp321. */
  def freshName[M[_], T](prefix: String)(implicit m: MonadState[M, CompilerState[T]]): M[scala.Symbol] =
    m.get ∘ (s => scala.Symbol(prefix + s.nameGen.toString)) <*
      m.modify((s: CompilerState[T]) => s.copy(nameGen = s.nameGen + 1))
}

final class Compiler[M[_], T: Equal]
  (implicit TR: Recursive.Aux[T, LP], TC: Corecursive.Aux[T, LP]) {
  import identity._
  import JoinDir._

  val lpr = new LogicalPlanR[T]

  private def syntheticOf(node: CoExpr): List[Option[Synthetic]] =
    node.head._1

  private def provenanceOf(node: CoExpr): Provenance =
    node.head._2

  private def fail[A]
    (error: SemanticError)
    (implicit m: MonadError_[M, SemanticError]):
      M[A] =
    m.raiseError(error)

  private def emit[A](value: A)(implicit m: Monad[M]): M[A] =
    value.point[M]

  type CoExpr = Cofree[Sql, SA.Annotations]

  // CORE COMPILER
  private def compile0
    (node: CoExpr)
    (implicit
      MErr: MonadError_[M, SemanticError],
      MState: MonadState[M, CompilerState[T]])
      : M[T] = {

    // NB: When there are multiple names for the same function, we may mark one
    //     with an `*` to indicate that it’s the “preferred” name, and others
    //     are for compatibility with other SQL dialects.
    val functionMapping = Map[CIName, GenericFunc[_]](
      CIName("count")                   -> agg.Count,
      CIName("sum")                     -> agg.Sum,
      CIName("min")                     -> agg.Min,
      CIName("max")                     -> agg.Max,
      CIName("avg")                     -> agg.Avg,
      CIName("arbitrary")               -> agg.Arbitrary,
      CIName("array_length")            -> array.ArrayLength,
      CIName("date")                    -> date.Date,
      CIName("clock_timestamp")         -> date.Now, // Postgres (instantaneous)
      CIName("current_timestamp")       -> date.Now, // *, SQL92
      CIName("getdate")                 -> date.Now, // SQL Server
      CIName("localtimestamp")          -> date.Now, // MySQL, Postgres (trans start)
      CIName("now")                     -> date.Now, // MySQL, Postgres (trans start)
      CIName("statement_timestamp")     -> date.Now, // Postgres (statement start)
      CIName("transaction_timestamp")   -> date.Now, // Postgres (trans start)
      CIName("time")                    -> date.Time,
      CIName("timestamp")               -> date.Timestamp,
      CIName("interval")                -> date.Interval,
      CIName("start_of_day")            -> date.StartOfDay,
      CIName("time_of_day")             -> date.TimeOfDay,
      CIName("to_timestamp")            -> date.ToTimestamp,
      CIName("squash")                  -> identity.Squash,
      CIName("oid")                     -> identity.ToId,
      CIName("type_of")                 -> identity.TypeOf,
      CIName("between")                 -> relations.Between,
      CIName("where")                   -> set.Filter,
      CIName("within")                  -> set.Within,
      CIName("constantly")              -> set.Constantly,
      CIName("concat")                  -> string.Concat,
      CIName("like")                    -> string.Like,
      CIName("search")                  -> string.Search,
      CIName("length")                  -> string.Length,
      CIName("lower")                   -> string.Lower,
      CIName("upper")                   -> string.Upper,
      CIName("substring")               -> string.Substring,
      CIName("boolean")                 -> string.Boolean,
      CIName("integer")                 -> string.Integer,
      CIName("decimal")                 -> string.Decimal,
      CIName("null")                    -> string.Null,
      CIName("to_string")               -> string.ToString,
      CIName("make_object")             -> structural.MakeObject,
      CIName("make_array")              -> structural.MakeArray,
      CIName("object_concat")           -> structural.ObjectConcat,
      CIName("array_concat")            -> structural.ArrayConcat,
      CIName("delete_field")            -> structural.DeleteField,
      CIName("flatten_map")             -> structural.FlattenMap,
      CIName("flatten_array")           -> structural.FlattenArray,
      CIName("shift_map")               -> structural.ShiftMap,
      CIName("shift_array")             -> structural.ShiftArray,
      CIName("meta")                    -> structural.Meta)

    def compileDistinct(t: T) =
      CompilerState.freshName("distinct") ∘ (name =>
        lpr.let(name, t, agg.Arbitrary(set.GroupBy(lpr.free(name), lpr.free(name)).embed).embed))

    def compileCases
      (cases: List[Case[CoExpr]], default: T)
      (f: Case[CoExpr] => M[(T, T)]) =
      cases.traverse(f).map(_.foldRight(default) {
        case ((cond, expr), default) =>
          relations.Cond(cond, expr, default).embed
      })

    def flattenJoins(term: T, relations: SqlRelation[CoExpr]):
        T = relations match {
      case _: NamedRelation[_]             => term
      case JoinRelation(left, right, _, _) =>
        structural.ObjectConcat(
          flattenJoins(Left.projectFrom(term), left),
          flattenJoins(Right.projectFrom(term), right)).embed
    }

    def buildJoinDirectionMap(relations: SqlRelation[CoExpr]):
        Map[String, List[JoinDir]] = {
      def loop(rel: SqlRelation[CoExpr], acc: List[JoinDir]):
          Map[String, List[JoinDir]] = rel match {
        case t: NamedRelation[_] => Map(t.aliasName -> acc)
        case JoinRelation(left, right, tpe, clause) =>
          loop(left, Left :: acc) ++ loop(right, Right :: acc)
      }

      loop(relations, Nil)
    }

    def compileTableRefs(joined: T, relations: SqlRelation[CoExpr]):
        Map[String, T] =
      buildJoinDirectionMap(relations).map {
        case (name, dirs) =>
          name -> dirs.foldRight(
            joined)(
            (dir, acc) => dir.projectFrom(acc))
      }

    def tableContext(joined: T, relations: SqlRelation[CoExpr]):
        TableContext[T] =
      TableContext(
        Some(joined),
        () => flattenJoins(joined, relations),
        compileTableRefs(joined, relations))

    def step(relations: SqlRelation[CoExpr])
        : (Option[M[T]] => M[T] => M[T]) = {
      (current: Option[M[T]]) =>
      (next: M[T]) =>
      current.map { current =>
        for {
          stepName <- CompilerState.freshName("tmp")
          current  <- current
          bc        = relations match {
            case ExprRelationAST(_, name)        => BindingContext(Map(name -> lpr.free(stepName)))
            case TableRelationAST(_, Some(name)) => BindingContext(Map(name -> lpr.free(stepName)))
            case id @ IdentRelationAST(_, _)     => BindingContext(Map(id.aliasName -> lpr.free(stepName)))
            case r                               => BindingContext[T](Map())
          }
          next2    <- CompilerState.contextual(bc, tableContext(lpr.free(stepName), relations))(next)
        } yield lpr.let(stepName, current, next2)
      }.getOrElse(next)
    }

    def relationName(node: CoExpr): SemanticError \/ String = {
      val namedRel = provenanceOf(node).namedRelations
      val relations =
        if (namedRel.size <= 1) namedRel
        else {
          val filtered = namedRel.filter(x => x._1 ≟ pprint(forgetAnnotation[CoExpr, Fix[Sql], Sql, SA.Annotations](node)))
          if (filtered.isEmpty) namedRel else filtered
        }
      relations.toList match {
        case Nil             => -\/ (NoTableDefined(forgetAnnotation[CoExpr, Fix[Sql], Sql, SA.Annotations](node)))
        case List((name, _)) =>  \/-(name)
        case x               => -\/ (AmbiguousReference(forgetAnnotation[CoExpr, Fix[Sql], Sql, SA.Annotations](node), x.map(_._2).join))
      }
    }

    def compileFunction[N <: Nat](func: GenericFunc[N], args: Func.Input[CoExpr, N]):
        M[T] =
      args.traverse(compile0).map(func.applyGeneric(_).embed)

    def buildRecord(names: List[Option[String]], values: List[T]):
        T = {
      val fields = names.zip(values).map {
        case (Some(name), value) =>
          structural.MakeObject(lpr.constant(Data.Str(name)), value).embed
        case (None, value) => value
      }

      fields.reduceOption(structural.ObjectConcat(_, _).embed)
        .getOrElse(lpr.constant(Data.Obj()))
    }

    def compileRelation(r: SqlRelation[CoExpr]): M[T] =
      r match {
        case IdentRelationAST(name, _) =>
          CompilerState.subtableReq[M, T](name)

        case VariRelationAST(vari, _) =>
          fail(UnboundVariable(VarName(vari.symbol)))

        case TableRelationAST(path, _) =>
          sandboxCurrent(canonicalize(path)).cata(
            p => emit(lpr.read(p)),
            fail(InvalidPathError(path, None)))

        case ExprRelationAST(expr, _) => compile0(expr)

        case JoinRelation(left, right, tpe, clause) =>
          (CompilerState.freshName("left") ⊛ CompilerState.freshName("right"))((leftName, rightName) => {
            val leftFree: T = lpr.joinSideName(leftName)
            val rightFree: T = lpr.joinSideName(rightName)

            (compileRelation(left) ⊛
              compileRelation(right) ⊛
              CompilerState.contextual(
                BindingContext(Map()),
                tableContext(leftFree, left) ++ tableContext(rightFree, right))
              (compile0(clause)))((left0, right0, clause0) =>
                lpr.join(left0, right0, tpe, JoinCondition(leftName, rightName, clause0)))
          }).join
      }

    def extractFunc(part: String): Option[UnaryFunc] =
      part.some collect {
        case "century"      => date.ExtractCentury
        case "day"          => date.ExtractDayOfMonth
        case "decade"       => date.ExtractDecade
        case "dow"          => date.ExtractDayOfWeek
        case "doy"          => date.ExtractDayOfYear
        case "epoch"        => date.ExtractEpoch
        case "hour"         => date.ExtractHour
        case "isodow"       => date.ExtractIsoDayOfWeek
        case "isoyear"      => date.ExtractIsoYear
        case "microseconds" => date.ExtractMicroseconds
        case "millennium"   => date.ExtractMillennium
        case "milliseconds" => date.ExtractMilliseconds
        case "minute"       => date.ExtractMinute
        case "month"        => date.ExtractMonth
        case "quarter"      => date.ExtractQuarter
        case "second"       => date.ExtractSecond
        case "week"         => date.ExtractWeek
        case "year"         => date.ExtractYear
      }

    def temporalPart(part: String): Option[TemporalPart] = {
      import TemporalPart._

      part.some collect {
        case "century"         => Century
        case "day"             => Day
        case "decade"          => Decade
        case "hour"            => Hour
        case "microseconds"    => Microsecond
        case "millennium"      => Millennium
        case "milliseconds"    => Millisecond
        case "minute"          => Minute
        case "month"           => Month
        case "quarter"         => Quarter
        case "second"          => Second
        case "week"            => Week
        case "year"            => Year
      }
    }

    def temporalPartFunc[A](
      name: CIName, args: List[CoExpr], f1: String => Option[A], f2: (A, T) => M[T]
    ): M[T] =
      args.traverse(compile0).flatMap {
        case Embed(Constant(Data.Str(part))) :: expr :: Nil =>
          f1(part).cata(
            f2(_, expr),
            fail(UnexpectedDatePart("\"" + part + "\"")))
        case _ :: _ :: Nil =>
          fail(UnexpectedDatePart(pprint(forgetAnnotation[CoExpr, Fix[Sql], Sql, SA.Annotations](args(0)))))
        case _ =>
          fail(WrongArgumentCount(name, 2, args.length))
      }

    node.tail match {
      case s @ Select(isDistinct, projections, relations, filter, groupBy, orderBy) =>
        /* 1. Joins, crosses, subselects (FROM)
         * 2. Filter (WHERE)
         * 3. Group by (GROUP BY)
         * 4. Filter (HAVING)
         * 5. Select (SELECT)
         * 6. Squash
         * 7. Sort (ORDER BY)
         * 8. Distinct
         * 9. Prune synthetic fields
         */

        // Selection of wildcards aren't named, we merge them into any other
        // objects created from other columns:
        val namesOrError: SemanticError \/ List[Option[String]] =
          projectionNames[Fix[Sql]](projections.map(_.map(forgetAnnotation[CoExpr, Fix[Sql], Sql, SA.Annotations])), relationName(node).toOption).map(_.map {
            case (name, Embed(expr)) => expr match {
              case Splice(_) => None
              case _         => name.some
            }
          })

        namesOrError.fold(
          MErr.raiseError,
          names => {

            val syntheticNames: List[String] =
              names.zip(syntheticOf(node)).flatMap {
                case (Some(name), Some(_)) => List(name)
                case (_, _) => Nil
              }

            val (nam, initial) =
              projections match {
                case List(Proj(Cofree(_, Splice(_)), None)) =>
                  (names.some,
                    projections
                      .map(_.expr)
                      .traverse(compile0)
                      .map(buildRecord(names, _)))
                case List(Proj(expr, None)) => (none, compile0(expr))
                case _ =>
                  (names.some,
                    projections
                      .map(_.expr)
                      .traverse(compile0)
                      .map(buildRecord(names, _)))
              }

            relations.foldRight(
              initial)(
              (relations, select) => {
                val stepBuilder = step(relations)
                stepBuilder(compileRelation(relations).some) {
                  val filtered = filter.map(filter =>
                    (CompilerState.rootTableReq[M, T] ⊛ compile0(filter))(
                      set.Filter(_, _).embed))

                  stepBuilder(filtered) {
                    val grouped = groupBy.map(groupBy =>
                      (CompilerState.rootTableReq[M, T] ⊛
                        groupBy.keys.traverse(compile0)) ((src, keys) =>
                        set.GroupBy(src, structural.MakeArrayN(keys: _*).embed).embed))

                    stepBuilder(grouped) {
                      val having = groupBy.flatMap(_.having).map(having =>
                        (CompilerState.rootTableReq[M, T] ⊛ compile0(having))(
                          set.Filter(_, _).embed))

                      stepBuilder(having) {
                        val squashed = select.map(Squash(_).embed)

                        stepBuilder(squashed.some) {
                          def sort(ord: OrderBy[CoExpr], nu: T) =
                            CompilerState.rootTableReq[M, T] >>= (preSorted =>
                              nam.fold(
<<<<<<< HEAD
                                ord.keys.map(p => (nu, p._1)).point[M])(
                                na => CompilerState.addFields(na.unite)(ord.keys.traverse {
                                  case (ot, key) =>
                                    compile1(key).map(_.transApoT(substitute(preSorted, nu))) strengthR ot
                                })) ∘
                                (ks =>
                                  lpr.sort(nu,
                                    ks.map(_.map {
                                      case ASC  => SortDir.Ascending
                                      case DESC => SortDir.Descending
                                    }))))

                          val sorted = orderBy ∘ (ord => CompilerState.rootTableReq[M, T] >>= (sort(ord, _)))

                          stepBuilder(sorted) {
                            def distinct(name: Symbol, aggregation: UnaryFunc, t: T) = {
                              val fvar = lpr.free(name)

                              lpr.let(name, t,
                                (syntheticNames.nonEmpty).fold(
                                  aggregation(set.GroupBy(fvar, syntheticNames.foldLeft(fvar)((acc, field) =>
                                    structural.DeleteField(acc, lpr.constant(Data.Str(field))).embed)).embed),
                                  agg.Arbitrary(set.GroupBy(fvar, fvar).embed)).embed)
                            }

=======
                                orderBy.keys.traverse(p => (t, p._1).point[M]))(
                                n => CompilerState.addFields(n.foldMap(_.toList))(orderBy.keys.traverse { case (ot, key) => compile0(key) strengthR ot }))
                                .map(ks => lpr.sort(t, ks map {
                                  case (k, ASC ) => (k, SortDir.Ascending)
                                  case (k, DESC) => (k, SortDir.Descending)
                                }))))

                          stepBuilder(sort) {
>>>>>>> bff4a573
                            val distincted = isDistinct match {
                              case SelectDistinct =>
                                ((CompilerState.rootTableReq[M, T] ⊛ CompilerState.freshName("distinct"))((t, name) =>
                                  orderBy.fold(
                                    distinct(name, agg.Arbitrary, t).point[M])(
                                    sort(_, distinct(name, agg.First, t)))).join).some
                              case _ => None
                            }

                            stepBuilder(distincted) {
                              val pruned =
                                CompilerState.rootTableReq[M, T].map(
                                  syntheticNames.foldLeft(_)((acc, field) =>
                                    structural.DeleteField(acc,
                                      lpr.constant(Data.Str(field))).embed))

                              pruned
                            }
                          }
                        }
                      }
                    }
                  }
                }
              })
          })

      case Let(name, form, body) => {
        val rel = ExprRelationAST(form, name.value)
        step(rel)(compile0(form).some)(compile0(body))
      }

      case SetLiteral(values0) =>
        values0.traverse(compile0).map(vs =>
          structural.ShiftArray(structural.MakeArrayN(vs: _*).embed).embed)

      case ArrayLiteral(exprs) =>
        exprs.traverse(compile0).map(structural.MakeArrayN(_: _*).embed)

      case MapLiteral(exprs) =>
        exprs.traverse(_.bitraverse(compile0, compile0)) ∘
        (structural.MakeObjectN(_: _*).embed)

      case Splice(expr) =>
        expr.fold(
          CompilerState.fullTable.flatMap(_.map(emit _).getOrElse(fail(GenericError("Not within a table context so could not find table expression for wildcard")))))(
          compile0)

      case Binop(left, right, op) =>
        ((op match {
          case IfUndefined   => relations.IfUndefined.left
          case Range         => set.Range.left
          case Or            => relations.Or.left
          case And           => relations.And.left
          case Eq            => relations.Eq.left
          case Neq           => relations.Neq.left
          case Ge            => relations.Gte.left
          case Gt            => relations.Gt.left
          case Le            => relations.Lte.left
          case Lt            => relations.Lt.left
          case Concat        => structural.ConcatOp.left
          case Plus          => math.Add.left
          case Minus         => math.Subtract.left
          case Mult          => math.Multiply.left
          case Div           => math.Divide.left
          case Mod           => math.Modulo.left
          case Pow           => math.Power.left
          case In            => set.In.left
          case FieldDeref    => structural.ObjectProject.left
          case IndexDeref    => structural.ArrayProject.left
          case Limit         => set.Take.left
          case Offset        => set.Drop.left
          case Sample        => set.Sample.left
          case UnshiftMap    => structural.UnshiftMap.left
          case Except        => set.Except.left
          case UnionAll      => set.Union.left
          case IntersectAll  => set.Intersect.left
          // TODO: These two cases are eliminated by `normalizeƒ` and would be
          //       better represented in a Coproduct.
          case f @ Union     => fail(GenericError("Should not have encountered a union at this point in compilation")).right
          case f @ Intersect => fail(GenericError("Should not have encountered an intersect at this point in compilation")).right
        }): GenericFunc[nat._2] \/ M[T])
          .valueOr(compileFunction[nat._2](_, Func.Input2(left, right)))

      case Unop(expr, op) =>
        ((op match {
          case Not                 => relations.Not.left
          case f @ Exists          => fail(GenericError("Should not have encountered an exists at this point in compilation")).right
          // TODO: NOP, but should we ensure we have a Num or Interval here?
          case Positive            => compile0(expr).right
          case Negative            => math.Negate.left
          case Distinct            => (compile1(expr) >>= compileDistinct).right
          case FlattenMapKeys      => structural.FlattenMapKeys.left
          case FlattenMapValues    => structural.FlattenMap.left
          case ShiftMapKeys        => structural.ShiftMapKeys.left
          case ShiftMapValues      => structural.ShiftMap.left
          case FlattenArrayIndices => structural.FlattenArrayIndices.left
          case FlattenArrayValues  => structural.FlattenArray.left
          case ShiftArrayIndices   => structural.ShiftArrayIndices.left
          case ShiftArrayValues    => structural.ShiftArray.left
          case UnshiftArray        => structural.UnshiftArray.left
        }): GenericFunc[nat._1] \/ M[T])
          .valueOr(compileFunction[nat._1](_, Func.Input1(expr)))

      case Ident(name) =>
        CompilerState.fields.flatMap(fields =>
          if (fields.any(_ ≟ name))
            CompilerState.rootTableReq[M, T] ∘
            (structural.ObjectProject(_, lpr.constant(Data.Str(name))).embed)
          else
            for {
              rName <- relationName(node).fold(fail, emit)
              table <- CompilerState.subtableReq[M, T](rName)
            } yield
              if ((rName: String) ≟ name) table
              else structural.ObjectProject(table, lpr.constant(Data.Str(name))).embed)

      case InvokeFunction(name, args) if
          name ≟ CIName("date_part")  || name ≟ CIName("temporal_part") =>
        temporalPartFunc(name, args, extractFunc, (f: UnaryFunc, expr: T) => emit(f(expr).embed))

      case InvokeFunction(name, args) if
          name ≟ CIName("date_trunc") || name ≟ CIName("temporal_trunc") =>
        temporalPartFunc(name, args, temporalPart, (p: TemporalPart, expr: T) => emit(TemporalTrunc(p, expr).embed))

      // A call to the SQL coalesce function does not map to an invocation of a function in Logical Plan
      // so here we inline the logical plan that it should produce
      case InvokeFunction(name, args) if name ≟ CIName("coalesce") =>
        args match {
          case List(a1, a2) =>
            (CompilerState.freshName("c") ⊛ compile0(a1) ⊛ compile0(a2))((name, c1, c2) =>
              lpr.let(name, c1,
                relations.Cond(
                  // TODO: Ideally this would use `is null`, but that doesn’t makes it
                  //       this far (but it should).
                  relations.Eq(lpr.free(name), lpr.constant(Data.Null)).embed,
                  c2,
                  lpr.free(name)).embed))
          case xs => fail(WrongArgumentCount(name, 2, xs.size))
        }

      case InvokeFunction(name, args) =>
        val function: Option[HomomorphicFunction[T, T]] = functionMapping.mapValues(_.toFunction[T].andThen(_.embed)).lift.apply(name)
        function.cata[M[T]](
          func => args.traverse(compile0).flatMap(func.apply(_).cata(
            successfulInvoke => successfulInvoke.point[M],
            fail(WrongArgumentCount(name, func.arity, args.size)))),
          fail(FunctionNotFound(name)))

      case Match(expr, cases, default0) =>
        for {
          expr    <- compile0(expr)
          default <- default0.fold(emit(lpr.constant(Data.Null)))(compile0)
          cases   <- compileCases(cases, default) {
            case Case(cse, expr2) =>
              (compile0(cse) ⊛ compile0(expr2))((cse, expr2) =>
                (relations.Eq(expr, cse).embed, expr2))
          }
        } yield cases

      case Switch(cases, default0) =>
        default0.fold(emit(lpr.constant(Data.Null)))(compile0).flatMap(
          compileCases(cases, _) {
            case Case(cond, expr2) =>
              (compile0(cond) ⊛ compile0(expr2))((_, _))
          })

      case IntLiteral(value) => emit(lpr.constant(Data.Int(value)))
      case FloatLiteral(value) => emit(lpr.constant(Data.Dec(value)))
      case StringLiteral(value) => emit(lpr.constant(Data.Str(value)))
      case BoolLiteral(value) => emit(lpr.constant(Data.Bool(value)))
      case NullLiteral() => emit(lpr.constant(Data.Null))
      case Vari(name) => emit(lpr.free(scala.Symbol(name)))
    }
  }

  // TODO: This could have fewer constraints if we didn’t have to use the same
  //       Monad as `compile0`.
  def compile
    (tree: Cofree[Sql, SA.Annotations])
    (implicit
      MErr: MonadError_[M, SemanticError],
      MState: MonadState[M, CompilerState[T]])
      : M[T] =
    compile0(tree).map(Compiler.reduceGroupKeys[T])
}

object Compiler {
  def apply[M[_], T: Equal]
    (implicit TR: Recursive.Aux[T, LP], TC: Corecursive.Aux[T, LP]) =
    new Compiler[M, T]

  def trampoline[T: Equal]
    (implicit TR: Recursive.Aux[T, LP], TC: Corecursive.Aux[T, LP]) =
    apply[StateT[EitherT[scalaz.Free.Trampoline, SemanticError, ?], CompilerState[T], ?], T]

  def compile[T: Equal]
    (tree: Cofree[Sql, SA.Annotations])
    (implicit TR: Recursive.Aux[T, LP], TC: Corecursive.Aux[T, LP])
      : SemanticError \/ T =
    trampoline[T].compile(tree).eval(CompilerState(Nil, Context(Nil, Nil), 0)).run.run

  /** Emulate SQL semantics by reducing any projection which trivially
    * matches a key in the "group by".
    */
  def reduceGroupKeys[T: Equal]
    (tree: T)
    (implicit TR: Recursive.Aux[T, LP], TC: Corecursive.Aux[T, LP])
      : T = {
    // Step 0: identify key expressions, and rewrite them by replacing the
    // group source with the source at the point where they might appear.
    def keysƒ(t: LP[(T, List[T])]):
        (T, List[T]) =
    {
      def groupedKeys(t: LP[T], newSrc: T): Option[List[T]] = {
        t match {
          case InvokeUnapply(set.GroupBy, Sized(src, structural.MakeArrayN(keys))) =>
            Some(keys.map(_.transCataT(t => if (t ≟ src) newSrc else t)))
          case InvokeUnapply(func, Sized(src, _)) if func.effect ≟ Sifting =>
            groupedKeys(src.project, newSrc)
          case _ => None
        }
      }

      (t.map(_._1).embed,
        groupedKeys(t.map(_._1), t.map(_._1).embed).getOrElse(t.foldMap(_._2)))
    }

    // use `scalaz.IList` so we can use `scalaz.Equal[LP]`
    val keys: IList[T] = IList.fromList(boundCata(tree)(keysƒ)._2)

    // Step 1: annotate nodes containing the keys.
    val ann: Cofree[LP, Boolean] = boundAttribute(tree)(keys.element)

    // Step 2: transform from the top, inserting Arbitrary where a key is not
    // otherwise reduced.
    def rewriteƒ: Coalgebra[LP, Cofree[LP, Boolean]] = {
      def strip(v: Cofree[LP, Boolean]) = Cofree(false, v.tail)

      t => t.tail match {
        case InvokeUnapply(func @ UnaryFunc(_, _, _, _, _, _, _), Sized(arg)) if func.effect ≟ Reduction =>
          Invoke[nat._1, Cofree[LP, Boolean]](func, Func.Input1(strip(arg)))

        case _ =>
          if (t.head) Invoke(agg.Arbitrary, Func.Input1(strip(t)))
          else t.tail
      }
    }
    ann.ana[T](rewriteƒ)
  }
}<|MERGE_RESOLUTION|>--- conflicted
+++ resolved
@@ -507,11 +507,10 @@
                           def sort(ord: OrderBy[CoExpr], nu: T) =
                             CompilerState.rootTableReq[M, T] >>= (preSorted =>
                               nam.fold(
-<<<<<<< HEAD
                                 ord.keys.map(p => (nu, p._1)).point[M])(
                                 na => CompilerState.addFields(na.unite)(ord.keys.traverse {
                                   case (ot, key) =>
-                                    compile1(key).map(_.transApoT(substitute(preSorted, nu))) strengthR ot
+                                    compile0(key).map(_.transApoT(substitute(preSorted, nu))) strengthR ot
                                 })) ∘
                                 (ks =>
                                   lpr.sort(nu,
@@ -533,16 +532,6 @@
                                   agg.Arbitrary(set.GroupBy(fvar, fvar).embed)).embed)
                             }
 
-=======
-                                orderBy.keys.traverse(p => (t, p._1).point[M]))(
-                                n => CompilerState.addFields(n.foldMap(_.toList))(orderBy.keys.traverse { case (ot, key) => compile0(key) strengthR ot }))
-                                .map(ks => lpr.sort(t, ks map {
-                                  case (k, ASC ) => (k, SortDir.Ascending)
-                                  case (k, DESC) => (k, SortDir.Descending)
-                                }))))
-
-                          stepBuilder(sort) {
->>>>>>> bff4a573
                             val distincted = isDistinct match {
                               case SelectDistinct =>
                                 ((CompilerState.rootTableReq[M, T] ⊛ CompilerState.freshName("distinct"))((t, name) =>
@@ -634,7 +623,7 @@
           // TODO: NOP, but should we ensure we have a Num or Interval here?
           case Positive            => compile0(expr).right
           case Negative            => math.Negate.left
-          case Distinct            => (compile1(expr) >>= compileDistinct).right
+          case Distinct            => (compile0(expr) >>= compileDistinct).right
           case FlattenMapKeys      => structural.FlattenMapKeys.left
           case FlattenMapValues    => structural.FlattenMap.left
           case ShiftMapKeys        => structural.ShiftMapKeys.left
