--- conflicted
+++ resolved
@@ -958,17 +958,11 @@
 
     "compile union" in {
       testLogicalPlanCompile(
-<<<<<<< HEAD
-        "select loc, pop from zips union select city from zips",
+        sqlE"select loc, pop from zips union select city from zips",
         lpf.normalizeLets(lpf.normalizeLets(
           lpf.let('__tmp1, lpf.invoke2(Union, setA, setB),
             lpf.invoke1(Arbitrary,
               lpf.invoke2(GroupBy, lpf.free('__tmp1), lpf.free('__tmp1)))))))
-=======
-        sqlE"select loc, pop from zips union select city from zips",
-          lpf.normalizeLets(lpf.normalizeLets(
-            lpf.invoke1(Distinct, lpf.invoke2(Union, setA, setB)))))
->>>>>>> 6bfef4e9
     }
 
     "compile union all" in {
@@ -1548,14 +1542,9 @@
 
     "compile simple distinct" in {
       testLogicalPlanCompile(
-<<<<<<< HEAD
-        "select distinct city from zips",
+        sqlE"select distinct city from zips",
         lpf.let(
           '__tmp0,
-=======
-        sqlE"select distinct city from zips",
-        lpf.invoke1(Distinct,
->>>>>>> 6bfef4e9
           lpf.invoke1(Squash,
             lpf.invoke2(ObjectProject, read("zips"), lpf.constant(Data.Str("city")))),
           lpf.invoke1(Arbitrary,
@@ -1564,14 +1553,9 @@
 
     "compile simple distinct ordered" in {
       testLogicalPlanCompile(
-<<<<<<< HEAD
-        "select distinct city from zips order by city",
+        sqlE"select distinct city from zips order by city",
         lpf.let(
           '__tmp0,
-=======
-        sqlE"select distinct city from zips order by city",
-        lpf.let('__tmp0,
->>>>>>> 6bfef4e9
           lpf.invoke1(Squash,
             lpf.invoke2(ObjectProject, read("zips"), lpf.constant(Data.Str("city")))),
           lpf.let(
@@ -1618,8 +1602,7 @@
 
     "compile count(distinct(...))" in {
       testLogicalPlanCompile(
-<<<<<<< HEAD
-        "select count(distinct(lower(city))) from zips",
+        sqlE"select count(distinct(lower(city))) from zips",
         lpf.let(
           '__tmp0,
           lpf.invoke1(Lower,
@@ -1628,14 +1611,6 @@
             lpf.invoke1(Count,
               lpf.invoke1(Arbitrary,
                 lpf.invoke2(GroupBy, lpf.free('__tmp0), lpf.free('__tmp0)))))))
-=======
-        sqlE"select count(distinct(lower(city))) from zips",
-        lpf.invoke1(Squash,
-          lpf.invoke1(Count,
-            lpf.invoke1(Distinct,
-              lpf.invoke1(Lower,
-                lpf.invoke2(ObjectProject, read("zips"), lpf.constant(Data.Str("city"))))))))
->>>>>>> 6bfef4e9
     }
 
     "compile simple distinct with two named projections" in {
