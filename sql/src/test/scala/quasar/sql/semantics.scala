/*
 * Copyright 2014–2016 SlamData Inc.
 *
 * Licensed under the Apache License, Version 2.0 (the "License");
 * you may not use this file except in compliance with the License.
 * You may obtain a copy of the License at
 *
 *     http://www.apache.org/licenses/LICENSE-2.0
 *
 * Unless required by applicable law or agreed to in writing, software
 * distributed under the License is distributed on an "AS IS" BASIS,
 * WITHOUT WARRANTIES OR CONDITIONS OF ANY KIND, either express or implied.
 * See the License for the specific language governing permissions and
 * limitations under the License.
 */

package quasar.sql

import quasar.Predef._
import quasar.TreeMatchers
import quasar.sql.SemanticAnalysis._
import quasar.sql.fixpoint._

import matryoshka._
import matryoshka.implicits._
import pathy.Path._
import scalaz._, Scalaz._

class SemanticsSpec extends quasar.Qspec with TreeMatchers {

  "TransformSelect" should {
<<<<<<< HEAD
    def transform[T[_[_]]: Recursive: Corecursive](q: T[Sql]): T[Sql] =
      q.transCata(orOriginal(projectSortKeysƒ))
=======
    val asc: OrderType = ASC

    def transform[T]
      (q: T)
      (implicit TR: Recursive.Aux[T, Sql], TC: Corecursive.Aux[T, Sql])
        : T =
      q.transCata[T](orOriginal(projectSortKeysƒ))
>>>>>>> 25462ccc

    "add single field for order by" in {
      val q = SelectR(SelectAll,
                     Proj(IdentR("name"), None) :: Nil,
                     Some(TableRelationAST(file("person"), None)),
                     None,
                     None,
                     Some(OrderBy((asc, IdentR("height")).wrapNel)))
      transform(q) must beTree(
               SelectR(SelectAll,
                      Proj(IdentR("name"), None) :: Proj(IdentR("height"), Some("__sd__0")) :: Nil,
                      Some(TableRelationAST(file("person"), None)),
                      None,
                      None,
                      Some(OrderBy((asc, IdentR("__sd__0")).wrapNel)))
               )
    }

    "not add a field that appears in the projections" in {
      val q = SelectR(SelectAll,
                     Proj(IdentR("name"), None) :: Nil,
                     Some(TableRelationAST(file("person"), None)),
                     None,
                     None,
                     Some(OrderBy((asc, IdentR("name")).wrapNel)))
      transform(q) must beTree(q)
    }

    "not add a field that appears as an alias in the projections" in {
      val q = SelectR(SelectAll,
                     Proj(IdentR("foo"), Some("name")) :: Nil,
                     Some(TableRelationAST(file("person"), None)),
                     None,
                     None,
                     Some(OrderBy((asc, IdentR("name")).wrapNel)))
      transform(q) must beTree(q)
    }

    "not add a field with wildcard present" in {
      val q = SelectR(SelectAll,
                     Proj(SpliceR(None), None) :: Nil,
                     Some(TableRelationAST(file("person"), None)),
                     None,
                     None,
                     Some(OrderBy((asc, IdentR("height")).wrapNel)))
      transform(q) must beTree(q)
    }

    "add single field for order by" in {
      val q = SelectR(SelectAll,
                     Proj(IdentR("name"), None) :: Nil,
                     Some(TableRelationAST(file("person"), None)),
                     None,
                     None,
                     Some(OrderBy(NonEmptyList(
                       (asc, IdentR("height")),
                       (asc, IdentR("name"))))))
      transform(q) must beTree(
               SelectR(SelectAll,
                      Proj(IdentR("name"), None) ::
                        Proj(IdentR("height"), Some("__sd__0")) ::
                        Nil,
                      Some(TableRelationAST(file("person"), None)),
                      None,
                      None,
                      Some(OrderBy(NonEmptyList(
                        (asc, IdentR("__sd__0")),
                        (asc, IdentR("name")))))))
    }

    "transform sub-select" in {
      val q = SelectR(SelectAll,
                     Proj(SpliceR(None), None) :: Nil,
                     Some(TableRelationAST(file("foo"), None)),
                     Some(
                       BinopR(
                         IdentR("a"),
                         SelectR(SelectAll,
                                Proj(IdentR("a"), None) :: Nil,
                                Some(TableRelationAST(file("bar"), None)),
                                None,
                                None,
                                Some(OrderBy((asc, IdentR("b")).wrapNel))),
                         In)),
                     None,
                     None)
      transform(q) must beTree(
              SelectR(SelectAll,
                     Proj(SpliceR(None), None) :: Nil,
                     Some(TableRelationAST(file("foo"), None)),
                     Some(
                       BinopR(
                         IdentR("a"),
                         SelectR(SelectAll,
                                Proj(IdentR("a"), None) ::
                                  Proj(IdentR("b"), Some("__sd__0")) ::
                                  Nil,
                                Some(TableRelationAST(file("bar"), None)),
                                None,
                                None,
                                Some(OrderBy((asc, IdentR("__sd__0")).wrapNel))),
                         In)),
                     None,
                     None))
    }

  }
}<|MERGE_RESOLUTION|>--- conflicted
+++ resolved
@@ -29,10 +29,6 @@
 class SemanticsSpec extends quasar.Qspec with TreeMatchers {
 
   "TransformSelect" should {
-<<<<<<< HEAD
-    def transform[T[_[_]]: Recursive: Corecursive](q: T[Sql]): T[Sql] =
-      q.transCata(orOriginal(projectSortKeysƒ))
-=======
     val asc: OrderType = ASC
 
     def transform[T]
@@ -40,7 +36,6 @@
       (implicit TR: Recursive.Aux[T, Sql], TC: Corecursive.Aux[T, Sql])
         : T =
       q.transCata[T](orOriginal(projectSortKeysƒ))
->>>>>>> 25462ccc
 
     "add single field for order by" in {
       val q = SelectR(SelectAll,
