{
    "name": "project index from group with filter",
    "backends": {
        "mongodb_read_only": "pending",
        "postgresql":        "pending",
<<<<<<< HEAD
        "marklogic":         "pending",
        "couchbase":         "skip"
=======
        "marklogic":         "skip",
        "couchbase":         "pending"
>>>>>>> d33594b8
    },
    "data": "slamengine_commits.data",
    "query": "select parents[0].sha, count(*) as count from slamengine_commits where parents[0].sha like \"5%\" group by parents[0].sha",
    "predicate": "containsExactly",
    "expected": [
        { "count": 1, "sha": "53d2e5684d9403194dff1cc63423c2590038d1c0" },
        { "count": 4, "sha": "56d1caf5d082d1a6840090986e277d36d03f1859" },
        { "count": 1, "sha": "5b54522e340244d618645ace4bd0cbb7edf8bd5b" }]
}<|MERGE_RESOLUTION|>--- conflicted
+++ resolved
@@ -3,13 +3,8 @@
     "backends": {
         "mongodb_read_only": "pending",
         "postgresql":        "pending",
-<<<<<<< HEAD
-        "marklogic":         "pending",
+        "marklogic":         "skip",
         "couchbase":         "skip"
-=======
-        "marklogic":         "skip",
-        "couchbase":         "pending"
->>>>>>> d33594b8
     },
     "data": "slamengine_commits.data",
     "query": "select parents[0].sha, count(*) as count from slamengine_commits where parents[0].sha like \"5%\" group by parents[0].sha",
