{
    "name": "trivial group by",
    "backends": {
        "couchbase": "ignoreFieldOrder",
<<<<<<< HEAD
        "mimir":"ignoreFieldOrder",
=======
        "mimir": "timeout",
        "mongodb_2_6": "ignoreFieldOrder",
        "mongodb_3_0": "ignoreFieldOrder",
        "mongodb_3_2": "ignoreFieldOrder",
        "mongodb_3_4": "ignoreFieldOrder",
        "mongodb_read_only": "ignoreFieldOrder",
        "mongodb_q_3_2": "ignoreFieldOrder",
>>>>>>> e616c6d3
        "spark_hdfs": "ignoreFieldOrder",
        "spark_local": "ignoreFieldOrder"
    },
    "data": "largeZips.data",
    "query": "select city, sum(pop) as totalPop from largeZips group by city",
    "predicate": "atLeast",
    "ignoreResultOrder": true,
    "expected": [{ "city": "BOULDER", "totalPop": 110948 }]
}<|MERGE_RESOLUTION|>--- conflicted
+++ resolved
@@ -2,17 +2,12 @@
     "name": "trivial group by",
     "backends": {
         "couchbase": "ignoreFieldOrder",
-<<<<<<< HEAD
         "mimir":"ignoreFieldOrder",
-=======
-        "mimir": "timeout",
         "mongodb_2_6": "ignoreFieldOrder",
         "mongodb_3_0": "ignoreFieldOrder",
         "mongodb_3_2": "ignoreFieldOrder",
         "mongodb_3_4": "ignoreFieldOrder",
         "mongodb_read_only": "ignoreFieldOrder",
-        "mongodb_q_3_2": "ignoreFieldOrder",
->>>>>>> e616c6d3
         "spark_hdfs": "ignoreFieldOrder",
         "spark_local": "ignoreFieldOrder"
     },
