{
    "name": "flatten a grouped object with filter",
    "backends": {
        "couchbase":         "skip",
        "marklogic_json":    "skip",
        "marklogic_xml":     "skip",
        "mongodb_read_only": "pending",
        "mongodb_q_3_2":     "pending",
        "postgresql":        "pending",
<<<<<<< HEAD
        "spark_local": "skip",
    "fallback": "skip",
        "spark_hdfs": "skip"
=======
        "spark_local": "pending",
        "spark_hdfs": "pending"
>>>>>>> b049f72d
    },
    "data": "slamengine_commits.data",
    "query": "select distinct commit{*}, count(*) from slamengine_commits where commit{*} like \"http%\" group by committer.login",
    "predicate": "containsAtLeast",
    "expected": [
        { "commit": "https://api.github.com/repos/slamdata/slamengine/git/commits/859f02befb7774aae6f7526a5a7d0a083697e4ea", "1": 9 },
        { "commit": "https://api.github.com/repos/slamdata/slamengine/git/commits/5b54522e340244d618645ace4bd0cbb7edf8bd5b", "1": 6 },
        { "commit": "https://api.github.com/repos/slamdata/slamengine/git/commits/472dd80e8bdffae0c1bded28a91139941433550d", "1": 6 },
        { "commit": "https://api.github.com/repos/slamdata/slamengine/git/commits/f1b375cf28abebb32f296119dbb347e5121c3a7a", "1": 9 },
        { "commit": "https://api.github.com/repos/slamdata/slamengine/git/commits/3e955a22e1f94205c4dfba6aa78a1c94257bb972", "1": 9 },
        { "commit": "https://api.github.com/repos/slamdata/slamengine/git/commits/696c6ff2556bb1ea6a6de86a03736058e8f6c52a", "1": 9 },
        { "commit": "https://api.github.com/repos/slamdata/slamengine/git/commits/b812837ee2f72be3aaee582b42e3ad901d1f7371", "1": 9 },
        { "commit": "https://api.github.com/repos/slamdata/slamengine/git/commits/d58e3105e317ccec3c138be709af0a45ef79c66e", "1": 9 },
        { "commit": "https://api.github.com/repos/slamdata/slamengine/git/commits/3bacb29203d499edc69f7ff2b1f5ea681411eb75", "1": 15 },
        { "commit": "https://api.github.com/repos/slamdata/slamengine/git/commits/b29d8f254e5df2c4d1792f077625924cd1fde2db", "1": 15 }]
}<|MERGE_RESOLUTION|>--- conflicted
+++ resolved
@@ -2,19 +2,14 @@
     "name": "flatten a grouped object with filter",
     "backends": {
         "couchbase":         "skip",
+        "fallback": "skip",
         "marklogic_json":    "skip",
         "marklogic_xml":     "skip",
         "mongodb_read_only": "pending",
         "mongodb_q_3_2":     "pending",
         "postgresql":        "pending",
-<<<<<<< HEAD
-        "spark_local": "skip",
-    "fallback": "skip",
-        "spark_hdfs": "skip"
-=======
         "spark_local": "pending",
         "spark_hdfs": "pending"
->>>>>>> b049f72d
     },
     "data": "slamengine_commits.data",
     "query": "select distinct commit{*}, count(*) from slamengine_commits where commit{*} like \"http%\" group by committer.login",
