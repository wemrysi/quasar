{
    "name": "clothing orders by price paid",
    "data": ["../customers.data", "../orders.data", "../ordered_items.data", "../inventory_items.data"],
    "backends": {
        "couchbase":         "skip",
        "marklogic_json":    "pendingIgnoreFieldOrder",
        "mimir":             "ignoreFieldOrder",
        "mongodb_3_2":       "skip",
        "mongodb_3_4":       "skip",
        "mongodb_read_only": "skip",
        "postgres":          "pending"
    },
<<<<<<< HEAD
    "NB": "mongo skipped due to timeout",
=======
    "NB": "mimir pending due to mangling of timestamp string",
    "NB2": "mongo skipped due to timeout",
    "NB3": "pending for Postgres due to unsupported nested MakeMaps",
>>>>>>> 89d3f70b
    "query": "
      select
              o.order_key as OrderKey
          ,   o.purchase_date as PurchaseDate
          ,   c.last_name || \", \" || c.first_name as Name
          ,   c.city as City
          ,   c.state as State
          ,   i.clothing_size as Size
          ,   i.clothing_type as Type
          ,   i.clothing_color as Color
          ,   i.price as UnitPrice
          ,   oi.qty as Quantity
          ,   i.price * oi.qty as PricePaid
          ,   sum(i.price * oi.qty) as TotalPaid
          ,   i.clothing_brand as Brand
      from
              `../customers` as c
      join
              `../orders` as o
          on
              c.customer_key = o.customer_key
      join
              `../ordered_items` as oi

          on
              oi.order_key = o.order_key
      join
              `../inventory_items` as i
          on
              i.item_key = oi.item_key
      group by
              i.price * oi.qty
    ",

    "predicate": "exactly",
    "ignoreResultOrder": true,
    "expected": [
      { "OrderKey": "order_key_4", "PurchaseDate": "2009-04-11T13:21:48Z", "Name": "Benitez, German", "City": "BILLINGS", "State": "MT", "Size": "L", "Type": "socks", "Color": "black", "UnitPrice": 7.7, "Quantity": 2, "PricePaid": 15.4, "TotalPaid": 15.4, "Brand": "Fancy Clothes, Inc." }
    , { "OrderKey": "order_key_4", "PurchaseDate": "2009-04-11T13:21:48Z", "Name": "Benitez, German", "City": "BILLINGS", "State": "MT", "Size": "L", "Type": "t-shirt", "Color": "blue", "UnitPrice": 13.48, "Quantity": 1, "PricePaid": 13.48, "TotalPaid": 13.48, "Brand": "Fancy Clothes, Inc." }
    , { "OrderKey": "order_key_1", "PurchaseDate": "2008-01-16T10:28:32Z", "Name": "Porter, Cyrus", "City": "GRAYTOWN", "State": "OH", "Size": "M", "Type": "t-shirt", "Color": "blue", "UnitPrice": 8.82, "Quantity": 2, "PricePaid": 17.64, "TotalPaid": 17.64, "Brand": "California Clothing, Inc." }
    , { "OrderKey": "order_key_0", "PurchaseDate": "2016-08-15T17:43:22Z", "Name": "Porter, Cyrus", "City": "GRAYTOWN", "State": "OH", "Size": "XL", "Type": "socks", "Color": "yellow", "UnitPrice": 4.4, "Quantity": 2, "PricePaid": 8.8, "TotalPaid": 8.8, "Brand": "Acme, Inc." }
    , { "OrderKey": "order_key_0", "PurchaseDate": "2016-08-15T17:43:22Z", "Name": "Porter, Cyrus", "City": "GRAYTOWN", "State": "OH", "Size": "2XL", "Type": "tie", "Color": "blue", "UnitPrice": 12.42, "Quantity": 2, "PricePaid": 24.84, "TotalPaid": 24.84, "Brand": "California Clothing, Inc." }
    ]
}<|MERGE_RESOLUTION|>--- conflicted
+++ resolved
@@ -10,13 +10,8 @@
         "mongodb_read_only": "skip",
         "postgres":          "pending"
     },
-<<<<<<< HEAD
-    "NB": "mongo skipped due to timeout",
-=======
-    "NB": "mimir pending due to mangling of timestamp string",
     "NB2": "mongo skipped due to timeout",
     "NB3": "pending for Postgres due to unsupported nested MakeMaps",
->>>>>>> 89d3f70b
     "query": "
       select
               o.order_key as OrderKey
