--- conflicted
+++ resolved
@@ -3,12 +3,7 @@
     "backends": {
         "couchbase": "pending",
         "marklogic_json": "ignoreFieldOrder",
-<<<<<<< HEAD
-        "mimir": "pending",
-        "postgresql": "pending"
-=======
         "mimir":"pending"
->>>>>>> 5f7a7285
     },
     "data": "slamengine_commits.data",
     "query": "select parents[0] as parent, commit{*} from slamengine_commits",
