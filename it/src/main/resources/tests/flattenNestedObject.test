{
    "name": "flatten an object inside a field projection",
    "backends": {
        "mongodb_read_only": "pending",
        "postgresql":        "pending",
<<<<<<< HEAD
        "marklogic":         "pending",
        "couchbase":         "skip"
=======
        "marklogic":         "skip",
        "couchbase":         "pending"
>>>>>>> d33594b8
    },
    "data": "slamengine_commits.data",
    "query": "select commit.author{*} from slamengine_commits",
    "predicate": "containsAtLeast",
    "expected": [{ "author": "Greg Pfeil" },
                 { "author": "greg@technomadic.org" },
                 { "author": "2015-01-29T15:52:37Z" },
                 { "author": "Moss Prescott" },
                 { "author": "moss@theprescotts.com" },
                 { "author": "2015-01-29T00:23:14Z" },
                 { "author": "John A. De Goes" },
                 { "author": "john@degoes.net" },
                 { "author": "2015-01-26T17:37:40Z" }]
}<|MERGE_RESOLUTION|>--- conflicted
+++ resolved
@@ -3,13 +3,8 @@
     "backends": {
         "mongodb_read_only": "pending",
         "postgresql":        "pending",
-<<<<<<< HEAD
-        "marklogic":         "pending",
+        "marklogic":         "skip",
         "couchbase":         "skip"
-=======
-        "marklogic":         "skip",
-        "couchbase":         "pending"
->>>>>>> d33594b8
     },
     "data": "slamengine_commits.data",
     "query": "select commit.author{*} from slamengine_commits",
