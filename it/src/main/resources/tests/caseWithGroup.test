--- conflicted
+++ resolved
@@ -7,14 +7,9 @@
         "marklogic_xml":   "skip",
         "mongodb_q_3_2": "pending",
         "couchbase":  "skip",
-<<<<<<< HEAD
-        "spark_local": "skip",
-    "fallback": "skip",
-        "spark_hdfs": "skip"
-=======
+        "fallback": "skip",
         "spark_local": "pending",
         "spark_hdfs": "pending"
->>>>>>> b049f72d
     },
 
     "data": "zips.data",
