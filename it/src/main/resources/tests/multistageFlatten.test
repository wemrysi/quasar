{
    "name": "multi-flatten with fields at various depths",
    "backends": {
<<<<<<< HEAD
        "couchbase":      "skip",
        "marklogic_json": "skip",
        "marklogic_xml":  "skip",
        "mimir": "skip",
        "mongodb_2_6":    "pending",
        "mongodb_3_0":    "pending",
        "mongodb_3_2":    "pending",
        "postgresql":     "pending",
        "spark_hdfs":     "skip",
        "spark_local":    "skip"
=======
        "mimir": "skip",
        "couchbase": "pending",
        "marklogic_json": "pending",
        "marklogic_xml": "skip",
        "mongodb_q_3_2": "pending",
        "postgresql": "pending",
        "spark_local": "skip",
        "spark_hdfs": "skip"
>>>>>>> 6bfef4e9
    },
    "NB": "Skipped for spark and marklogic_xml because it times out.",
    "data": "nested_foo.data",
    "query": "select * from nested_foo where (
                foo              LIKE \"%zap%\" OR
                foo[*]           LIKE \"%15%\" OR
                foo[*][*]        LIKE \"%meh%\" OR
                foo[*][*].baz    LIKE \"%moo%\" OR
                foo[*][*].baz[*] LIKE \"%quu%\" OR
                a                LIKE \"%13%\")",
    "FIXME": "Should use `containsExactly`, but see issue #732.",
    "predicate": "exactly",
    "ignoreFieldOrder": true,
    "expected": [
        { "_id": { "$oid": "5552744bd86735b7268fd002" }, "a": "13" },
        { "_id": { "$oid": "55538123d86735b7268fd003" }, "foo": "zap" },
        { "_id": { "$oid": "55538123d86735b7268fd004" }, "foo": [15, [{ "baz": ["quux"] }]] },
        { "_id": { "$oid": "55538123d86735b7268fd005" }, "foo": ["15z", [{ "baz": ["qx"] }]] },
        { "_id": { "$oid": "55538123d86735b7268fd006" }, "foo": [18, ["meh", { "baz": ["qx"] }]] },
        { "_id": { "$oid": "55538123d86735b7268fd007" }, "foo": [16, [{ "baz": "mooooo" }]] }]
}<|MERGE_RESOLUTION|>--- conflicted
+++ resolved
@@ -1,27 +1,17 @@
 {
     "name": "multi-flatten with fields at various depths",
     "backends": {
-<<<<<<< HEAD
-        "couchbase":      "skip",
-        "marklogic_json": "skip",
-        "marklogic_xml":  "skip",
+        "couchbase": "pending",
+        "marklogic_json": "pending",
+        "marklogic_xml": "skip",
         "mimir": "skip",
         "mongodb_2_6":    "pending",
         "mongodb_3_0":    "pending",
         "mongodb_3_2":    "pending",
+        "mongodb_3_4":    "pending",
         "postgresql":     "pending",
         "spark_hdfs":     "skip",
         "spark_local":    "skip"
-=======
-        "mimir": "skip",
-        "couchbase": "pending",
-        "marklogic_json": "pending",
-        "marklogic_xml": "skip",
-        "mongodb_q_3_2": "pending",
-        "postgresql": "pending",
-        "spark_local": "skip",
-        "spark_hdfs": "skip"
->>>>>>> 6bfef4e9
     },
     "NB": "Skipped for spark and marklogic_xml because it times out.",
     "data": "nested_foo.data",
