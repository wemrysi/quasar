{
    "name": "multi-flatten with fields at various depths",

    "backends": {
<<<<<<< HEAD
        "lwc_local": "pending",
        "mimir":     "pending"
=======
        "lwc_local":         "ignoreFieldOrder",
        "mimir":             "ignoreFieldOrder"
>>>>>>> 751913ca
    },

    "data": "nested_foo.data",

    "query": "select * from `nested_foo.data` where (
                foo              LIKE \"%zap%\" OR
                foo[*]           LIKE \"%15%\" OR
                foo[*][*]        LIKE \"%meh%\" OR
                foo[*][*].baz    LIKE \"%moo%\" OR
                foo[*][*].baz[*] LIKE \"%quu%\" OR
                a                LIKE \"%13%\")",

    "predicate": "exactly",
    "ignoreFieldOrder": true,
    "ignoreResultOrder": true,

    "expected": [
        { "_id": "5552744bd86735b7268fd002", "a": "13" },
        { "_id": "55538123d86735b7268fd003", "foo": "zap" },
        { "_id": "55538123d86735b7268fd004", "foo": [15, [{ "baz": ["quux"] }]] },
        { "_id": "55538123d86735b7268fd005", "foo": ["15z", [{ "baz": ["qx"] }]] },
        { "_id": "55538123d86735b7268fd006", "foo": [18, ["meh", { "baz": ["qx"] }]] },
        { "_id": "55538123d86735b7268fd007", "foo": [16, [{ "baz": "mooooo" }]] }]
}<|MERGE_RESOLUTION|>--- conflicted
+++ resolved
@@ -2,13 +2,6 @@
     "name": "multi-flatten with fields at various depths",
 
     "backends": {
-<<<<<<< HEAD
-        "lwc_local": "pending",
-        "mimir":     "pending"
-=======
-        "lwc_local":         "ignoreFieldOrder",
-        "mimir":             "ignoreFieldOrder"
->>>>>>> 751913ca
     },
 
     "data": "nested_foo.data",
