--- conflicted
+++ resolved
@@ -3,19 +3,13 @@
     "backends": {
         "couchbase":         "pending",
         "marklogic_json":    "pending",
-<<<<<<< HEAD
-        "marklogic_xml":     "skip",
+        "marklogic_xml":     "timeout",
         "mimir": "skip",
         "mongodb_2_6":       "pending",
         "mongodb_3_0":       "pending",
         "mongodb_3_2":       "pending",
         "mongodb_3_4":       "pending",
         "mongodb_read_only": "pending",
-=======
-        "marklogic_xml":     "timeout",
-        "mimir": "skip",
-        "mongodb_q_3_2":     "pending",
->>>>>>> ca6018f1
         "postgresql":        "pending",
         "spark_hdfs":        "pending",
         "spark_local":       "pending"
