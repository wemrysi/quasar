--- conflicted
+++ resolved
@@ -4,8 +4,7 @@
         "couchbase":         "pending",
         "marklogic_json":    "pending",
         "marklogic_xml":     "timeout",
-<<<<<<< HEAD
-        "mimir": "pending",
+        "mimir":"pendingIgnoreFieldOrder",
         "mongodb_2_6":       "pending",
         "mongodb_3_0":       "pending",
         "mongodb_3_2":       "pending",
@@ -13,12 +12,6 @@
         "mongodb_read_only": "pending",
         "spark_hdfs":        "pending",
         "spark_local":       "pending"
-=======
-        "mimir":"pendingIgnoreFieldOrder",
-        "mongodb_q_3_2":     "pending",
-        "spark_local":       "pending",
-        "spark_hdfs":        "pending"
->>>>>>> 618bca10
     },
     "data": "nested_foo.data",
     "query": "select * from nested_foo where (
