--- conflicted
+++ resolved
@@ -1,12 +1,8 @@
 {
     "name": "match regex pattern",
     "backends": {
-<<<<<<< HEAD
-        "postgresql":  "pending"
-=======
         "mimir": "skip",
         "postgresql": "pending"
->>>>>>> 6e15928a
     },
     "data": "zips.data",
     "query": "select city from zips where city ~ \"OULD.{0,2} CIT\"",
