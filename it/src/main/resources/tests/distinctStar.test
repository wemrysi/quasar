{
    "name": "distinct *",
    "backends": {
<<<<<<< HEAD
        "mimir": "pending",
=======
        "couchbase": "skip",
        "mimir":"pending",
>>>>>>> 5f7a7285
        "mongodb_2_6":       "pending",
        "mongodb_3_0":       "pending",
        "mongodb_3_2":       "pending",
        "mongodb_3_4":       "pending",
<<<<<<< HEAD
        "mongodb_read_only": "pending",
        "postgresql":        "pending"
=======
        "mongodb_q_3_2": "pending"
>>>>>>> 5f7a7285
    },
    "NB": "Skipped for couchbase due to #2329 failure to load test data.",
    "data": "cities.data",
    "query": "select distinct * from cities where city = \"BOSTON\"",
    "predicate": "exactly",
    "ignoreResultOrder": true,
    "expected": [
        { "_id": "02108", "city": "BOSTON" },
        { "_id": "02109", "city": "BOSTON" },
        { "_id": "02110", "city": "BOSTON" },
        { "_id": "02111", "city": "BOSTON" },
        { "_id": "02113", "city": "BOSTON" },
        { "_id": "02114", "city": "BOSTON" },
        { "_id": "02115", "city": "BOSTON" },
        { "_id": "02116", "city": "BOSTON" },
        { "_id": "02199", "city": "BOSTON" },
        { "_id": "02210", "city": "BOSTON" },
        { "_id": "02215", "city": "BOSTON" },
        { "_id": "14025", "city": "BOSTON" },
        { "_id": "15135", "city": "BOSTON" },
        { "_id": "22713", "city": "BOSTON" },
        { "_id": "31626", "city": "BOSTON" },
        { "_id": "40107", "city": "BOSTON" },
        { "_id": "75570", "city": "BOSTON" }
    ]
}<|MERGE_RESOLUTION|>--- conflicted
+++ resolved
@@ -1,22 +1,13 @@
 {
     "name": "distinct *",
     "backends": {
-<<<<<<< HEAD
-        "mimir": "pending",
-=======
         "couchbase": "skip",
         "mimir":"pending",
->>>>>>> 5f7a7285
         "mongodb_2_6":       "pending",
         "mongodb_3_0":       "pending",
         "mongodb_3_2":       "pending",
         "mongodb_3_4":       "pending",
-<<<<<<< HEAD
-        "mongodb_read_only": "pending",
-        "postgresql":        "pending"
-=======
-        "mongodb_q_3_2": "pending"
->>>>>>> 5f7a7285
+        "mongodb_read_only": "pending"
     },
     "NB": "Skipped for couchbase due to #2329 failure to load test data.",
     "data": "cities.data",
