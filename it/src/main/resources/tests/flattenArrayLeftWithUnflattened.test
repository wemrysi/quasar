--- conflicted
+++ resolved
@@ -3,17 +3,8 @@
     "backends": {
         "couchbase": "pending",
         "marklogic_json": "ignoreFieldOrder",
-<<<<<<< HEAD
-        "marklogic_xml": "skip",
         "mimir": "skip",
-        "mongodb_2_6": "pending",
-        "mongodb_3_0": "pending",
-        "mongodb_3_2": "pending",
-        "mongodb_3_4": "pending",
-        "postgresql":  "pending"
-=======
         "postgresql": "pending"
->>>>>>> 4e056700
     },
     "data": "zips.data",
     "query": "SELECT loc[*] as coord, `_id` as zip FROM zips",
