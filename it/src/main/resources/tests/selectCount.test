--- conflicted
+++ resolved
@@ -2,13 +2,7 @@
     "name": "select count and another field",
     "backends": {
         "couchbase": "pending",
-<<<<<<< HEAD
-        "mimir": "pending",
-        "postgresql": "pending"
-=======
-        "mimir":"pending",
-        "mongodb_q_3_2": "pending"
->>>>>>> 5f7a7285
+        "mimir": "pending"
     },
     "data": "slamengine_commits.data",
     "query": "select committer.login, count(*) from slamengine_commits",
