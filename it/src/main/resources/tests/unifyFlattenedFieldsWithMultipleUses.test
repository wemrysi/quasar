--- conflicted
+++ resolved
@@ -1,28 +1,18 @@
 {
     "name": "unify flattened fields with multiple shape-preserving ops.",
     "backends": {
-<<<<<<< HEAD
-        "mimir":"pendingIgnoreFieldOrder",
-        "couchbase": "pending",
-        "marklogic_json": "timeout",
-        "marklogic_xml": "timeout",
-        "mongodb_q_3_2": "pending",
-        "spark_hdfs": "pending",
-        "spark_local": "pending",
-        "spark_cassandra": "pending"
-=======
-        "couchbase": "skip",
-        "marklogic_json": "skip",
-        "marklogic_xml": "skip",
-        "mimir":"skip",
-        "mongodb_2_6": "skip",
-        "mongodb_3_0": "skip",
-        "mongodb_3_2": "skip",
-        "mongodb_3_4": "skip",
+        "couchbase":         "skip",
+        "marklogic_json":    "skip",
+        "marklogic_xml":     "skip",
+        "mimir":             "skip",
+        "mongodb_2_6":       "skip",
+        "mongodb_3_0":       "skip",
+        "mongodb_3_2":       "skip",
+        "mongodb_3_4":       "skip",
         "mongodb_read_only": "skip",
-        "spark_hdfs": "skip",
-        "spark_local": "skip"
->>>>>>> 2efde00a
+        "spark_hdfs":        "skip",
+        "spark_local":       "skip",
+        "spark_cassandra":   "skip"
     },
     "data": "zips.data",
     "query": "select `_id` as zip, loc[*] from zips where loc[*] > 68 order by loc[*]",
