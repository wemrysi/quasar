--- conflicted
+++ resolved
@@ -2,14 +2,8 @@
   "name": "simple distinct",
 
   "backends": {
-<<<<<<< HEAD
         "marklogic_json": "ignoreFieldOrder",
-        "mimir":"pendingIgnoreFieldOrder"
-=======
-        "marklogic_json":    "ignoreFieldOrder",
-        "mimir":"ignoreFieldOrder",
-        "mongodb_q_3_2": "pending"
->>>>>>> e0f345c4
+        "mimir":"ignoreFieldOrder"
   },
 
   "data": "olympics.data",
