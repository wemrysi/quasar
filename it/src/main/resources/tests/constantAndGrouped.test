{
    "name": "constant and a grouped value",

    "backends": {
        "couchbase":      "ignoreFieldOrder",
<<<<<<< HEAD
        "marklogic_json": "ignoreFieldOrder"
=======
        "marklogic_json": "ignoreFieldOrder",
        "mimir":          "pendingIgnoreFieldOrder"
>>>>>>> db1f04b7
    },

    "data": "zips.data",

    "variables": {
        "state": "\"CO\""
    },

    "query": "select :state as state, count(*) as `count` from zips where state = :state",

    "predicate": "exactly",
    "ignoreResultOrder": true,
    "expected": [{ "state": "CO", "count": 414 }]
}<|MERGE_RESOLUTION|>--- conflicted
+++ resolved
@@ -3,12 +3,8 @@
 
     "backends": {
         "couchbase":      "ignoreFieldOrder",
-<<<<<<< HEAD
-        "marklogic_json": "ignoreFieldOrder"
-=======
         "marklogic_json": "ignoreFieldOrder",
-        "mimir":          "pendingIgnoreFieldOrder"
->>>>>>> db1f04b7
+        "mimir":          "ignoreFieldOrder"
     },
 
     "data": "zips.data",
