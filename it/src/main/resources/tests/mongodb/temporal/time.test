--- conflicted
+++ resolved
@@ -2,14 +2,10 @@
     "name": "filter on time_of_day (MongoDB)",
 
     "backends": {
-<<<<<<< HEAD
-=======
-        "mimir":"skip",
->>>>>>> 618bca10
         "couchbase":         "skip",
         "marklogic_json":    "skip",
         "marklogic_xml":     "skip",
-        "mimir":             "pending",
+        "mimir":             "skip",
         "mongodb_2_6":       "pending",
         "spark_hdfs":        "skip",
         "spark_local":       "skip"
