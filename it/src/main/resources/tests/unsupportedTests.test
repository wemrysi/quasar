--- conflicted
+++ resolved
@@ -8,11 +8,6 @@
         "mongodb_3_2":       "pending",
         "mongodb_3_4":       "pending",
         "mongodb_read_only": "pending",
-<<<<<<< HEAD
-        "postgresql":        "pending",
-=======
-        "mongodb_q_3_2":     "pending",
->>>>>>> 5f7a7285
         "spark_hdfs":        "pending",
         "spark_local":       "pending"
     },
