--- conflicted
+++ resolved
@@ -2,19 +2,13 @@
     "name": "perform inner equi-join",
 
     "backends": {
-<<<<<<< HEAD
-        "couchbase":         "skip",
-        "marklogic_json":    "skip",
-        "marklogic_xml":     "skip",
-        "mimir": "skip",
-        "mongodb_read_only": "pending",
-=======
-        "mimir": "skip",
         "couchbase":         "pending",
         "marklogic_json":    "timeout",
         "marklogic_xml":     "timeout",
-        "mongodb_q_3_2":     "pending",
->>>>>>> ca6018f1
+        "mimir":             "skip",
+        "mongodb_3_2":       "timeout",
+        "mongodb_3_4":       "timeout",
+        "mongodb_read_only": "pending",
         "postgresql":        "pending"
     },
 
