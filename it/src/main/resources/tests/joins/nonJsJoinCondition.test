--- conflicted
+++ resolved
@@ -2,29 +2,18 @@
     "name": "flatten one side of a join condition",
 
     "backends": {
-<<<<<<< HEAD
-        "couchbase":         "skip",
-        "mimir": "skip",
-        "marklogic_json":    "skip",
-        "marklogic_xml":     "skip",
+        "couchbase":      "pending",
+        "marklogic_json": "timeout",
+        "marklogic_xml":  "timeout",
+        "mimir":          "skip",
         "mongodb_2_6":       "pending",
         "mongodb_3_0":       "pending",
         "mongodb_3_2":       "pending",
         "mongodb_3_4":       "pending",
         "mongodb_read_only": "pending",
-        "postgresql":        "pending",
-        "spark_hdfs":        "pending",
-        "spark_local":       "pending"
-=======
-        "couchbase":      "pending",
-        "marklogic_json": "timeout",
-        "marklogic_xml":  "timeout",
-        "mimir":          "skip",
-        "mongodb_q_3_2":  "pending",
         "postgresql":     "pending",
         "spark_local":    "pending",
         "spark_hdfs":     "pending"
->>>>>>> ca6018f1
     },
 
     "NB": "#2110: Disabled in all qscript-based connectors due to qscript bug.",
