--- conflicted
+++ resolved
@@ -3,13 +3,9 @@
 
     "backends": {
         "couchbase":         "skip",
-<<<<<<< HEAD
-        "mongodb_read_only": "pending",
-=======
         "marklogic_json": "ignoreFieldOrder",
         "mimir": "skip",
-        "mongodb_q_3_2": "pending",
->>>>>>> 6bfef4e9
+        "mongodb_read_only": "pending",
         "postgresql":        "pending"
     },
 
