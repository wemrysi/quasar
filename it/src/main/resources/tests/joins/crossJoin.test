{
    "name": "simple join written in 'cross join' form (must be optimized to an inner join or else the join explodes, taking several minutes to complete)",

    "backends": {
        "mimir": "skip",
        "couchbase":         "skip",
        "marklogic_json":    "skip",
        "marklogic_xml":     "skip",
<<<<<<< HEAD
        "mongodb_read_only": "pending",
=======
        "mongodb_q_3_2":     "pending",
>>>>>>> 6bfef4e9
        "postgresql":        "pending"
    },

    "NB": "#2120: Disabled in marklogic due to slow performance.
           #1587: Disabled in couchbase due to lack of general join.",

    "data": ["../smallZips.data", "../zips.data"],

    "query": "select smallZips.city, zips.state
              from `../smallZips`, `../zips`
              where smallZips.`_id` = zips.`_id`",

    "predicate": "atLeast",
    "ignoreResultOrder": true,

    "expected": [{ "city": "AGAWAM",  "state": "MA" },
                 { "city": "CUSHMAN", "state": "MA" }]
}<|MERGE_RESOLUTION|>--- conflicted
+++ resolved
@@ -6,11 +6,7 @@
         "couchbase":         "skip",
         "marklogic_json":    "skip",
         "marklogic_xml":     "skip",
-<<<<<<< HEAD
         "mongodb_read_only": "pending",
-=======
-        "mongodb_q_3_2":     "pending",
->>>>>>> 6bfef4e9
         "postgresql":        "pending"
     },
 
