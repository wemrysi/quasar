{
    "name": "self-join where the left hand side is constant",

    "backends": {
<<<<<<< HEAD
        "couchbase": "pending",
        "marklogic_json": "timeout",
        "marklogic_xml": "timeout",
        "mimir": "pending",
        "postgresql": "pending"
=======
        "couchbase":         "pending",
        "marklogic_json":    "timeout",
        "marklogic_xml":     "timeout",
        "mongodb_q_3_2":     "pending"
>>>>>>> 5f7a7285
    },

    "NB": "#1587: Disabled in couchbase due to lack of general join.",

    "data": "../largeZips.data",

    "query": "select a.city, b.state
              from `../largeZips` as a, `../largeZips` as b
              where a.`_id` = b.`_id` and \"CA\" = b.state",

    "predicate": "atLeast",
    "ignoreResultOrder": true,

    "expected": [{ "city": "REDONDO BEACH", "state": "CA" }]
}<|MERGE_RESOLUTION|>--- conflicted
+++ resolved
@@ -2,18 +2,9 @@
     "name": "self-join where the left hand side is constant",
 
     "backends": {
-<<<<<<< HEAD
         "couchbase": "pending",
         "marklogic_json": "timeout",
-        "marklogic_xml": "timeout",
-        "mimir": "pending",
-        "postgresql": "pending"
-=======
-        "couchbase":         "pending",
-        "marklogic_json":    "timeout",
-        "marklogic_xml":     "timeout",
-        "mongodb_q_3_2":     "pending"
->>>>>>> 5f7a7285
+        "marklogic_xml": "timeout"
     },
 
     "NB": "#1587: Disabled in couchbase due to lack of general join.",
