{
    "name": "filter on `!= null`",
    "backends": {
<<<<<<< HEAD
        "mimir": "pending",
        "postgresql": "pending"
=======
        "mimir":"pending",
        "mongodb_q_3_2":  "pending"
>>>>>>> 5f7a7285
    },
    "data": "nulls.data",
    "query": "select distinct (val != null) as expr from nulls where val != null",
    "predicate": "exactly",
    "ignoreResultOrder": true,
    "expected": [{ "expr": true }]
}<|MERGE_RESOLUTION|>--- conflicted
+++ resolved
@@ -1,13 +1,7 @@
 {
     "name": "filter on `!= null`",
     "backends": {
-<<<<<<< HEAD
-        "mimir": "pending",
-        "postgresql": "pending"
-=======
-        "mimir":"pending",
-        "mongodb_q_3_2":  "pending"
->>>>>>> 5f7a7285
+        "mimir":"pending"
     },
     "data": "nulls.data",
     "query": "select distinct (val != null) as expr from nulls where val != null",
