{
  "name": "date_part with all selectors, after conversion to JS (see #1238)",

  "backends": {
      "mongodb_2_6":       "pending",
      "mongodb_3_0":       "pending",
      "mongodb_read_only": "pending",
      "mongodb_3_2":       "pending",
      "postgresql":        "pending",
<<<<<<< HEAD
      "marklogic":         "pending",
      "couchbase":         "skip"
=======
      "marklogic":         "skip"
>>>>>>> d33594b8
  },

  "data": "../slamengine_commits.data",

  "nb": "Currently pending for Mongo because the shape is somehow not handled for JS.
         Also `doy` and `week` are missing because we currently have no JS implementation.",
  "query": "select
              date_part(\"millennium\", timestamp(commit.committer.date)) as millenium,
              date_part(\"century\", timestamp(commit.committer.date)) as century,
              date_part(\"decade\", timestamp(commit.committer.date)) as decade,
              date_part(\"year\", timestamp(commit.committer.date)) as year,
              date_part(\"quarter\", timestamp(commit.committer.date)) as quarter,
              date_part(\"month\", timestamp(commit.committer.date)) as month,
              date_part(\"day\", timestamp(commit.committer.date)) as dayOfMonth,
              date_part(\"dow\", timestamp(commit.committer.date)) as dayOfWeek,
              date_part(\"isodow\", timestamp(commit.committer.date)) as `dayOfWeek (ISO)`,
              date_part(\"hour\", timestamp(commit.committer.date)) as hour,
              date_part(\"minute\", timestamp(commit.committer.date)) as minute,
              date_part(\"second\", timestamp(commit.committer.date)) as second,
              date_part(\"millisecond\", timestamp(commit.committer.date)) as millis,
              date_part(\"microsecond\", timestamp(commit.committer.date)) as micros,
              to_string(author.id) as id
              from `../slamengine_commits`",

  "predicate": "containsAtLeast",

  "expected": [
    {
      "id": "33031",
      "millennium": 2, "century": 20, "decade": 201, "year": 2015,
      "doy": 1
    }
  ]
}<|MERGE_RESOLUTION|>--- conflicted
+++ resolved
@@ -7,12 +7,8 @@
       "mongodb_read_only": "pending",
       "mongodb_3_2":       "pending",
       "postgresql":        "pending",
-<<<<<<< HEAD
-      "marklogic":         "pending",
+      "marklogic":         "skip",
       "couchbase":         "skip"
-=======
-      "marklogic":         "skip"
->>>>>>> d33594b8
   },
 
   "data": "../slamengine_commits.data",
