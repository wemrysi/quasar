{
    "name": "filter on date part",

<<<<<<< HEAD
    "backends": {
        "mimir":"pending"
    },
=======
  "backends": {
    "mongodb_q_3_2":  "pending"
  },
>>>>>>> e0f345c4

    "data": "../days.data",

    "query": "select distinct `day` from `../days` where date_part(\"dow\", ts) >= 3",

    "predicate": "exactly",
    "ignoreResultOrder": true,

    "expected": ["Wednesday", "Thursday", "Friday", "Saturday"]
}<|MERGE_RESOLUTION|>--- conflicted
+++ resolved
@@ -1,15 +1,8 @@
 {
     "name": "filter on date part",
 
-<<<<<<< HEAD
     "backends": {
-        "mimir":"pending"
     },
-=======
-  "backends": {
-    "mongodb_q_3_2":  "pending"
-  },
->>>>>>> e0f345c4
 
     "data": "../days.data",
 
