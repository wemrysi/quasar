--- conflicted
+++ resolved
@@ -1,17 +1,9 @@
 {
     "name": "filter on date part",
 
-<<<<<<< HEAD
     "backends": {
-        "mimir": "pending",
-        "postgresql": "pending"
+        "mimir": "skip"
     },
-=======
-  "backends": {
-        "mimir":"skip",
-    "mongodb_q_3_2":  "pending"
-  },
->>>>>>> 5f7a7285
 
     "data": "../days.data",
 
