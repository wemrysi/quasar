{
    "name": "group by month",

    "backends": {
      "lwc_local": "ignoreFieldOrder",
<<<<<<< HEAD
      "mimir": "ignoreFieldOrder"
=======
      "mimir": "pendingIgnoreFieldOrder"
>>>>>>> dff9c316
    },

    "data": "../days.data",

    "query": "select avg(epoch), date_part(\"month\", `ts`) from `../days` group by date_part(\"month\", `ts`)",

    "predicate": "exactly",
    "ignoreResultOrder": true,

    "expected": [
        { "0": -1.0E+10, "1": 2 },
        { "0": -1.0, "1": 12 },
        { "0": 1.4085252E+12, "1": 8 }
    ]
}<|MERGE_RESOLUTION|>--- conflicted
+++ resolved
@@ -3,11 +3,7 @@
 
     "backends": {
       "lwc_local": "ignoreFieldOrder",
-<<<<<<< HEAD
-      "mimir": "ignoreFieldOrder"
-=======
       "mimir": "pendingIgnoreFieldOrder"
->>>>>>> dff9c316
     },
 
     "data": "../days.data",
