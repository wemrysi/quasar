{
    "name": "filter with date literals",
    "backends": {
<<<<<<< HEAD
        "mimir": "pending",
        "marklogic_json": "pending",
        "marklogic_xml": "pending",
        "postgresql": "pending"
=======
        "mimir":"skip",
        "mongodb_2_6":       "pending",
        "mongodb_3_0":       "pending",
        "mongodb_read_only": "pending",
        "mongodb_3_2":       "pending",
        "mongodb_3_4":       "pending",
        "marklogic_json":    "pending",
        "marklogic_xml":     "pending"
>>>>>>> 5f7a7285
    },
    "data": "../days.data",
    "query": "select day from `../days`
              where
                ((date_trunc(\"day\", ts) > start_of_day(date(\"2014-08-17\"))
                    and date_trunc(\"day\", ts) <= start_of_day(date(\"2014-08-20\")))
                  and date_trunc(\"day\", ts) != start_of_day(date(\"2014-08-19\")))
                or date_trunc(\"day\", ts) = start_of_day(date(\"2014-08-22\"))",
    "predicate": "exactly",
    "ignoreResultOrder": true,
    "expected": ["Monday", "Wednesday", "Friday"]
}<|MERGE_RESOLUTION|>--- conflicted
+++ resolved
@@ -1,21 +1,9 @@
 {
     "name": "filter with date literals",
     "backends": {
-<<<<<<< HEAD
         "mimir": "pending",
         "marklogic_json": "pending",
-        "marklogic_xml": "pending",
-        "postgresql": "pending"
-=======
-        "mimir":"skip",
-        "mongodb_2_6":       "pending",
-        "mongodb_3_0":       "pending",
-        "mongodb_read_only": "pending",
-        "mongodb_3_2":       "pending",
-        "mongodb_3_4":       "pending",
-        "marklogic_json":    "pending",
-        "marklogic_xml":     "pending"
->>>>>>> 5f7a7285
+        "marklogic_xml": "pending"
     },
     "data": "../days.data",
     "query": "select day from `../days`
