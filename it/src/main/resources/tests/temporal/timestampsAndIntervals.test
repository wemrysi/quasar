--- conflicted
+++ resolved
@@ -5,17 +5,10 @@
         "mimir":"pendingIgnoreFieldOrder",
         "couchbase":      "pending",
         "marklogic_json": "pending",
-<<<<<<< HEAD
-        "marklogic_xml":  "pending",
-        "mongodb_q_3_2":  "pending",
-        "spark_hdfs":     "pending",
-        "spark_local":    "pending",
-	"spark_cassandra": "pending"
-=======
         "marklogic_xml": "pending",
         "spark_hdfs": "pending",
-        "spark_local": "pending"
->>>>>>> 2efde00a
+        "spark_local": "pending",
+	"spark_cassandra": "pending"	
     },
 
     "data": "../days.data",
