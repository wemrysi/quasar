--- conflicted
+++ resolved
@@ -2,15 +2,9 @@
   "name": "dow and isodow",
 
   "backends": {
-<<<<<<< HEAD
+    "marklogic_json": "ignoreFieldOrder",
     "mimir": "skip",
     "postgresql": "pending"
-=======
-        "marklogic_json": "ignoreFieldOrder",
-        "mimir": "skip",
-        "mongodb_q_3_2": "pending",
-        "postgresql": "pending"
->>>>>>> 6bfef4e9
   },
 
   "data": "../days.data",
