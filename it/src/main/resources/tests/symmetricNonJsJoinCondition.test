--- conflicted
+++ resolved
@@ -3,15 +3,11 @@
     "backends": {
         "couchbase":         "skip",
         "marklogic":         "skip",
-<<<<<<< HEAD
         "mongodb_read_only": "pending",
         "mongodb_q_3_2":     "skip",
-        "postgresql":        "pending"
-=======
-        "couchbase":         "skip",
+        "postgresql":        "pending",
         "spark_local": "skip",
         "spark_hdfs": "skip"
->>>>>>> 1147c87e
     },
     "data": "zips.data",
     "query": "select z1.city as city1, z1.loc as loc1, z2.city as city2, z2.loc as loc2 from zips as z1 join largeZips as z2 on z1.loc[*] = z2.loc[*] where z1.city < z2.city",
