--- conflicted
+++ resolved
@@ -1,12 +1,6 @@
 {
     "name": "select array element",
-    "backends": {
-<<<<<<< HEAD
-        "postgresql":        "pending"
-=======
-        "mimir":"pending"
->>>>>>> 25534826
-    },
+    "backends": {},
     "data": "largeZips.data",
     "query": "select city, loc[0] as lat from largeZips",
     "predicate": "atLeast",
