--- conflicted
+++ resolved
@@ -1,8 +1,7 @@
 {
     "name": "sort wildcard on expression",
     "backends": {
-<<<<<<< HEAD
-        "mimir": "skip",
+        "mimir": "pending",
         "mongodb_2_6":       "ignoreResultOrder",
         "mongodb_3_0":       "ignoreResultOrder",
         "mongodb_3_2":       "ignoreResultOrder",
@@ -11,10 +10,6 @@
         "postgresql":        "pending",
         "spark_hdfs":     "pending",
         "spark_local":    "pending"
-=======
-        "mimir":"pending",
-        "postgresql":        "pending"
->>>>>>> fc732bd4
     },
     "data": "largeZips.data",
     "query": "select * from largeZips order by pop/10 desc",
