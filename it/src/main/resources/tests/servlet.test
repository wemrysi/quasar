{
    "name": "servlets with and without init-param (pending #465, #467)",
    "backends": {
        "mongodb_2_6":       "pending",
        "mongodb_3_0":       "pending",
        "mongodb_read_only": "pending",
        "mongodb_3_2":       "pending",
        "postgresql":        "pending",
<<<<<<< HEAD
        "marklogic":         "pending",
        "couchbase":         "skip"
=======
        "marklogic":         "skip",
        "couchbase":         "pending"
>>>>>>> d33594b8
    },
    "data": "webapp.data",
    "query": "select \"servlet-name\", \"init-param\" is not null from webapp where \"init-param\" is null or \"init-param\".\"betaServer\"",
    "predicate": "containsExactly",
    "expected": [{ "servlet-name": "cofaxTools",  "1": true  },
                 { "servlet-name": "fileServlet", "1": false },
                 { "servlet-name": "cofaxAdmin",  "1": false }]
}<|MERGE_RESOLUTION|>--- conflicted
+++ resolved
@@ -6,13 +6,8 @@
         "mongodb_read_only": "pending",
         "mongodb_3_2":       "pending",
         "postgresql":        "pending",
-<<<<<<< HEAD
-        "marklogic":         "pending",
+        "marklogic":         "skip",
         "couchbase":         "skip"
-=======
-        "marklogic":         "skip",
-        "couchbase":         "pending"
->>>>>>> d33594b8
     },
     "data": "webapp.data",
     "query": "select \"servlet-name\", \"init-param\" is not null from webapp where \"init-param\" is null or \"init-param\".\"betaServer\"",
