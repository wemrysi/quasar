{
    "name": "top 5 cities by total population",

    "backends": {
        "couchbase":         "ignoreFieldOrder",
<<<<<<< HEAD
        "mimir":             "skip",
        "mongodb_2_6":       "ignoreResultOrder",
        "mongodb_3_0":       "ignoreResultOrder",
        "mongodb_3_2":       "ignoreResultOrder",
        "mongodb_3_4":       "ignoreResultOrder",
        "mongodb_read_only": "ignoreResultOrder"
=======
        "mimir":             "pending",
        "mongodb_2_6":       "ignoreFieldOrder",
        "mongodb_3_0":       "ignoreFieldOrder",
        "mongodb_3_2":       "ignoreFieldOrder",
        "mongodb_3_4":       "ignoreFieldOrder",
        "mongodb_read_only": "ignoreFieldOrder"
>>>>>>> eaed3027
    },
    "data": "zips.data",
    "query": "select city, state, sum(pop) as population from zips group by city, state order by population desc limit 5",
    "predicate": "exactly",
    "expected": [
        { "city": "CHICAGO",      "state": "IL", "population": 2452177 },
        { "city": "BROOKLYN",     "state": "NY", "population": 2300504 },
        { "city": "LOS ANGELES",  "state": "CA", "population": 2102295 },
        { "city": "HOUSTON",      "state": "TX", "population": 2095918 },
        { "city": "PHILADELPHIA", "state": "PA", "population": 1610956 }]
}<|MERGE_RESOLUTION|>--- conflicted
+++ resolved
@@ -3,21 +3,12 @@
 
     "backends": {
         "couchbase":         "ignoreFieldOrder",
-<<<<<<< HEAD
-        "mimir":             "skip",
+        "mimir":             "pending",
         "mongodb_2_6":       "ignoreResultOrder",
         "mongodb_3_0":       "ignoreResultOrder",
         "mongodb_3_2":       "ignoreResultOrder",
         "mongodb_3_4":       "ignoreResultOrder",
         "mongodb_read_only": "ignoreResultOrder"
-=======
-        "mimir":             "pending",
-        "mongodb_2_6":       "ignoreFieldOrder",
-        "mongodb_3_0":       "ignoreFieldOrder",
-        "mongodb_3_2":       "ignoreFieldOrder",
-        "mongodb_3_4":       "ignoreFieldOrder",
-        "mongodb_read_only": "ignoreFieldOrder"
->>>>>>> eaed3027
     },
     "data": "zips.data",
     "query": "select city, state, sum(pop) as population from zips group by city, state order by population desc limit 5",
