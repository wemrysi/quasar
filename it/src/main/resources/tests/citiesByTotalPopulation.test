{
    "name": "top 5 cities by total population",
    "backends": {
        "postgresql": "pending",
<<<<<<< HEAD
        "marklogic":  "pending",
        "couchbase":  "skip"
=======
        "marklogic":  "skip",
        "couchbase":  "pending"
>>>>>>> d33594b8
    },
    "data": "zips.data",
    "query": "select city, state, sum(pop) as population from zips group by city, state order by population desc limit 5",
    "predicate": "equalsExactly",
    "expected": [
        { "population": 2452177, "city": "CHICAGO",      "state": "IL" },
        { "population": 2300504, "city": "BROOKLYN",     "state": "NY" },
        { "population": 2102295, "city": "LOS ANGELES",  "state": "CA" },
        { "population": 2095918, "city": "HOUSTON",      "state": "TX" },
        { "population": 1610956, "city": "PHILADELPHIA", "state": "PA" }]
}<|MERGE_RESOLUTION|>--- conflicted
+++ resolved
@@ -2,13 +2,8 @@
     "name": "top 5 cities by total population",
     "backends": {
         "postgresql": "pending",
-<<<<<<< HEAD
-        "marklogic":  "pending",
+        "marklogic":  "skip",
         "couchbase":  "skip"
-=======
-        "marklogic":  "skip",
-        "couchbase":  "pending"
->>>>>>> d33594b8
     },
     "data": "zips.data",
     "query": "select city, state, sum(pop) as population from zips group by city, state order by population desc limit 5",
