--- conflicted
+++ resolved
@@ -2,14 +2,9 @@
     "name": "splice a wildcard with multiple constants",
 
     "backends": {
-<<<<<<< HEAD
-=======
         "mimir": "skip",
-      "mongodb_2_6":       "pending",
-      "mongodb_3_0":       "pending",
->>>>>>> 6e15928a
-      "mongodb_read_only": "pending",
-      "postgresql":        "pending"
+        "mongodb_read_only": "pending",
+        "postgresql":        "pending"
     },
 
     "data": "largeZips.data",
