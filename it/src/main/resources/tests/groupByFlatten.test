--- conflicted
+++ resolved
@@ -1,27 +1,17 @@
 {
     "name": "group by flattened field",
     "backends": {
-<<<<<<< HEAD
-        "couchbase":      "skip",
-        "marklogic_json": "skip",
-        "marklogic_xml":  "skip",
+        "couchbase": "pending",
+        "marklogic_json": "pending",
+        "marklogic_xml": "pending",
         "mimir": "skip",
         "mongodb_2_6":    "pending",
         "mongodb_3_0":    "pending",
         "mongodb_3_2":    "pending",
+        "mongodb_3_4":    "pending",
         "postgresql":     "pending",
         "spark_hdfs":     "pending",
 	"spark_local":    "pending"
-=======
-        "mimir": "skip",
-        "couchbase": "pending",
-        "marklogic_json": "pending",
-        "marklogic_xml": "pending",
-        "mongodb_q_3_2": "pending",
-        "postgresql": "pending",
-	"spark_local": "pending",
-        "spark_hdfs": "pending"
->>>>>>> 6bfef4e9
     },
     "data": "slamengine_commits.data",
     "query": "select substring(parents[*].sha, 0, 1), count(*) from slamengine_commits group by substring(parents[*].sha, 0, 1)",
