--- conflicted
+++ resolved
@@ -2,19 +2,10 @@
     "name": "largest cities",
 
     "backends": {
-<<<<<<< HEAD
-        "mimir": "pending",
+        "mimir":"pendingIgnoreFieldOrder",
         "mongodb_2_6": "ignoreResultOrder",
         "mongodb_3_0": "ignoreResultOrder",
         "mongodb_read_only": "ignoreResultOrder"
-=======
-        "mimir":"pendingIgnoreFieldOrder",
-        "mongodb_2_6": "ignoreFieldOrder",
-        "mongodb_3_0": "ignoreFieldOrder",
-        "mongodb_3_2": "ignoreFieldOrder",
-        "mongodb_3_4": "ignoreFieldOrder",
-        "mongodb_read_only": "ignoreFieldOrder"
->>>>>>> 618bca10
     },
     "data": "zips.data",
     "query": "select city, state, sum(pop) as total from zips group by city, state order by sum(pop) desc limit 10",
