{
    "name": "largest cities",

    "backends": {
<<<<<<< HEAD
        "mimir": "skip",
        "mongodb_2_6": "ignoreResultOrder",
        "mongodb_3_0": "ignoreResultOrder",
        "mongodb_read_only": "ignoreResultOrder",
=======
        "mimir":"pending",
        "mongodb_2_6": "ignoreFieldOrder",
        "mongodb_3_0": "ignoreFieldOrder",
        "mongodb_3_2": "ignoreFieldOrder",
        "mongodb_3_4": "ignoreFieldOrder",
        "mongodb_read_only": "ignoreFieldOrder",
>>>>>>> fc732bd4
        "postgresql": "pending"
    },
    "data": "zips.data",
    "query": "select city, state, sum(pop) as total from zips group by city, state order by sum(pop) desc limit 10",
    "predicate": "exactly",
    "expected": [{ "city": "CHICAGO",      "state": "IL", "total": 2452177 },
                 { "city": "BROOKLYN",     "state": "NY", "total": 2300504 },
                 { "city": "LOS ANGELES",  "state": "CA", "total": 2102295 },
                 { "city": "HOUSTON",      "state": "TX", "total": 2095918 },
                 { "city": "PHILADELPHIA", "state": "PA", "total": 1610956 },
                 { "city": "NEW YORK",     "state": "NY", "total": 1476790 },
                 { "city": "BRONX",        "state": "NY", "total": 1209548 },
                 { "city": "SAN DIEGO",    "state": "CA", "total": 1049298 },
                 { "city": "DETROIT",      "state": "MI", "total":  963243 },
                 { "city": "DALLAS",       "state": "TX", "total":  940191 }]
}<|MERGE_RESOLUTION|>--- conflicted
+++ resolved
@@ -2,19 +2,10 @@
     "name": "largest cities",
 
     "backends": {
-<<<<<<< HEAD
-        "mimir": "skip",
+        "mimir": "pending",
         "mongodb_2_6": "ignoreResultOrder",
         "mongodb_3_0": "ignoreResultOrder",
         "mongodb_read_only": "ignoreResultOrder",
-=======
-        "mimir":"pending",
-        "mongodb_2_6": "ignoreFieldOrder",
-        "mongodb_3_0": "ignoreFieldOrder",
-        "mongodb_3_2": "ignoreFieldOrder",
-        "mongodb_3_4": "ignoreFieldOrder",
-        "mongodb_read_only": "ignoreFieldOrder",
->>>>>>> fc732bd4
         "postgresql": "pending"
     },
     "data": "zips.data",
