{
    "name": "job postings by city ",
    "backends": {
        "couchbase":         "pending",
        "marklogic_json":    "pending",
<<<<<<< HEAD
        "marklogic_xml":     "skip",
        "mimir": "skip",
=======
        "marklogic_xml":     "timeout",
>>>>>>> ca6018f1
        "mongodb_2_6":       "pending",
        "mongodb_3_0":       "pending",
        "mongodb_3_2":       "pending",
        "mongodb_3_4":       "pending",
        "mongodb_read_only": "pending",
        "postgresql":        "pending",
        "spark_hdfs":        "pending",
        "spark_local":       "pending"
    },
    "NB": "Skipped for marklogic_xml because it times out.",
    "data": "jobs_jobinfo.data",
    "query": "select count(PositionHeader.PositionLocation.LocationCity) as counter,
              PositionHeader.PositionLocation.LocationCity as location
              from jobs_jobinfo
              group by location
              order by counter desc
              limit 10",
    "predicate": "initial",
    "expected": [{ "counter": 3, "location": "Boston"  },
                 { "counter": 2, "location": "Denver"  },
                 { "counter": 1, "location": "Boulder" }]
}<|MERGE_RESOLUTION|>--- conflicted
+++ resolved
@@ -3,12 +3,8 @@
     "backends": {
         "couchbase":         "pending",
         "marklogic_json":    "pending",
-<<<<<<< HEAD
-        "marklogic_xml":     "skip",
+        "marklogic_xml":     "timeout",
         "mimir": "skip",
-=======
-        "marklogic_xml":     "timeout",
->>>>>>> ca6018f1
         "mongodb_2_6":       "pending",
         "mongodb_3_0":       "pending",
         "mongodb_3_2":       "pending",
