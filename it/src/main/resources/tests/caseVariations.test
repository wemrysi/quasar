--- conflicted
+++ resolved
@@ -2,16 +2,9 @@
     "name": "four different kinds of CASE expressions (switch/match, with and without ELSE)",
 
     "backends": {
-<<<<<<< HEAD
-        "couchbase":         "skip",
-        "marklogic_json":    "skip",
-        "marklogic_xml":     "skip",
-        "mimir": "skip",
-=======
-        "mimir":"pending",
->>>>>>> fc732bd4
         "couchbase":  "pending",
         "marklogic_json": "pending",
+        "mimir": "pending",
         "mongodb_2_6":       "pending",
         "mongodb_3_0":       "pending",
         "mongodb_3_2":       "pending",
