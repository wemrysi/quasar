{
    "name": "four different kinds of CASE expressions (switch/match, with and without ELSE)",

    "backends": {
        "couchbase":      "skip",
        "marklogic_json": "skip",
        "marklogic_xml":  "skip",
<<<<<<< HEAD
        "mongodb_2_6":    "pending",
        "mongodb_3_0":    "pending",
        "mongodb_3_2":    "pending",
        "postgresql":     "pending",
        "spark_hdfs":     "pending",
        "spark_local":    "pending"
=======
        "mongodb_q_3_2": "pending",
        "postgresql": "pending",
        "spark_local": "skip",
        "spark_hdfs": "skip"
>>>>>>> 518dc93b
    },

    "NB": "Skipped for all connectors due to reduce/sort ordering bug.
           Bug is fixed on @sellout's new mongo branch, but the fix breaks old mongo.

           This is tricky because the sort key does not appear in the result.
           The result can be verified by running a similar query with
          `select city, pop`.",

    "data": "zips.data",

    "query": "select distinct
                case pop
                  when 0 then \"nobody\"
                  when 1 then \"one\"
                  when 2 then \"a couple\"
                  when 3 then \"a few\"
                  else \"more\"
                end as cardinal,
                case pop
                  when 1 then 0
                  when 10 then 1
                end as power,
                case
                  when pop % 2 = 0 then \"even\"
                  when pop = 1 or pop = 9 then \"odd\"
                  else \"prime\"
                end as parity,
                case
                  when pop > 5 then pop - 5
                end as grade
                from zips
                where pop <= 10
                order by pop",

    "predicate": "equalsExactly",
    "expected": [
      { "cardinal": "nobody",   "power": null, "parity": "even" , "grade": null },
      { "cardinal": "one",      "power": 0   , "parity": "odd"  , "grade": null },
      { "cardinal": "a couple", "power": null, "parity": "even" , "grade": null },
      { "cardinal": "a few",    "power": null, "parity": "prime", "grade": null },
      { "cardinal": "more",     "power": null, "parity": "even" , "grade": null },
      { "cardinal": "more",     "power": null, "parity": "prime", "grade": null },
      { "cardinal": "more",     "power": null, "parity": "even" , "grade": 1    },
      { "cardinal": "more",     "power": null, "parity": "prime", "grade": 2    },
      { "cardinal": "more",     "power": null, "parity": "even" , "grade": 3    },
      { "cardinal": "more",     "power": null, "parity": "odd"  , "grade": 4    },
      { "cardinal": "more",     "power": 1   , "parity": "even" , "grade": 5    }
    ]
}<|MERGE_RESOLUTION|>--- conflicted
+++ resolved
@@ -5,19 +5,9 @@
         "couchbase":      "skip",
         "marklogic_json": "skip",
         "marklogic_xml":  "skip",
-<<<<<<< HEAD
-        "mongodb_2_6":    "pending",
-        "mongodb_3_0":    "pending",
-        "mongodb_3_2":    "pending",
         "postgresql":     "pending",
         "spark_hdfs":     "pending",
         "spark_local":    "pending"
-=======
-        "mongodb_q_3_2": "pending",
-        "postgresql": "pending",
-        "spark_local": "skip",
-        "spark_hdfs": "skip"
->>>>>>> 518dc93b
     },
 
     "NB": "Skipped for all connectors due to reduce/sort ordering bug.
