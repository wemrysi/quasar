{
  "name": "wildcard with additional projections and filtering",

  "NB": "Couchbase disabled due to heap exhaustion",

  "backends": {
    "mongodb_2_6":       "skip",
    "mongodb_3_0":       "skip",
    "mongodb_read_only": "skip",
    "mongodb_3_2":       "skip",
<<<<<<< HEAD
    "postgresql":        "pending"
=======
    "postgresql":        "pending",
    "couchbase":         "skip"
>>>>>>> e0b9869c
  },
  "data": "zips.data",
  "query": "select *, concat(city, concat(\", \", state)) as city_state, city = \"BOULDER\" as boulderish from zips where city like \"BOULDER%\"",
  "predicate": "containsExactly",
  "ignoreFieldOrder": [ "*" ],
  "expected": [
    { "_id": "80301", "city": "BOULDER",          "loc": [ -105.21426, 40.049733 ],  "pop": 18174.0, "state": "CO", "city_state": "BOULDER, CO",          "boulderish": true  },
    { "_id": "80302", "city": "BOULDER",          "loc": [ -105.285131, 40.017235 ], "pop": 29384.0, "state": "CO", "city_state": "BOULDER, CO",          "boulderish": true  },
    { "_id": "80303", "city": "BOULDER",          "loc": [ -105.239178, 39.991381 ], "pop": 39860.0, "state": "CO", "city_state": "BOULDER, CO",          "boulderish": true  },
    { "_id": "80304", "city": "BOULDER",          "loc": [ -105.277073, 40.037482 ], "pop": 21550.0, "state": "CO", "city_state": "BOULDER, CO",          "boulderish": true  },
    { "_id": "59632", "city": "BOULDER",          "loc": [ -112.113757, 46.230647 ], "pop": 1737.0,  "state": "MT", "city_state": "BOULDER, MT",          "boulderish": true  },
    { "_id": "84716", "city": "BOULDER",          "loc": [ -111.426646, 37.916606 ], "pop": 131.0,   "state": "UT", "city_state": "BOULDER, UT",          "boulderish": true  },
    { "_id": "82923", "city": "BOULDER",          "loc": [ -109.540105, 42.688146 ], "pop": 112.0,   "state": "WY", "city_state": "BOULDER, WY",          "boulderish": true  },
    { "_id": "89005", "city": "BOULDER CITY",     "loc": [ -114.834413, 35.972711 ], "pop": 12920.0, "state": "NV", "city_state": "BOULDER CITY, NV",     "boulderish": false },
    { "_id": "95006", "city": "BOULDER CREEK",    "loc": [ -122.133053, 37.149934 ], "pop": 9434.0,  "state": "CA", "city_state": "BOULDER CREEK, CA",    "boulderish": false },
    { "_id": "54512", "city": "BOULDER JUNCTION", "loc": [ -89.632454, 46.111183 ],  "pop": 563.0,   "state": "WI", "city_state": "BOULDER JUNCTION, WI", "boulderish": false }
  ]
}<|MERGE_RESOLUTION|>--- conflicted
+++ resolved
@@ -1,19 +1,12 @@
 {
   "name": "wildcard with additional projections and filtering",
-
-  "NB": "Couchbase disabled due to heap exhaustion",
 
   "backends": {
     "mongodb_2_6":       "skip",
     "mongodb_3_0":       "skip",
     "mongodb_read_only": "skip",
     "mongodb_3_2":       "skip",
-<<<<<<< HEAD
     "postgresql":        "pending"
-=======
-    "postgresql":        "pending",
-    "couchbase":         "skip"
->>>>>>> e0b9869c
   },
   "data": "zips.data",
   "query": "select *, concat(city, concat(\", \", state)) as city_state, city = \"BOULDER\" as boulderish from zips where city like \"BOULDER%\"",
