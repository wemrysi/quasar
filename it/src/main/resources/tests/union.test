--- conflicted
+++ resolved
@@ -1,12 +1,8 @@
 {
     "name": "union",
     "backends": {
-<<<<<<< HEAD
-=======
-        "mimir":"ignoreFieldOrder",
->>>>>>> e0f345c4
         "couchbase":         "pending",
-        "mimir":"pendingIgnoreFieldOrder",
+        "mimir":             "ignoreFieldOrder",
         "mongodb_2_6":       "pending",
         "mongodb_3_0":       "pending",
         "mongodb_3_2":       "pending",
