{
    "name": "union",
    "backends": {
        "mongodb_2_6":       "pending",
        "mongodb_3_0":       "pending",
        "mongodb_read_only": "pending",
        "mongodb_3_2":       "pending",
        "postgresql":        "pending",
<<<<<<< HEAD
        "couchbase":         "skip",
	"spark_local": "skip",
	"spark_hdfs": "skip"
=======
        "marklogic":         "skip",
        "couchbase":         "skip"
>>>>>>> 8fc095f7
    },
    "data": "zips.data",
    "query": "select _id as zip from zips union select city, state from zips",
    "predicate": "containsAtLeast",
    "expected": [
        { "zip": "01001" },
        { "zip": "01002" },
        { "zip": "01005" },
        { "zip": "01007" },
        { "zip": "01008" },
        { "city" : "AGAWAM",      "state" : "MA" },
        { "city" : "CUSHMAN",     "state" : "MA" },
        { "city" : "BARRE",       "state" : "MA" },
        { "city" : "BELCHERTOWN", "state" : "MA" },
        { "city" : "BLANDFORD",   "state" : "MA" }
    ]
}<|MERGE_RESOLUTION|>--- conflicted
+++ resolved
@@ -6,14 +6,10 @@
         "mongodb_read_only": "pending",
         "mongodb_3_2":       "pending",
         "postgresql":        "pending",
-<<<<<<< HEAD
         "couchbase":         "skip",
+	"marklogic":         "skip",
 	"spark_local": "skip",
 	"spark_hdfs": "skip"
-=======
-        "marklogic":         "skip",
-        "couchbase":         "skip"
->>>>>>> 8fc095f7
     },
     "data": "zips.data",
     "query": "select _id as zip from zips union select city, state from zips",
