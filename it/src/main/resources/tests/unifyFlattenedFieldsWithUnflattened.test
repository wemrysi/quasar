--- conflicted
+++ resolved
@@ -1,26 +1,17 @@
 {
     "name": "unify flattened fields with unflattened field",
     "backends": {
-<<<<<<< HEAD
-        "couchbase":         "pending",
-        "marklogic_json":    "skip",
-        "marklogic_xml":     "skip",
-        "mimir":             "skip",
+        "couchbase": "pending",
+        "marklogic_json": "timeout",
+        "marklogic_xml": "timeout",
+        "mimir": "pending",
         "mongodb_2_6":       "pending",
         "mongodb_3_0":       "pending",
         "mongodb_3_2":       "pending",
         "mongodb_3_4":       "pending",
         "mongodb_read_only": "pending",
-        "postgresql":        "pending",
-        "spark_hdfs":        "skip",
-        "spark_local":       "skip"
-=======
-        "mimir":"pending",
-        "couchbase":  "pending",
-        "postgresql": "pending"
->>>>>>> fc732bd4
+        "postgresql":        "pending"
     },
-    "NB": "Skipped on marklogic, mongodb, and spark because it times out.",
     "data": "zips.data",
     "query": "select `_id` as zip, loc[*] from zips order by loc[*] limit 10",
     "predicate": "exactly",
