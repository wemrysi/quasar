{
    "name": "states sorted by the length of name of their first city, alphabetically",
    "backends": {
        "mongodb_read_only": "pending",
        "postgresql":        "pending",
<<<<<<< HEAD
        "marklogic":         "skip",
        "couchbase":         "skip",
	    "spark_local": "pending",
    "spark_hdfs": "pending"

=======
        "couchbase":         "skip"
>>>>>>> 5576a1c0
    },
    "description": "combines an aggregate function (min) with a function implemented in JS (length)",
    "data": "zips.data",
    "query": "select state, min(city) as first, length(min(city)) as len from zips group by state order by len, first, state limit 5",
    "predicate": "equalsExactly",
    "expected": [{ "state": "MI" , "first": "ADA",  "len": 3 },
                 { "state": "OK" , "first": "ADA",  "len": 3 },
                 { "state": "GA" , "first": "ABAC", "len": 4 },
                 { "state": "NE" , "first": "ABIE", "len": 4 },
                 { "state": "WY" , "first": "ACME", "len": 4 }]
}<|MERGE_RESOLUTION|>--- conflicted
+++ resolved
@@ -3,15 +3,10 @@
     "backends": {
         "mongodb_read_only": "pending",
         "postgresql":        "pending",
-<<<<<<< HEAD
-        "marklogic":         "skip",
         "couchbase":         "skip",
 	    "spark_local": "pending",
     "spark_hdfs": "pending"
 
-=======
-        "couchbase":         "skip"
->>>>>>> 5576a1c0
     },
     "description": "combines an aggregate function (min) with a function implemented in JS (length)",
     "data": "zips.data",
