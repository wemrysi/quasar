--- conflicted
+++ resolved
@@ -3,13 +3,8 @@
     "backends": {
         "mongodb_read_only": "pending",
         "postgresql":        "pending",
-<<<<<<< HEAD
-        "marklogic":         "pending",
+        "marklogic":         "skip",
         "couchbase":         "skip"
-=======
-        "marklogic":         "skip",
-        "couchbase":         "pending"
->>>>>>> d33594b8
     },
     "data": "largeZips.data",
     "query": "select city, pop from largeZips where length(city) < 5 and pop < 30000",
