{
    "name": "concat array with unknown structure",
    "backends": {
        "mongodb_read_only": "pending",
        "postgresql":        "pending",
<<<<<<< HEAD
        "marklogic":         "skip",
        "couchbase":         "skip"
=======
        "couchbase":         "pending"
>>>>>>> d8e283c0
    },
    "data": "largeZips.data",
    "query": "select city, state, loc || [ pop ] as lp from largeZips",
    "predicate": "containsAtLeast",
    "expected": [{ "city": "CUSHMAN",            "state": "MA", "lp": [ -72.51565, 42.377017, 36963] },
                 { "city": "CHICOPEE",           "state": "MA", "lp": [-72.576142, 42.176443, 31495] },
                 { "city": "HOLYOKE",            "state": "MA", "lp": [-72.626193, 42.202007, 43704] },
                 { "city": "FLORENCE",           "state": "MA", "lp": [-72.654245, 42.324662, 27939] },
                 { "city": "MONTGOMERY",         "state": "MA", "lp": [-72.754318, 42.129484, 40117] },
                 { "city": "WEST SPRINGFIELD",   "state": "MA", "lp": [-72.641109, 42.115066, 27537] },
                 { "city": "SPRINGFIELD",        "state": "MA", "lp": [-72.558432, 42.085314, 25519] },
                 { "city": "SPRINGFIELD",        "state": "MA", "lp": [-72.554349, 42.114455, 32635] },
                 { "city": "PITTSFIELD",         "state": "MA", "lp": [-73.247088, 42.453086, 50655] },
                 { "city": "FITCHBURG",          "state": "MA", "lp": [-71.803133, 42.579563, 41194] }]
}<|MERGE_RESOLUTION|>--- conflicted
+++ resolved
@@ -3,12 +3,7 @@
     "backends": {
         "mongodb_read_only": "pending",
         "postgresql":        "pending",
-<<<<<<< HEAD
-        "marklogic":         "skip",
         "couchbase":         "skip"
-=======
-        "couchbase":         "pending"
->>>>>>> d8e283c0
     },
     "data": "largeZips.data",
     "query": "select city, state, loc || [ pop ] as lp from largeZips",
