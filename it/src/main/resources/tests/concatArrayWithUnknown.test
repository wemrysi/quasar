--- conflicted
+++ resolved
@@ -3,12 +3,7 @@
     "backends": {
         "couchbase":         "ignoreFieldOrder",
         "marklogic_json":    "ignoreFieldOrder",
-<<<<<<< HEAD
-        "mimir":             "skip"
-=======
-        "mimir":             "ignoreFieldOrder",
-        "mongodb_q_3_2":     "pending"
->>>>>>> eaed3027
+        "mimir":             "ignoreFieldOrder"
     },
     "data": "largeZips.data",
     "query": "select city, state, loc || [ pop ] as lp from largeZips",
