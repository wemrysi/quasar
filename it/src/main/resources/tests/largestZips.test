--- conflicted
+++ resolved
@@ -2,15 +2,9 @@
     "name": "largest zips",
     "backends": {
         "postgresql": "pending",
-<<<<<<< HEAD
-        "couchbase":  "skip",
-        "spark_local": "skip",
-    "fallback": "skip",
-        "spark_hdfs": "skip"
-=======
+        "fallback": "skip",
         "spark_local": "pending",
         "spark_hdfs": "pending"
->>>>>>> b049f72d
     },
     "data": "zips.data",
     "query": "select city, pop from zips where pop > 90000 order by city, pop desc",
