{
    "name": "merge differently-nested flattens",
    "backends": {
        "couchbase":      "pending",
        "marklogic_json": "pending",
<<<<<<< HEAD
        "marklogic_xml":  "pending",
        "mimir":          "pending",
        "mongodb_2_6":    "pending",
        "mongodb_3_0":    "pending",
        "mongodb_3_2":    "pending",
        "mongodb_3_4":    "pending",
        "mongodb_read_only": "pending",
        "postgresql":     "pending",
        "spark_hdfs":     "pending",
        "spark_local":    "pending"
=======
        "mongodb_q_3_2":  "pending"
>>>>>>> 5f7a7285
    },
    "data": "user_comments.data",
    "query": "select profile from user_comments where (
                userId                 LIKE \"%Dr%\" OR
                profile.name           LIKE \"%Dr%\" OR
                profile.age            LIKE \"%Dr%\" OR
                profile.title          LIKE \"%Dr%\" OR
                comments[*].id         LIKE \"%Dr%\" OR
                comments[*].text       LIKE \"%Dr%\" OR
                comments[*].replyTo[*] LIKE \"%Dr%\" OR
                comments[*].`time`     LIKE \"%Dr%\")",
     "NB": "`exactly` with `ignoreResultOrder` has a bug that gets confused on
          duplicate results (#732), so we currently don’t ignore the result
          order.",
    "predicate": "exactly",
    "expected": [{ "name": "Mary Jane", "age": 29, "title": "Dr" },
                 { "name": "Mary Jane", "age": 29, "title": "Dr" },
                 { "name": "Mary Jane", "age": 29, "title": "Dr" },
                 { "name": "Mary Jane", "age": 29, "title": "Dr" }]
}<|MERGE_RESOLUTION|>--- conflicted
+++ resolved
@@ -1,22 +1,14 @@
 {
     "name": "merge differently-nested flattens",
     "backends": {
+        "mimir":          "pending",
         "couchbase":      "pending",
         "marklogic_json": "pending",
-<<<<<<< HEAD
-        "marklogic_xml":  "pending",
-        "mimir":          "pending",
         "mongodb_2_6":    "pending",
         "mongodb_3_0":    "pending",
         "mongodb_3_2":    "pending",
         "mongodb_3_4":    "pending",
-        "mongodb_read_only": "pending",
-        "postgresql":     "pending",
-        "spark_hdfs":     "pending",
-        "spark_local":    "pending"
-=======
-        "mongodb_q_3_2":  "pending"
->>>>>>> 5f7a7285
+        "mongodb_read_only": "pending"
     },
     "data": "user_comments.data",
     "query": "select profile from user_comments where (
