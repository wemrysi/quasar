--- conflicted
+++ resolved
@@ -1,14 +1,10 @@
 {
     "name": "double flatten with intervening field",
     "backends": {
-<<<<<<< HEAD
-        "mimir": "skip",
+        "mimir": "pending",
         "mongodb_2_6": "pending",
         "mongodb_3_0": "pending",
         "mongodb_read_only": "pending",
-=======
-        "mimir":"pending",
->>>>>>> fc732bd4
         "postgresql": "pending"
     },
     "data": "nested.data",
