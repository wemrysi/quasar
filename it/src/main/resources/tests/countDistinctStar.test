{
    "name": "count distinct *",
    "backends": {
        "mimir": "skip",
<<<<<<< HEAD
        "mongodb_read_only": "pending",
=======
        "mongodb_q_3_2":     "pending",
>>>>>>> 6bfef4e9
        "postgresql":        "pending"
    },
    "data": "olympics.data",
    "query": "select count(distinct *) as cnt from olympics",
    "predicate": "exactly",
    "ignoreResultOrder": true,
    "expected": [{ "cnt": 2304 }]
}<|MERGE_RESOLUTION|>--- conflicted
+++ resolved
@@ -2,11 +2,7 @@
     "name": "count distinct *",
     "backends": {
         "mimir": "skip",
-<<<<<<< HEAD
         "mongodb_read_only": "pending",
-=======
-        "mongodb_q_3_2":     "pending",
->>>>>>> 6bfef4e9
         "postgresql":        "pending"
     },
     "data": "olympics.data",
