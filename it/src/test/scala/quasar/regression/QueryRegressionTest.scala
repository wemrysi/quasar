--- conflicted
+++ resolved
@@ -97,12 +97,6 @@
 
   lazy val tests = regressionTests(TestsRoot, knownFileSystems).unsafePerformSync
 
-  private var counter = 1
-  val testRegex = scala.sys.props.get("ygg.testregex") map (_.r)
-  testRegex foreach { re =>
-    step(println(s"Filtering regression tests with regex $re"))
-  }
-
   // NB: The printing is just to indicate progress (especially for travis-ci) as
   //     these tests have the potential to be slow for a backend.
   //
@@ -114,22 +108,9 @@
       step(print(s"Running $suiteName ["))
 
       tests.toList foreach { case (f, t) =>
-<<<<<<< HEAD
-        val fname: String = fileName(f).value
-        testRegex match {
-          case Some(re) if re.findFirstIn(fname).isEmpty => ()
-          case _                                         =>
-            val num = counter
-            counter += 1
-            step(scala.Console.err.println("\n" + f"[$num%03d] $fname%s: ${t.query}%s"))
-            regressionExample(f, t, fs.ref.name, fs.setupInterpM, fs.testInterpM)
-            step(scala.Console.err.println(f"[$num%03d] done."))
-        }
-=======
         val fsʹ = t.data.nonEmpty.fold(fs, fsNonChrooted)
         regressionExample(f, t, fsʹ.ref.name, fsʹ.setupInterpM, fsʹ.testInterpM)
         step(print("."))
->>>>>>> 4a42accd
       }
 
       step(println("]"))
