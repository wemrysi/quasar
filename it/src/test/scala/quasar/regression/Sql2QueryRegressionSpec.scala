/*
 * Copyright 2014–2018 SlamData Inc.
 *
 * Licensed under the Apache License, Version 2.0 (the "License");
 * you may not use this file except in compliance with the License.
 * You may obtain a copy of the License at
 *
 *     http://www.apache.org/licenses/LICENSE-2.0
 *
 * Unless required by applicable law or agreed to in writing, software
 * distributed under the License is distributed on an "AS IS" BASIS,
 * WITHOUT WARRANTIES OR CONDITIONS OF ANY KIND, either express or implied.
 * See the License for the specific language governing permissions and
 * limitations under the License.
 */

package quasar.regression

import slamdata.Predef._
import quasar._
import quasar.api.{QueryEvaluator, ResourceDiscovery, ResourceName, ResourcePath}
import quasar.api.ResourceError.ReadError
import quasar.build.BuildInfo
import quasar.common.PhaseResults
import quasar.compile.{queryPlan, SemanticErrors}
import quasar.contrib.argonaut._
import quasar.contrib.cats.effect.liftio._
import quasar.contrib.fs2.convert
import quasar.contrib.fs2.stream._
import quasar.contrib.iota._
import quasar.contrib.nio.{file => contribFile}
import quasar.contrib.pathy._
import quasar.contrib.scalaz.concurrent.task._
import quasar.ejson
import quasar.ejson.Common.{Optics => CO}
import quasar.evaluate.FederatingQueryEvaluator
import quasar.fp._
import quasar.fs.FileSystemType
import quasar.fs.Planner.PlannerError
import quasar.frontend.logicalplan.{LogicalPlan => LP, Read => LPRead}
import quasar.higher.HFunctor
import quasar.impl.datasource.local.LocalDataSource
import quasar.mimir.Precog
import quasar.mimir.evaluate.{MimirQueryFederation, QueryAssociate}
import quasar.qscript.QScriptEducated
import quasar.qsu.LPtoQS
import quasar.sql, sql.Sql

import scala.concurrent.ExecutionContext.Implicits.global
import scala.concurrent.duration._
import scala.util.matching.Regex

import java.math.{MathContext, RoundingMode}
import java.nio.file.{Files, Path => JPath, Paths}
import java.text.ParseException

import scala.Predef.=:=

import argonaut._, Argonaut._
import cats.effect.{Effect, IO, Sync, Timer}
import eu.timepit.refined.auto._
import fs2.{io, text, Stream}
import matryoshka._
import matryoshka.implicits._
import matryoshka.data.Fix
import org.specs2.execute
import org.specs2.specification.core.Fragment
import pathy.Path, Path._
import scalaz._, Scalaz._
import scalaz.concurrent.Task
// import shims._ causes compilation to not terminate in any reasonable amount of time.
import shims.{monadErrorToScalaz, monadToScalaz}

final class Sql2QueryRegressionSpec extends Qspec {
  import Sql2QueryRegressionSpec._

  // sequential

  type M[A] = EitherT[EitherT[StateT[WriterT[Stream[IO, ?], PhaseResults, ?], Long, ?], SemanticErrors, ?], PlannerError, A]

  // Make the `join` syntax from Monad ambiguous.
  implicit class NoJoin[F[_], A](ffa: F[A]) {
    def join(implicit ev: A =:= F[A]): F[A] = ???
  }

  val DataDir = rootDir[Sandboxed] </> dir("local")

  /** A name to identify the suite in test output. */
  val suiteName: String = "SQL^2 Regression Queries"

  val streamToM: Stream[IO, ?] ~> M =
    λ[Stream[IO, ?] ~> M](
      _.liftM[WriterT[?[_], PhaseResults, ?]]
        .liftM[StateT[?[_], Long, ?]]
        .liftM[EitherT[?[_], SemanticErrors,?]]
        .liftM[EitherT[?[_], PlannerError,?]])

  def guarantee[A, B](io: IO[A], cleanup: IO[B]): IO[A] = io.attempt.flatMap {
    e => cleanup.flatMap(_ => e.fold(IO.raiseError, IO.pure))
  }

  val queryEvaluator =
    for {
      tmpPath <- IO(Files.createTempDirectory("quasar-test-"))
      tmpDir = tmpPath.toFile

      cake <- Precog(tmpDir)

<<<<<<< HEAD
      local = LocalDataSource[Stream[IO, ?], IO](jPath(TestDataRoot), 65536)
=======
      // 64 KB chunks, chosen mostly arbitrarily.
      local = LocalDataSource[Stream[IO, ?], IO](jPath(TestDataRoot), 65535)
>>>>>>> a267481d

      localM = HFunctor[QueryEvaluator[?[_], Stream[IO, ?], ResourcePath, Stream[IO, Data]]].hmap(local)(streamToM)

      sdown =
<<<<<<< HEAD
        guarantee(cake.shutdown,
          guarantee(contribFile.deleteRecursively[IO](tmpDir.toPath), local.shutdown.compile.drain))
=======
        cake.dispose
          .guarantee(contribFile.deleteRecursively[IO](tmpDir.toPath))
          .guarantee(local.shutdown.compile.drain)
>>>>>>> a267481d

      mimirFederation = MimirQueryFederation[Fix, M](cake.unsafeValue)

      qassoc = QueryAssociate.lightweight[Fix, M, IO](localM.evaluate)
      discovery = (localM : ResourceDiscovery[M, Stream[IO, ?]])

      federated = FederatingQueryEvaluator(
        mimirFederation,
        IMap((ResourceName("local"), (discovery, qassoc))).point[M])
    } yield (federated, sdown)

  /** Return the results of evaluating the given query as a stream. */
  def queryResults(
      f: Fix[QScriptEducated[Fix, ?]] => M[ReadError \/ Stream[IO, Data]])(
      expr: Fix[Sql],
      vars: Variables,
      basePath: ADir)
      : Stream[IO, Data] = {

    def failS(msg: String): Stream[IO, Data] =
      Stream.raiseError(new RuntimeException(msg)).covary[IO]

    val results =
      for {
        lp <- queryPlan[M, Fix, Fix[LP]](expr, vars, basePath, 0L, None)

        dataPaths = lp.transCata[Fix[LP]] {
          case LPRead(p) => LPRead[Fix[LP]](p <:> "data")
          case other => other
        }

        qs <- LPtoQS[Fix].apply[M](dataPaths)

        r  <- f(qs)
      } yield r.valueOr(e => failS(e.shows))

    results
      .valueOr(e => failS(e.shows))
      .valueOr(e => failS(e.shows))
      .eval(0)
      .value(streamApplicativePlus)
      .flatMap(x => x)
  }

  ////

  Effect[Task].toIO(TestConfig.fileSystemConfigs(FileSystemType("lwc_local"))).flatMap({cfgs =>
    if (cfgs.isEmpty)
      IO(suiteName >> skipped("to run, enable the 'lwc_local' test configuration."))
    else
      (regressionTests[IO](TestsRoot, TestDataRoot) |@| queryEvaluator)({
        case (tests, (eval, sdown)) =>
          suiteName >> {
            tests.toList foreach { case (f, t) =>
              regressionExample(f, t, BackendName("mimir"), queryResults(eval.evaluate))
            }

            step(sdown.unsafeRunSync)
          }
      })
  }).unsafeRunSync

  ////

  /** Returns an `Example` verifying the given `RegressionTest`. */
  def regressionExample(
      loc: RFile,
      test: RegressionTest,
      backendName: BackendName,
      results: (Fix[Sql], Variables, ADir) => Stream[IO, Data])
      : Fragment = {
    def runTest: execute.Result = {
      val data = testQuery(
        test.data.nonEmpty.fold(DataDir </> fileParent(loc), rootDir),
        test.query,
        test.variables,
        results)

      verifyResults(test.expected, data, backendName)
        .timed(2.minutes)
        .unsafePerformSync
    }

    s"${test.name} [${posixCodec.printPath(loc)}]" >> {
      collectFirstDirective(test.backends, backendName) {
        case TestDirective.Skip    => skipped
        case TestDirective.SkipCI  =>
          BuildInfo.isCIBuild.fold(execute.Skipped("(skipped during CI build)"), runTest)
        case TestDirective.Timeout =>
          // NB: To locally skip tests that time out, make `Skipped` unconditional.
          BuildInfo.isCIBuild.fold(
            execute.Skipped("(skipped because it times out)"),
            runTest)
        case TestDirective.Pending | TestDirective.PendingIgnoreFieldOrder =>
          runTest.pendingUntilFixed
      } getOrElse runTest
    }
  }

  /** Verify the given results according to the provided expectation. */
  def verifyResults(
      exp: ExpectedResult,
      act: Stream[IO, Data],
      backendName: BackendName)
      : Task[execute.Result] = {

    /** This helps us get identical results on different connectors, even though
      * they have different precisions for their floating point values.
      */
    val reducePrecision =
      λ[EndoK[ejson.Common]](CO.dec.modify(_.round(TestContext))(_))

    val normalizeJson: Json => Json =
      j => Recursive[Json, ejson.Json].transCata(j)(liftFFCopK(reducePrecision[Json]))

    val deleteFields: Json => Json =
      _.withObject(exp.ignoredFields.foldLeft(_)(_ - _))

    val fieldOrderSignificance =
      if (exp.ignoreFieldOrder)
        OrderIgnored
      else
        collectFirstDirective[OrderSignificance](exp.backends, backendName) {
          case TestDirective.IgnoreAllOrder |
               TestDirective.IgnoreFieldOrder |
               TestDirective.PendingIgnoreFieldOrder =>
            OrderIgnored
        } | OrderPreserved

    val resultOrderSignificance =
      if (exp.ignoreResultOrder)
        OrderIgnored
      else
        collectFirstDirective[OrderSignificance](exp.backends, backendName) {
          case TestDirective.IgnoreAllOrder |
               TestDirective.IgnoreResultOrder |
               TestDirective.PendingIgnoreFieldOrder =>
            OrderIgnored
        } | OrderPreserved

    val actProcess =
<<<<<<< HEAD
      convert.toProcess(act).map(normalizeJson <<< deleteFields <<< (_.asJson))
=======
      convert.toProcess(act)
        // TODO{fs2}: Chunkiness
        .map(normalizeJson <<< deleteFields <<< (_.asJson))
>>>>>>> a267481d
        .translate(λ[IO ~> Task](_.to[Task]))

    val result =
      exp.predicate(
        exp.rows,
        actProcess,
        fieldOrderSignificance,
        resultOrderSignificance)

    collectFirstDirective(exp.backends, backendName) {
      case TestDirective.Timeout =>
        result.map {
          case execute.Success(_, _) =>
            execute.Failure(s"Fixed now, you should remove the “timeout” status.")

          case execute.Failure(m, _, _, _) =>
            execute.Failure(s"Failed with “$m”, you should change the “timeout” status.")

          case x => x
        }.handle {
          case e: java.util.concurrent.TimeoutException =>
            execute.Pending(s"times out: ${e.getMessage}")

          case e =>
            execute.Failure(s"Errored with “${e.getMessage}”, you should change the “timeout” status to “pending”.")
        }
    } getOrElse result.handle {
      case e: java.util.concurrent.TimeoutException =>
        execute.Failure(s"Times out (${e.getMessage}), you should use the “timeout” status.")
    }
  }

  /** Parse and execute the given query, returning a stream of results. */
  def testQuery[F[_]](
      loc: ADir,
      qry: String,
      vars: Map[String, String],
      results: (Fix[Sql], Variables, ADir) => Stream[F, Data])
      : Stream[F, Data] =
    sql.fixParser.parseExpr(qry).fold(
      e => Stream.raiseError(new ParseException(e.message, -1)).covary[F],
      s => results(s.mkPathsAbsolute(loc), Variables.fromMap(vars), loc))

  /** Returns all the `RegressionTest`s found in the given directory, keyed by
    * file path.
    */
  def regressionTests[F[_]: Effect: Timer](
      testDir: RDir,
      dataDir: RDir)
      : F[Map[RFile, RegressionTest]] =
    descendantsMatching[F](testDir, TestPattern)
      .map(f => loadRegressionTest[F](f).map((f.relativeTo(dataDir).get, _)))
      .join(12)
      .compile
      .fold(Map[RFile, RegressionTest]())(_ + _)

  /** Loads a `RegressionTest` from the given file. */
  def loadRegressionTest[F[_]: Effect: Timer](file: RFile): Stream[F, RegressionTest] =
    io.file.readAllAsync[F](jPath(file), 2048)
      .through(text.utf8Decode)
      .reduce(_ + _)
      .flatMap(txt =>
        decodeJson[RegressionTest](txt).fold(
          err => Stream.raiseError(new RuntimeException(posixCodec.printPath(file) + ": " + err)),
          Stream.emit).covary[F])

  /** Returns all descendant files in the given dir matching `pattern`. */
  def descendantsMatching[F[_]: Sync](d: RDir, pattern: Regex): Stream[F, RFile] =
    convert.fromJavaStream(Sync[F].delay(Files.walk(jPath(d))))
      .filter(p => pattern.findFirstIn(p.getFileName.toString).isDefined)
      .map(p => posixCodec.parseRelFile(p.toString).flatMap(_.relativeTo(d)))
      .unNone
      .map(d </> _)

  /** Whether the backend has the specified directive in the given test. */
  def hasDirective(td: TestDirective, dirs: Directives, name: BackendName): Boolean =
    Foldable[Option].compose[NonEmptyList].any(dirs get name)(_ ≟ td)

  /** Returns the result of the given partial function applied to the first directive
    * for which it is defined, or `None` if it is undefined for all directives.
    */
  def collectFirstDirective[A](
      dirs: Directives,
      name: BackendName)(
      pf: PartialFunction[TestDirective, A])
      : Option[A] =
    Foldable[Option].compose[NonEmptyList]
      .findMapM[Id, TestDirective, A](dirs get name)(pf.lift)(idInstance)

  def jPath(p: Path[_, _, Sandboxed]): JPath =
    Paths.get(posixCodec.printPath(p))
}

object Sql2QueryRegressionSpec {
  val TestDataRoot: RDir =
    currentDir[Sandboxed] </> dir("it") </> dir("src") </> dir("main") </> dir("resources") </> dir("tests")

  val TestsRoot: RDir =
    TestDataRoot

  val TestPattern: Regex =
    """^([^.].*)\.test""".r

  val TestContext: MathContext =
    new MathContext(13, RoundingMode.DOWN)

  implicit val dataEncodeJson: EncodeJson[Data] =
    EncodeJson(DataCodec.Precise.encode(_).getOrElse(jString("Undefined")))
}<|MERGE_RESOLUTION|>--- conflicted
+++ resolved
@@ -106,24 +106,15 @@
 
       cake <- Precog(tmpDir)
 
-<<<<<<< HEAD
-      local = LocalDataSource[Stream[IO, ?], IO](jPath(TestDataRoot), 65536)
-=======
       // 64 KB chunks, chosen mostly arbitrarily.
       local = LocalDataSource[Stream[IO, ?], IO](jPath(TestDataRoot), 65535)
->>>>>>> a267481d
 
       localM = HFunctor[QueryEvaluator[?[_], Stream[IO, ?], ResourcePath, Stream[IO, Data]]].hmap(local)(streamToM)
 
       sdown =
-<<<<<<< HEAD
-        guarantee(cake.shutdown,
-          guarantee(contribFile.deleteRecursively[IO](tmpDir.toPath), local.shutdown.compile.drain))
-=======
         cake.dispose
           .guarantee(contribFile.deleteRecursively[IO](tmpDir.toPath))
           .guarantee(local.shutdown.compile.drain)
->>>>>>> a267481d
 
       mimirFederation = MimirQueryFederation[Fix, M](cake.unsafeValue)
 
@@ -265,13 +256,9 @@
         } | OrderPreserved
 
     val actProcess =
-<<<<<<< HEAD
-      convert.toProcess(act).map(normalizeJson <<< deleteFields <<< (_.asJson))
-=======
       convert.toProcess(act)
         // TODO{fs2}: Chunkiness
         .map(normalizeJson <<< deleteFields <<< (_.asJson))
->>>>>>> a267481d
         .translate(λ[IO ~> Task](_.to[Task]))
 
     val result =
