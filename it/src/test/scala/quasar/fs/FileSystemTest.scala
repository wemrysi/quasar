/*
 * Copyright 2014–2016 SlamData Inc.
 *
 * Licensed under the Apache License, Version 2.0 (the "License");
 * you may not use this file except in compliance with the License.
 * You may obtain a copy of the License at
 *
 *     http://www.apache.org/licenses/LICENSE-2.0
 *
 * Unless required by applicable law or agreed to in writing, software
 * distributed under the License is distributed on an "AS IS" BASIS,
 * WITHOUT WARRANTIES OR CONDITIONS OF ANY KIND, either express or implied.
 * See the License for the specific language governing permissions and
 * limitations under the License.
 */

package quasar.fs

import quasar.Predef._
import quasar.{BackendCapability, BackendName, BackendRef, Data, TestConfig}
import quasar.contrib.pathy._
import quasar.fp.{TaskRef, reflNT}
import quasar.fp.eitherT._
import quasar.fp.free._
import quasar.fs.mount._, FileSystemDef.DefinitionResult
import quasar.effect._
import quasar.main.{KvsMounter, HierarchicalFsEffM, PhysFsEff, PhysFsEffM}
import quasar.physical._
import quasar.regression.{interpretHfsIO, HfsIO}

import scala.Either

import eu.timepit.refined.auto._
import monocle.Optional
import monocle.function.Index
import monocle.std.vector._
import org.specs2.specification.core.{Fragment, Fragments}
import org.specs2.execute.{Failure => _, _}
import pathy.Path._
import scalaz.{EphemeralStream => EStream, Optional => _, Failure => _, _}, Scalaz._
import scalaz.concurrent.Task
import scalaz.stream.Process

/** Executes all the examples defined within the `fileSystemShould` block
  * for each file system in `fileSystems`.
  *
  * TODO: Currently, examples for a single filesystem are executed concurrently,
  *       but the suites themselves are executed sequentially due to the `step`s
  *       inserted for setup/teardown. It'd be nice if the tests for all
  *       filesystems would run concurrently.
  */
abstract class FileSystemTest[S[_]](
  val fileSystems: Task[IList[SupportedFs[S]]]
) extends quasar.Qspec {

  sequential

  type F[A]      = Free[S, A]
  type FsTask[A] = FileSystemErrT[Task, A]
  type Run       = F ~> Task

  def fileSystemShould(examples: FileSystemUT[S] => Fragment): Fragments =
    fileSystems.map { fss =>
      Fragments.foreach(fss.toList)(fs =>
        fs.impl.map { f =>
          s"${fs.ref.name.shows} FileSystem" >>
            Fragments(examples(f), step(f.close.unsafePerformSync))
        } getOrElse {
          val envVarName = TestConfig.backendEnvName(fs.ref.name)
          Fragments(s"${fs.ref.name.shows} FileSystem" >> skipped(s"Environment not setup to test this file system, set environment variable $envVarName in order to do so"))
        })
    }.unsafePerformSync

  /** Returns the given result if the filesystem supports the given capabilities or `Skipped` otherwise. */
  def ifSupports[A: AsResult](fs: FileSystemUT[S], capability: BackendCapability, capabilities: BackendCapability*)(a: => A): Result =
    NonEmptyList(capability, capabilities: _*)
      .traverse_(c => fs.supports(c).fold(().successNel[BackendCapability], c.failureNel))
      .as(AsResult(a))
      .valueOr(cs => skipped(s"Doesn't support: ${cs.map(_.shows).intercalate(", ")}"))

  def runT(run: Run): FileSystemErrT[F, ?] ~> FsTask =
    Hoist[FileSystemErrT].hoist(run)

  def runLog[A](run: Run, p: Process[F, A]): Task[Vector[A]] =
    p.translate[Task](run).runLog

  def runLogT[A](run: Run, p: Process[FileSystemErrT[F, ?], A]): FsTask[Vector[A]] =
    p.translate[FsTask](runT(run)).runLog

  def execT[A](run: Run, p: Process[FileSystemErrT[F, ?], A]): FsTask[Unit] =
    p.translate[FsTask](runT(run)).run

  ////

  implicit class FSExample(s: String) {
    def >>*[A: AsResult](fa: => F[A])(implicit run: Run) =
      s >> run(fa).unsafePerformSync
  }

  implicit class RunFsTask[A](fst: FsTask[A]) {
    import Leibniz.===

    def run_\/ : FileSystemError \/ A =
      fst.run.unsafePerformSync

    def runEither: Either[FileSystemError, A] =
      fst.run.unsafePerformSync.toEither

    def runOption(implicit ev: A === Unit): Option[FileSystemError] =
      fst.run.unsafePerformSync.swap.toOption

    def runVoid(implicit ev: A === Unit): Unit =
      fst.run.void.unsafePerformSync
  }
}

object FileSystemTest {

  val oneDoc: Vector[Data] =
    Vector(Data.Obj(ListMap("a" -> Data.Int(1))))

  val anotherDoc: Vector[Data] =
    Vector(Data.Obj(ListMap("b" -> Data.Int(2))))

  def manyDocs(n: Int): EStream[Data] =
    EStream.range(0, n) map (n => Data.Obj(ListMap("a" -> Data.Int(n))))

  def vectorFirst[A]: Optional[Vector[A], A] =
    Index.index[Vector[A], Int, A](0)

  //--- FileSystems to Test ---

  def allFsUT: Task[IList[SupportedFs[FileSystem]]] =
    (localFsUT |@| externalFsUT) { (loc, ext) =>
      (loc ::: ext) map (sf => sf.copy(impl = sf.impl.map(ut => ut.contramapF(chroot.fileSystem[FileSystem](ut.testDir)))))
    }

  def fsTestConfig(fsType: FileSystemType, fsDef: FileSystemDef[Free[filesystems.Eff, ?]])
    : PartialFunction[(MountConfig, ADir), Task[(FileSystem ~> Task, Task[Unit])]] = {
    case (MountConfig.FileSystemConfig(FileSystemType(fsType.value), uri), dir) =>
      filesystems.testFileSystem(uri, dir, fsDef.apply(fsType, uri).run)
  }

  def externalFsUT = TestConfig.externalFileSystems {
<<<<<<< HEAD
    fsTestConfig(mongodb.fs.MongoDBFsType,  mongodb.fs.mongoDbFileSystemDef)    orElse
    fsTestConfig(skeleton.fs.FsType,        skeleton.fs.definition)             orElse
    fsTestConfig(postgresql.fs.FsType,      postgresql.fs.definition)           orElse
    fsTestConfig(sparkcore.fs.local.FsType, sparkcore.fs.local.definition)      orElse
    fsTestConfig(sparkcore.fs.hdfs.FsType,  sparkcore.fs.hdfs.definition)       orElse
    fsTestConfig(marklogic.fs.FsType,       marklogic.fs.definitionXml(10000L)) orElse
    fsTestConfig(couchbase.fs.FsType,       couchbase.fs.definition)
=======
    fsTestConfig(couchbase.fs.FsType,       couchbase.fs.definition)         orElse
    fsTestConfig(marklogic.fs.FsType,       marklogic.fs.definition(10000L)) orElse
    fsTestConfig(mongodb.fs.FsType,         mongodb.fs.definition)           orElse
    fsTestConfig(mongodb.fs.QScriptFsType,  mongodb.fs.qscriptDefinition)    orElse
    fsTestConfig(postgresql.fs.FsType,      postgresql.fs.definition)        orElse
    fsTestConfig(skeleton.fs.FsType,        skeleton.fs.definition)          orElse
    fsTestConfig(sparkcore.fs.hdfs.FsType,  sparkcore.fs.hdfs.definition)    orElse
    fsTestConfig(sparkcore.fs.local.FsType, sparkcore.fs.local.definition)
>>>>>>> cd6db84e
  }

  def localFsUT: Task[IList[SupportedFs[FileSystem]]] =
    (inMemUT |@| hierarchicalUT |@| nullViewUT) { (mem, hier, nullUT) =>
      IList(
        SupportedFs(mem.ref, mem.some),
        SupportedFs(hier.ref, hier.some),
        SupportedFs(nullUT.ref, nullUT.some)
      )
    }

  def nullViewUT: Task[FileSystemUT[FileSystem]] =
    (
      inMemUT                                             |@|
      TaskRef(0L)                                         |@|
      ViewState.toTask(Map())                             |@|
      TaskRef(Map[APath, MountConfig]())                  |@|
      TaskRef(Empty.fileSystem[HierarchicalFsEffM])       |@|
      TaskRef(Mounts.empty[DefinitionResult[PhysFsEffM]])
    ) {
      (mem, seqRef, viewState, cfgsRef, hfsRef, mntdRef) =>

      val mounting: Mounting ~> Task = {
        val toPhysFs = KvsMounter.interpreter[Task, PhysFsEff](
          KeyValueStore.impl.fromTaskRef(cfgsRef), hfsRef, mntdRef)

        foldMapNT(reflNT[Task] :+: Failure.toRuntimeError[Task, PhysicalError])
          .compose(toPhysFs)
      }

      val memPlus: ViewFileSystem ~> Task =
        ViewFileSystem.interpret(
          mounting,
          Failure.toRuntimeError[Task, Mounting.PathTypeMismatch],
          Failure.toRuntimeError[Task, MountingError],
          viewState,
          MonotonicSeq.fromTaskRef(seqRef),
          mem.testInterp)

      val fs = foldMapNT(memPlus) compose view.fileSystem[ViewFileSystem]
      val ref = BackendRef.name.set(BackendName("No-view"))(mem.ref)

      FileSystemUT(ref, fs, fs, mem.testDir, mem.close)
    }

  def hierarchicalUT: Task[FileSystemUT[FileSystem]] = {
    val mntDir: ADir = rootDir </> dir("mnt") </> dir("inmem")

    def fs(f: HfsIO ~> Task, r: FileSystem ~> Task) =
      foldMapNT[HfsIO, Task](f) compose
        hierarchical.fileSystem[Task, HfsIO](Mounts.singleton(mntDir, r))

    (interpretHfsIO |@| inMemUT)((f, mem) =>
      FileSystemUT(
        BackendRef.name.set(BackendName("hierarchical"))(mem.ref),
        fs(f, mem.testInterp),
        fs(f, mem.setupInterp),
        mntDir,
        mem.close))
  }

  def inMemUT: Task[FileSystemUT[FileSystem]] = {
    val ref = BackendRef(BackendName("in-memory"), ISet singleton BackendCapability.write())

    InMemory.runStatefully(InMemory.InMemState.empty)
      .map(_ compose InMemory.fileSystem)
      .map(f => FileSystemUT(ref, f, f, rootDir, ().point[Task]))
  }
}<|MERGE_RESOLUTION|>--- conflicted
+++ resolved
@@ -142,24 +142,14 @@
   }
 
   def externalFsUT = TestConfig.externalFileSystems {
-<<<<<<< HEAD
-    fsTestConfig(mongodb.fs.MongoDBFsType,  mongodb.fs.mongoDbFileSystemDef)    orElse
+    fsTestConfig(couchbase.fs.FsType,       couchbase.fs.definition)            orElse
+    fsTestConfig(marklogic.fs.FsType,       marklogic.fs.definitionXml(10000L)) orElse
+    fsTestConfig(mongodb.fs.FsType,         mongodb.fs.definition)              orElse
+    fsTestConfig(mongodb.fs.QScriptFsType,  mongodb.fs.qscriptDefinition)       orElse
+    fsTestConfig(postgresql.fs.FsType,      postgresql.fs.definition)           orElse
     fsTestConfig(skeleton.fs.FsType,        skeleton.fs.definition)             orElse
-    fsTestConfig(postgresql.fs.FsType,      postgresql.fs.definition)           orElse
-    fsTestConfig(sparkcore.fs.local.FsType, sparkcore.fs.local.definition)      orElse
     fsTestConfig(sparkcore.fs.hdfs.FsType,  sparkcore.fs.hdfs.definition)       orElse
-    fsTestConfig(marklogic.fs.FsType,       marklogic.fs.definitionXml(10000L)) orElse
-    fsTestConfig(couchbase.fs.FsType,       couchbase.fs.definition)
-=======
-    fsTestConfig(couchbase.fs.FsType,       couchbase.fs.definition)         orElse
-    fsTestConfig(marklogic.fs.FsType,       marklogic.fs.definition(10000L)) orElse
-    fsTestConfig(mongodb.fs.FsType,         mongodb.fs.definition)           orElse
-    fsTestConfig(mongodb.fs.QScriptFsType,  mongodb.fs.qscriptDefinition)    orElse
-    fsTestConfig(postgresql.fs.FsType,      postgresql.fs.definition)        orElse
-    fsTestConfig(skeleton.fs.FsType,        skeleton.fs.definition)          orElse
-    fsTestConfig(sparkcore.fs.hdfs.FsType,  sparkcore.fs.hdfs.definition)    orElse
     fsTestConfig(sparkcore.fs.local.FsType, sparkcore.fs.local.definition)
->>>>>>> cd6db84e
   }
 
   def localFsUT: Task[IList[SupportedFs[FileSystem]]] =
