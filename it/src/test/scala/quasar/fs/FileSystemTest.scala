--- conflicted
+++ resolved
@@ -160,15 +160,8 @@
       fsTestConfig(couchbase.fs.FsType,       Couchbase.definition translate injectFT[Task, filesystems.Eff]) orElse
       fsTestConfig(marklogic.fs.FsType,       marklogicDef)                  orElse
       fsTestConfig(mimir.Mimir.Type,          mimir.Mimir.definition translate injectFT[Task, filesystems.Eff]) orElse
-<<<<<<< HEAD
       fsTestConfig(mongodb.fs.FsType,         mongodb.fs.definition)         orElse
-      fsTestConfig(postgresql.fs.FsType,      postgresql.fs.definition)      orElse
       fsTestConfig(sparkcore.fs.hdfs.FsType,  sparkcore.fs.hdfs.definition)  orElse
-=======
-      fsTestConfig(mongodb.fs.FsType,         mongodb.fs.definition) orElse
-      fsTestConfig(mongodb.fs.QScriptFsType,  mongodb.fs.qscriptDefinition) orElse
-      fsTestConfig(sparkcore.fs.hdfs.FsType,  sparkcore.fs.hdfs.definition) orElse
->>>>>>> 5f7a7285
       fsTestConfig(sparkcore.fs.local.FsType, sparkcore.fs.local.definition)
     }
   }
