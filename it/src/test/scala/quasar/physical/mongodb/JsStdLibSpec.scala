/*
 * Copyright 2014–2017 SlamData Inc.
 *
 * Licensed under the Apache License, Version 2.0 (the "License");
 * you may not use this file except in compliance with the License.
 * You may obtain a copy of the License at
 *
 *     http://www.apache.org/licenses/LICENSE-2.0
 *
 * Unless required by applicable law or agreed to in writing, software
 * distributed under the License is distributed on an "AS IS" BASIS,
 * WITHOUT WARRANTIES OR CONDITIONS OF ANY KIND, either express or implied.
 * See the License for the specific language governing permissions and
 * limitations under the License.
 */

package quasar.physical.mongodb

import slamdata.Predef._
import quasar._
import quasar.fs.FileSystemError
import quasar.std.StdLib._
import quasar.physical.mongodb.workflow._
import quasar.qscript._

import matryoshka._
import matryoshka.data.Fix
import org.specs2.execute._
import scalaz.{Name => _, _}, Scalaz._
import shapeless.Nat

/** Test the implementation of the standard library for MongoDb's map-reduce
  * (i.e. JavaScript).
  */
class MongoDbJsStdLibSpec extends MongoDbStdLibSpec {
<<<<<<< HEAD
  /** Identify constructs that are expected not to be implemented in JS. */
  def shortCircuit[N <: Nat](backend: BackendName, func: GenericFunc[N], args: List[Data]): Result \/ Unit = (func, args) match {
=======
  val notHandled = Pending("not implemented in JS")

  /** Identify constructs that are expected not to be implemented in JS. */
  def shortCircuit[N <: Nat](backend: BackendName, func: GenericFunc[N], args: List[Data]): Result \/ Unit = (func, args) match {
    case (string.Lower, _)   => Pending("TODO").left
    case (string.Upper, _)   => Pending("TODO").left

>>>>>>> eaed3027
    case (string.ToString, Data.Dec(_) :: Nil) =>
      Pending("Dec printing doesn't match precisely").left
    case (string.ToString, Data.Date(_) :: Nil) =>
<<<<<<< HEAD
      Skipped("Date prints timestamp").left
=======
      Pending("Date printing doesn't match").left
>>>>>>> eaed3027
    case (string.ToString, Data.Interval(_) :: Nil) =>
      Pending("Interval prints numeric representation").left

    case (math.Power, Data.Number(x) :: Data.Number(y) :: Nil)
        if x == 0 && y < 0 =>
      Pending("Infinity is not translated properly?").left

<<<<<<< HEAD
    case (date.ExtractIsoYear, _)      => Skipped("Returns incorrect year at beginning and end.").left

/** FIXME: Determine which of these are needed
    case (relations.Cond, _)           => Skipped("TODO").left
=======
    case (relations.Cond, _)           => Pending("TODO").left
>>>>>>> eaed3027

    case (relations.Eq, List(Data.Date(_), Data.Timestamp(_))) => Pending("TODO").left
    case (relations.Lt, List(Data.Date(_), Data.Timestamp(_))) => Pending("TODO").left
    case (relations.Lte, List(Data.Date(_), Data.Timestamp(_))) => Pending("TODO").left
    case (relations.Gt, List(Data.Date(_), Data.Timestamp(_))) => Pending("TODO").left
    case (relations.Gte, List(Data.Date(_), Data.Timestamp(_))) => Pending("TODO").left

<<<<<<< HEAD
    case (date.ExtractDayOfYear, _)    => Skipped("TODO").left
    case (date.ExtractIsoYear, _)      => Skipped("TODO").left
    case (date.ExtractWeek, _)         => Skipped("TODO").left
    case (date.ExtractQuarter, _)      => Skipped("TODO").left
*/
=======
    case (date.ExtractDayOfYear, _)    => Pending("TODO").left
    case (date.ExtractIsoYear, _)      => Pending("TODO").left
    case (date.ExtractWeek, _)         => Pending("TODO").left
    case (date.ExtractQuarter, _)      => Pending("TODO").left
>>>>>>> eaed3027

    case (structural.ConcatOp, _)      => Pending("TODO").left

    case _                             => ().right
  }

  def shortCircuitTC(args: List[Data]): Result \/ Unit = args match {
    case Data.Date(_) :: Nil => Skipped("TODO").left
    case Data.Time(_) :: Nil => Skipped("TODO").left
    case _                   => ().right
  }

  def compile(queryModel: MongoQueryModel, coll: Collection, mf: FreeMap[Fix])
      : FileSystemError \/ (Crystallized[WorkflowF], BsonField.Name) = {
    MongoDbPlanner.getJsFn[Fix, FileSystemError \/ ?](mf) ∘
      (js =>
        (Crystallize[WorkflowF].crystallize(
          chain[Fix[WorkflowF]](
            $read(coll),
            $simpleMap(NonEmptyList(MapExpr(js)), ListMap.empty))),
          BsonField.Name("value")))
  }
}<|MERGE_RESOLUTION|>--- conflicted
+++ resolved
@@ -33,26 +33,12 @@
   * (i.e. JavaScript).
   */
 class MongoDbJsStdLibSpec extends MongoDbStdLibSpec {
-<<<<<<< HEAD
   /** Identify constructs that are expected not to be implemented in JS. */
   def shortCircuit[N <: Nat](backend: BackendName, func: GenericFunc[N], args: List[Data]): Result \/ Unit = (func, args) match {
-=======
-  val notHandled = Pending("not implemented in JS")
-
-  /** Identify constructs that are expected not to be implemented in JS. */
-  def shortCircuit[N <: Nat](backend: BackendName, func: GenericFunc[N], args: List[Data]): Result \/ Unit = (func, args) match {
-    case (string.Lower, _)   => Pending("TODO").left
-    case (string.Upper, _)   => Pending("TODO").left
-
->>>>>>> eaed3027
     case (string.ToString, Data.Dec(_) :: Nil) =>
       Pending("Dec printing doesn't match precisely").left
     case (string.ToString, Data.Date(_) :: Nil) =>
-<<<<<<< HEAD
       Skipped("Date prints timestamp").left
-=======
-      Pending("Date printing doesn't match").left
->>>>>>> eaed3027
     case (string.ToString, Data.Interval(_) :: Nil) =>
       Pending("Interval prints numeric representation").left
 
@@ -60,14 +46,10 @@
         if x == 0 && y < 0 =>
       Pending("Infinity is not translated properly?").left
 
-<<<<<<< HEAD
     case (date.ExtractIsoYear, _)      => Skipped("Returns incorrect year at beginning and end.").left
 
 /** FIXME: Determine which of these are needed
     case (relations.Cond, _)           => Skipped("TODO").left
-=======
-    case (relations.Cond, _)           => Pending("TODO").left
->>>>>>> eaed3027
 
     case (relations.Eq, List(Data.Date(_), Data.Timestamp(_))) => Pending("TODO").left
     case (relations.Lt, List(Data.Date(_), Data.Timestamp(_))) => Pending("TODO").left
@@ -75,18 +57,11 @@
     case (relations.Gt, List(Data.Date(_), Data.Timestamp(_))) => Pending("TODO").left
     case (relations.Gte, List(Data.Date(_), Data.Timestamp(_))) => Pending("TODO").left
 
-<<<<<<< HEAD
     case (date.ExtractDayOfYear, _)    => Skipped("TODO").left
     case (date.ExtractIsoYear, _)      => Skipped("TODO").left
     case (date.ExtractWeek, _)         => Skipped("TODO").left
     case (date.ExtractQuarter, _)      => Skipped("TODO").left
 */
-=======
-    case (date.ExtractDayOfYear, _)    => Pending("TODO").left
-    case (date.ExtractIsoYear, _)      => Pending("TODO").left
-    case (date.ExtractWeek, _)         => Pending("TODO").left
-    case (date.ExtractQuarter, _)      => Pending("TODO").left
->>>>>>> eaed3027
 
     case (structural.ConcatOp, _)      => Pending("TODO").left
 
