/*
 * Copyright 2014–2017 SlamData Inc.
 *
 * Licensed under the Apache License, Version 2.0 (the "License");
 * you may not use this file except in compliance with the License.
 * You may obtain a copy of the License at
 *
 *     http://www.apache.org/licenses/LICENSE-2.0
 *
 * Unless required by applicable law or agreed to in writing, software
 * distributed under the License is distributed on an "AS IS" BASIS,
 * WITHOUT WARRANTIES OR CONDITIONS OF ANY KIND, either express or implied.
 * See the License for the specific language governing permissions and
 * limitations under the License.
 */

package quasar.physical.mongodb

import slamdata.Predef._
import quasar._, Planner.PlannerError
import quasar.contrib.scalaz._
import quasar.fs.FileSystemError, FileSystemError.qscriptPlanningFailed
import quasar.physical.mongodb.expression._
import quasar.physical.mongodb.planner.FuncHandler
import quasar.physical.mongodb.workflow._
import quasar.qscript._
import quasar.std.StdLib._

import matryoshka._
import matryoshka.data.Fix
import org.specs2.execute._
import scalaz.{Name => _, _}, Scalaz._
import shapeless.Nat

/** Test the implementation of the standard library for MongoDb's aggregation
  * pipeline (aka ExprOp).
  */
class MongoDbExprStdLibSpec extends MongoDbStdLibSpec {
  val notHandled = Skipped("not implemented in aggregation")

  /** Identify constructs that are expected not to be implemented in the pipeline. */
  def shortCircuit[N <: Nat](backend: BackendName, func: GenericFunc[N], args: List[Data]): Result \/ Unit = (func, args) match {
<<<<<<< HEAD
    case (string.Length | string.Integer | string.Decimal | string.ToString, _)   => notHandled.left
=======
    case (string.Length, _)   => notHandled.left
    case (string.Integer, _)  => notHandled.left
    case (string.Decimal, _)  => notHandled.left
    case (string.ToString, _) => notHandled.left
    case (string.Search, _) => Skipped("compiles to a map/reduce, so can't be run in tests").left

>>>>>>> 618bca10

    case (date.ExtractIsoYear, _) => notHandled.left
    case (date.ExtractWeek, _)    => Skipped("Implemented, but not ISO compliant").left

    case (date.StartOfDay, _) => notHandled.left
    case (date.TimeOfDay, _) if is2_6(backend) => Skipped("not implemented in aggregation on MongoDB 2.6").left

    //FIXME modulo and trunc (which is defined in terms of modulo) cause the
    //mongo docker container to crash (with quite high frequency but not always).
    //One or more of the other tests that are now marked as skipped also seem to
    //cause failures when marked as pending (but with low frequency)
    case (math.Modulo, _) => Skipped("sometimes causes mongo container crash").left
    case (math.Trunc, _) => Skipped("sometimes causes mongo container crash").left
    case (math.Power, _) if !is3_2(backend) => Skipped("not implemented in aggregation on MongoDB < 3.2").left
    case (math.Abs, _) => Pending("not on par with master").left
    case (math.Floor, _) => Pending("not on par with master").left
    case (math.Ceil, _) => Pending("not on par with master").left

    case (relations.Eq, List(Data.Date(_), Data.Timestamp(_))) => notHandled.left
    case (relations.Lt, List(Data.Date(_), Data.Timestamp(_))) => notHandled.left
    case (relations.Lte, List(Data.Date(_), Data.Timestamp(_))) => notHandled.left
    case (relations.Gt, List(Data.Date(_), Data.Timestamp(_))) => notHandled.left
    case (relations.Gte, List(Data.Date(_), Data.Timestamp(_))) => notHandled.left

    case (structural.ConcatOp, _)   => notHandled.left

    case _                  => ().right
  }

  def shortCircuitTC(args: List[Data]): Result \/ Unit = notHandled.left

  def compile(queryModel: MongoQueryModel, coll: Collection, mf: FreeMap[Fix])
      : FileSystemError \/ (Crystallized[WorkflowF], BsonField.Name) = {
    queryModel match {
      case MongoQueryModel.`3.2` =>
        (MongoDbPlanner.getExpr[Fix, FileSystemError \/ ?, Expr3_2](FuncHandler.handle3_2)(mf) >>=
          (expr => WorkflowBuilder.build[PlannerError \/ ?, Workflow3_2F](WorkflowBuilder.DocBuilder(WorkflowBuilder.Ops[Workflow3_2F].read(coll), ListMap(BsonField.Name("value") -> \&/-(expr)))).leftMap(qscriptPlanningFailed.reverseGet)))
          .map(wf => (Crystallize[Workflow3_2F].crystallize(wf).inject[WorkflowF], BsonField.Name("value")))
      case MongoQueryModel.`3.0` =>
        (MongoDbPlanner.getExpr[Fix, FileSystemError \/ ?, Expr3_0](FuncHandler.handle3_0)(mf) >>=
          (expr => WorkflowBuilder.build[PlannerError \/ ?, Workflow2_6F](WorkflowBuilder.DocBuilder(WorkflowBuilder.Ops[Workflow2_6F].read(coll), ListMap(BsonField.Name("value") -> \&/-(expr)))).leftMap(qscriptPlanningFailed.reverseGet)))
          .map(wf => (Crystallize[Workflow2_6F].crystallize(wf).inject[WorkflowF], BsonField.Name("value")))

      case _                     =>
        (MongoDbPlanner.getExpr[Fix, FileSystemError \/ ?, Expr2_6](FuncHandler.handle2_6)(mf) >>=
          (expr => WorkflowBuilder.build[PlannerError \/ ?, Workflow2_6F](WorkflowBuilder.DocBuilder(WorkflowBuilder.Ops[Workflow2_6F].read(coll), ListMap(BsonField.Name("value") -> \&/-(expr)))).leftMap(qscriptPlanningFailed.reverseGet)))
          .map(wf => (Crystallize[Workflow2_6F].crystallize(wf).inject[WorkflowF], BsonField.Name("value")))

    }
  }
}<|MERGE_RESOLUTION|>--- conflicted
+++ resolved
@@ -40,16 +40,11 @@
 
   /** Identify constructs that are expected not to be implemented in the pipeline. */
   def shortCircuit[N <: Nat](backend: BackendName, func: GenericFunc[N], args: List[Data]): Result \/ Unit = (func, args) match {
-<<<<<<< HEAD
-    case (string.Length | string.Integer | string.Decimal | string.ToString, _)   => notHandled.left
-=======
     case (string.Length, _)   => notHandled.left
     case (string.Integer, _)  => notHandled.left
     case (string.Decimal, _)  => notHandled.left
     case (string.ToString, _) => notHandled.left
     case (string.Search, _) => Skipped("compiles to a map/reduce, so can't be run in tests").left
-
->>>>>>> 618bca10
 
     case (date.ExtractIsoYear, _) => notHandled.left
     case (date.ExtractWeek, _)    => Skipped("Implemented, but not ISO compliant").left
