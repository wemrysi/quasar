--- conflicted
+++ resolved
@@ -40,18 +40,13 @@
 
   /** Identify constructs that are expected not to be implemented in the pipeline. */
   def shortCircuit[N <: Nat](backend: BackendName, func: GenericFunc[N], args: List[Data]): Result \/ Unit = (func, args) match {
-<<<<<<< HEAD
-    case (string.Length, _)   => notHandled.left
+    case (string.Length, _) if !is3_4(backend) => Skipped("not implemented in aggregation on MongoDB < 3.4").left
     case (string.Integer, _)  => notHandled.left
     case (string.Decimal, _)  => notHandled.left
     case (string.ToString, _) => notHandled.left
     case (string.Search, _) => Skipped("compiles to a map/reduce, so can't be run in tests").left
-=======
-    case (string.Integer | string.Decimal | string.ToString, _)   => notHandled.left
-    case (string.Length, _) if !is3_4(backend) => Skipped("not implemented in aggregation on MongoDB < 3.4").left
     case (string.Substring, List(Data.Str(s), _, _)) if (!is3_4(backend) && !isPrintableAscii(s)) =>
       Skipped("only printable ascii supported on MongoDB < 3.4").left
->>>>>>> 88243868
 
     case (date.ExtractIsoYear, _) => notHandled.left
     case (date.ExtractWeek, _)    => Skipped("Implemented, but not ISO compliant").left
