/*
 *  ____    ____    _____    ____    ___     ____ 
 * |  _ \  |  _ \  | ____|  / ___|  / _/    / ___|        Precog (R)
 * | |_) | | |_) | |  _|   | |     | |  /| | |  _         Advanced Analytics Engine for NoSQL Data
 * |  __/  |  _ <  | |___  | |___  |/ _| | | |_| |        Copyright (C) 2010 - 2013 SlamData, Inc.
 * |_|     |_| \_\ |_____|  \____|   /__/   \____|        All Rights Reserved.
 *
 * This program is free software: you can redistribute it and/or modify it under the terms of the 
 * GNU Affero General Public License as published by the Free Software Foundation, either version 
 * 3 of the License, or (at your option) any later version.
 *
 * This program is distributed in the hope that it will be useful, but WITHOUT ANY WARRANTY; 
 * without even the implied warranty of MERCHANTABILITY or FITNESS FOR A PARTICULAR PURPOSE. See 
 * the GNU Affero General Public License for more details.
 *
 * You should have received a copy of the GNU Affero General Public License along with this 
 * program. If not, see <http://www.gnu.org/licenses/>.
 *
 */
package com.precog.daze

import org.specs2.mutable._

import com.precog.yggdrasil._
import com.precog.common.Path

import scalaz._
import scalaz.std.list._

import com.precog.util.IdGen

trait MathLibSpec[M[+_]] extends Specification
    with EvaluatorTestSupport[M]
    with MathLib[M] 
    with LongIdMemoryDatasetConsumer[M] { self =>
      
  import Function._
  
  import dag._
  import instructions._

  val testAPIKey = "testAPIKey"

  def testEval(graph: DepGraph): Set[SEvent] = {
    consumeEval(testAPIKey, graph, Path.Root) match {
      case Success(results) => results
      case Failure(error) => throw error
    }
  }

  "for sets with numeric values inside arrays and objects" should {
    "compute cos only of the numeric value" in {
      val line = Line(1, 1, "")
      
      val input = dag.Operate(BuiltInFunction1Op(cos),
        dag.LoadLocal(Const(CString("/het/numbers7"))(line))(line))(line)
        
      val result = testEval(input)
      
      result must haveSize(1)
      
      val result2 = result collect {
        case (ids, SDecimal(d)) if ids.length == 1  => d
      }
      
      result2 must contain(1)
    }
  }

  "for homogeneous sets, the appropriate math function" should {   //todo test in particular cases when functions are not defined!!
    "compute sinh" in {
      val line = Line(1, 1, "")
      
      val input = dag.Operate(BuiltInFunction1Op(sinh),
        dag.LoadLocal(Const(CString("/hom/numbers4"))(line))(line))(line)
        
      val result = testEval(input)
      
      result must haveSize(6)
      
      val result2 = result collect {
        case (ids, SDecimal(d)) if ids.length == 1  => d
      }
      
      result2 must contain(0, 1.1752011936438014, -1.1752011936438014, 8.696374707602505E17, -4.872401723124452E9)
    }     
    "compute sinh on two large(ish) values" in {
      val line = Line(1, 1, "")
      
      val input = dag.Operate(BuiltInFunction1Op(sinh),
        dag.LoadLocal(Const(CString("/hom/number"))(line))(line))(line)
        
      val result = testEval(input)
      
      result must haveSize(0)
    }  
    "compute toDegrees" in {
      val line = Line(1, 1, "")
      
      val input = dag.Operate(BuiltInFunction1Op(toDegrees),
        dag.LoadLocal(Const(CString("/hom/numbers4"))(line))(line))(line)
        
      val result = testEval(input)
      
      result must haveSize(6)
      
      val result2 = result collect {
        case (ids, SDecimal(d)) if ids.length == 1  => d
      }
      
      result2 must contain(0.0, 57.29577951308232, -57.29577951308232, 2406.4227395494577, -1317.8029288008934)
    }  
    "compute expm1" in {
      val line = Line(1, 1, "")
      
      val input = dag.Operate(BuiltInFunction1Op(expm1),
        dag.LoadLocal(Const(CString("/hom/numbers4"))(line))(line))(line)
        
      val result = testEval(input)
      
      result must haveSize(6)
      
      val result2 = result collect {
        case (ids, SDecimal(d)) if ids.length == 1  => d
      }
      
      result2 must contain(0.0, 1.718281828459045, -0.6321205588285577, 1.73927494152050099E18, -0.9999999998973812)
    }      
    "compute expm1 on two large(ish) values" in {
      val line = Line(1, 1, "")
      
      val input = dag.Operate(BuiltInFunction1Op(expm1),
        dag.LoadLocal(Const(CString("/hom/number"))(line))(line))(line)
        
      val result = testEval(input)
      
      result must haveSize(1)

      val result2 = result collect {
        case (ids, SDecimal(d)) if ids.length == 1  => d
      }
      
      result2 must contain(-1.0)
    }  
    "compute getExponent" in {
      val line = Line(1, 1, "")
      
      val input = dag.Operate(BuiltInFunction1Op(getExponent),
        dag.LoadLocal(Const(CString("/hom/numbers4"))(line))(line))(line)
        
      val result = testEval(input)
      
      result must haveSize(3)
      
      val result2 = result collect {
        case (ids, SDecimal(d)) if ids.length == 1  => d
      }
      
      result2 must contain(0, 5)
    }  
    "compute asin" in {
      val line = Line(1, 1, "")
      
      val input = dag.Operate(BuiltInFunction1Op(asin),
        dag.LoadLocal(Const(CString("/hom/numbers4"))(line))(line))(line)
        
      val result = testEval(input)
      
      result must haveSize(4)
      
      val result2 = result collect {
        case (ids, SDecimal(d)) if ids.length == 1  => d
      }
      
      result2 must contain(0.0, 1.5707963267948966, -1.5707963267948966)
    }  
    "compute log10" in {
      val line = Line(1, 1, "")
      
      val input = dag.Operate(BuiltInFunction1Op(log10),
        dag.LoadLocal(Const(CString("/hom/numbers4"))(line))(line))(line)
        
      val result = testEval(input)
      
      result must haveSize(3)
      
      val result2 = result collect {
        case (ids, SDecimal(d)) if ids.length == 1  => d
      }
      
      result2 must contain(0.0, 1.6232492903979006)
    }  
    "compute cos" in {
      val line = Line(1, 1, "")
      
      val input = dag.Operate(BuiltInFunction1Op(cos),
        dag.LoadLocal(Const(CString("/hom/numbers4"))(line))(line))(line)
        
      val result = testEval(input)
      
      result must haveSize(6)
      
      val result2 = result collect {
        case (ids, SDecimal(d)) if ids.length == 1  => d
      }
      
      result2 must contain(1.0, 0.5403023058681398, 0.5403023058681398, -0.39998531498835127, -0.5328330203333975)
    }  
    "compute exp" in {
      val line = Line(1, 1, "")
      
      val input = dag.Operate(BuiltInFunction1Op(exp),
        dag.LoadLocal(Const(CString("/hom/numbers4"))(line))(line))(line)
        
      val result = testEval(input)
      
      result must haveSize(6)
      
      val result2 = result collect {
        case (ids, SDecimal(d)) if ids.length == 1  => d
      }
      
      result2 must contain(1.0, 2.7182818284590455, 0.36787944117144233, 1.73927494152050099E18, 1.026187963170189E-10)
    }  
    "compute exp on two large(ish) values" in {
      val line = Line(1, 1, "")
      
      val input = dag.Operate(BuiltInFunction1Op(exp),
        dag.LoadLocal(Const(CString("/hom/number"))(line))(line))(line)
        
      val result = testEval(input)
      
      result must haveSize(1)

      val result2 = result collect {
        case (ids, SDecimal(d)) if ids.length == 1  => d
      }
      
      result2 must contain(0.0)
    } 
    "compute cbrt" in {
      val line = Line(1, 1, "")
      
      val input = dag.Operate(BuiltInFunction1Op(cbrt),
        dag.LoadLocal(Const(CString("/hom/numbers4"))(line))(line))(line)
        
      val result = testEval(input)
      
      result must haveSize(6)
      
      val result2 = result collect {
        case (ids, SDecimal(d)) if ids.length == 1  => d
      }
      
      result2 must contain(0.0, 1.0, -1.0, 3.4760266448864496, -2.8438669798515654)
    }  
    "compute atan" in {
      val line = Line(1, 1, "")
      
      val input = dag.Operate(BuiltInFunction1Op(atan),
        dag.LoadLocal(Const(CString("/hom/numbers4"))(line))(line))(line)
        
      val result = testEval(input)
      
      result must haveSize(6)
      
      val result2 = result collect {
        case (ids, SDecimal(d)) if ids.length == 1  => d
      }
      
      result2 must contain(0.0, 0.7853981633974483, -0.7853981633974483, 1.5469913006098266, -1.5273454314033659)
    }  
    "compute ceil" in {
      val line = Line(1, 1, "")
      
      val input = dag.Operate(BuiltInFunction1Op(ceil),
        dag.LoadLocal(Const(CString("/hom/numbers4"))(line))(line))(line)
        
      val result = testEval(input)
      
      result must haveSize(6)
      
      val result2 = result collect {
        case (ids, SDecimal(d)) if ids.length == 1  => d
      }
      
      result2 must contain(0.0, 1.0, -1.0, 42.0, -23.0)
    }  
    "compute rint" in {
      val line = Line(1, 1, "")
      
      val input = dag.Operate(BuiltInFunction1Op(rint),
        dag.LoadLocal(Const(CString("/hom/numbers4"))(line))(line))(line)
        
      val result = testEval(input)
      
      result must haveSize(6)
      
      val result2 = result collect {
        case (ids, SDecimal(d)) if ids.length == 1  => d
      }
      
      result2 must contain(0.0, 1.0, -1.0, 42.0, -23.0)
    }  
    "compute log1p" in {
      val line = Line(1, 1, "")
      
      val input = dag.Operate(BuiltInFunction1Op(log1p),
        dag.LoadLocal(Const(CString("/hom/numbers4"))(line))(line))(line)
        
      val result = testEval(input)
      
      result must haveSize(4)
      
      val result2 = result collect {
        case (ids, SDecimal(d)) if ids.length == 1  => d
      }
      
      result2 must contain(0.0, 0.6931471805599453, 3.7612001156935624)
    }  
    "compute sqrt" in {
      val line = Line(1, 1, "")
      
      val input = dag.Operate(BuiltInFunction1Op(sqrt),
        dag.LoadLocal(Const(CString("/hom/numbers4"))(line))(line))(line)
        
      val result = testEval(input)
      
      result must haveSize(4)
      
      val result2 = result collect {
        case (ids, SDecimal(d)) if ids.length == 1  => d
      }
      
      result2 must contain(0.0, 1.0, 6.48074069840786)
    }  
    "compute floor" in {
      val line = Line(1, 1, "")
      
      val input = dag.Operate(BuiltInFunction1Op(floor),
        dag.LoadLocal(Const(CString("/hom/numbers4"))(line))(line))(line)
        
      val result = testEval(input)
      
      result must haveSize(6)
      
      val result2 = result collect {
        case (ids, SDecimal(d)) if ids.length == 1  => d
      }
      
      result2 must contain(0.0, 1.0, -1.0, 42.0, -23.0)
    }  
    "compute toRadians" in {
      val line = Line(1, 1, "")
      
      val input = dag.Operate(BuiltInFunction1Op(toRadians),
        dag.LoadLocal(Const(CString("/hom/numbers4"))(line))(line))(line)
        
      val result = testEval(input)
      
      result must haveSize(6)
      
      val result2 = result collect {
        case (ids, SDecimal(d)) if ids.length == 1  => d
      }
      
      result2 must contain(0.0, 0.017453292519943295, -0.017453292519943295, 0.7330382858376184, -0.40142572795869574)
    }  
    "compute tanh" in {
      val line = Line(1, 1, "")
      
      val input = dag.Operate(BuiltInFunction1Op(tanh),
        dag.LoadLocal(Const(CString("/hom/numbers4"))(line))(line))(line)
        
      val result = testEval(input)
      
      result must haveSize(6)
      
      val result2 = result collect {
        case (ids, SDecimal(d)) if ids.length == 1  => d
      }
      
      result2 must contain(0.0, 0.7615941559557649, -0.7615941559557649, 1.0, -1.0)
    }  
    "compute round" in {
      val line = Line(1, 1, "")
      
      val input = dag.Operate(BuiltInFunction1Op(round),
        dag.LoadLocal(Const(CString("/hom/numbers4"))(line))(line))(line)
        
      val result = testEval(input)
      
      result must haveSize(6)
      
      val result2 = result collect {
        case (ids, SDecimal(d)) if ids.length == 1  => d
      }
      
      result2 must contain(0, 1, -1, 42, -23)
    }  
    "compute cosh" in {
      val line = Line(1, 1, "")
      
      val input = dag.Operate(BuiltInFunction1Op(cosh),
        dag.LoadLocal(Const(CString("/hom/numbers4"))(line))(line))(line)
        
      val result = testEval(input)
      
      result must haveSize(6)
      
      val result2 = result collect {
        case (ids, SDecimal(d)) if ids.length == 1  => d
      }
      
      result2 must contain(1.0, 1.543080634815244, 1.543080634815244, 8.696374707602505E17, 4.872401723124452E9)
    }  
    "compute cosh on two large(ish) values" in {
      val line = Line(1, 1, "")
      
      val input = dag.Operate(BuiltInFunction1Op(cosh),
        dag.LoadLocal(Const(CString("/hom/number"))(line))(line))(line)
        
      val result = testEval(input)
      
      result must haveSize(0)
    } 
    "compute tan" in {
      val line = Line(1, 1, "")
      
      val input = dag.Operate(BuiltInFunction1Op(tan),
        dag.LoadLocal(Const(CString("/hom/numbers4"))(line))(line))(line)
        
      val result = testEval(input)
      
      result must haveSize(6)
      
      val result2 = result collect {
        case (ids, SDecimal(d)) if ids.length == 1  => d
      }
      
      result2 must contain(0.0, 1.5574077246549023, -1.5574077246549023, 2.2913879924374863, -1.5881530833912738)
    }  
    "compute abs" in {
      val line = Line(1, 1, "")
      
      val input = dag.Operate(BuiltInFunction1Op(abs),
        dag.LoadLocal(Const(CString("/hom/numbers4"))(line))(line))(line)
        
      val result = testEval(input)
      
      result must haveSize(6)
      
      val result2 = result collect {
        case (ids, SDecimal(d)) if ids.length == 1  => d
      }
      
      result2 must contain(0, 1, 42, 23)
    }  
    "compute sin" in {
      val line = Line(1, 1, "")
      
      val input = dag.Operate(BuiltInFunction1Op(sin),
        dag.LoadLocal(Const(CString("/hom/numbers4"))(line))(line))(line)
        
      val result = testEval(input)
      
      result must haveSize(6)
      
      val result2 = result collect {
        case (ids, SDecimal(d)) if ids.length == 1  => d
      }
      
      result2 must contain(0.0, 0.8414709848078965, -0.8414709848078965, -0.9165215479156338, 0.8462204041751706)
    }  
    "compute log" in {
      val line = Line(1, 1, "")
      
      val input = dag.Operate(BuiltInFunction1Op(log),
        dag.LoadLocal(Const(CString("/hom/numbers4"))(line))(line))(line)
        
      val result = testEval(input)
      
      result must haveSize(3)
      
      val result2 = result collect {
        case (ids, SDecimal(d)) if ids.length == 1  => d
      }
      
      result2 must contain(0.0, 3.7376696182833684)
    }  
    "compute signum" in {
      val line = Line(1, 1, "")
      
      val input = dag.Operate(BuiltInFunction1Op(signum),
        dag.LoadLocal(Const(CString("/hom/numbers4"))(line))(line))(line)
        
      val result = testEval(input)
      
      result must haveSize(6)
      
      val result2 = result collect {
        case (ids, SDecimal(d)) if ids.length == 1  => d
      }
      
      result2 must contain(0.0, 1.0, -1.0)
    }  
    "compute acos" in {
      val line = Line(1, 1, "")
      
      val input = dag.Operate(BuiltInFunction1Op(acos),
        dag.LoadLocal(Const(CString("/hom/numbers4"))(line))(line))(line)
        
      val result = testEval(input)
      
      result must haveSize(4)
      
      val result2 = result collect {
        case (ids, SDecimal(d)) if ids.length == 1  => d
      }
      
      result2 must contain(1.5707963267948966, 0.0, 3.141592653589793)
    }  
    "compute ulp" in {
      val line = Line(1, 1, "")
      
      val input = dag.Operate(BuiltInFunction1Op(ulp),
        dag.LoadLocal(Const(CString("/hom/numbers4"))(line))(line))(line)
        
      val result = testEval(input)
      
      result must haveSize(6)
      
      val result2 = result collect {
        case (ids, SDecimal(d)) if ids.length == 1  => d
      }
      
      result2 must contain(4.9E-324, 2.220446049250313E-16, 2.220446049250313E-16, 7.105427357601002E-15, 3.552713678800501E-15)
    }
    "compute min" in {
      val line = Line(1, 1, "")
      
      val input = Join(BuiltInFunction2Op(min), CrossLeftSort,
        dag.LoadLocal(Const(CString("/hom/numbers4"))(line))(line),
        Const(CLong(7))(line))(line)
        
      val result = testEval(input)
      
      result must haveSize(6)
      
      val result2 = result collect {
        case (ids, SDecimal(d)) if ids.length == 1  => d
      }
      
      result2 must contain(0, 1, -1, 7, -23)
    }
    "compute hypot" in {
      val line = Line(1, 1, "")
      
      val input = Join(BuiltInFunction2Op(hypot), CrossLeftSort,
        dag.LoadLocal(Const(CString("/hom/numbers4"))(line))(line),
        Const(CLong(7))(line))(line)
        
      val result = testEval(input)
      
      result must haveSize(6)
      
      val result2 = result collect {
        case (ids, SDecimal(d)) if ids.length == 1  => d
      }
      
      result2 must contain(7.0, 7.0710678118654755, 7.0710678118654755, 42.579337712087536, 24.041630560342615)
    }
    "compute pow" in {
      val line = Line(1, 1, "")
      
      val input = Join(BuiltInFunction2Op(pow), CrossLeftSort,
        dag.LoadLocal(Const(CString("/hom/numbers4"))(line))(line),
        Const(CLong(7))(line))(line)
        
      val result = testEval(input)
      
      result must haveSize(6)
      
      val result2 = result collect {
        case (ids, SDecimal(d)) if ids.length == 1  => d
      }
      
      result2 must contain(0.0, 1.0, -1.0, 2.30539333248E11, -3.404825447E9)
    }
<<<<<<< HEAD
    "compute max" in {
      val line = Line(1, 1, "")
      
      val input = Join(BuiltInFunction2Op(max), CrossLeftSort,
        dag.LoadLocal(Const(CString("/hom/numbers4"))(line))(line),
        Const(CLong(7))(line))(line)
=======
    "compute maxOf" in {
      val line = Line(0, "")
      
      val input = Join(line, BuiltInFunction2Op(maxOf), CrossLeftSort,
        dag.LoadLocal(line, Const(line, CString("/hom/numbers4"))),
        Const(line, CLong(7)))
>>>>>>> d4f2fe11
        
      val result = testEval(input)
      
      result must haveSize(6)
      
      val result2 = result collect {
        case (ids, SDecimal(d)) if ids.length == 1  => d
      }
      
      result2 must contain(7, 42)
    }
    "compute atan2" in {
      val line = Line(1, 1, "")
      
      val input = Join(BuiltInFunction2Op(atan2), CrossLeftSort,
        dag.LoadLocal(Const(CString("/hom/numbers4"))(line))(line),
        Const(CLong(7))(line))(line)
        
      val result = testEval(input)
      
      result must haveSize(6)
      
      val result2 = result collect {
        case (ids, SDecimal(d)) if ids.length == 1  => d
      }
      
      result2 must contain(0.0, 0.1418970546041639, -0.1418970546041639, 1.4056476493802699, -1.2753554896511767)
    }
    "compute copySign" in {
      val line = Line(1, 1, "")
      
      val input = Join(BuiltInFunction2Op(copySign), CrossLeftSort,
        dag.LoadLocal(Const(CString("/hom/numbers4"))(line))(line),
        Const(CLong(7))(line))(line)
        
      val result = testEval(input)
      
      result must haveSize(6)
      
      val result2 = result collect {
        case (ids, SDecimal(d)) if ids.length == 1  => d
      }
      
      result2 must contain(0.0, 1.0, 42.0, 23.0)
    }
    "compute IEEEremainder" in {
      val line = Line(1, 1, "")
      
      val input = Join(BuiltInFunction2Op(IEEEremainder), CrossLeftSort,
        dag.LoadLocal(Const(CString("/hom/numbers4"))(line))(line),
        Const(CLong(7))(line))(line)
        
      val result = testEval(input)
      
      result must haveSize(6)
      
      val result2 = result collect {
        case (ids, SDecimal(d)) if ids.length == 1  => d
      }
      
      result2 must contain(0.0, 1.0, -1.0, -2.0)
    }
  }

  "for heterogeneous sets, the appropriate math function" should {
    "compute sinh" in {
      val line = Line(1, 1, "")
      
      val input = dag.Operate(BuiltInFunction1Op(sinh),
        dag.LoadLocal(Const(CString("/het/numbers4"))(line))(line))(line)
        
      val result = testEval(input)
      
      result must haveSize(6)
      
      val result2 = result collect {
        case (ids, SDecimal(d)) if ids.length == 1  => d
      }
      
      result2 must contain(0, 1.1752011936438014, -1.1752011936438014, 8.696374707602505E17, -4.872401723124452E9)
    }  
    "compute toDegrees" in {
      val line = Line(1, 1, "")
      
      val input = dag.Operate(BuiltInFunction1Op(toDegrees),
        dag.LoadLocal(Const(CString("/het/numbers4"))(line))(line))(line)
        
      val result = testEval(input)
      
      result must haveSize(6)
      
      val result2 = result collect {
        case (ids, SDecimal(d)) if ids.length == 1  => d
      }
      
      result2 must contain(0.0, 57.29577951308232, -57.29577951308232, 2406.4227395494577, -1317.8029288008934)
    }  
    "compute expm1" in {
      val line = Line(1, 1, "")
      
      val input = dag.Operate(BuiltInFunction1Op(expm1),
        dag.LoadLocal(Const(CString("/het/numbers4"))(line))(line))(line)
        
      val result = testEval(input)
      
      result must haveSize(6)
      
      val result2 = result collect {
        case (ids, SDecimal(d)) if ids.length == 1  => d
      }
      
      result2 must contain(0.0, 1.718281828459045, -0.6321205588285577, 1.73927494152050099E18, -0.9999999998973812)
    }  
    "compute getExponent" in {
      val line = Line(1, 1, "")
      
      val input = dag.Operate(BuiltInFunction1Op(getExponent),
        dag.LoadLocal(Const(CString("/het/numbers4"))(line))(line))(line)
        
      val result = testEval(input)
      
      result must haveSize(3)
      
      val result2 = result collect {
        case (ids, SDecimal(d)) if ids.length == 1  => d
      }
      
      result2 must contain(0, 5)
    }  
    "compute asin" in {
      val line = Line(1, 1, "")
      
      val input = dag.Operate(BuiltInFunction1Op(asin),
        dag.LoadLocal(Const(CString("/het/numbers4"))(line))(line))(line)
        
      val result = testEval(input)
      
      result must haveSize(4)
      
      val result2 = result collect {
        case (ids, SDecimal(d)) if ids.length == 1  => d
      }
      
      result2 must contain(0.0, 1.5707963267948966, -1.5707963267948966)
    }  
    "compute log10" in {
      val line = Line(1, 1, "")
      
      val input = dag.Operate(BuiltInFunction1Op(log10),
        dag.LoadLocal(Const(CString("/het/numbers4"))(line))(line))(line)
        
      val result = testEval(input)
      
      result must haveSize(3)
      
      val result2 = result collect {
        case (ids, SDecimal(d)) if ids.length == 1  => d
      }
      
      result2 must contain(0.0, 1.6232492903979006)
    }  
    "compute cos" in {
      val line = Line(1, 1, "")
      
      val input = dag.Operate(BuiltInFunction1Op(cos),
        dag.LoadLocal(Const(CString("/het/numbers4"))(line))(line))(line)
        
      val result = testEval(input)
      
      result must haveSize(6)
      
      val result2 = result collect {
        case (ids, SDecimal(d)) if ids.length == 1  => d
      }
      
      result2 must contain(1.0, 0.5403023058681398, 0.5403023058681398, -0.39998531498835127, -0.5328330203333975)
    }  
    "compute exp" in {
      val line = Line(1, 1, "")
      
      val input = dag.Operate(BuiltInFunction1Op(exp),
        dag.LoadLocal(Const(CString("/het/numbers4"))(line))(line))(line)
        
      val result = testEval(input)
      
      result must haveSize(6)
      
      val result2 = result collect {
        case (ids, SDecimal(d)) if ids.length == 1  => d
      }
      
      result2 must contain(1.0, 2.7182818284590455, 0.36787944117144233, 1.73927494152050099E18, 1.026187963170189E-10)
    }  
    "compute cbrt" in {
      val line = Line(1, 1, "")
      
      val input = dag.Operate(BuiltInFunction1Op(cbrt),
        dag.LoadLocal(Const(CString("/het/numbers4"))(line))(line))(line)
        
      val result = testEval(input)
      
      result must haveSize(6)
      
      val result2 = result collect {
        case (ids, SDecimal(d)) if ids.length == 1  => d
      }
      
      result2 must contain(0.0, 1.0, -1.0, 3.4760266448864496, -2.8438669798515654)
    }  
    "compute atan" in {
      val line = Line(1, 1, "")
      
      val input = dag.Operate(BuiltInFunction1Op(atan),
        dag.LoadLocal(Const(CString("/het/numbers4"))(line))(line))(line)
        
      val result = testEval(input)
      
      result must haveSize(6)
      
      val result2 = result collect {
        case (ids, SDecimal(d)) if ids.length == 1  => d
      }
      
      result2 must contain(0.0, 0.7853981633974483, -0.7853981633974483, 1.5469913006098266, -1.5273454314033659)
    }  
    "compute ceil" in {
      val line = Line(1, 1, "")
      
      val input = dag.Operate(BuiltInFunction1Op(ceil),
        dag.LoadLocal(Const(CString("/het/numbers4"))(line))(line))(line)
        
      val result = testEval(input)
      
      result must haveSize(6)
      
      val result2 = result collect {
        case (ids, SDecimal(d)) if ids.length == 1  => d
      }
      
      result2 must contain(0.0, 1.0, -1.0, 42.0, -23.0)
    }  
    "compute rint" in {
      val line = Line(1, 1, "")
      
      val input = dag.Operate(BuiltInFunction1Op(rint),
        dag.LoadLocal(Const(CString("/het/numbers4"))(line))(line))(line)
        
      val result = testEval(input)
      
      result must haveSize(6)
      
      val result2 = result collect {
        case (ids, SDecimal(d)) if ids.length == 1  => d
      }
      
      result2 must contain(0.0, 1.0, -1.0, 42.0, -23.0)
    }  
    "compute log1p" in {
      val line = Line(1, 1, "")
      
      val input = dag.Operate(BuiltInFunction1Op(log1p),
        dag.LoadLocal(Const(CString("/het/numbers4"))(line))(line))(line)
        
      val result = testEval(input)
      
      result must haveSize(4)
      
      val result2 = result collect {
        case (ids, SDecimal(d)) if ids.length == 1  => d
      }
      
      result2 must contain(0.0, 0.6931471805599453, 3.7612001156935624)
    }  
    "compute sqrt" in {
      val line = Line(1, 1, "")
      
      val input = dag.Operate(BuiltInFunction1Op(sqrt),
        dag.LoadLocal(Const(CString("/het/numbers4"))(line))(line))(line)
        
      val result = testEval(input)
      
      result must haveSize(4)
      
      val result2 = result collect {
        case (ids, SDecimal(d)) if ids.length == 1  => d
      }
      
      result2 must contain(0.0, 1.0, 6.48074069840786)
    }  
    "compute floor" in {
      val line = Line(1, 1, "")
      
      val input = dag.Operate(BuiltInFunction1Op(floor),
        dag.LoadLocal(Const(CString("/het/numbers4"))(line))(line))(line)
        
      val result = testEval(input)
      
      result must haveSize(6)
      
      val result2 = result collect {
        case (ids, SDecimal(d)) if ids.length == 1  => d
      }
      
      result2 must contain(0.0, 1.0, -1.0, 42.0, -23.0)
    }  
    "compute toRadians" in {
      val line = Line(1, 1, "")
      
      val input = dag.Operate(BuiltInFunction1Op(toRadians),
        dag.LoadLocal(Const(CString("/het/numbers4"))(line))(line))(line)
        
      val result = testEval(input)
      
      result must haveSize(6)
      
      val result2 = result collect {
        case (ids, SDecimal(d)) if ids.length == 1  => d
      }
      
      result2 must contain(0.0, 0.017453292519943295, -0.017453292519943295, 0.7330382858376184, -0.40142572795869574)
    }  
    "compute tanh" in {
      val line = Line(1, 1, "")
      
      val input = dag.Operate(BuiltInFunction1Op(tanh),
        dag.LoadLocal(Const(CString("/het/numbers4"))(line))(line))(line)
        
      val result = testEval(input)
      
      result must haveSize(6)
      
      val result2 = result collect {
        case (ids, SDecimal(d)) if ids.length == 1  => d
      }
      
      result2 must contain(0.0, 0.7615941559557649, -0.7615941559557649, 1.0, -1.0)
    }  
    "compute round" in {
      val line = Line(1, 1, "")
      
      val input = dag.Operate(BuiltInFunction1Op(round),
        dag.LoadLocal(Const(CString("/het/numbers4"))(line))(line))(line)
        
      val result = testEval(input)
      
      result must haveSize(6)
      
      val result2 = result collect {
        case (ids, SDecimal(d)) if ids.length == 1  => d
      }
      
      result2 must contain(0, 1, -1, 42, -23)
    }  
    "compute cosh" in {
      val line = Line(1, 1, "")
      
      val input = dag.Operate(BuiltInFunction1Op(cosh),
        dag.LoadLocal(Const(CString("/het/numbers4"))(line))(line))(line)
        
      val result = testEval(input)
      
      result must haveSize(6)
      
      val result2 = result collect {
        case (ids, SDecimal(d)) if ids.length == 1  => d
      }
      
      result2 must contain(1.0, 1.543080634815244, 1.543080634815244, 8.696374707602505E17, 4.872401723124452E9)
    }  
    "compute tan" in {
      val line = Line(1, 1, "")
      
      val input = dag.Operate(BuiltInFunction1Op(tan),
        dag.LoadLocal(Const(CString("/het/numbers4"))(line))(line))(line)
        
      val result = testEval(input)
      
      result must haveSize(6)
      
      val result2 = result collect {
        case (ids, SDecimal(d)) if ids.length == 1  => d
      }
      
      result2 must contain(0.0, 1.5574077246549023, -1.5574077246549023, 2.2913879924374863, -1.5881530833912738)
    }  
    "compute abs" in {
      val line = Line(1, 1, "")
      
      val input = dag.Operate(BuiltInFunction1Op(abs),
        dag.LoadLocal(Const(CString("/het/numbers4"))(line))(line))(line)
        
      val result = testEval(input)
      
      result must haveSize(6)
      
      val result2 = result collect {
        case (ids, SDecimal(d)) if ids.length == 1  => d
      }
      
      result2 must contain(0, 1, 42, 23)
    }  
    "compute sin" in {
      val line = Line(1, 1, "")
      
      val input = dag.Operate(BuiltInFunction1Op(sin),
        dag.LoadLocal(Const(CString("/het/numbers4"))(line))(line))(line)
        
      val result = testEval(input)
      
      result must haveSize(6)
      
      val result2 = result collect {
        case (ids, SDecimal(d)) if ids.length == 1  => d
      }
      
      result2 must contain(0.0, 0.8414709848078965, -0.8414709848078965, -0.9165215479156338, 0.8462204041751706)
    }  
    "compute log" in {
      val line = Line(1, 1, "")
      
      val input = dag.Operate(BuiltInFunction1Op(log),
        dag.LoadLocal(Const(CString("/het/numbers4"))(line))(line))(line)
        
      val result = testEval(input)
      
      result must haveSize(3)
      
      val result2 = result collect {
        case (ids, SDecimal(d)) if ids.length == 1  => d
      }
      
      result2 must contain(0.0, 3.7376696182833684)
    }  
    "compute signum" in {
      val line = Line(1, 1, "")
      
      val input = dag.Operate(BuiltInFunction1Op(signum),
        dag.LoadLocal(Const(CString("/het/numbers4"))(line))(line))(line)
        
      val result = testEval(input)
      
      result must haveSize(6)
      
      val result2 = result collect {
        case (ids, SDecimal(d)) if ids.length == 1  => d
      }
      
      result2 must contain(0.0, 1.0, -1.0)
    }  
    "compute acos" in {
      val line = Line(1, 1, "")
      
      val input = dag.Operate(BuiltInFunction1Op(acos),
        dag.LoadLocal(Const(CString("/het/numbers4"))(line))(line))(line)
        
      val result = testEval(input)
      
      result must haveSize(4)
      
      val result2 = result collect {
        case (ids, SDecimal(d)) if ids.length == 1  => d
      }
      
      result2 must contain(1.5707963267948966, 0.0, 3.141592653589793)
    }  
    "compute ulp" in {
      val line = Line(1, 1, "")
      
      val input = dag.Operate(BuiltInFunction1Op(ulp),
        dag.LoadLocal(Const(CString("/het/numbers4"))(line))(line))(line)
        
      val result = testEval(input)
      
      result must haveSize(6)
      
      val result2 = result collect {
        case (ids, SDecimal(d)) if ids.length == 1  => d
      }
      
      result2 must contain(4.9E-324, 2.220446049250313E-16, 2.220446049250313E-16, 7.105427357601002E-15, 3.552713678800501E-15)
    }
    "compute min" in {
      val line = Line(1, 1, "")
      
      val input = Join(BuiltInFunction2Op(min), CrossLeftSort,
        dag.LoadLocal(Const(CString("/het/numbers4"))(line))(line),
        Const(CLong(7))(line))(line)
        
      val result = testEval(input)
      
      result must haveSize(6)
      
      val result2 = result collect {
        case (ids, SDecimal(d)) if ids.length == 1  => d
      }
      
      result2 must contain(0, 1, -1, 7, -23)
    }
    "compute hypot" in {
      val line = Line(1, 1, "")
      
      val input = Join(BuiltInFunction2Op(hypot), CrossLeftSort,
        dag.LoadLocal(Const(CString("/het/numbers4"))(line))(line),
        Const(CLong(7))(line))(line)
        
      val result = testEval(input)
      
      result must haveSize(6)
      
      val result2 = result collect {
        case (ids, SDecimal(d)) if ids.length == 1  => d
      }
      
      result2 must contain(7.0, 7.0710678118654755, 7.0710678118654755, 42.579337712087536, 24.041630560342615)
    }
    "compute pow" in {
      val line = Line(1, 1, "")
      
      val input = Join(BuiltInFunction2Op(pow), CrossLeftSort,
        dag.LoadLocal(Const(CString("/het/numbers4"))(line))(line),
        Const(CLong(7))(line))(line)
        
      val result = testEval(input)
      
      result must haveSize(6)
      
      val result2 = result collect {
        case (ids, SDecimal(d)) if ids.length == 1  => d
      }
      
      result2 must contain(0.0, 1.0, -1.0, 2.30539333248E11, -3.404825447E9)
    }
<<<<<<< HEAD
    "compute max" in {
      val line = Line(1, 1, "")
      
      val input = Join(BuiltInFunction2Op(max), CrossLeftSort,
        dag.LoadLocal(Const(CString("/het/numbers4"))(line))(line),
        Const(CLong(7))(line))(line)
=======
    "compute maxOf" in {
      val line = Line(0, "")
      
      val input = Join(line, BuiltInFunction2Op(maxOf), CrossLeftSort,
        dag.LoadLocal(line, Const(line, CString("/het/numbers4"))),
        Const(line, CLong(7)))
>>>>>>> d4f2fe11
        
      val result = testEval(input)
      
      result must haveSize(6)
      
      val result2 = result collect {
        case (ids, SDecimal(d)) if ids.length == 1  => d
      }
      
      result2 must contain(7, 42)
    }    
<<<<<<< HEAD
    "compute max over numeric arrays (doesn't map over arrays)" in {
      val line = Line(1, 1, "")
      
      val input = Join(BuiltInFunction2Op(max), CrossLeftSort,
        dag.LoadLocal(Const(CString("/het/arrays"))(line))(line),
        Const(CLong(7))(line))(line)
=======
    "compute maxOf over numeric arrays (doesn't map over arrays)" in {
      val line = Line(0, "")
      
      val input = Join(line, BuiltInFunction2Op(maxOf), CrossLeftSort,
        dag.LoadLocal(line, Const(line, CString("/het/arrays"))),
        Const(line, CLong(7)))
>>>>>>> d4f2fe11
        
      val result = testEval(input)
      
      result must haveSize(1)
      
      val result2 = result collect {
        case (ids, SDecimal(d)) if ids.length == 1  => d
      }
      
      result2 must contain(47)
    }    
<<<<<<< HEAD
    "compute max over numeric arrays and numeric objects (doesn't map over arrays or objects)" in {
      val line = Line(1, 1, "")
      
      val input = Join(BuiltInFunction2Op(max), CrossLeftSort,
        dag.LoadLocal(Const(CString("/het/numbers7"))(line))(line),
        Const(CLong(7))(line))(line)
=======
    "compute maxOf over numeric arrays and numeric objects (doesn't map over arrays or objects)" in {
      val line = Line(0, "")
      
      val input = Join(line, BuiltInFunction2Op(maxOf), CrossLeftSort,
        dag.LoadLocal(line, Const(line, CString("/het/numbers7"))),
        Const(line, CLong(7)))
>>>>>>> d4f2fe11
        
      val result = testEval(input)
      
      result must haveSize(1)
      
      val result2 = result collect {
        case (ids, SDecimal(d)) if ids.length == 1  => d
      }
      
      result2 must contain(7)
    }    
<<<<<<< HEAD
    "compute max over numeric arrays and numeric objects (using Map2)" in {
      val line = Line(1, 1, "")
      
      val input = Join(BuiltInFunction2Op(max), CrossLeftSort,
        dag.LoadLocal(Const(CString("/het/numbers7"))(line))(line),
        dag.LoadLocal(Const(CString("/het/arrays"))(line))(line))(line)
=======
    "compute maxOf over numeric arrays and numeric objects (using Map2)" in {
      val line = Line(0, "")
      
      val input = Join(line, BuiltInFunction2Op(maxOf), CrossLeftSort,
        dag.LoadLocal(line, Const(line, CString("/het/numbers7"))),
        dag.LoadLocal(line, Const(line, CString("/het/arrays"))))
>>>>>>> d4f2fe11
        
      val result = testEval(input)
      
      result must haveSize(1)
      
      val result2 = result collect {
        case (ids, SDecimal(d)) if ids.length == 2  => d
      }
      
      result2 must contain(47)
    }
    "compute atan2" in {
      val line = Line(1, 1, "")
      
      val input = Join(BuiltInFunction2Op(atan2), CrossLeftSort,
        dag.LoadLocal(Const(CString("/het/numbers4"))(line))(line),
        Const(CLong(7))(line))(line)
        
      val result = testEval(input)
      
      result must haveSize(6)
      
      val result2 = result collect {
        case (ids, SDecimal(d)) if ids.length == 1  => d
      }
      
      result2 must contain(0.0, 0.1418970546041639, -0.1418970546041639, 1.4056476493802699, -1.2753554896511767)
    }
    "compute copySign" in {
      val line = Line(1, 1, "")
      
      val input = Join(BuiltInFunction2Op(copySign), CrossLeftSort,
        dag.LoadLocal(Const(CString("/het/numbers4"))(line))(line),
        Const(CLong(7))(line))(line)
        
      val result = testEval(input)
      
      result must haveSize(6)
      
      val result2 = result collect {
        case (ids, SDecimal(d)) if ids.length == 1  => d
      }
      
      result2 must contain(0.0, 1.0, 42.0, 23.0)
    }
    "compute IEEEremainder" in {
      val line = Line(1, 1, "")
      
      val input = Join(BuiltInFunction2Op(IEEEremainder), CrossLeftSort,
        dag.LoadLocal(Const(CString("/het/numbers4"))(line))(line),
        Const(CLong(7))(line))(line)
        
      val result = testEval(input)
      
      result must haveSize(6)
      
      val result2 = result collect {
        case (ids, SDecimal(d)) if ids.length == 1  => d
      }
      
      result2 must contain(0.0, 1.0, -1.0, -2.0)
    }
  }

  "for homogeneous sets across two slice boundaries (22 elements)" should {
    "compute sinh" in {
      val line = Line(1, 1, "")

      val input = dag.Operate(BuiltInFunction1Op(sinh),
        dag.LoadLocal(Const(CString("/hom/numbersAcrossSlices"))(line))(line))(line)

      val result = testEval(input)

      result must haveSize(22)

      val result2 = result collect {
        case (ids, SDecimal(d)) if ids.length == 1 => d
      }

      result2 must contain(0.0, 601302.1420819727, -601302.1420819727, 29937.07084924806, -221206.6960033301, 221206.6960033301, 548.3161232732465, -548.3161232732465, -74.20321057778875, -10.017874927409903, 11013.232874703393, 201.71315737027922, -4051.54190208279, 1634508.6862359024, -81377.39570642984)
    }
    "compute toDegrees" in {
      val line = Line(1, 1, "")

      val input = dag.Operate(BuiltInFunction1Op(toDegrees),
        dag.LoadLocal(Const(CString("/hom/numbersAcrossSlices"))(line))(line))(line)

      val result = testEval(input)

      result must haveSize(22)

      val result2 = result collect {
        case (ids, SDecimal(d)) if ids.length == 1 => d
      }

      result2 must contain(0.0, 630.2535746439056, 572.9577951308232, -401.07045659157626, 401.07045659157626, 802.1409131831525, -802.1409131831525, 859.4366926962349, -515.662015617741, -687.5493541569879, -744.8451336700703, 744.8451336700703, 343.77467707849394, -286.4788975654116, -171.88733853924697)
    }
    "compute expm1" in {
      val line = Line(1, 1, "")

      val input = dag.Operate(BuiltInFunction1Op(expm1),
        dag.LoadLocal(Const(CString("/hom/numbersAcrossSlices"))(line))(line))(line)

      val result = testEval(input)

      result must haveSize(22)

      val result2 = result collect {
        case (ids, SDecimal(d)) if ids.length == 1 => d
      }

      result2 must contain(0.0, -0.9999991684712809, -0.9932620530009145, 3269016.3724721107, 22025.465794806718, -0.950212931632136, 402.4287934927351, -0.9999938557876467, 1095.6331584284585, -0.999997739670593, 59873.14171519782, -0.9998765901959134, 442412.3920089205, -0.9990881180344455, 1202603.2841647768)
    }
    "compute getExponent" in {
      val line = Line(1, 1, "")

      val input = dag.Operate(BuiltInFunction1Op(getExponent),
        dag.LoadLocal(Const(CString("/hom/numbersAcrossSlices"))(line))(line))(line)

      val result = testEval(input)

      result must haveSize(10)

      val result2 = result collect {
        case (ids, SDecimal(d)) if ids.length == 1 => d
      }

      result2 must contain(3, 2)
    }
    "compute asin" in {
      val line = Line(1, 1, "")

      val input = dag.Operate(BuiltInFunction1Op(asin),
        dag.LoadLocal(Const(CString("/hom/numbersAcrossSlices"))(line))(line))(line)

      val result = testEval(input)

      result must haveSize(1)

      val result2 = result collect {
        case (ids, SDecimal(d)) if ids.length == 1 => d
      }

      result2 must contain(0.0)
    }
    "compute log10" in {
      val line = Line(1, 1, "")

      val input = dag.Operate(BuiltInFunction1Op(log10),
        dag.LoadLocal(Const(CString("/hom/numbersAcrossSlices"))(line))(line))(line)

      val result = testEval(input)

      result must haveSize(10)

      val result2 = result collect {
        case (ids, SDecimal(d)) if ids.length == 1 => d
      }

      result2 must contain(1.146128035678238, 0.8450980400142568, 1.0, 1.1139433523068367, 1.1760912590556813, 0.7781512503836436, 1.0413926851582251)
    }
    "compute cos" in {
      val line = Line(1, 1, "")

      val input = dag.Operate(BuiltInFunction1Op(cos),
        dag.LoadLocal(Const(CString("/hom/numbersAcrossSlices"))(line))(line))(line)

      val result = testEval(input)

      result must haveSize(22)

      val result2 = result collect {
        case (ids, SDecimal(d)) if ids.length == 1 => d
      }

      result2 must contain(0.9601702866503661, -0.8390715290764524, 1.0, -0.9111302618846769, 0.1367372182078336, 0.7539022543433046, 0.8438539587324921, -0.9899924966004454, 0.9074467814501962, -0.7596879128588213, 0.28366218546322625, 0.004425697988050785)
    }
    "compute exp" in {
      val line = Line(1, 1, "")

      val input = dag.Operate(BuiltInFunction1Op(exp),
        dag.LoadLocal(Const(CString("/hom/numbersAcrossSlices"))(line))(line))(line)

      val result = testEval(input)

      result must haveSize(22)

      val result2 = result collect {
        case (ids, SDecimal(d)) if ids.length == 1 => d
      }

      result2 must contain(0.00000614421235332821, 1.0, 0.049787068367863944, 1096.6331584284585, 3269017.3724721107, 442413.3920089205, 0.0000022603294069810542, 1202604.2841647768, 403.4287934927351, 0.0009118819655545162, 8.315287191035679E-7, 0.00012340980408667956, 59874.14171519782, 22026.465794806718, 0.006737946999085467)
    }
    "compute cbrt" in {
      val line = Line(1, 1, "")

      val input = dag.Operate(BuiltInFunction1Op(cbrt),
        dag.LoadLocal(Const(CString("/hom/numbersAcrossSlices"))(line))(line))(line)

      val result = testEval(input)

      result must haveSize(22)

      val result2 = result collect {
        case (ids, SDecimal(d)) if ids.length == 1 => d
      }

      result2 must contain(0.0, -1.709975946676697, -1.4422495703074083, -2.2894284851066637, 1.8171205928321397, -1.9129311827723892, 1.9129311827723892, -2.3513346877207573, 2.154434690031884, 2.3513346877207573, 2.4662120743304703, 2.2239800905693157, -2.41014226417523, 2.41014226417523, -2.080083823051904)
    }
    "compute atan" in {
      val line = Line(1, 1, "")

      val input = dag.Operate(BuiltInFunction1Op(atan),
        dag.LoadLocal(Const(CString("/hom/numbersAcrossSlices"))(line))(line))(line)

      val result = testEval(input)

      result must haveSize(22)

      val result2 = result collect {
        case (ids, SDecimal(d)) if ids.length == 1 => d
      }

      result2 must contain(0.0, -1.4876550949064553, -1.4994888620096063, 1.4994888620096063, -1.460139105621001, 1.5042281630190728, 1.4288992721907328, -1.4288992721907328, 1.4711276743037347, 1.4056476493802699, -1.4940244355251187, 1.4940244355251187, 1.4801364395941514, -1.2490457723982544, -1.373400766945016)
    }
    "compute ceil" in {
      val line = Line(1, 1, "")

      val input = dag.Operate(BuiltInFunction1Op(ceil),
        dag.LoadLocal(Const(CString("/hom/numbersAcrossSlices"))(line))(line))(line)

      val result = testEval(input)

      result must haveSize(22)

      val result2 = result collect {
        case (ids, SDecimal(d)) if ids.length == 1 => d
      }

      result2 must contain(0, 10, -7, 14, -3, -12, 6, 13, -5, 7, -14, 11, -9, -13, 15)
    }
    "compute rint" in {
      val line = Line(1, 1, "")

      val input = dag.Operate(BuiltInFunction1Op(rint),
        dag.LoadLocal(Const(CString("/hom/numbersAcrossSlices"))(line))(line))(line)

      val result = testEval(input)

      result must haveSize(22)

      val result2 = result collect {
        case (ids, SDecimal(d)) if ids.length == 1 => d
      }

      result2 must contain(0, 10, -7, 14, -3, -12, 6, 13, -5, 7, -14, 11, -9, -13, 15)
    }
    "compute log1p" in {
      val line = Line(1, 1, "")

      val input = dag.Operate(BuiltInFunction1Op(log1p),
        dag.LoadLocal(Const(CString("/hom/numbersAcrossSlices"))(line))(line))(line)

      val result = testEval(input)

      result must haveSize(11)

      val result2 = result collect {
        case (ids, SDecimal(d)) if ids.length == 1 => d
      }

      result2 must contain(2.70805020110221, 0.0, 1.9459101490553132, 2.4849066497880004, 2.3978952727983707, 2.0794415416798357, 2.639057329615259, 2.772588722239781)
    }
    "compute sqrt" in {
      val line = Line(1, 1, "")

      val input = dag.Operate(BuiltInFunction1Op(sqrt),
        dag.LoadLocal(Const(CString("/hom/numbersAcrossSlices"))(line))(line))(line)

      val result = testEval(input)

      result must haveSize(11)

      val result2 = result collect {
        case (ids, SDecimal(d)) if ids.length == 1 => d
      }

      result2 must contain(0.0, 3.3166247903554, 2.449489742783178, 2.6457513110645907, 3.7416573867739413, 3.872983346207417, 3.1622776601683795, 3.605551275463989)
    }
    "compute floor" in {
      val line = Line(1, 1, "")

      val input = dag.Operate(BuiltInFunction1Op(floor),
        dag.LoadLocal(Const(CString("/hom/numbersAcrossSlices"))(line))(line))(line)

      val result = testEval(input)

      result must haveSize(22)

      val result2 = result collect {
        case (ids, SDecimal(d)) if ids.length == 1 => d
      }

      result2 must contain(0, 10, -7, 14, -3, -12, 6, 13, -5, 7, -14, 11, -9, -13, 15)
    }
    "compute toRadians" in {
      val line = Line(1, 1, "")

      val input = dag.Operate(BuiltInFunction1Op(toRadians),
        dag.LoadLocal(Const(CString("/hom/numbersAcrossSlices"))(line))(line))(line)

      val result = testEval(input)

      result must haveSize(22)

      val result2 = result collect {
        case (ids, SDecimal(d)) if ids.length == 1 => d
      }

      result2 must contain(0.0, -0.08726646259971647, -0.20943951023931953, 0.19198621771937624, 0.22689280275926282, 0.10471975511965977, -0.22689280275926282, 0.17453292519943295, -0.12217304763960307, 0.12217304763960307, -0.05235987755982988, -0.15707963267948966, -0.24434609527920614, 0.24434609527920614, 0.2617993877991494)
    }
    "compute tanh" in {
      val line = Line(1, 1, "")

      val input = dag.Operate(BuiltInFunction1Op(tanh),
        dag.LoadLocal(Const(CString("/hom/numbersAcrossSlices"))(line))(line))(line)

      val result = testEval(input)

      result must haveSize(22)

      val result2 = result collect {
        case (ids, SDecimal(d)) if ids.length == 1 => d
      }

      result2 must contain(0.0, 0.9999999999998128, -0.9950547536867305, -0.9999999999244973, 0.9999877116507956, -0.9999092042625951, 0.9999999958776927, 0.9999999994421064, 0.9999999999986171, -0.9999999999986171, -0.999999969540041, -0.9999983369439447, 0.9999983369439447, -0.9999999999897818, 0.9999999999897818)
    }
    "compute round" in {
      val line = Line(1, 1, "")

      val input = dag.Operate(BuiltInFunction1Op(round),
        dag.LoadLocal(Const(CString("/hom/numbersAcrossSlices"))(line))(line))(line)

      val result = testEval(input)

      result must haveSize(22)

      val result2 = result collect {
        case (ids, SDecimal(d)) if ids.length == 1 => d
      }

      result2 must contain(0, 10, -7, 14, -3, -12, 6, 13, -5, 7, -14, 11, -9, -13, 15)
    }
    "compute cosh" in {
      val line = Line(1, 1, "")

      val input = dag.Operate(BuiltInFunction1Op(cosh),
        dag.LoadLocal(Const(CString("/hom/numbersAcrossSlices"))(line))(line))(line)

      val result = testEval(input)

      result must haveSize(22)

      val result2 = result collect {
        case (ids, SDecimal(d)) if ids.length == 1 => d
      }

      result2 must contain(1634508.6862362083, 4051.5420254925943, 29937.070865949758, 221206.6960055904, 10.067661995777765, 1.0, 81377.39571257407, 548.317035155212, 74.20994852478785, 11013.232920103324, 201.7156361224559, 601302.1420828041)
    }
    "compute tan" in {
      val line = Line(1, 1, "")

      val input = dag.Operate(BuiltInFunction1Op(tan),
        dag.LoadLocal(Const(CString("/hom/numbersAcrossSlices"))(line))(line))(line)

      val result = testEval(input)

      result must haveSize(22)

      val result2 = result collect {
        case (ids, SDecimal(d)) if ids.length == 1 => d
      }

      result2 must contain(0.0, -0.8559934009085188, -0.4630211329364896, 0.4630211329364896, -7.2446066160948055, 7.2446066160948055, 0.6483608274590866, 3.380515006246586, -0.8714479827243187, 0.8714479827243187, 0.1425465430742778, 0.45231565944180985, 0.6358599286615808, -0.29100619138474915, -225.95084645419513)
    }
    "compute abs" in {
      val line = Line(1, 1, "")

      val input = dag.Operate(BuiltInFunction1Op(abs),
        dag.LoadLocal(Const(CString("/hom/numbersAcrossSlices"))(line))(line))(line)

      val result = testEval(input)

      result must haveSize(22)

      val result2 = result collect {
        case (ids, SDecimal(d)) if ids.length == 1 => d
      }

      result2 must contain(0, 5, 10, 14, 6, 9, 13, 12, 7, 3, 11, 15)
    }
    "compute sin" in {
      val line = Line(1, 1, "")

      val input = dag.Operate(BuiltInFunction1Op(sin),
        dag.LoadLocal(Const(CString("/hom/numbersAcrossSlices"))(line))(line))(line)

      val result = testEval(input)

      result must haveSize(22)

      val result2 = result collect {
        case (ids, SDecimal(d)) if ids.length == 1 => d
      }

      result2 must contain(0.0, 0.5365729180004349, -0.4121184852417566, -0.6569865987187891, 0.6569865987187891, -0.9999902065507035, 0.9906073556948704, -0.9906073556948704, -0.5440211108893698, 0.6502878401571168, 0.9589242746631385, 0.4201670368266409, -0.4201670368266409, -0.1411200080598672, -0.27941549819892586)
    }
    "compute log" in {
      val line = Line(1, 1, "")

      val input = dag.Operate(BuiltInFunction1Op(log),
        dag.LoadLocal(Const(CString("/hom/numbersAcrossSlices"))(line))(line))(line)

      val result = testEval(input)

      result must haveSize(10)

      val result2 = result collect {
        case (ids, SDecimal(d)) if ids.length == 1 => d
      }

      result2 must contain(2.70805020110221, 1.9459101490553132, 2.6390573296152584, 2.3978952727983707, 2.5649493574615367, 2.302585092994046, 1.791759469228055)
    }
    "compute signum" in {
      val line = Line(1, 1, "")

      val input = dag.Operate(BuiltInFunction1Op(signum),
        dag.LoadLocal(Const(CString("/hom/numbersAcrossSlices"))(line))(line))(line)

      val result = testEval(input)

      result must haveSize(22)

      val result2 = result collect {
        case (ids, SDecimal(d)) if ids.length == 1 => d
      }

      result2 must contain(0, 1, -1)
    }
    "compute acos" in {
      val line = Line(1, 1, "")

      val input = dag.Operate(BuiltInFunction1Op(acos),
        dag.LoadLocal(Const(CString("/hom/numbersAcrossSlices"))(line))(line))(line)

      val result = testEval(input)

      result must haveSize(1)

      val result2 = result collect {
        case (ids, SDecimal(d)) if ids.length == 1 => d
      }

      result2 must contain(1.5707963267948966)
    }
    "compute ulp" in {
      val line = Line(1, 1, "")

      val input = dag.Operate(BuiltInFunction1Op(ulp),
        dag.LoadLocal(Const(CString("/hom/numbersAcrossSlices"))(line))(line))(line)

      val result = testEval(input)

      result must haveSize(22)

      val result2 = result collect {
        case (ids, SDecimal(d)) if ids.length == 1 => d
      }

      result2 must contain(1.7763568394002505E-15, 8.881784197001252E-16, 4.440892098500626E-16, 4.9E-324)
    }
    "compute min" in {
      val line = Line(1, 1, "")

      val input = Join(BuiltInFunction2Op(min), CrossLeftSort,
        dag.LoadLocal(Const(CString("/hom/numbersAcrossSlices"))(line))(line),
        Const(CLong(7))(line))(line)

      val result = testEval(input)

      result must haveSize(22)

      val result2 = result collect {
        case (ids, SDecimal(d)) if ids.length == 1 => d
      }

      result2 must contain(0, -7, -3, -12, 6, -5, 7, -14, -9, -13)
    }
    "compute hypot" in {
      val line = Line(1, 1, "")

      val input = Join(BuiltInFunction2Op(hypot), CrossLeftSort,
        dag.LoadLocal(Const(CString("/hom/numbersAcrossSlices"))(line))(line),
        Const(CLong(7))(line))(line)

      val result = testEval(input)

      result must haveSize(22)

      val result2 = result collect {
        case (ids, SDecimal(d)) if ids.length == 1 => d
      }

      result2 must contain(13.892443989449804, 11.40175425099138, 8.602325267042627, 12.206555615733702, 16.55294535724685, 9.219544457292887, 15.652475842498529, 14.7648230602334, 7.0, 7.615773105863909, 13.038404810405298, 9.899494936611665)
    }
    "compute pow" in {
      val line = Line(1, 1, "")

      val input = Join(BuiltInFunction2Op(pow), CrossLeftSort,
        dag.LoadLocal(Const(CString("/hom/numbersAcrossSlices"))(line))(line),
        Const(CLong(7))(line))(line)

      val result = testEval(input)

      result must haveSize(22)

      val result2 = result collect {
        case (ids, SDecimal(d)) if ids.length == 1 => d
      }

      result2 must contain(0.0, 170859375, 62748517, 19487171, -2187.0, -35831808, -4782969.0, 823543.0, -62748517, 279936.0, -105413504, 1.0E+7, -78125.0, -823543.0, 105413504)
    }
<<<<<<< HEAD
    "compute max" in {
      val line = Line(1, 1, "")

      val input = Join(BuiltInFunction2Op(max), CrossLeftSort,
        dag.LoadLocal(Const(CString("/hom/numbersAcrossSlices"))(line))(line),
        Const(CLong(7))(line))(line)
=======
    "compute maxOf" in {
      val line = Line(0, "")

      val input = Join(line, BuiltInFunction2Op(maxOf), CrossLeftSort,
        dag.LoadLocal(line, Const(line, CString("/hom/numbersAcrossSlices"))),
        Const(line, CLong(7)))
>>>>>>> d4f2fe11

      val result = testEval(input)

      result must haveSize(22)

      val result2 = result collect {
        case (ids, SDecimal(d)) if ids.length == 1 => d
      }

      result2 must contain(10, 14, 13, 7, 11, 15)
    }
    "compute atan2" in {
      val line = Line(1, 1, "")

      val input = Join(BuiltInFunction2Op(atan2), CrossLeftSort,
        dag.LoadLocal(Const(CString("/hom/numbersAcrossSlices"))(line))(line),
        Const(CLong(7))(line))(line)

      val result = testEval(input)

      result must haveSize(22)

      val result2 = result collect {
        case (ids, SDecimal(d)) if ids.length == 1 => d
      }

      result2 must contain(0.0, 1.1341691669813554, -0.6202494859828215, 1.1071487177940904, -1.1071487177940904, -0.9097531579442097, 1.0040671092713902, 0.7086262721276703, -0.4048917862850834, 1.0768549578753155, -1.0768549578753155, 0.960070362405688, -1.042721878368537, 0.7853981633974483, -0.7853981633974483)
    }
    "compute copySign" in {
      val line = Line(1, 1, "")

      val input = Join(BuiltInFunction2Op(copySign), CrossLeftSort,
        dag.LoadLocal(Const(CString("/hom/numbersAcrossSlices"))(line))(line),
        Const(CLong(7))(line))(line)

      val result = testEval(input)

      result must haveSize(22)

      val result2 = result collect {
        case (ids, SDecimal(d)) if ids.length == 1 => d
      }

      result2 must contain(0, 5, 10, 14, 6, 9, 13, 12, 7, 3, 11, 15)
    }
    "compute IEEEremainder" in {
      val line = Line(1, 1, "")

      val input = Join(BuiltInFunction2Op(IEEEremainder), CrossLeftSort,
        dag.LoadLocal(Const(CString("/hom/numbersAcrossSlices"))(line))(line),
        Const(CLong(7))(line))(line)

      val result = testEval(input)

      result must haveSize(22)

      val result2 = result collect {
        case (ids, SDecimal(d)) if ids.length == 1 => d
      }

      result2 must contain(0, -3, 1, 2, -1, -2)
    }
  }

  "for heterogeneous sets across two slice boundaries (22 elements)" should {
    "compute sinh" in {
      val line = Line(1, 1, "")

      val input = dag.Operate(BuiltInFunction1Op(sinh),
        dag.LoadLocal(Const(CString("/het/numbersAcrossSlices"))(line))(line))(line)

      val result = testEval(input)

      result must haveSize(9)

      val result2 = result collect {
        case (ids, SDecimal(d)) if ids.length == 1 => d
      }

      result2 must contain(0.0, 3.626860407847019, 74.20321057778875, -10.017874927409903, 81377.39570642984, 1.1752011936438014, -1.1752011936438014)
    }
    "compute toDegrees" in {
      val line = Line(1, 1, "")

      val input = dag.Operate(BuiltInFunction1Op(toDegrees),
        dag.LoadLocal(Const(CString("/het/numbersAcrossSlices"))(line))(line))(line)

      val result = testEval(input)

      result must haveSize(9)

      val result2 = result collect {
        case (ids, SDecimal(d)) if ids.length == 1 => d
      }

      result2 must contain(0.0, 114.59155902616465, -57.29577951308232, 57.29577951308232, 687.5493541569879, 286.4788975654116, -171.88733853924697)
    }
    "compute expm1" in {
      val line = Line(1, 1, "")

      val input = dag.Operate(BuiltInFunction1Op(expm1),
        dag.LoadLocal(Const(CString("/het/numbersAcrossSlices"))(line))(line))(line)

      val result = testEval(input)

      result must haveSize(9)

      val result2 = result collect {
        case (ids, SDecimal(d)) if ids.length == 1 => d
      }

      result2 must contain(6.38905609893065, 0.0, 147.4131591025766, 1.718281828459045, -0.950212931632136, 162753.79141900392, -0.6321205588285577)
    }
    "compute getExponent" in {
      val line = Line(1, 1, "")

      val input = dag.Operate(BuiltInFunction1Op(getExponent),
        dag.LoadLocal(Const(CString("/het/numbersAcrossSlices"))(line))(line))(line)

      val result = testEval(input)

      result must haveSize(5)

      val result2 = result collect {
        case (ids, SDecimal(d)) if ids.length == 1 => d
      }

      result2 must contain(1, 0, 3, 2)
    }
    "compute asin" in {
      val line = Line(1, 1, "")

      val input = dag.Operate(BuiltInFunction1Op(asin),
        dag.LoadLocal(Const(CString("/het/numbersAcrossSlices"))(line))(line))(line)

      val result = testEval(input)

      result must haveSize(5)

      val result2 = result collect {
        case (ids, SDecimal(d)) if ids.length == 1 => d
      }

      result2 must contain(0.0, 1.5707963267948966, -1.5707963267948966)
    }
    "compute log10" in {
      val line = Line(1, 1, "")

      val input = dag.Operate(BuiltInFunction1Op(log10),
        dag.LoadLocal(Const(CString("/het/numbersAcrossSlices"))(line))(line))(line)

      val result = testEval(input)

      result must haveSize(5)

      val result2 = result collect {
        case (ids, SDecimal(d)) if ids.length == 1 => d
      }

      result2 must contain(0.0, 0.6989700043360189, 1.0791812460476249, 0.3010299956639812)
    }
    "compute cos" in {
      val line = Line(1, 1, "")

      val input = dag.Operate(BuiltInFunction1Op(cos),
        dag.LoadLocal(Const(CString("/het/numbersAcrossSlices"))(line))(line))(line)

      val result = testEval(input)

      result must haveSize(9)

      val result2 = result collect {
        case (ids, SDecimal(d)) if ids.length == 1 => d
      }

      result2 must contain(1.0, 0.5403023058681398, 0.8438539587324921, -0.9899924966004454, -0.4161468365471424, 0.28366218546322625)
    }
    "compute exp" in {
      val line = Line(1, 1, "")

      val input = dag.Operate(BuiltInFunction1Op(exp),
        dag.LoadLocal(Const(CString("/het/numbersAcrossSlices"))(line))(line))(line)

      val result = testEval(input)

      result must haveSize(9)

      val result2 = result collect {
        case (ids, SDecimal(d)) if ids.length == 1 => d
      }

      result2 must contain(1.0, 0.049787068367863944, 2.7182818284590455, 162754.79141900392, 148.4131591025766, 0.36787944117144233, 7.38905609893065)
    }
    "compute cbrt" in {
      val line = Line(1, 1, "")

      val input = dag.Operate(BuiltInFunction1Op(cbrt),
        dag.LoadLocal(Const(CString("/het/numbersAcrossSlices"))(line))(line))(line)

      val result = testEval(input)

      result must haveSize(9)

      val result2 = result collect {
        case (ids, SDecimal(d)) if ids.length == 1 => d
      }

      result2 must contain(0.0, 1.709975946676697, 1.0, -1.4422495703074083, 2.2894284851066637, 1.2599210498948732, -1.0)
    }
    "compute atan" in {
      val line = Line(1, 1, "")

      val input = dag.Operate(BuiltInFunction1Op(atan),
        dag.LoadLocal(Const(CString("/het/numbersAcrossSlices"))(line))(line))(line)

      val result = testEval(input)

      result must haveSize(9)

      val result2 = result collect {
        case (ids, SDecimal(d)) if ids.length == 1 => d
      }

      result2 must contain(0.0, 1.4876550949064553, 1.1071487177940904, -1.2490457723982544, 0.7853981633974483, -0.7853981633974483, 1.373400766945016)
    }
    "compute ceil" in {
      val line = Line(1, 1, "")

      val input = dag.Operate(BuiltInFunction1Op(ceil),
        dag.LoadLocal(Const(CString("/het/numbersAcrossSlices"))(line))(line))(line)

      val result = testEval(input)

      result must haveSize(9)

      val result2 = result collect {
        case (ids, SDecimal(d)) if ids.length == 1 => d
      }

      result2 must contain(0, 5, -3, 1, 2, 12, -1)
    }
    "compute rint" in {
      val line = Line(1, 1, "")

      val input = dag.Operate(BuiltInFunction1Op(rint),
        dag.LoadLocal(Const(CString("/het/numbersAcrossSlices"))(line))(line))(line)

      val result = testEval(input)

      result must haveSize(9)

      val result2 = result collect {
        case (ids, SDecimal(d)) if ids.length == 1 => d
      }

      result2 must contain(0, 5, -3, 1, 2, 12, -1)
    }
    "compute log1p" in {
      val line = Line(1, 1, "")

      val input = dag.Operate(BuiltInFunction1Op(log1p),
        dag.LoadLocal(Const(CString("/het/numbersAcrossSlices"))(line))(line))(line)

      val result = testEval(input)

      result must haveSize(7)

      val result2 = result collect {
        case (ids, SDecimal(d)) if ids.length == 1 => d
      }

      result2 must contain(0.0, 0.6931471805599453, 2.5649493574615367, 1.0986122886681096, 1.791759469228055)
    }
    "compute sqrt" in {
      val line = Line(1, 1, "")

      val input = dag.Operate(BuiltInFunction1Op(sqrt),
        dag.LoadLocal(Const(CString("/het/numbersAcrossSlices"))(line))(line))(line)

      val result = testEval(input)

      result must haveSize(7)

      val result2 = result collect {
        case (ids, SDecimal(d)) if ids.length == 1 => d
      }

      result2 must contain(0.0, 1.4142135623730951, 1.0, 3.4641016151377544, 2.23606797749979)
    }
    "compute floor" in {
      val line = Line(1, 1, "")

      val input = dag.Operate(BuiltInFunction1Op(floor),
        dag.LoadLocal(Const(CString("/het/numbersAcrossSlices"))(line))(line))(line)

      val result = testEval(input)

      result must haveSize(9)

      val result2 = result collect {
        case (ids, SDecimal(d)) if ids.length == 1 => d
      }

      result2 must contain(0, 5, -3, 1, 2, 12, -1)
    }
    "compute toRadians" in {
      val line = Line(1, 1, "")

      val input = dag.Operate(BuiltInFunction1Op(toRadians),
        dag.LoadLocal(Const(CString("/het/numbersAcrossSlices"))(line))(line))(line)

      val result = testEval(input)

      result must haveSize(9)

      val result2 = result collect {
        case (ids, SDecimal(d)) if ids.length == 1 => d
      }

      result2 must contain(0.0, 0.08726646259971647, 0.20943951023931953, -0.05235987755982988, 0.03490658503988659, 0.017453292519943295, -0.017453292519943295)
    }
    "compute tanh" in {
      val line = Line(1, 1, "")

      val input = dag.Operate(BuiltInFunction1Op(tanh),
        dag.LoadLocal(Const(CString("/het/numbersAcrossSlices"))(line))(line))(line)

      val result = testEval(input)

      result must haveSize(9)

      val result2 = result collect {
        case (ids, SDecimal(d)) if ids.length == 1 => d
      }

      result2 must contain(0.0, -0.9950547536867305, 0.9999999999244973, -0.7615941559557649, 0.7615941559557649, 0.9999092042625951, 0.9640275800758169)
    }
    "compute round" in {
      val line = Line(1, 1, "")

      val input = dag.Operate(BuiltInFunction1Op(round),
        dag.LoadLocal(Const(CString("/het/numbersAcrossSlices"))(line))(line))(line)

      val result = testEval(input)

      result must haveSize(9)

      val result2 = result collect {
        case (ids, SDecimal(d)) if ids.length == 1 => d
      }

      result2 must contain(0, 5, -3, 1, 2, 12, -1)
    }
    "compute cosh" in {
      val line = Line(1, 1, "")

      val input = dag.Operate(BuiltInFunction1Op(cosh),
        dag.LoadLocal(Const(CString("/het/numbersAcrossSlices"))(line))(line))(line)

      val result = testEval(input)

      result must haveSize(9)

      val result2 = result collect {
        case (ids, SDecimal(d)) if ids.length == 1 => d
      }

      result2 must contain(10.067661995777765, 1.0, 81377.39571257407, 74.20994852478785, 3.7621956910836314, 1.543080634815244)
    }
    "compute tan" in {
      val line = Line(1, 1, "")

      val input = dag.Operate(BuiltInFunction1Op(tan),
        dag.LoadLocal(Const(CString("/het/numbersAcrossSlices"))(line))(line))(line)

      val result = testEval(input)

      result must haveSize(9)

      val result2 = result collect {
        case (ids, SDecimal(d)) if ids.length == 1 => d
      }

      result2 must contain(0.0, -2.185039863261519, -3.380515006246586, 1.5574077246549023, -1.5574077246549023, 0.1425465430742778, -0.6358599286615808)
    }
    "compute abs" in {
      val line = Line(1, 1, "")

      val input = dag.Operate(BuiltInFunction1Op(abs),
        dag.LoadLocal(Const(CString("/het/numbersAcrossSlices"))(line))(line))(line)

      val result = testEval(input)

      result must haveSize(9)

      val result2 = result collect {
        case (ids, SDecimal(d)) if ids.length == 1 => d
      }

      result2 must contain(0, 5, 1, 2, 12, 3)
    }
    "compute sin" in {
      val line = Line(1, 1, "")

      val input = dag.Operate(BuiltInFunction1Op(sin),
        dag.LoadLocal(Const(CString("/het/numbersAcrossSlices"))(line))(line))(line)

      val result = testEval(input)

      result must haveSize(9)

      val result2 = result collect {
        case (ids, SDecimal(d)) if ids.length == 1 => d
      }

      result2 must contain(0.0, -0.5365729180004349, 0.8414709848078965, -0.8414709848078965, 0.9092974268256817, -0.9589242746631385, -0.1411200080598672)
    }
    "compute log" in {
      val line = Line(1, 1, "")

      val input = dag.Operate(BuiltInFunction1Op(log),
        dag.LoadLocal(Const(CString("/het/numbersAcrossSlices"))(line))(line))(line)

      val result = testEval(input)

      result must haveSize(5)

      val result2 = result collect {
        case (ids, SDecimal(d)) if ids.length == 1 => d
      }

      result2 must contain(0.6931471805599453, 0.0, 2.4849066497880004, 1.6094379124341003)
    }
    "compute signum" in {
      val line = Line(1, 1, "")

      val input = dag.Operate(BuiltInFunction1Op(signum),
        dag.LoadLocal(Const(CString("/het/numbersAcrossSlices"))(line))(line))(line)

      val result = testEval(input)

      result must haveSize(9)

      val result2 = result collect {
        case (ids, SDecimal(d)) if ids.length == 1 => d
      }

      result2 must contain(0, 1, -1)
    }
    "compute acos" in {
      val line = Line(1, 1, "")

      val input = dag.Operate(BuiltInFunction1Op(acos),
        dag.LoadLocal(Const(CString("/het/numbersAcrossSlices"))(line))(line))(line)

      val result = testEval(input)

      result must haveSize(5)

      val result2 = result collect {
        case (ids, SDecimal(d)) if ids.length == 1 => d
      }

      result2 must contain(1.5707963267948966, 0.0, 3.141592653589793)
    }
    "compute ulp" in {
      val line = Line(1, 1, "")

      val input = dag.Operate(BuiltInFunction1Op(ulp),
        dag.LoadLocal(Const(CString("/het/numbersAcrossSlices"))(line))(line))(line)

      val result = testEval(input)

      result must haveSize(9)

      val result2 = result collect {
        case (ids, SDecimal(d)) if ids.length == 1 => d
      }

      result2 must contain(2.220446049250313E-16, 4.9E-324, 1.7763568394002505E-15, 8.881784197001252E-16, 4.440892098500626E-16)
    }
    "compute min" in {
      val line = Line(1, 1, "")

      val input = Join(BuiltInFunction2Op(min), CrossLeftSort,
        dag.LoadLocal(Const(CString("/het/numbersAcrossSlices"))(line))(line),
        Const(CLong(7))(line))(line)

      val result = testEval(input)

      result must haveSize(9)

      val result2 = result collect {
        case (ids, SDecimal(d)) if ids.length == 1 => d
      }

      result2 must contain(0, 5, -3, 1, 2, 7, -1)
    }
    "compute hypot" in {
      val line = Line(1, 1, "")

      val input = Join(BuiltInFunction2Op(hypot), CrossLeftSort,
        dag.LoadLocal(Const(CString("/het/numbersAcrossSlices"))(line))(line),
        Const(CLong(7))(line))(line)

      val result = testEval(input)

      result must haveSize(9)

      val result2 = result collect {
        case (ids, SDecimal(d)) if ids.length == 1 => d
      }

      result2 must contain(13.892443989449804, 8.602325267042627, 7.280109889280518, 7.0710678118654755, 7.0, 7.615773105863909)
    }
    "compute pow" in {
      val line = Line(1, 1, "")

      val input = Join(BuiltInFunction2Op(pow), CrossLeftSort,
        dag.LoadLocal(Const(CString("/het/numbersAcrossSlices"))(line))(line),
        Const(CLong(7))(line))(line)

      val result = testEval(input)

      result must haveSize(9)

      val result2 = result collect {
        case (ids, SDecimal(d)) if ids.length == 1 => d
      }

      result2 must contain(0, 1, -2187, 78125, 35831808, 128, -1)
    }
<<<<<<< HEAD
    "compute max" in {
      val line = Line(1, 1, "")

      val input = Join(BuiltInFunction2Op(max), CrossLeftSort,
        dag.LoadLocal(Const(CString("/het/numbersAcrossSlices"))(line))(line),
        Const(CLong(7))(line))(line)
=======
    "compute maxOf" in {
      val line = Line(0, "")

      val input = Join(line, BuiltInFunction2Op(maxOf), CrossLeftSort,
        dag.LoadLocal(line, Const(line, CString("/het/numbersAcrossSlices"))),
        Const(line, CLong(7)))
>>>>>>> d4f2fe11

      val result = testEval(input)

      result must haveSize(9)

      val result2 = result collect {
        case (ids, SDecimal(d)) if ids.length == 1 => d
      }

      result2 must contain(7, 12)
    }
    "compute atan2" in {
      val line = Line(1, 1, "")

      val input = Join(BuiltInFunction2Op(atan2), CrossLeftSort,
        dag.LoadLocal(Const(CString("/het/numbersAcrossSlices"))(line))(line),
        Const(CLong(7))(line))(line)

      val result = testEval(input)

      result must haveSize(9)

      val result2 = result collect {
        case (ids, SDecimal(d)) if ids.length == 1 => d
      }

      result2 must contain(0.1418970546041639, 0.0, -0.1418970546041639, 0.6202494859828215, 0.27829965900511133, -0.4048917862850834, 1.042721878368537)
    }
    "compute copySign" in {
      val line = Line(1, 1, "")

      val input = Join(BuiltInFunction2Op(copySign), CrossLeftSort,
        dag.LoadLocal(Const(CString("/het/numbersAcrossSlices"))(line))(line),
        Const(CLong(7))(line))(line)

      val result = testEval(input)

      result must haveSize(9)

      val result2 = result collect {
        case (ids, SDecimal(d)) if ids.length == 1 => d
      }

      result2 must contain(0, 5, 1, 2, 12, 3)
    }
    "compute IEEEremainder" in {
      val line = Line(1, 1, "")

      val input = Join(BuiltInFunction2Op(IEEEremainder), CrossLeftSort,
        dag.LoadLocal(Const(CString("/het/numbersAcrossSlices"))(line))(line),
        Const(CLong(7))(line))(line)

      val result = testEval(input)

      result must haveSize(9)

      val result2 = result collect {
        case (ids, SDecimal(d)) if ids.length == 1 => d
      }

      result2 must contain(0, -3, 1, 2, -1, -2)
    }
  }
}

object MathLibSpec extends MathLibSpec[test.YId] with test.YIdInstances

// vim: set ts=4 sw=4 et:<|MERGE_RESOLUTION|>--- conflicted
+++ resolved
@@ -587,21 +587,12 @@
       
       result2 must contain(0.0, 1.0, -1.0, 2.30539333248E11, -3.404825447E9)
     }
-<<<<<<< HEAD
-    "compute max" in {
-      val line = Line(1, 1, "")
-      
-      val input = Join(BuiltInFunction2Op(max), CrossLeftSort,
+    "compute maxOf" in {
+      val line = Line(1, 1, "")
+      
+      val input = Join(BuiltInFunction2Op(maxOf), CrossLeftSort,
         dag.LoadLocal(Const(CString("/hom/numbers4"))(line))(line),
         Const(CLong(7))(line))(line)
-=======
-    "compute maxOf" in {
-      val line = Line(0, "")
-      
-      val input = Join(line, BuiltInFunction2Op(maxOf), CrossLeftSort,
-        dag.LoadLocal(line, Const(line, CString("/hom/numbers4"))),
-        Const(line, CLong(7)))
->>>>>>> d4f2fe11
         
       val result = testEval(input)
       
@@ -1134,21 +1125,12 @@
       
       result2 must contain(0.0, 1.0, -1.0, 2.30539333248E11, -3.404825447E9)
     }
-<<<<<<< HEAD
-    "compute max" in {
-      val line = Line(1, 1, "")
-      
-      val input = Join(BuiltInFunction2Op(max), CrossLeftSort,
+    "compute maxOf" in {
+      val line = Line(1, 1, "")
+      
+      val input = Join(BuiltInFunction2Op(maxOf), CrossLeftSort,
         dag.LoadLocal(Const(CString("/het/numbers4"))(line))(line),
         Const(CLong(7))(line))(line)
-=======
-    "compute maxOf" in {
-      val line = Line(0, "")
-      
-      val input = Join(line, BuiltInFunction2Op(maxOf), CrossLeftSort,
-        dag.LoadLocal(line, Const(line, CString("/het/numbers4"))),
-        Const(line, CLong(7)))
->>>>>>> d4f2fe11
         
       val result = testEval(input)
       
@@ -1160,21 +1142,12 @@
       
       result2 must contain(7, 42)
     }    
-<<<<<<< HEAD
-    "compute max over numeric arrays (doesn't map over arrays)" in {
-      val line = Line(1, 1, "")
-      
-      val input = Join(BuiltInFunction2Op(max), CrossLeftSort,
+    "compute maxOf over numeric arrays (doesn't map over arrays)" in {
+      val line = Line(1, 1, "")
+      
+      val input = Join(BuiltInFunction2Op(maxOf), CrossLeftSort,
         dag.LoadLocal(Const(CString("/het/arrays"))(line))(line),
         Const(CLong(7))(line))(line)
-=======
-    "compute maxOf over numeric arrays (doesn't map over arrays)" in {
-      val line = Line(0, "")
-      
-      val input = Join(line, BuiltInFunction2Op(maxOf), CrossLeftSort,
-        dag.LoadLocal(line, Const(line, CString("/het/arrays"))),
-        Const(line, CLong(7)))
->>>>>>> d4f2fe11
         
       val result = testEval(input)
       
@@ -1186,21 +1159,12 @@
       
       result2 must contain(47)
     }    
-<<<<<<< HEAD
-    "compute max over numeric arrays and numeric objects (doesn't map over arrays or objects)" in {
-      val line = Line(1, 1, "")
-      
-      val input = Join(BuiltInFunction2Op(max), CrossLeftSort,
+    "compute maxOf over numeric arrays and numeric objects (doesn't map over arrays or objects)" in {
+      val line = Line(1, 1, "")
+      
+      val input = Join(BuiltInFunction2Op(maxOf), CrossLeftSort,
         dag.LoadLocal(Const(CString("/het/numbers7"))(line))(line),
         Const(CLong(7))(line))(line)
-=======
-    "compute maxOf over numeric arrays and numeric objects (doesn't map over arrays or objects)" in {
-      val line = Line(0, "")
-      
-      val input = Join(line, BuiltInFunction2Op(maxOf), CrossLeftSort,
-        dag.LoadLocal(line, Const(line, CString("/het/numbers7"))),
-        Const(line, CLong(7)))
->>>>>>> d4f2fe11
         
       val result = testEval(input)
       
@@ -1212,21 +1176,12 @@
       
       result2 must contain(7)
     }    
-<<<<<<< HEAD
-    "compute max over numeric arrays and numeric objects (using Map2)" in {
-      val line = Line(1, 1, "")
-      
-      val input = Join(BuiltInFunction2Op(max), CrossLeftSort,
+    "compute maxOf over numeric arrays and numeric objects (using Map2)" in {
+      val line = Line(1, 1, "")
+      
+      val input = Join(BuiltInFunction2Op(maxOf), CrossLeftSort,
         dag.LoadLocal(Const(CString("/het/numbers7"))(line))(line),
         dag.LoadLocal(Const(CString("/het/arrays"))(line))(line))(line)
-=======
-    "compute maxOf over numeric arrays and numeric objects (using Map2)" in {
-      val line = Line(0, "")
-      
-      val input = Join(line, BuiltInFunction2Op(maxOf), CrossLeftSort,
-        dag.LoadLocal(line, Const(line, CString("/het/numbers7"))),
-        dag.LoadLocal(line, Const(line, CString("/het/arrays"))))
->>>>>>> d4f2fe11
         
       val result = testEval(input)
       
@@ -1759,21 +1714,12 @@
 
       result2 must contain(0.0, 170859375, 62748517, 19487171, -2187.0, -35831808, -4782969.0, 823543.0, -62748517, 279936.0, -105413504, 1.0E+7, -78125.0, -823543.0, 105413504)
     }
-<<<<<<< HEAD
-    "compute max" in {
-      val line = Line(1, 1, "")
-
-      val input = Join(BuiltInFunction2Op(max), CrossLeftSort,
+    "compute maxOf" in {
+      val line = Line(1, 1, "")
+
+      val input = Join(BuiltInFunction2Op(maxOf), CrossLeftSort,
         dag.LoadLocal(Const(CString("/hom/numbersAcrossSlices"))(line))(line),
         Const(CLong(7))(line))(line)
-=======
-    "compute maxOf" in {
-      val line = Line(0, "")
-
-      val input = Join(line, BuiltInFunction2Op(maxOf), CrossLeftSort,
-        dag.LoadLocal(line, Const(line, CString("/hom/numbersAcrossSlices"))),
-        Const(line, CLong(7)))
->>>>>>> d4f2fe11
 
       val result = testEval(input)
 
@@ -2306,21 +2252,12 @@
 
       result2 must contain(0, 1, -2187, 78125, 35831808, 128, -1)
     }
-<<<<<<< HEAD
-    "compute max" in {
-      val line = Line(1, 1, "")
-
-      val input = Join(BuiltInFunction2Op(max), CrossLeftSort,
+    "compute maxOf" in {
+      val line = Line(1, 1, "")
+
+      val input = Join(BuiltInFunction2Op(maxOf), CrossLeftSort,
         dag.LoadLocal(Const(CString("/het/numbersAcrossSlices"))(line))(line),
         Const(CLong(7))(line))(line)
-=======
-    "compute maxOf" in {
-      val line = Line(0, "")
-
-      val input = Join(line, BuiltInFunction2Op(maxOf), CrossLeftSort,
-        dag.LoadLocal(line, Const(line, CString("/het/numbersAcrossSlices"))),
-        Const(line, CLong(7)))
->>>>>>> d4f2fe11
 
       val result = testEval(input)
 
