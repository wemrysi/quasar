/*
 *  ____    ____    _____    ____    ___     ____ 
 * |  _ \  |  _ \  | ____|  / ___|  / _/    / ___|        Precog (R)
 * | |_) | | |_) | |  _|   | |     | |  /| | |  _         Advanced Analytics Engine for NoSQL Data
 * |  __/  |  _ <  | |___  | |___  |/ _| | | |_| |        Copyright (C) 2010 - 2013 SlamData, Inc.
 * |_|     |_| \_\ |_____|  \____|   /__/   \____|        All Rights Reserved.
 *
 * This program is free software: you can redistribute it and/or modify it under the terms of the 
 * GNU Affero General Public License as published by the Free Software Foundation, either version 
 * 3 of the License, or (at your option) any later version.
 *
 * This program is distributed in the hope that it will be useful, but WITHOUT ANY WARRANTY; 
 * without even the implied warranty of MERCHANTABILITY or FITNESS FOR A PARTICULAR PURPOSE. See 
 * the GNU Affero General Public License for more details.
 *
 * You should have received a copy of the GNU Affero General Public License along with this 
 * program. If not, see <http://www.gnu.org/licenses/>.
 *
 */
package com.precog
package daze

import com.precog.common.Path

import com.precog.yggdrasil._
import com.precog.yggdrasil.table._
import com.precog.yggdrasil.serialization._
import com.precog.yggdrasil.test._
import com.precog.yggdrasil.util._
import com.precog.common.json._
import com.precog.common.security._
import com.precog.util.IOUtils
import com.precog.util.IdGen
import com.precog.bytecode._

import akka.dispatch.{Await, ExecutionContext}
import akka.util.duration._

import blueeyes.json._

import java.io._
import java.util.concurrent.Executors

import org.joda.time.DateTime

import scalaz._
import scalaz.effect._
import scalaz.syntax.copointed._
import scalaz.std.anyVal._
import scalaz.std.list._
import scala.Function._

import org.specs2.specification.Fragment
import org.specs2.specification.Fragments
import org.specs2.execute.Result
import org.specs2.mutable._

trait EvaluatorTestSupport[M[+_]] extends StdLibEvaluatorStack[M]
    with BaseBlockStoreTestModule[M]
    with IdSourceScannerModule { outer =>
      
  def Evaluator[N[+_]](N0: Monad[N])(implicit mn: M ~> N, nm: N ~> M) = 
    new Evaluator[N](N0)(mn,nm) with IdSourceScannerModule {
      val report = new LoggingQueryLogger[N, instructions.Line] with ExceptionQueryLogger[N, instructions.Line] {
        val M = N0
      }
      class YggConfig extends EvaluatorConfig {
        val idSource = new FreshAtomicIdSource
        val maxSliceSize = 10
      }
      val yggConfig = new YggConfig
    }

  private val groupId = new java.util.concurrent.atomic.AtomicInteger
  def newGroupId = groupId.getAndIncrement

  val defaultEvaluationContext = EvaluationContext("testAPIKey", Path.Root, new DateTime())

  val projections = Map.empty[ProjectionDescriptor, Projection]

  trait TableCompanion extends BaseBlockStoreTestTableCompanion {
    override def load(table: Table, apiKey: APIKey, jtpe: JType) = {
      table.toJson map { events =>
        fromJson {
          events.toStream flatMap {
            case JString(pathStr) => indexLock synchronized {      // block the WHOLE WORLD
              val path = Path(pathStr)

              val index = initialIndices get path getOrElse {
                initialIndices += (path -> currentIndex)
                currentIndex
              }
              
              val prefix = "filesystem"
              val target = path.path.replaceAll("/$", ".json")
              
              val src = {
                if (pathStr startsWith prefix) {
                  val (_, target1) = target.splitAt(prefix.length + 1)
                  io.Source fromFile (new File(target1))
              } else {
                  io.Source fromInputStream getClass.getResourceAsStream(target)
                }
              }

              val parsed: Stream[JValue] = src.getLines map JParser.parse toStream

              currentIndex += parsed.length
              
              parsed zip (Stream from index) map {
                case (value, id) => JObject(JField("key", JArray(JNum(id) :: Nil)) :: JField("value", value) :: Nil)
              }
            }

            case x => sys.error("Attempted to load JSON as a table from something that wasn't a string: " + x)
          }
        }
      }
    }
  }

  object Table extends TableCompanion

  private var initialIndices = collection.mutable.Map[Path, Int]()    // if we were doing this for real: j.u.c.HashMap
  private var currentIndex = 0                                        // if we were doing this for real: j.u.c.a.AtomicInteger
  private val indexLock = new AnyRef                                  // if we were doing this for real: DIE IN A FIRE!!!
  
  class YggConfig extends IdSourceConfig with ColumnarTableModuleConfig with BlockStoreColumnarTableModuleConfig {
    val sortBufferSize = 1000
    val sortWorkDir: File = IOUtils.createTmpDir("idsoSpec").unsafePerformIO
    val clock = blueeyes.util.Clock.System
    val memoizationBufferSize = 1000
    val memoizationWorkDir: File = null //no filesystem storage in test!
    val flatMapTimeout = intToDurationInt(30).seconds
    val maxSliceSize = 10
    val smallSliceSize = 3

    val idSource = new FreshAtomicIdSource
  }

  object yggConfig extends YggConfig 

}

trait EvaluatorSpecs[M[+_]] extends Specification
    with EvaluatorTestSupport[M]
    with LongIdMemoryDatasetConsumer[M] { self =>
  
  import dag._
  import instructions._

  import library._

  val testAPIKey = "testAPIKey"

  def testEval(graph: DepGraph, path: Path = Path.Root)(test: Set[SEvent] => Result): Result = {
    (consumeEval(testAPIKey, graph, path, true) match {
      case Success(results) => test(results)
      case Failure(error) => throw error
    })/* and 
    (consumeEval(testAPIKey, graph, ctx, path, false) match {
      case Success(results) => test(results)
      case Failure(error) => throw error
    })*/
  }
  
  "evaluator" should {
    "evaluate simple two-value multiplication" in {
      val line = Line(1, 1, "")
      
      val input = Join(Mul, CrossLeftSort,
        Const(JNumLong(6))(line),
        Const(JNumLong(7))(line))(line)
        
      testEval(input) { result => 
        result must haveSize(1)
        
        val result2 = result collect {
          case (ids, SDecimal(d)) if ids.isEmpty => d.toInt
        }
        
        result2 must contain(42)
      }
    }
    
    "evaluate single value roots" >> {
      "push_string" >> {
        val line = Line(1, 1, "")
        val input = Const(JString("daniel"))(line)
        
        testEval(input) { result =>
          result must haveSize(1)
          
          val result2 = result collect {
            case (ids, SString(str)) if ids.isEmpty => str
          }
          
          result2 must contain("daniel")
        }
      }
      
      "push_num" >> {
        val line = Line(1, 1, "")
        val input = Const(JNumLong(42))(line)
        testEval(input) { result =>
          result must haveSize(1)
          
          val result2 = result collect {
            case (ids, SDecimal(d)) if ids.isEmpty => d.toInt
          }
          
          result2 must contain(42)
        }
      }
      
      "push_true" >> {
        val line = Line(1, 1, "")
        val input = Const(JTrue)(line)
        
        testEval(input) { result =>
          result must haveSize(1)
          
          val result2 = result collect {
            case (ids, SBoolean(b)) if ids.isEmpty => b
          }
          
          result2 must contain(true)
        }
      }
      
      "push_false" >> {
        val line = Line(1, 1, "")
        val input = Const(JFalse)(line)
        
        testEval(input) { result =>
          result must haveSize(1)
          
          val result2 = result collect {
            case (ids, SBoolean(b)) if ids.isEmpty => b
          }
          
          result2 must contain(false)
        }      
      }

      "push_null" >> {
        val line = Line(1, 1, "")
        val input = Const(JNull)(line)
        
        testEval(input) { result =>
          result must haveSize(1)
          result.map(_._2) must contain(SNull)
        }
      }
      
      "push_object" >> {
        val line = Line(1, 1, "")
        val input = Const(JObject.empty)(line)

        testEval(input) { result =>
          result must haveSize(1)
          
          val result2 = result collect {
            case (ids, SObject(obj)) if ids.isEmpty => obj
          }
          
          result2 must contain(Map())
        }
      }
      
      "push_array" >> {
        val line = Line(1, 1, "")
        val input = Const(JArray.empty)(line)
        
        testEval(input) { result =>
          result must haveSize(1)
          
          val result2 = result collect {
            case (ids, SArray(arr)) if ids.isEmpty => arr
          }
          
          result2 must contain(Vector())
        }
      }
    }
    
    "evaluate a load_local" in {
      val line = Line(1, 1, "")
      val input = dag.LoadLocal(Const(JString("/hom/numbers"))(line))(line)

      testEval(input) { result =>
        result must haveSize(5)
        
        val result2 = result collect {
          case (ids, SDecimal(d)) if ids.size == 1 => d.toInt
        }
        
        result2 must contain(42, 12, 77, 1, 13)
      }
    }
    
    "evaluate a join given a relative path" in {
      val line = Line(1, 1, "")

      val numbers = dag.LoadLocal(Const(JString("/numbers"))(line))(line)

      val input = Join(Add, IdentitySort, numbers, numbers)(line)

      testEval(input, Path("/hom")) { result =>
        result must haveSize(5)

        val result2 = result collect {
          case (ids, SDecimal(d)) if ids.size == 1 => d.toInt
        }

        result2 must contain(84, 24, 154, 2, 26)
      }
    }
    
    "evaluate a join given a relative path with two different JTypes" in {
      val line = Line(1, 1, "")

      val numbers = dag.LoadLocal(Const(JString("/numbers"))(line))(line)
      val numbers0 = dag.LoadLocal(Const(JString("/numbers"))(line), JNumberT)(line)

      val input = Join(Add, IdentitySort, numbers, numbers0)(line)

      testEval(input, Path("/hom")) { result =>
        result must haveSize(5)

        val result2 = result collect {
          case (ids, SDecimal(d)) if ids.size == 1 => d.toInt
        }

        result2 must contain(84, 24, 154, 2, 26)
      }
    }       
    
    "evaluate a join given a relative path with two different datasets" in {
      val line = Line(1, 1, "")

      val numbers = dag.LoadLocal(Const(JString("/numbers"))(line))(line)
      val numbers2 = dag.LoadLocal(Const(JString("/numbers2"))(line))(line)

      val input = Join(Add, CrossLeftSort, numbers, numbers2)(line)

      testEval(input, Path("/hom")) { result =>
        result must haveSize(30)

        val result2 = result collect {
          case (ids, SDecimal(d)) if ids.size == 2 => d.toInt
        }

        result2 must contain(84,54,119,43,55,43,54,24,89,13,25,13,119,89,154,78,90,78,43,13,78,2,14,2,55,25,90,14,26,14)
      }
    }       
    
    "evaluate a negation mapped over numbers" in {
      val line = Line(1, 1, "")
      
      val input = Operate(Neg,
        dag.LoadLocal(Const(JString("/hom/numbers"))(line))(line))(line)
        
      testEval(input) { result =>
        result must haveSize(5)
        
        val result2 = result collect {
          case (ids, SDecimal(d)) if ids.size == 1 => d.toInt
        }
        
        result2 must contain(-42, -12, -77, -1, -13)
      }
    }
    
    "evaluate a new mapped over numbers as no-op" in {
      val line = Line(1, 1, "")
      
      val input = dag.New(
        dag.LoadLocal(Const(JString("/hom/numbers"))(line))(line))(line)
        
      testEval(input) { result =>
        result must haveSize(5)
        
        val result2 = result collect {
          case (ids, SDecimal(d)) if ids.size == 1 => d.toInt
        }
        
        result2 must contain(42, 12, 77, 1, 13)
      }
    }
    
    "evaluate a new literal" in {
      val line = Line(1, 1, "")
      
      val input = dag.New(Const(JString("foo"))(line))(line)
        
      testEval(input) { result =>
        result must haveSize(1)
        
        val result2 = result collect {
          case (ids, SString(s)) if ids.size == 1 => s
        }
        
        result2 must contain("foo")
      }
    }

    "evaluate a join of two reductions on the same dataset" in {
      val line = Line(1, 1, "")

      val parent = dag.LoadLocal(Const(JString("/hom/numbers7"))(line))(line)

      val input = Join(Add, CrossRightSort,
        dag.Reduce(Count, parent)(line),
        dag.Reduce(Sum, parent)(line))(line)

      testEval(input) { result =>
        result must haveSize(1)

        val result2 = result collect {
          case (ids, SDecimal(d)) if ids.size == 0 => d
        }

        result2 must contain(259)
      }
    }

    "evaluate a join of two reductions on the same dataset using a MegaReduce" in {
      val line = Line(1, 1, "")

      val parent = dag.LoadLocal(Const(JString("/hom/numbers7"))(line))(line)
      
      val spec = trans.Leaf(trans.Source)
      val reds = List(Count, Sum) 
      val mega = dag.MegaReduce( 
        List((spec, reds)),
        parent)

      val input = Join(Add, CrossRightSort, 
        joinDeref(mega, 0, 0, line),
        joinDeref(mega, 0, 1, line))(line)
        
      testEval(input) { result =>
        result must haveSize(1)

        val result2 = result collect {
          case (ids, SDecimal(d)) if ids.size == 0 => d
        }

        result2 must contain(259)
      }
    }

    "MegaReduce of two tuples must return an array" in {
      val line = Line(1, 1, "")

      val parent = dag.LoadLocal(Const(JString("/hom/heightWeightAcrossSlices"))(line))(line)
      
      val height = trans.DerefObjectStatic(trans.Leaf(trans.Source), CPathField("height"))
      val weight = trans.DerefObjectStatic(trans.Leaf(trans.Source), CPathField("weight"))
      val mean = List(Mean) 
      val max = List(Max) 

      val input = dag.MegaReduce(
        List((weight, mean), (height, max)),
        parent)

      testEval(input) { result =>
        result must haveSize(1)

        val result2 = result collect {
          case (ids, SArray(arr)) if ids.size == 0 => arr
        }

        result2 must contain(Vector(SArray(Vector(SDecimal(104))), SArray(Vector(SDecimal(138)))))
      }
    }

    "evaluate a join of two reductions on two datasets with the same parent using a MegaReduce" in {
      val line = Line(1, 1, "")

      val parent = dag.LoadLocal(Const(JString("/hom/heightWeightAcrossSlices"))(line))(line)
      
      val height = trans.DerefObjectStatic(trans.Leaf(trans.Source), CPathField("height"))
      val weight = trans.DerefObjectStatic(trans.Leaf(trans.Source), CPathField("weight"))
      val mean = List(Mean) 
      val max = List(Max) 

      val mega = dag.MegaReduce(
        List((weight, mean), (height, max)),
        parent)

      val input = Join(Add, CrossRightSort, 
        joinDeref(mega, 0, 0, line),
        joinDeref(mega, 1, 0, line))(line)

      testEval(input) { result =>
        result must haveSize(1)

        val result2 = result collect {
          case (ids, SDecimal(d)) if ids.size == 0 => d
        }

        result2 must contain(138 + 104)
      }
    }

    "evaluate a join of three reductions on the same dataset using a MegaReduce" in {
      val line = Line(1, 1, "")

      val parent = dag.LoadLocal(Const(JString("/hom/numbers7"))(line))(line)
      
      val mega = dag.MegaReduce(List((trans.Leaf(trans.Source), List(Count, Sum, Mean))), parent)

      val input = Join(Add, CrossLeftSort,
        joinDeref(mega, 0, 0, line),
        Join(Add, CrossLeftSort, 
          joinDeref(mega, 0, 1, line),
          joinDeref(mega, 0, 2, line))(line))(line)

      testEval(input) { result =>
        result must haveSize(1)

        val result2 = result collect {
          case (ids, SDecimal(d)) if ids.size == 0 => d
        }

        result2 must contain(237 + 22 + (237.0 / 22))
      }
    }

    "evaluate a rewrite/eval of a 3-way mega reduce" in {
      import trans._

      val line = Line(1, 1, "")

      val load = dag.LoadLocal(Const(JString("/hom/heightWeightAcrossSlices"))(line))(line)

      val id = Join(DerefObject, CrossLeftSort, load, Const(JString("userId"))(line))(line)
      val height = Join(DerefObject, CrossLeftSort, load, Const(JString("height"))(line))(line)
      val weight = Join(DerefObject, CrossLeftSort, load, Const(JString("weight"))(line))(line)

      val r1 = dag.Reduce(Min, id)(line)
      val r2 = dag.Reduce(Max, height)(line)
      val r3 = dag.Reduce(Mean, weight)(line)

      val input = Join(Sub, CrossLeftSort, r1, Join(Add, CrossLeftSort, r2, r3)(line))(line)

      testEval(input) { result =>
        result must haveSize(1)

        val result2 = result collect {
          case (ids, SDecimal(d)) if ids.size == 0 => d
        }

        result2 must contain(1 - (104 + 138))
      }
    }

    "evaluate a rewrite/eval of reductions" in {
      import trans._

      val line = Line(1, 1, "")

      val load = dag.LoadLocal(Const(JString("/hom/heightWeightAcrossSlices"))(line))(line)

      val height = Join(DerefObject, CrossLeftSort, load, Const(JString("height"))(line))(line)
      val weight = Join(DerefObject, CrossLeftSort, load, Const(JString("weight"))(line))(line)

      val r1 = dag.Reduce(Min, height)(line)
      val r2 = dag.Reduce(Max, height)(line)
      val r3 = dag.Reduce(Mean, weight)(line)

      val input = Join(Sub, CrossLeftSort, r1, Join(Add, CrossLeftSort, r2, r3)(line))(line)

      testEval(input) { result =>
        result must haveSize(1)

        val result2 = result collect {
          case (ids, SDecimal(d)) if ids.size == 0 => d
        }

        result2 must contain(30 - (104 + 138))
      }
    }
    
    "three reductions on the same dataset" in {
      import trans._

      val line = Line(1, 1, "")

      val load = dag.LoadLocal(Const(JString("/hom/heightWeightAcrossSlices"))(line))(line)

      val weight = Join(DerefObject, CrossLeftSort, load, Const(JString("weight"))(line))(line)

      val r1 = dag.Reduce(Min, weight)(line)
      val r2 = dag.Reduce(Max, weight)(line)
      val r3 = dag.Reduce(Mean, weight)(line)

      val input = Join(Sub, CrossLeftSort, r1, Join(Add, CrossLeftSort, r2, r3)(line))(line)

      testEval(input) { result =>
        result must haveSize(1)

        val result2 = result collect {
          case (ids, SDecimal(d)) if ids.size == 0 => d
        }

        result2 must contain(29 - (231 + 138))
      }
    }

    "the same reduction on three datasets" in {
      import trans._

      val line = Line(1, 1, "")

      val load = dag.LoadLocal(Const(JString("/hom/heightWeightAcrossSlices"))(line))(line)

      val id = Join(DerefObject, CrossLeftSort, load, Const(JString("userId"))(line))(line)
      val height = Join(DerefObject, CrossLeftSort, load, Const(JString("height"))(line))(line)
      val weight = Join(DerefObject, CrossLeftSort, load, Const(JString("weight"))(line))(line)

      val r1 = dag.Reduce(Max, id)(line)
      val r2 = dag.Reduce(Max, height)(line)
      val r3 = dag.Reduce(Max, weight)(line)

      val input = Join(Sub, CrossLeftSort, r1, Join(Add, CrossLeftSort, r2, r3)(line))(line)

      testEval(input) { result =>
        result must haveSize(1)

        val result2 = result collect { 
          case (ids, SDecimal(num)) if ids.size == 0 => num
        }

        result2 must contain(22 - (104 + 231))
      }
    }
    
    "join two sets" >> {
      "from different paths" >> {
        val line = Line(1, 1, "")

        val input = Join(Add, CrossLeftSort,
          Join(DerefObject, CrossLeftSort, 
            dag.LoadLocal(Const(JString("/clicks"))(line))(line),
            Const(JString("time"))(line))(line),
          Join(DerefObject, CrossLeftSort,
            dag.LoadLocal(Const(JString("/hom/heightWeight"))(line))(line),
            Const(JString("height"))(line))(line))(line)

        testEval(input) { result =>
          result must haveSize(500)

          val result2 = result collect {
            case (ids, SDecimal(d)) if ids.size == 2 => ids
          }

          result2 must haveSize(500)
        }
      }

      "from the same path" >> {
        val line = Line(1, 1, "")
        val heightWeight = dag.LoadLocal(Const(JString("/hom/heightWeight"))(line))(line)

        val input = Join(Add, IdentitySort,
          Join(DerefObject, CrossLeftSort, 
            heightWeight,
            Const(JString("weight"))(line))(line),
          Join(DerefObject, CrossLeftSort,
            heightWeight,
            Const(JString("height"))(line))(line))(line)

        testEval(input) { result =>
          result must haveSize(5)

          val result2 = result collect {
            case (ids, SDecimal(d)) if ids.size == 1 => d
          }

          result2 must contain(218, 147, 118, 172, 224)
        }
      }

      "from the same path (with a relative path)" >> {
        val line = Line(1, 1, "")
        val heightWeight = dag.LoadLocal(Const(JString("/heightWeight"))(line))(line)

        val input = Join(Add, IdentitySort,
          Join(DerefObject, CrossLeftSort, 
            heightWeight,
            Const(JString("weight"))(line))(line),
          Join(DerefObject, CrossLeftSort,
            heightWeight,
            Const(JString("height"))(line))(line))(line)

        testEval(input, Path("/hom")) { result =>
          result must haveSize(5)

          val result2 = result collect {
            case (ids, SDecimal(d)) if ids.size == 1 => d
          }

          result2 must contain(218, 147, 118, 172, 224)
        }
      }
    }

    "evaluate a binary numeric operation mapped over homogeneous numeric set" >> {
      "addition" >> {
        val line = Line(1, 1, "")
        
        val input = Join(Add, CrossLeftSort,
          dag.LoadLocal(Const(JString("/hom/numbers"))(line))(line),
          Const(JNumLong(5))(line))(line)
          
        testEval(input) { result =>
          result must haveSize(5)
          
          val result2 = result collect {
            case (ids, SDecimal(d)) if ids.size == 1 => d.toInt
          }
          
          result2 must contain(47, 17, 82, 6, 18)
        }
      }
      
      "subtraction" >> {
        val line = Line(1, 1, "")
        
        val input = Join(Sub, CrossLeftSort,
          dag.LoadLocal(Const(JString("/hom/numbers"))(line))(line),
          Const(JNumLong(5))(line))(line)
          
        testEval(input) { result =>
          
          result must haveSize(5)
          
          val result2 = result collect {
            case (ids, SDecimal(d)) if ids.size == 1 => d.toInt
          }
          
          result2 must contain(37, 7, 72, -4, 8)
        }
      }
      
      "multiplication" >> {
        val line = Line(1, 1, "")
        
        val input = Join(Mul, CrossLeftSort,
          dag.LoadLocal(Const(JString("/hom/numbers"))(line))(line),
          Const(JNumLong(5))(line))(line)
          
        testEval(input) { result =>
          result must haveSize(5)
          
          val result2 = result collect {
            case (ids, SDecimal(d)) if ids.size == 1 => d.toInt
          }
          
          result2 must contain(210, 60, 385, 5, 65)
        }
      }
      
      "division" >> {
        val line = Line(1, 1, "")
        
        val input = Join(Div, CrossLeftSort,
          dag.LoadLocal(Const(JString("/hom/numbers"))(line))(line),
          Const(JNumLong(5))(line))(line)
          
        testEval(input) { result =>
          result must haveSize(5)
          
          val result2 = result collect {
            case (ids, SDecimal(d)) if ids.size == 1 => d.toDouble
          }
          
          result2 must contain(8.4, 2.4, 15.4, 0.2, 2.6)
        }
      }      

      "mod both positive" >> {
        val line = Line(1, 1, "")
        
        val input = Join(Mod, CrossLeftSort,
          Const(JNumLong(11))(line),
          Const(JNumLong(4))(line))(line)
          
        testEval(input) { result =>
          result must haveSize(1)
          
          val result2 = result collect {
            case (ids, SDecimal(d)) if ids.size == 0 => d.toDouble
          }
          
          result2 must contain(3)
        }
      }
      "mod both negative" >> {
        val line = Line(1, 1, "")
        
        val input = Join(Mod, CrossLeftSort,
          Const(JNumLong(-11))(line),
          Const(JNumLong(-4))(line))(line)
          
        testEval(input) { result =>
          result must haveSize(1)
          
          val result2 = result collect {
            case (ids, SDecimal(d)) if ids.size == 0 => d.toDouble
          }
          
          result2 must contain(-3)
        }
      }
      "mod negative left" >> {
        val line = Line(1, 1, "")
        
        val input = Join(Mod, CrossLeftSort,
          Const(JNumLong(-11))(line),
          Const(JNumLong(4))(line))(line)
          
        testEval(input) { result =>
          result must haveSize(1)
          
          val result2 = result collect {
            case (ids, SDecimal(d)) if ids.size == 0 => d.toDouble
          }
          
          result2 must contain(1)
        }
      }
      "mod" >> {
        val line = Line(1, 1, "")
        
        val input = Join(Mod, CrossLeftSort,
          Const(JNumLong(11))(line),
          Const(JNumLong(-4))(line))(line)
          
        testEval(input) { result =>
          result must haveSize(1)
          
          val result2 = result collect {
            case (ids, SDecimal(d)) if ids.size == 0 => d.toDouble
          }
          
          result2 must contain(-1)
        }
      }

      "pow" >> {
        val line = Line(1, 1, "")

        val input = Join(Pow, CrossLeftSort,
          Const(JNumLong(11))(line),
          Const(JNumLong(3))(line))(line)

        testEval(input) { result =>
          result must haveSize(1)

          val result2 = result collect {
            case (ids, SDecimal(d)) if ids.size == 0 => d.toDouble
          }

          result2 must contain(1331)
        }
      }
    }
    
    "evaluate a binary numeric operation mapped over heterogeneous numeric set" >> {
      "addition" >> {
        val line = Line(1, 1, "")
        
        val input = Join(Add, CrossLeftSort,
          dag.LoadLocal(Const(JString("/het/numbers"))(line))(line),
          Const(JNumLong(5))(line))(line)
          
        testEval(input) { result =>
          result must haveSize(5)
          
          val result2 = result collect {
            case (ids, SDecimal(d)) if ids.size == 1 => d.toInt
          }
          
          result2 must contain(47, 17, 82, 6, 18)
        }
      }
      
      "subtraction" >> {
        val line = Line(1, 1, "")
        
        val input = Join(Sub, CrossLeftSort,
          dag.LoadLocal(Const(JString("/het/numbers"))(line))(line),
          Const(JNumLong(5))(line))(line)
          
        testEval(input) { result =>
          result must haveSize(5)
          
          val result2 = result collect {
            case (ids, SDecimal(d)) if ids.size == 1 => d.toInt
          }
          
          result2 must contain(37, 7, 72, -4, 8)
        }
      }
      
      "multiplication" >> {
        val line = Line(1, 1, "")
        
        val input = Join(Mul, CrossLeftSort,
          dag.LoadLocal(Const(JString("/het/numbers"))(line))(line),
          Const(JNumLong(5))(line))(line)
          
        testEval(input) { result =>
          result must haveSize(5)
          
          val result2 = result collect {
            case (ids, SDecimal(d)) if ids.size == 1 => d.toInt
          }
          
          result2 must contain(210, 60, 385, 5, 65)
        }
      }
      
      "division" >> {
        val line = Line(1, 1, "")
        
        val input = Join(Div, CrossLeftSort,
          dag.LoadLocal(Const(JString("/het/numbers"))(line))(line),
          Const(JNumLong(5))(line))(line)
          
        testEval(input) { result =>
          result must haveSize(5)
          
          val result2 = result collect {
            case (ids, SDecimal(d)) if ids.size == 1 => d.toDouble
          }
          
          result2 must contain(8.4, 2.4, 15.4, 0.2, 2.6)
        }
      }
    }

    "count a filtered dataset" in {
      val line = Line(1, 1, "")
      val clicks = dag.LoadLocal(Const(JString("/clicks"))(line))(line)

      val input = dag.Reduce(Count,
        Filter(IdentitySort,
          clicks,
          Join(Gt, CrossLeftSort,
            Join(DerefObject, CrossLeftSort,
              clicks,
              Const(JString("time"))(line))(line),
            Const(JNumLong(0))(line))(line))(line))(line)

      testEval(input) { result =>
        result must haveSize(1)

        val result2 = result collect {
          case (ids, SDecimal(d)) if ids.isEmpty => d.toInt
        }

        result2 must contain(100)
      }
    }
    
    "produce a non-doubled result when counting the union of new sets" in {
      /*
       * clicks := //clicks
       * clicks' := new clicks
       * 
       * count(clicks' union clicks')
       */
      
      val line = Line(1, 1, "")
      val clicks = dag.LoadLocal(Const(JString("/clicks"))(line))(line)
      
      val clicksP = dag.New(clicks)(line)
      val input = dag.Reduce(Count,
        dag.IUI(true, clicksP, clicksP)(line))(line)
        
      testEval(input) { resultE =>
        val result = resultE collect {
          case (ids, SDecimal(d)) => d
        }
        
        result must contain(100)
      }
    }
    
    "produce a non-zero result when counting the intersect of new sets" in {
      /*
       * clicks := //clicks
       * clicks' := new clicks
       * 
       * count(clicks' intersect clicks')
       */
      
      val line = Line(1, 1, "")
      val clicks = dag.LoadLocal(Const(JString("/clicks"))(line))(line)
      
      val clicksP = dag.New(clicks)(line)
      val input = dag.Reduce(Count,
        dag.IUI(false, clicksP, clicksP)(line))(line)
        
      testEval(input) { resultE =>
        val result = resultE collect {
          case (ids, SDecimal(d)) => d
        }
        
        result must contain(100)
      }
    }

    "filter a dataset to return a set of boolean" in {
      val line = Line(1, 1, "")

      val input = Join(Gt, CrossLeftSort,
            Join(DerefObject, CrossLeftSort,
              dag.LoadLocal(Const(JString("/clicks"))(line))(line),
              Const(JString("time"))(line))(line),
            Const(JNumLong(0))(line))(line)

      testEval(input) { result =>
        result must haveSize(100)

        val result2 = result collect {
          case (ids, SBoolean(d)) if ids.size == 1 => d
        }

        result2 must contain(true).only
      }
    }

    "reduce a derefed object" in {
      val line = Line(1, 1, "")

      val input = dag.Reduce(Count,
        Join(DerefObject, CrossLeftSort,
          dag.LoadLocal(Const(JString("/clicks"))(line))(line),
          Const(JString("time"))(line))(line))(line)

      testEval(input) { result =>
        result must haveSize(1)

        val result2 = result collect {
          case (ids, SDecimal(d)) if ids.isEmpty => d.toInt
        }

        result2 must contain(100)
      }
    }

    "evaluate cross when one side is a singleton" >> {
      "a reduction on the right side of the cross" >> {
        val line = Line(1, 1, "")

        val input = Join(Add, CrossLeftSort, 
          dag.LoadLocal(Const(JString("/hom/numbers"))(line))(line),
          dag.Reduce(Count, 
            Const(JNumLong(42))(line))(line))(line)

        testEval(input) { result =>
          result must haveSize(5)

          val result2 = result collect {
            case (ids, SDecimal(d)) if ids.size == 1 => d
          }

          result2 must contain(43, 13, 78, 2, 14)
        }
      }

      "a reduction on the left side of the cross" >> {
        val line = Line(1, 1, "")

        val input = Join(Add, CrossLeftSort, 
          dag.Reduce(Count, 
            Const(JNumLong(42))(line))(line),
          dag.LoadLocal(Const(JString("/hom/numbers"))(line))(line))(line)

        testEval(input) { result =>
          result must haveSize(5)

          val result2 = result collect {
            case (ids, SDecimal(d)) if ids.size == 1 => d
          }

          result2 must contain(43, 13, 78, 2, 14)
        }
      }

      "a root on the right side of the cross" >> {
        val line = Line(1, 1, "")

        val input = Join(Add, CrossLeftSort,  
          dag.LoadLocal(Const(JString("/hom/numbers"))(line))(line),
          Const(JNumLong(3))(line))(line)
         
        testEval(input) { result =>
          result must haveSize(5)

          val result2 = result collect {
            case (ids, SDecimal(d)) if ids.size == 1 => d
          }

          result2 must contain(45, 15, 80, 4, 16)
        }
      }

      "a root on the left side of the cross" >> {
        val line = Line(1, 1, "")

        val input = Join(Add, CrossLeftSort, 
          Const(JNumLong(3))(line),
          dag.LoadLocal(Const(JString("/hom/numbers"))(line))(line))(line)

        testEval(input) { result =>
          result must haveSize(5)

          val result2 = result collect {
            case (ids, SDecimal(d)) if ids.size == 1 => d
          }

          result2 must contain(45, 15, 80, 4, 16)
        }
      }
    }

    "evaluate wrap_object on a single numeric value" in {
      val line = Line(1, 1, "")
      
      val input = Join(WrapObject, CrossLeftSort,
        Const(JString("answer"))(line),
        Const(JNumLong(42))(line))(line)
        
      testEval(input) { result =>
        result must haveSize(1)
        
        val optObj = result find {
          case (ids, SObject(_)) if ids.isEmpty => true
          case _ => false
        } collect {
          case (_, SObject(obj)) => obj
        }
        
        optObj must beSome
        val obj = optObj.get
        
        obj must haveKey("answer")
        obj("answer") must beLike {
          case SDecimal(d) => d mustEqual 42
        }
      }
    }

    "evaluate wrap_object on an object" in {
      val line = Line(1, 1, "")
      
      val input = Join(WrapObject, CrossLeftSort,
        Const(JString("answer"))(line),
        Join(WrapObject, CrossLeftSort,
          Const(JString("question"))(line),
          Const(JNull)(line))(line))(line)
        
      testEval(input) { result =>
        result must haveSize(1)
        
        val optObj = result find {
          case (ids, SObject(_)) if ids.isEmpty => true
          case _ => false
        } collect {
          case (_, SObject(obj)) => obj
        }
        
        optObj must beSome
        val obj = optObj.get
        
        obj must haveKey("answer")
        obj("answer") must beLike {
          case SObject(obj) => { 
            obj must haveKey("question")
            obj("question") mustEqual SNull
          }
        }
      }
    }
    
    "evaluate wrap_object on clicks dataset" in {
      val line = Line(1, 1, "")
      
      val input = Join(WrapObject, CrossLeftSort,
        Const(JString("aa"))(line),
        Join(DerefObject, CrossLeftSort,
          dag.LoadLocal(Const(JString("/clicks"))(line))(line),
          Const(JString("user"))(line))(line))(line)
        
      testEval(input) { result =>
        result must haveSize(100)
        
        forall(result) {
          _ must beLike {
            case (ids, SObject(obj)) if ids.size == 1 => 
              obj must haveSize(1)
              obj must haveKey("aa")
          }
        }
      }
    }
    
    "evaluate wrap_array on a single numeric value" in {
      val line = Line(1, 1, "")
      
      val input = Operate(WrapArray,
        Const(JNumLong(42))(line))(line)
        
      testEval(input) { result =>
        result must haveSize(1)
        
        val optArr = result find {
          case (ids, SArray(_)) if ids.isEmpty => true
          case _ => false
        } collect {
          case (_, SArray(arr)) => arr
        }
        
        optArr must beSome
        val arr = optArr.get
        
        arr must haveSize(1)
        arr.head must beLike {
          case SDecimal(d) => d mustEqual 42
        }
      }
    }

    "evaluate wrap_array on a single null value" in {
      val line = Line(1, 1, "")
      
      val input = Operate(WrapArray,
        Const(JNull)(line))(line)
        
      testEval(input) { result =>
        result must haveSize(1)
        
        val optArr = result find {
          case (ids, SArray(_)) if ids.isEmpty => true
          case _ => false
        } collect {
          case (_, SArray(arr)) => arr
        }
        
        optArr must beSome
        val arr = optArr.get
        
        arr must haveSize(1)
        arr.head mustEqual SNull
      }
    }
    
    "evaluate join_object on single values" in {
      val line = Line(1, 1, "")
      
      val input = Join(JoinObject, CrossLeftSort,
        Join(WrapObject, CrossLeftSort,
          Const(JString("question"))(line),
          Const(JString("What is six times seven?"))(line))(line),
        Join(WrapObject, CrossLeftSort,
          Const(JString("answer"))(line),
          Const(JNumLong(42))(line))(line))(line)
        
      testEval(input) { result =>
        result must haveSize(1)
        
        val optObj = result find {
          case (ids, SObject(_)) if ids.isEmpty => true
          case _ => false
        } collect {
          case (_, SObject(obj)) => obj
        }
        
        optObj must beSome
        val obj = optObj.get
        
        obj must haveKey("answer")
        obj("answer") must beLike {
          case SDecimal(d) => d mustEqual 42
        }
        
        obj must haveKey("question")
        obj("question") must beLike {
          case SString(str) => str mustEqual "What is six times seven?"
        }
      }
    }
    
    "evaluate join_array on single values" in {
      val line = Line(1, 1, "")
      
      val input = Join(JoinArray, CrossLeftSort,
        Operate(WrapArray,
          Const(JNumLong(24))(line))(line),
        Operate(WrapArray,
          Const(JNumLong(42))(line))(line))(line)
        
      testEval(input) { result =>
        result must haveSize(1)
        
        val optArr = result find {
          case (ids, SArray(_)) if ids.isEmpty => true
          case _ => false
        } collect {
          case (_, SArray(arr)) => arr
        }
        
        optArr must beSome
        val arr = optArr.get
        
        arr must beLike {
          case Vector(SDecimal(d1), SDecimal(d2)) => {
            d1 mustEqual 24
            d2 mustEqual 42
          }
        }
      }
    }

    "create an array" >> {
      val line = Line(1, 1, "")
      
      val input = 
        Join(JoinArray, CrossLeftSort,
          Operate(WrapArray,
            Const(JNumLong(12))(line))(line),
          Join(JoinArray, CrossLeftSort,
            Operate(WrapArray,
              Const(JNumLong(24))(line))(line),
            Operate(WrapArray,
              Const(JNumLong(42))(line))(line))(line))(line)
        
      testEval(input) { result =>
        result must haveSize(1)
        
        val optArr = result find {
          case (ids, SArray(_)) if ids.isEmpty => true
          case _ => false
        } collect {
          case (_, SArray(arr)) => arr
        }
        
        optArr must beSome
        val arr = optArr.get
        
        arr must beLike {
          case Vector(SDecimal(d1), SDecimal(d2), SDecimal(d3)) => {
            d1 mustEqual 12
            d2 mustEqual 24
            d3 mustEqual 42
          }
        }
      }
    }
    
    "evaluate array_swap on single values" >> {
      "at start" >> {
        val line = Line(1, 1, "")
        
        val input = Join(ArraySwap, CrossLeftSort,
          Join(JoinArray, CrossLeftSort,
            Operate(WrapArray,
              Const(JNumLong(12))(line))(line),
            Join(JoinArray, CrossLeftSort,
              Operate(WrapArray,
                Const(JNumLong(24))(line))(line),
              Operate(WrapArray,
                Const(JNumLong(42))(line))(line))(line))(line),
          Const(JNumLong(1))(line))(line)
          
        testEval(input) { result =>
          result must haveSize(1)
          
          val optArr = result find {
            case (ids, SArray(_)) if ids.isEmpty => true
            case _ => false
          } collect {
            case (_, SArray(arr)) => arr
          }
          
          optArr must beSome
          val arr = optArr.get
          
          arr must beLike {
            case Vector(SDecimal(d1), SDecimal(d2), SDecimal(d3)) => {
              d1 mustEqual 24
              d2 mustEqual 12
              d3 mustEqual 42
            }
          }
        }
      }
      
      "at end" >> {
        val line = Line(1, 1, "")
        
        val input = Join(ArraySwap, CrossLeftSort,
          Join(JoinArray, CrossLeftSort,
            Operate(WrapArray,
              Const(JNumLong(12))(line))(line),
            Join(JoinArray, CrossLeftSort,
              Operate(WrapArray,
                Const(JNumLong(24))(line))(line),
              Operate(WrapArray,
                Const(JNumLong(42))(line))(line))(line))(line),
          Const(JNumLong(2))(line))(line)
          
        testEval(input) { result =>
          result must haveSize(1)
          
          val optArr = result find {
            case (ids, SArray(_)) if ids.isEmpty => true
            case _ => false
          } collect {
            case (_, SArray(arr)) => arr
          }
          
          optArr must beSome
          val arr = optArr.get
          
          arr must beLike {
            case Vector(SDecimal(d1), SDecimal(d2), SDecimal(d3)) => {
              d1 mustEqual 42
              d2 mustEqual 24
              d3 mustEqual 12
            }
          }
        }
      }
    }
    
    "evaluate descent on a homogeneous set" in {
      val line = Line(1, 1, "")
      
      val input = Join(DerefObject, CrossLeftSort,
        dag.LoadLocal(Const(JString("/hom/pairs"))(line))(line),
        Const(JString("first"))(line))(line)
        
      testEval(input) { result =>
        result must haveSize(5)
        
        val result2 = result collect {
          case (ids, SDecimal(d)) if ids.size == 1 => d.toInt
        }
        
        result2 must contain(42, 12, 77, 1, 13)
      }
    }
    
    "evaluate descent on a heterogeneous set" in {
      val line = Line(1, 1, "")
      
      val input = Join(DerefObject, CrossLeftSort,
        dag.LoadLocal(Const(JString("/het/pairs"))(line))(line),
        Const(JString("first"))(line))(line)
        
      testEval(input) { result =>
        result must haveSize(5)
        
        val result2 = result collect {
          case (ids, SDecimal(d)) if ids.size == 1 => d.toInt
          case (ids, SNull) if ids.size == 1 => SNull
        }
        
        result2 must contain(42, 12, 1, 13, SNull)
      }
    }
    
    "evaluate descent producing a heterogeneous set" in {
      val line = Line(1, 1, "")
      
      val input = Join(DerefObject, CrossLeftSort,
        dag.LoadLocal(Const(JString("/het/het-pairs"))(line))(line),
        Const(JString("first"))(line))(line)
        
      testEval(input) { result =>
        result must haveSize(5)
        
        val result2 = result collect {
          case (ids, SDecimal(d)) if ids.size == 1 => d.toInt
          case (ids, SString(str)) if ids.size == 1 => str
          case (ids, SBoolean(b)) if ids.size == 1 => b
          case (ids, SNull) if ids.size == 1 => SNull
        }
        
        result2 must contain(42, true, "daniel", 1, SNull)
      }
    }

    "an array must return an array" in {
      val line = Line(1, 1, "")

      val input = dag.LoadLocal(Const(JString("/hom/arrays"))(line))(line)

      testEval(input) { result =>
        result must haveSize(5)

        val result2 = result collect {
          case (ids, SArray(arr)) if ids.size == 1 => arr
        }

        result2 must contain(Vector(SDecimal(-9), SDecimal(-42), SDecimal(42), SDecimal(87), SDecimal(4)))
      }
    }
  
    "MegaReduce must return an array" in {
      val line = Line(1, 1, "")

      val parent = dag.LoadLocal(Const(JString("/hom/numbers"))(line))(line)
      val input = dag.MegaReduce(List((trans.Leaf(trans.Source), List(Count, Sum))), parent)

      testEval(input) { result =>
        result must haveSize(1)

        val result2 = result collect {
          case (ids, SArray(arr)) if ids.size == 0 => arr
        }

        result2 must contain(Vector(SArray(Vector(SDecimal(145), SDecimal(5)))))
      }
    }
    
    "evaluate array dereference on a MegaReduce" in {
      val line = Line(1, 1, "")
      
      val parent = dag.LoadLocal(Const(JString("/hom/numbers"))(line))(line)
      val red = Sum

      val mega = dag.MegaReduce(List((trans.Leaf(trans.Source), List(red))), parent)
      val input = Join(DerefArray, CrossLeftSort, Join(DerefArray, CrossLeftSort, mega, Const(JNumLong(0))(line))(line), Const(JNumLong(0))(line))(line)
        
      testEval(input) { result =>
        result must haveSize(1)
        
        val result2 = result collect {
          case (ids, SDecimal(d)) if ids.size == 0 => d.toInt
        }
        
        result2 must contain(145)
      }
    }

    "evaluate array dereference on a homogeneous set" in {
      val line = Line(1, 1, "")
      
      val input = Join(DerefArray, CrossLeftSort,
        dag.LoadLocal(Const(JString("/hom/arrays"))(line))(line),
        Const(JNumLong(2))(line))(line)
        
      testEval(input) { result =>
        result must haveSize(5)
        
        val result2 = result collect {
          case (ids, SDecimal(d)) if ids.size == 1 => d.toInt
        }
        
        result2 must contain(42, 12, 77, 1, 13)
      }
    }
    
    "evaluate array dereference on a heterogeneous set" in {
      val line = Line(1, 1, "")
      
      val input = Join(DerefArray, CrossLeftSort,
        dag.LoadLocal(Const(JString("/het/arrays"))(line))(line),
        Const(JNumLong(2))(line))(line)
        
      testEval(input) { result =>
        result must haveSize(5)
        
        val result2 = result collect {
          case (ids, SDecimal(d)) if ids.size == 1 => d.toInt
        }
        
        result2 must contain(42, 12, 77, 1, 13)
      }
    }
    
    "evaluate array dereference producing a heterogeneous set" in {
      val line = Line(1, 1, "")
      
      val input = Join(DerefArray, CrossLeftSort,
        dag.LoadLocal(Const(JString("/het/het-arrays"))(line))(line),
        Const(JNumLong(2))(line))(line)
        
      testEval(input) { result =>
        result must haveSize(5)
        
        val result2 = result collect {
          case (ids, SDecimal(d)) if ids.size == 1 => d.toInt
          case (ids, SString(str)) if ids.size == 1 => str
          case (ids, SBoolean(b)) if ids.size == 1 => b
          case (ids, SNull) if ids.size == 1 => SNull
        }
        
        result2 must contain(42, true, "daniel", 1, SNull)
      }
    }
    
    "evaluate matched binary numeric operation" in {
      val line = Line(1, 1, "")
      val pairs = dag.LoadLocal(Const(JString("/hom/pairs"))(line))(line)
      
      val input = Join(Sub, IdentitySort,
        Join(DerefObject, CrossLeftSort,
          pairs,
          Const(JString("first"))(line))(line),
        Join(DerefObject, CrossLeftSort,
          pairs,
          Const(JString("second"))(line))(line))(line)
        
      testEval(input) { result =>
        result must haveSize(5)
        
        val result2 = result collect {
          case (ids, SDecimal(d)) if ids.size == 1 => d.toInt
        }
        
        result2 must contain(36, 12, 115, -165)
      }
    }
    
    "evaluate matched binary numeric operation dropping undefined result" in {
      val line = Line(1, 1, "")
      val pairs = dag.LoadLocal(Const(JString("/hom/pairs"))(line))(line)
      
      val input = Join(Div, IdentitySort,
        Join(DerefObject, CrossLeftSort,
          pairs,
          Const(JString("first"))(line))(line),
        Join(DerefObject, CrossLeftSort,
          pairs,
          Const(JString("second"))(line))(line))(line)
        
      testEval(input) { result =>
        result must haveSize(4)
        
        val result2 = result collect {
          case (ids, SDecimal(d)) if ids.size == 1 => d.toDouble
        }
        
        result2 must contain(7, -2.026315789473684, 0.006024096385542169, 13)
      }
    }

    "evaluate matched binary numeric operation dropping undefined result (with relative path)" in {
      val line = Line(1, 1, "")
      val pairs = dag.LoadLocal(Const(JString("/pairs"))(line))(line)
      
      val input = Join(Div, IdentitySort,
        Join(DerefObject, CrossLeftSort,
          pairs,
          Const(JString("first"))(line))(line),
        Join(DerefObject, CrossLeftSort,
          pairs,
          Const(JString("second"))(line))(line))(line)
        
      testEval(input, Path("/hom")) { result =>
        result must haveSize(4)
        
        val result2 = result collect {
          case (ids, SDecimal(d)) if ids.size == 1 => d.toDouble
        }
        
        result2 must contain(7, -2.026315789473684, 0.006024096385542169, 13)
      }
    }
    
    "produce a result from the body of a passed assertion" in {
      val line = Line(1, 1, "")
      
      val input = dag.Assert(
        Const(JTrue)(line),
        dag.LoadLocal(Const(JString("clicks"))(line))(line))(line)
        
      testEval(input) { result =>
        result must haveSize(100)
      }
    }
    
    "throw an exception from a failed assertion" in {
      val line = Line(1, 1, "")
      
      val input = dag.Assert(
        Const(JFalse)(line),
        dag.LoadLocal(Const(JString("clicks"))(line))(line))(line)
        
      testEval(input) { result =>
        result must haveSize(100)
      } must throwA[FatalQueryException[instructions.Line]]
    }
    
    "fail an assertion according to forall semantics" in {
      val line = Line(1, 1, "")
      
      val input = dag.Assert(
        dag.IUI(
          true,
          Const(JFalse)(line),
          Const(JTrue)(line))(line),
        dag.LoadLocal(Const(JString("clicks"))(line))(line))(line)
        
      testEval(input) { result =>
        result must haveSize(100)
      } must throwA[FatalQueryException[instructions.Line]]
    }

    "compute the set difference of two sets" in {
      val line = Line(1, 1, "")
      val clicks2 = dag.LoadLocal(Const(JString("/clicks2"))(line))(line)
      
      val input = Diff(
        clicks2,
        Filter(IdentitySort,
          clicks2, 
          Join(Gt, CrossLeftSort,
            Join(DerefObject, CrossLeftSort,
              clicks2,
              Const(JString("time"))(line))(line),
            Const(JNumLong(0))(line))(line))(line))(line)
        
      testEval(input) { result =>
        result must haveSize(6)
        
        forall(result) {
          _ must beLike {
            case (ids, SObject(obj)) if ids.size == 1 => 
              obj must not haveKey("time")
  
            case (ids, SString(s)) if ids.size == 1 => 
              s mustEqual "string cheese"
          }
        }
      }
    }
    
    "compute the set difference of the set difference" in {
      val line = Line(1, 1, "")
      val clicks2 = dag.LoadLocal(Const(JString("/clicks2"))(line))(line)
      
      val input = Diff(
        clicks2,
        Diff(
          clicks2,
          Filter(IdentitySort,
            clicks2, 
            Join(Gt, CrossLeftSort,
              Join(DerefObject, CrossLeftSort,
                clicks2,
                Const(JString("time"))(line))(line),
              Const(JNumLong(0))(line))(line))(line))(line))(line)


      testEval(input) { result =>
        result must haveSize(101)
        
        forall(result) {
          _ must beLike {
            case (ids, SObject(obj)) if ids.size == 1 => 
              obj must haveKey("time")
          }
        }
      }
    }
    
    "compute the iunion of a set with itself" in {
      val line = Line(1, 1, "")
      
      val numbers = dag.LoadLocal(Const(JString("/hom/numbers"))(line))(line)

      val input = IUI(true, numbers, numbers)(line)
        
      testEval(input) { result =>
        result must haveSize(5)
      }
    }

    "compute the iunion of two homogeneous sets" in {
      val line = Line(1, 1, "")
      
      val input = IUI(true,
        dag.LoadLocal(Const(JString("/hom/numbers"))(line))(line),
        dag.LoadLocal(Const(JString("/hom/numbers3"))(line))(line))(line)
        
      testEval(input) { result =>
        result must haveSize(10)
        
        val result2 = result collect {
          case (ids, SDecimal(d)) if ids.size == 1 => d.toDouble
        }
        result2 must contain(42, 12, 77, 1, 13, 14, -1, 0)

        val result3 = result collect {
          case (ids, _) => ids
        }
        result3 must haveSize(10)
      }
    }

    "compute the iunion of two homogeneous sets (with relative path)" in {
      val line = Line(1, 1, "")
      
      val input = IUI(true,
        dag.LoadLocal(Const(JString("/numbers"))(line))(line),
        dag.LoadLocal(Const(JString("/numbers3"))(line))(line))(line)
        
      testEval(input, Path("/hom")) { result =>
        result must haveSize(10)
        
        val result2 = result collect {
          case (ids, SDecimal(d)) if ids.size == 1 => d.toDouble
        }
        
        result2 must contain(42, 12, 77, 1, 13, 14, -1, 0)
      }
    }
    
    "compute the iunion of two datasets, one with objects" in {
      val line = Line(1, 1, "")
      
      val input = IUI(true,
        dag.LoadLocal(Const(JString("/clicks"))(line))(line),
        dag.LoadLocal(Const(JString("/hom/numbers3"))(line))(line))(line)
        
      testEval(input) { result =>
        result must haveSize(105)
      }
    }
    
    "compute the iintersect of two nonintersecting sets of numbers" in {
      val line = Line(1, 1, "")
      
      val input = IUI(false,
        dag.LoadLocal(Const(JString("/hom/numbers"))(line))(line),
        dag.LoadLocal(Const(JString("/hom/numbers3"))(line))(line))(line)
        
      testEval(input) { result =>
        result must haveSize(0)
      }
    }

    "compute the iintersect of two nonintersecting datasets" in {
      val line = Line(1, 1, "")
      
      val input = IUI(false,
        dag.LoadLocal(Const(JString("/clicks"))(line))(line),
        dag.LoadLocal(Const(JString("/hom/numbers3"))(line))(line))(line)
        
      testEval(input) { result =>
        result must haveSize(0)
      }
    }

    "compute the iintersect of mod2 and mod3" in {
      val line = Line(1, 1, "")
      val numbers = dag.LoadLocal(Const(JString("/hom/numbersmod"))(line))(line)

      val input = IUI(false,
        Filter(IdentitySort,
          numbers,
          Join(Eq, CrossLeftSort,
            Join(Mod, CrossLeftSort,
              numbers,
              Const(JNumLong(2))(line))(line),
            Const(JNumLong(0))(line))(line))(line),
        Filter(IdentitySort,
          numbers,
          Join(Eq, CrossLeftSort,
            Join(Mod, CrossLeftSort,
              numbers,
              Const(JNumLong(3))(line))(line),
            Const(JNumLong(0))(line))(line))(line))(line)

      testEval(input) { result =>
        result must haveSize(3)

        val result2 = result collect {
          case (ids, SDecimal(d)) if ids.size == 1 => d.toInt
        }

        result2 must contain(6, 12, 24)
      }
    }
    
    "filter homogeneous numeric set by binary operation" >> {
      "less-than" >> {
        val line = Line(1, 1, "")
        val numbers = dag.LoadLocal(Const(JString("/hom/numbers"))(line))(line)
        
        val input = Filter(IdentitySort,
          numbers,
          Join(Lt, CrossLeftSort,
            numbers,
            Const(JNumLong(13))(line))(line))(line)
          
        testEval(input) { result =>
          result must haveSize(2)
          
          val result2 = result collect {
            case (ids, SDecimal(d)) if ids.size == 1 => d.toInt
          }
          
          result2 must contain(1, 12)
        }
      }      
      
      "less-than (with relative paths)" >> {
        val line = Line(1, 1, "")
        val numbers = dag.LoadLocal(Const(JString("/numbers"))(line))(line)
        
        val input = Filter(IdentitySort,
          numbers,
          Join(Lt, CrossLeftSort,
            numbers,
            Const(JNumLong(13))(line))(line))(line)
          
        testEval(input, Path("/hom")) { result =>
          result must haveSize(2)
          
          val result2 = result collect {
            case (ids, SDecimal(d)) if ids.size == 1 => d.toInt
          }
          
          result2 must contain(1, 12)
        }
      }
      
      "less-than-equal" >> {
        val line = Line(1, 1, "")
        val numbers = dag.LoadLocal(Const(JString("/hom/numbers"))(line))(line)
        
        val input = Filter(IdentitySort,
          numbers,
          Join(LtEq, CrossLeftSort,
            numbers,
            Const(JNumLong(13))(line))(line))(line)
          
        testEval(input) { result =>
          result must haveSize(3)
          
          val result2 = result collect {
            case (ids, SDecimal(d)) if ids.size == 1 => d.toInt
          }
          
          result2 must contain(12, 1, 13)
        }
      }
      
      "greater-than" >> {
        val line = Line(1, 1, "")
        val numbers = dag.LoadLocal(Const(JString("/hom/numbers"))(line))(line)
        
        val input = Filter(IdentitySort,
          numbers,
          Join(Gt, CrossLeftSort,
            numbers,
            Const(JNumLong(13))(line))(line))(line)
          
        testEval(input) { result =>
          result must haveSize(2)
          
          val result2 = result collect {
            case (ids, SDecimal(d)) if ids.size == 1 => d.toInt
          }
          
          result2 must contain(42, 77)
        }
      }
      
      "greater-than-equal" >> {
        val line = Line(1, 1, "")
        val numbers = dag.LoadLocal(Const(JString("/hom/numbers"))(line))(line)
        
        val input = Filter(IdentitySort,
          numbers,
          Join(GtEq, CrossLeftSort,
            numbers,
            Const(JNumLong(13))(line))(line))(line)
          
        testEval(input) { result =>
          result must haveSize(3)
          
          val result2 = result collect {
            case (ids, SDecimal(d)) if ids.size == 1 => d.toInt
          }
          
          result2 must contain(42, 77, 13)
        }
      }
      
      "equal with a number literal" >> {
        val line = Line(1, 1, "")
        val numbers = dag.LoadLocal(Const(JString("/hom/numbers"))(line))(line)
        
        val input = Filter(IdentitySort,
          numbers,
          Join(Eq, CrossLeftSort,
            numbers,
            Const(JNumLong(13))(line))(line))(line)
          
        testEval(input) { result =>
          result must haveSize(1)
          
          val result2 = result collect {
            case (ids, SDecimal(d)) if ids.size == 1 => d.toInt
          }
          
          result2 must contain(13)
        }
      }

      "equal without a filter" >> {
        val line = Line(1, 1, "")
        
        val input = Join(Eq, CrossLeftSort,
            dag.LoadLocal(Const(JString("/hom/numbers"))(line))(line),
            Const(JNumLong(13))(line))(line)
          
        testEval(input) { result =>
          result must haveSize(5)
          
          val result2 = result collect {
            case (ids, SBoolean(d)) if ids.size == 1 => d
          }
          
          result2 must contain(true, false)
        }
      }
      
      "not-equal" >> {
        val line = Line(1, 1, "")
        val numbers = dag.LoadLocal(Const(JString("/hom/numbers"))(line))(line)
        
        val input = Filter(IdentitySort,
          numbers,
          Join(NotEq, CrossLeftSort,
            numbers,
            Const(JNumLong(13))(line))(line))(line)
          
        testEval(input) { result =>
          val result2 = result collect {
            case (ids, SDecimal(d)) if ids.size == 1 => d.toInt
          }
          
          result2 must contain(42, 12, 77, 1)
        }
      }
      
      "and" >> {
        val line = Line(1, 1, "")
        val numbers = dag.LoadLocal(Const(JString("/hom/numbers"))(line))(line)
        
        val input = Filter(IdentitySort,
          numbers,
          Join(And, IdentitySort,
            Join(NotEq, CrossLeftSort,
              numbers,
              Const(JNumLong(77))(line))(line),
            Join(NotEq, CrossLeftSort,
              numbers,
              Const(JNumLong(13))(line))(line))(line))(line)
          
        testEval(input) { result =>
          result must haveSize(3)
          
          val result2 = result collect {
            case (ids, SDecimal(d)) if ids.size == 1 => d.toInt
          }
          
          result2 must contain(42, 12, 1)
        }
      }

      "and (with relative paths)" >> {
        val line = Line(1, 1, "")
        val numbers = dag.LoadLocal(Const(JString("/numbers"))(line))(line)
        
        val input = Filter(IdentitySort,
          numbers,
          Join(And, IdentitySort,
            Join(NotEq, CrossLeftSort,
              numbers,
              Const(JNumLong(77))(line))(line),
            Join(NotEq, CrossLeftSort,
              numbers,
              Const(JNumLong(13))(line))(line))(line))(line)
          
        testEval(input, Path("/hom")) { result =>
          result must haveSize(3)
          
          val result2 = result collect {
            case (ids, SDecimal(d)) if ids.size == 1 => d.toInt
          }
          
          result2 must contain(42, 12, 1)
        }
      }
      
      "or" >> {
        val line = Line(1, 1, "")
        val numbers = dag.LoadLocal(Const(JString("/hom/numbers"))(line))(line)
        
        val input = Filter(IdentitySort,
          numbers,
          Join(Or, IdentitySort,
            Join(Eq, CrossLeftSort,
              numbers,
              Const(JNumLong(77))(line))(line),
            Join(Eq, CrossLeftSort,
              numbers,
              Const(JNumLong(13))(line))(line))(line))(line)
          
        testEval(input) { result =>
          result must haveSize(2)
          
          val result2 = result collect {
            case (ids, SDecimal(d)) if ids.size == 1 => d.toInt
          }
          
          result2 must contain(77, 13)
        }
      }
      
      "complement of equality" >> {
        val line = Line(1, 1, "")
        val numbers = dag.LoadLocal(Const(JString("/hom/numbers"))(line))(line)
        
        val input = Filter(IdentitySort,
          numbers,
          Operate(Comp,
            Join(Eq, CrossLeftSort,
              numbers,
              Const(JNumLong(13))(line))(line))(line))(line)
          
        testEval(input) { result =>
          result must haveSize(4)
          
          val result2 = result collect {
            case (ids, SDecimal(d)) if ids.size == 1 => d.toInt
          }
          
          result2 must contain(42, 12, 77, 1)
        }
      }
    }
    
    "filter heterogeneous numeric set by binary operation" >> {
      "less-than" >> {
        val line = Line(1, 1, "")
        val numbers = dag.LoadLocal(Const(JString("/het/numbers"))(line))(line)
        
        val input = Filter(IdentitySort,
          numbers,
          Join(Lt, CrossLeftSort,
            numbers,
            Const(JNumLong(13))(line))(line))(line)
          
        testEval(input) { result =>
          result must haveSize(2)
          
          val result2 = result collect {
            case (ids, SDecimal(d)) if ids.size == 1 => d.toInt
          }
          
          result2 must contain(1, 12)
        }
      }
      
      "less-than-equal" >> {
        val line = Line(1, 1, "")
        val numbers = dag.LoadLocal(Const(JString("/het/numbers"))(line))(line)
        
        val input = Filter(IdentitySort,
          numbers,
          Join(LtEq, CrossLeftSort,
            numbers,
            Const(JNumLong(13))(line))(line))(line)
          
        testEval(input) { result =>
          result must haveSize(3)
          
          val result2 = result collect {
            case (ids, SDecimal(d)) if ids.size == 1 => d.toInt
          }
          
          result2 must contain(12, 1, 13)
        }
      }      

      "less-than-equal (with relative path)" >> {
        val line = Line(1, 1, "")
        val numbers = dag.LoadLocal(Const(JString("/numbers"))(line))(line)
        
        val input = Filter(IdentitySort,
          numbers,
          Join(LtEq, CrossLeftSort,
            numbers,
            Const(JNumLong(13))(line))(line))(line)
          
        testEval(input, Path("/het")) { result =>
          result must haveSize(3)
          
          val result2 = result collect {
            case (ids, SDecimal(d)) if ids.size == 1 => d.toInt
          }
          
          result2 must contain(12, 1, 13)
        }
      }
      
      "greater-than" >> {
        val line = Line(1, 1, "")
        val numbers = dag.LoadLocal(Const(JString("/het/numbers"))(line))(line)
        
        val input = Filter(IdentitySort,
          numbers,
          Join(Gt, CrossLeftSort,
            numbers,
            Const(JNumLong(13))(line))(line))(line)
          
        testEval(input) { result =>
          result must haveSize(2)
          
          val result2 = result collect {
            case (ids, SDecimal(d)) if ids.size == 1 => d.toInt
          }
          
          result2 must contain(42, 77)
        }
      }
      
      "greater-than-equal" >> {
        val line = Line(1, 1, "")
        val numbers = dag.LoadLocal(Const(JString("/het/numbers"))(line))(line)
        
        val input = Filter(IdentitySort,
          numbers,
          Join(GtEq, CrossLeftSort,
            numbers,
            Const(JNumLong(13))(line))(line))(line)
          
        testEval(input) { result =>
          result must haveSize(3)
          
          val result2 = result collect {
            case (ids, SDecimal(d)) if ids.size == 1 => d.toInt
          }
          
          result2 must contain(42, 77, 13)
        }
      }
      
      "equal with boolean set as the source" >> {
        val line = Line(1, 1, "")
        val numbers = dag.LoadLocal(Const(JString("/het/numbers"))(line))(line)
        
        val input = Filter(IdentitySort,
          Join(Eq, CrossLeftSort,
            numbers,
            Const(JNumLong(13))(line))(line),
          Join(Eq, CrossLeftSort,
            numbers,
            Const(JNumLong(13))(line))(line))(line)
          
        testEval(input) { result =>
          result must haveSize(1)
          
          val result2 = result collect {
            case (ids, SBoolean(d)) if ids.size == 1 => d
          }
          
          result2 must contain(true)
        }
      }

      "equal" >> {
        val line = Line(1, 1, "")
        val numbers = dag.LoadLocal(Const(JString("/het/numbers"))(line))(line)
        
        val input = Filter(IdentitySort,
          numbers,
          Join(Eq, CrossLeftSort,
            numbers,
            Const(JNumLong(13))(line))(line))(line)
          
        testEval(input) { result =>
          result must haveSize(1)
          
          val result2 = result collect {
            case (ids, SDecimal(d)) if ids.size == 1 => d.toInt
          }
          
          result2 must contain(13)
        }
      }      

      "equal with empty array" >> {
        val line = Line(1, 1, "")
        val numbers9 = dag.LoadLocal(Const(JString("/het/numbers9"))(line))(line)
        
        val input = Filter(IdentitySort,
          numbers9,
          Join(Eq, CrossLeftSort,
            numbers9,
            Const(JArray.empty)(line))(line))(line)
          
        testEval(input) { result =>
          result must haveSize(1)
          
          val result2 = result collect {
            case (ids, SArray(arr)) if ids.size == 1 => arr
          }
          
          result2 must contain(Vector())
        }
      }

      "equal with empty object" >> {
        val line = Line(1, 1, "")
        val numbers9 = dag.LoadLocal(Const(JString("/het/numbers9"))(line))(line)
        
        val input = Filter(IdentitySort,
          numbers9,
          Join(Eq, CrossLeftSort,
            numbers9,
            Const(JObject.empty)(line))(line))(line)
          
        testEval(input) { result =>
          result must haveSize(1)
          
          val result2 = result collect {
            case (ids, SObject(obj)) if ids.size == 1 => obj
          }
          
          result2 must contain(Map())
        }
      } 

      "equal with an array" >> {
        val line = Line(1, 1, "")
        val numbers = dag.LoadLocal(Const(JString("/het/numbers6"))(line))(line)
        
        val input = Filter(IdentitySort,
          numbers,
          Join(Eq, CrossLeftSort,
            numbers,
            Join(JoinArray, CrossLeftSort,
              Join(JoinArray, CrossLeftSort,
                Operate(WrapArray, Const(JNumLong(9))(line))(line),
                Operate(WrapArray, Const(JNumLong(10))(line))(line))(line),
              Operate(WrapArray, Const(JNumLong(11))(line))(line))(line))(line))(line)

        testEval(input) { result =>
          result must haveSize(1)

          val result2 = result collect {
            case (ids, SArray(arr)) if ids.size == 1 => arr
          }

          result2 must contain(Vector(SDecimal(9), SDecimal(10), SDecimal(11)))
        }
      }

      "equal with a singleton array" >> {
        val line = Line(1, 1, "")
        val numbers = dag.LoadLocal(Const(JString("/het/array"))(line))(line)
        
        val input = Filter(IdentitySort,
          numbers,
          Join(Eq, CrossLeftSort,
            numbers,
            Join(JoinArray, CrossLeftSort,
              Join(JoinArray, CrossLeftSort,
                Operate(WrapArray, Const(JNumLong(9))(line))(line),
                Operate(WrapArray, Const(JNumLong(10))(line))(line))(line),
              Operate(WrapArray, Const(JNumLong(11))(line))(line))(line))(line))(line)


        testEval(input) { result =>
          result must haveSize(1)

          val result2 = result collect {
            case (ids, SArray(arr)) if ids.size == 1 => arr
          }

          result2 must contain(Vector(SDecimal(9), SDecimal(10), SDecimal(11)))
        }
      }
      
      "equal with an object" >> {
        val line = Line(1, 1, "")
        val numbers = dag.LoadLocal(Const(JString("/het/numbers6"))(line))(line)
        
        val input = Filter(IdentitySort,
          numbers,
          Join(Eq, CrossLeftSort,
            numbers,
              Join(WrapObject, CrossLeftSort,
                Const(JString("foo"))(line),
                Const(JString("bar"))(line))(line))(line))(line)

        testEval(input) { result =>
          result must haveSize(1)

          forall(result) {
            _ must beLike {
              case (ids, SObject(obj)) if ids.size == 1 => {
                obj must haveKey("foo")
                obj must haveValue(SString("bar"))
              }
            }
          }
        }
      }

      "equal without a filter" >> {
        val line = Line(1, 1, "")
        
        val input = Join(Eq, CrossLeftSort,
            dag.LoadLocal(Const(JString("/het/numbers"))(line))(line),
            Const(JNumLong(13))(line))(line)
          
        testEval(input) { result =>
          result must haveSize(10)
          
          val result2 = result.groupBy {
            case (ids, SBoolean(d)) if ids.size == 1 => Some(d)
            case _                                   => None
          }
          
          result2.keySet must contain(Some(true), Some(false))
          result2(Some(true)).size mustEqual 1
          result2(Some(false)).size mustEqual 9
        }
      }
      
      "not equal without a filter" >> {
        val line = Line(1, 1, "")
        
        val input = Join(NotEq, CrossLeftSort,
            dag.LoadLocal(Const(JString("/het/numbers"))(line))(line),
            Const(JNumLong(13))(line))(line)
          
        testEval(input) { result =>
          result must haveSize(10)
          
          val result2 = result.groupBy {
            case (ids, SBoolean(d)) if ids.size == 1 => Some(d)
            case _                                   => None
          }
          
          result2.keySet must contain(Some(true), Some(false))
          result2(Some(true)).size mustEqual 9
          result2(Some(false)).size mustEqual 1
        }
      }
      
      "not-equal" >> {
        val line = Line(1, 1, "")
        val numbers = dag.LoadLocal(Const(JString("/het/numbers"))(line))(line)
        
        val input = Filter(IdentitySort,
          numbers,
          Join(NotEq, CrossLeftSort,
            numbers,
            Const(JNumLong(13))(line))(line))(line)
          
        testEval(input) { result =>
          result must haveSize(9)
          
          val result2 = result collect {
            case (ids, SDecimal(d)) if ids.size == 1 => d.toInt
            case (ids, SBoolean(b)) if ids.size == 1 => b
            case (ids, SString(str)) if ids.size == 1 => str
            case (ids, SObject(obj)) if ids.size == 1 => obj
            case (ids, SArray(arr)) if ids.size == 1 => arr
          }
          
          result2 must contain(42, 12, 77, 1, true, false, "daniel",
            Map("test" -> SString("fubar")), Vector())
        }
      }
      
      "not-equal with empty array" >> {
        val line = Line(1, 1, "")
        val numbers = dag.LoadLocal(Const(JString("/het/numbers10"))(line))(line)
        
        val input = Filter(IdentitySort,
          numbers,
          Join(NotEq, CrossLeftSort,
            numbers,
            Const(JArray.empty)(line))(line))(line)
          
        testEval(input) { result =>
          result must haveSize(3)
          
          val result2 = result collect {
            case (ids, SArray(arr)) if ids.size == 1 => arr
            case (ids, SObject(obj)) if ids.size == 1 => obj
          }
          
          result2 must contain(Vector(SDecimal(9), SDecimal(10)), Map.empty[String, SValue], Map("foo" -> SNull))
        }
      }       

      "not-equal with empty object" >> {
        val line = Line(1, 1, "")
        val numbers = dag.LoadLocal(Const(JString("/het/numbers10"))(line))(line)
        
        val input = Filter(IdentitySort,
          numbers,
          Join(NotEq, CrossLeftSort,
            numbers,
            Const(JObject.empty)(line))(line))(line)
          
        testEval(input) { result =>
          result must haveSize(3)
          
          val result2 = result collect {
            case (ids, SArray(arr)) if ids.size == 1 => arr
            case (ids, SObject(obj)) if ids.size == 1 => obj
          }
          
          result2 must contain(Vector.empty[SValue], Vector(SDecimal(9), SDecimal(10)), Map("foo" -> SNull))
        }
      } 

      "not-equal with an array" >> {
        val line = Line(1, 1, "")
        val numbers = dag.LoadLocal(Const(JString("/het/numbers10"))(line))(line)
        
        val input = Filter(IdentitySort,
          numbers,
          Join(NotEq, CrossLeftSort,
            numbers,
            Join(JoinArray, CrossLeftSort,
              Operate(WrapArray, Const(JNumLong(9))(line))(line),
              Operate(WrapArray, Const(JNumLong(10))(line))(line))(line))(line))(line)


        testEval(input) { result =>
          result must haveSize(3)
          
          val result2 = result collect {
            case (ids, SArray(arr)) if ids.size == 1 => arr
            case (ids, SObject(obj)) if ids.size == 1 => obj
          }
          
          result2 must contain(Map.empty[String, SValue], Vector.empty[SValue], Map("foo" -> SNull))
 
        }
      }

      "not-equal with an object" >> {
        val line = Line(1, 1, "")
        val numbers = dag.LoadLocal(Const(JString("/het/numbers10"))(line))(line)
        
        val input = Filter(IdentitySort,
          numbers,
          Join(NotEq, CrossLeftSort,
            numbers,
            Join(WrapObject, CrossLeftSort,
              Const(JString("foo"))(line),
              Const(JNull)(line))(line))(line))(line)

        testEval(input) { result =>
          result must haveSize(3)

          val result2 = result collect {
            case (ids, SArray(arr)) if ids.size == 1 => arr
            case (ids, SObject(obj)) if ids.size == 1 => obj
          }
          
          result2 must contain(Vector.empty[SValue], Vector(SDecimal(9), SDecimal(10)), Map.empty[String, SValue])

        }
      }

      "and" >> {
        val line = Line(1, 1, "")
        val numbers = dag.LoadLocal(Const(JString("/het/numbers"))(line))(line)
        
        val input = Filter(IdentitySort,
          numbers,
          Join(And, IdentitySort,
            Join(NotEq, CrossLeftSort,
              numbers,
              Const(JNumLong(77))(line))(line),
            Join(NotEq, CrossLeftSort,
              numbers,
              Const(JNumLong(13))(line))(line))(line))(line)
          
        testEval(input) { result =>
          result must haveSize(8)
          
          val result2 = result collect {
            case (ids, SDecimal(d)) if ids.size == 1 => d.toInt
            case (ids, SBoolean(b)) if ids.size == 1 => b
            case (ids, SString(str)) if ids.size == 1 => str
            case (ids, SObject(obj)) if ids.size == 1 => obj
            case (ids, SArray(arr)) if ids.size == 1 => arr
          }
          
          result2 must contain(42, 12, 1, true, false, "daniel",
            Map("test" -> SString("fubar")), Vector())
        }
      }

      "or" >> {
        val line = Line(1, 1, "")
        val numbers = dag.LoadLocal(Const(JString("/het/numbers"))(line))(line)
        
        val input = Filter(IdentitySort,
          numbers,
          Join(Or, IdentitySort,
            Join(Eq, CrossLeftSort,
              numbers,
              Const(JNumLong(77))(line))(line),
            Join(Eq, CrossLeftSort,
              numbers,
              Const(JNumLong(13))(line))(line))(line))(line)
          
        testEval(input) { result =>
          result must haveSize(2)
          
          val result2 = result collect {
            case (ids, SDecimal(d)) if ids.size == 1 => d.toInt
          }
          
          result2 must contain(77, 13)
        }
      }

      "complement of equality" >> {
        val line = Line(1, 1, "")
        val numbers = dag.LoadLocal(Const(JString("/het/numbers"))(line))(line)
        
        val input = Filter(IdentitySort,
          numbers,
          Operate(Comp,
            Join(Eq, CrossLeftSort,
              numbers,
              Const(JNumLong(13))(line))(line))(line))(line)
          
        testEval(input) { result =>
          result must haveSize(9)
          
          val result2 = result collect {
            case (ids, SDecimal(d)) if ids.size == 1 => d.toInt
            case (ids, SBoolean(b)) if ids.size == 1 => b
            case (ids, SString(str)) if ids.size == 1 => str
            case (ids, SObject(obj)) if ids.size == 1 => obj
            case (ids, SArray(arr)) if ids.size == 1 => arr
          }
          
          result2 must contain(42, 12, 77, 1, true, false, "daniel",
            Map("test" -> SString("fubar")), Vector())
        }
      }
    }
    
    "correctly order a match following a cross" in {
      val line = Line(1, 1, "")
        
      val numbers = dag.LoadLocal(Const(JString("/hom/numbers"))(line))(line)
      
      val input = Join(Mul, IdentitySort,
        numbers,
        Join(Sub, CrossLeftSort,
          numbers,
          dag.LoadLocal(Const(JString("/hom/numbers3"))(line))(line))(line))(line)
          
      testEval(input) { result =>
        result must haveSize(25)
        
        val result2 = result collect {
          case (ids, SDecimal(d)) if ids.size == 2 => d.toInt
        }
        
        result2 must haveSize(23)
        
        result2 must contain(0, -377, -780, 6006, -76, 5929, 1, 156, 169, 2, 1764,
          2695, 144, 1806, -360, 1176, -832, 182, 4851, -1470, -13, -41, -24)
      }
    }
    
    "correctly evaluate a match following a cross with equality" in {
      val line = Line(1, 1, "")
      
      val numbers = dag.LoadLocal(Const(JString("/hom/numbers"))(line))(line)
      val numbers3 = dag.LoadLocal(Const(JString("/hom/numbers3"))(line))(line)
      
      val input = Join(And, IdentitySort,
        Join(And, CrossLeftSort,
          Join(Eq, IdentitySort, numbers, numbers)(line),
          Join(Eq, IdentitySort, numbers3, numbers3)(line))(line),
        Join(Eq, IdentitySort, numbers3, numbers3)(line))(line)
      
      testEval(input) { _ must not(beEmpty) }
    }
    
    "correctly order a match following a cross within a new" in {
      val line = Line(1, 1, "")
      val numbers = dag.LoadLocal(Const(JString("/hom/numbers"))(line))(line)
      
      val input = Join(Mul, IdentitySort,
        numbers,
        Join(Sub, CrossLeftSort,
          numbers, 
          dag.New(numbers)(line))(line))(line)
          
      testEval(input) { result =>
        result must haveSize(25)
        
        val result2 = result collect {
          case (ids, SDecimal(d)) if ids.size == 2 => d.toInt
        }
        
        result2 must haveSize(20)
        
        result2 must contain(0, 1260, -1470, 1722, 1218, -360, -780, 132, -12,
          2695, 5005, 5852, 4928, -41, -11, -76, -377, 13, -832, 156)
      }
    }
    
    "split on a homogeneous set" in {
      val line = Line(1, 1, "")
      
      // 
      // nums := dataset(//hom/numbers)
      // solve 'n
      //   m := max(nums where nums < 'n)
      //   (nums where nums = 'n) + m     -- actually, we used split root, but close enough
      // 
       
      val nums = dag.LoadLocal(Const(JString("/hom/numbers"))(line))(line)
      
      lazy val input: dag.Split = dag.Split(
        dag.Group(1, nums, UnfixedSolution(0, nums)),
        Join(Add, CrossLeftSort,
          SplitGroup(1, nums.identities)(input)(line),
          dag.Reduce(Max,
            Filter(IdentitySort,
              nums,
              Join(Lt, CrossLeftSort,
                nums,
                SplitParam(0)(input)(line))(line))(line))(line))(line))(line)
              
      testEval(input) { result =>
        result must haveSize(4)
        
        val result2 = result collect {
          case (ids, SDecimal(d)) if ids.size == 1 => d.toInt
        }
        
        result2 must contain(55, 13, 119, 25)
      }
    }
    
    "split where commonalities are determined through object deref" in {
      // clicks := //clicks
      // 
      // solve 'userId
      //   clicks.time where clicks.userId = 'userId
      
      val line = Line(1, 1, "")
      val clicks = dag.LoadLocal(Const(JString("/clicks"))(line))(line)
      
      lazy val input: dag.Split = dag.Split(
        dag.Group(1,
          Join(DerefObject, CrossLeftSort, clicks, Const(JString("time"))(line))(line),
          UnfixedSolution(0, Join(DerefObject, CrossLeftSort, clicks, Const(JString("user"))(line))(line))),
        SplitGroup(1, clicks.identities)(input)(line))(line)
        
      testEval(input) { result =>
        result must haveSize(100)
      }
    }
    
    "split where commonalities are determined through object deref across extras" in {
        // clicks := //clicks
        // 
        // solve 'time
        //   count(clicks.page where clicks.page = "/sign-up.html" & clicks.time = 'time)
        
      val line = Line(1, 1, "")
      val clicks = dag.LoadLocal(Const(JString("/clicks"))(line))(line)
      
      lazy val input: dag.Split = dag.Split(
        dag.Group(1,
          Join(DerefObject, CrossLeftSort, clicks, Const(JString("page"))(line))(line),
          IntersectBucketSpec(
            dag.Extra(
              Join(Eq, CrossLeftSort,
                Join(DerefObject, CrossLeftSort, clicks, Const(JString("page"))(line))(line),
                Const(JString("/sign-up.html"))(line))(line)),
            UnfixedSolution(0, 
              Join(DerefObject, CrossLeftSort, clicks, Const(JString("time"))(line))(line)))),
        MegaReduce(List((trans.TransSpec1.Id, List(Count))), SplitGroup(1, clicks.identities)(input)(line)))(line)
        
      testEval(input) { results =>
        results must not(beEmpty)
      }
    }
    
    "split where the commonality is an object concat" in {
      /*
       * clicks := //clicks
       * data := { user: clicks.user, page: clicks.page }
       * 
       * solve 'bins = data
       *   'bins
       */
       
      val line = Line(1, 1, "")
      val clicks = dag.LoadLocal(Const(JString("/clicks"))(line))(line)
      
      val data = Join(JoinObject, IdentitySort,
        Join(DerefObject, CrossLeftSort,
          clicks,
          Const(JString("user"))(line))(line),
        Join(DerefObject, CrossLeftSort,
          clicks,
          Const(JString("page"))(line))(line))(line)
      
      lazy val input: dag.Split = dag.Split(
        dag.Group(1, data, UnfixedSolution(0, data)),
        SplitParam(0)(input)(line))(line)
    }
    
    "split where the commonality is a union" in {
      // clicks := //clicks 
      // data := clicks union clicks
      // 
      // solve 'page 
      //   data where data.page = 'page
        
      val line = Line(1, 1, "")
      val clicks = dag.LoadLocal(Const(JString("/clicks"))(line))(line)
      val data = dag.IUI(true, clicks, clicks)(line)
      
      lazy val input: dag.Split = dag.Split(
        dag.Group(1, data, UnfixedSolution(0, Join(DerefObject, CrossLeftSort, data, Const(JString("page"))(line))(line))),
        SplitGroup(1, data.identities)(input)(line))(line)
        
      testEval(input) { results =>
        results must not(beEmpty)
      }
    }
    
    "memoize properly in a load" in {
      val line = Line(1, 1, "")

      val input0 = dag.Memoize(dag.LoadLocal(Const(JString("/clicks"))(line))(line), 1)
      val input1 = dag.LoadLocal(Const(JString("/clicks"))(line))(line)

      testEval(input0) { result0 => {
        testEval(input1) { result1 =>
          result0.map({case (ids, v) => (ids.toSeq, v)}) must_== result1.map({case (ids, v) => (ids.toSeq, v)})
        }
      }}
    }

    "memoize properly in an add" in {
      val line = Line(1, 1, "")

      val input0 = dag.Memoize(
        dag.Join(Add, CrossLeftSort, 
          dag.LoadLocal(Const(JString("/clicks"))(line))(line),
          Const(JNumLong(5))(line))(line),
        1)

      val input1 = dag.Join(Add, CrossLeftSort, 
          dag.LoadLocal(Const(JString("/clicks"))(line))(line),
          Const(JNumLong(5))(line))(line)

      testEval(input0) { result0 => {
        testEval(input1) { result1 =>
          result0.map({case (ids, v) => (ids.toSeq, v)}) must_== result1.map({case (ids, v) => (ids.toSeq, v)})
        }
      }}
    }
    
    "evaluate a histogram function" in {
      val Expected = Map("daniel" -> 9, "kris" -> 8, "derek" -> 7, "nick" -> 17,
        "john" -> 13, "alissa" -> 7, "franco" -> 13, "matthew" -> 10, "jason" -> 13, SNull -> 3)
      
      val line = Line(1, 1, "")
      
      // 
      // clicks := dataset(//clicks)
      // histogram('user) :=
      //   { user: 'user, num: count(clicks where clicks.user = 'user) }
      // histogram
      // 
      // 
      val clicks = dag.LoadLocal(Const(JString("/clicks"))(line))(line)
       
      lazy val input: dag.Split = dag.Split(
        dag.Group(1,
          clicks,
          UnfixedSolution(0, 
            Join(DerefObject, CrossLeftSort,
              clicks,
              Const(JString("user"))(line))(line))),
        Join(JoinObject, CrossLeftSort,
          Join(WrapObject, CrossLeftSort,
            Const(JString("user"))(line),
            SplitParam(0)(input)(line))(line),
          Join(WrapObject, CrossLeftSort,
            Const(JString("num"))(line),
            dag.Reduce(Count,
              SplitGroup(1, clicks.identities)(input)(line))(line))(line))(line))(line)
      
      testEval(input) { result =>
        result must haveSize(10)
        
        forall(result) {
          _ must beLike {
            case (ids, SObject(obj)) if ids.size == 1 => {
              obj must haveKey("user")
              obj must haveKey("num")
              
              obj("user") must beLike {
                case SString(str) => {
                  str must beOneOf("daniel", "kris", "derek", "nick", "john",
                    "alissa", "franco", "matthew", "jason")
                }
                case SNull => ok
              }
  
              val user = (obj("user"): @unchecked) match {
                case SString(user) => user
                case SNull => SNull
              }
                
              obj("num") must beLike {
                case SDecimal(d) => d mustEqual Expected(user)
              }
            }
          }
        }
      }
    }

    "evaluate with on the clicks dataset" in {
      val line = Line(1, 1, "")
      
      val input = Join(JoinObject, CrossLeftSort,
        dag.LoadLocal(Const(JString("/clicks"))(line))(line),
        Join(WrapObject, CrossLeftSort,
          Const(JString("t"))(line),
          Const(JNumLong(42))(line))(line))(line)
          
      testEval(input) { result =>
        result must haveSize(100)
        
        forall(result) {
          case (ids, SObject(obj)) if ids.size == 1 => 
            obj must haveKey("user")
            obj must haveKey("time")
            obj must haveKey("page")
            obj must haveKey("t")
            
            obj("t") mustEqual SDecimal(42)
          
          case _ => failure("Result has wrong shape")
        }
      }
    }
    
    "evaluate `with` with inner join semantics" in {
      /* 
       * clicks := //clicks
       * a := {dummy: if clicks.time < 1000 then 1 else 0}
       * clicks with {a:a}
       */
       
      val line = Line(1, 1, "")
      
      val clicks = 
        Join(WrapObject, CrossLeftSort,
          Const(JString("time"))(line),
          Const(JNumLong(42))(line))(line)
      
      val predicate = Join(Lt, CrossLeftSort,
        Join(DerefObject, CrossLeftSort,
          clicks,
          Const(JString("time"))(line))(line),
        Const(JNumLong(1000))(line))(line)
      
      val a = dag.IUI(true,
        dag.Filter(CrossLeftSort,
          Const(JNumLong(1))(line),
          predicate)(line),
        dag.Filter(CrossLeftSort,
          Const(JNumLong(0))(line),
          Operate(Comp, predicate)(line))(line))(line)
      
      val input = Join(JoinObject, CrossLeftSort,    // TODO CrossLeftSort breaks even more creatively!
        clicks,
        Join(WrapObject, CrossLeftSort,
          Const(JString("a"))(line),
          a)(line))(line)
          
      testEval(input) { result =>
        forall(result) {
          case (ids, SObject(fields)) => fields must haveKey("a")
        }
      }
    }
    
    "evaluate filter with null" in {
      val line = Line(1, 1, "")
      val clicks = dag.LoadLocal(Const(JString("/clicks"))(line))(line)

      //
      // //clicks where //clicks.user = null
      //
      //
      val input = Filter(IdentitySort,
        clicks,
        Join(Eq, CrossLeftSort,
          Join(DerefObject, CrossLeftSort,
            clicks,
            Const(JString("user"))(line))(line),
          Const(JNull)(line))(line))(line)

      testEval(input) { result =>
        result must haveSize(3)

        forall(result) {
          _ must beLike {
            case (ids, SObject(obj)) if ids.size == 1 => 
              obj must haveKey("user")
              obj("user") must_== SNull
          }
        }
      }
    }

    "evaluate filter with non-boolean where clause (with empty result)" in {
      val line = Line(1, 1, "")

      val clicks = dag.LoadLocal(Const(JString("/clicks"))(line))(line)

      val input = Filter(IdentitySort,
        clicks,
        clicks)(line)

      testEval(input) { result =>
        result must haveSize(0)
      }
    }

    "evaluate filter on the results of a histogram function" in {
      val line = Line(1, 1, "")
      
      // 
      // clicks := //clicks
      // histogram('user) :=
      //   { user: 'user, num: count(clicks where clicks.user = 'user) }
      // histogram where histogram.num = 9
      // 
      // 
      val clicks = dag.LoadLocal(Const(JString("/clicks"))(line))(line)
       
      lazy val histogram: dag.Split = dag.Split(
        dag.Group(1,
          clicks,
          UnfixedSolution(0,
            Join(DerefObject, CrossLeftSort,
              clicks,
              Const(JString("user"))(line))(line))),
        Join(JoinObject, CrossLeftSort,
          Join(WrapObject, CrossLeftSort,
            Const(JString("user"))(line),
            SplitParam(0)(histogram)(line))(line),
          Join(WrapObject, CrossLeftSort,
            Const(JString("num"))(line),
            dag.Reduce(Count,
              SplitGroup(1, clicks.identities)(histogram)(line))(line))(line))(line))(line)
       
      val input = Filter(IdentitySort,
        histogram,
        Join(Eq, CrossLeftSort,
          Join(DerefObject, CrossLeftSort,
            histogram,
            Const(JString("num"))(line))(line),
          Const(JNumLong(9))(line))(line))(line)
                  
      testEval(input) { result =>
        result must haveSize(1)
        result.toList.head must beLike {
          case (ids, SObject(obj)) if ids.size == 1 => {
            obj must haveKey("user")
            obj("user") must beLike { case SString("daniel") => ok }
            
            obj must haveKey("num")
            obj("num") must beLike { case SDecimal(d) => d mustEqual 9 }
          }
        }
      }
    }

    "evaluate with on the results of a histogram function" in {
      val line = Line(1, 1, "")
      // 
      // clicks := //clicks
      // histogram('user) :=
      //   { user: 'user, num: count(clicks where clicks.user = 'user) }
      // histogram with {rank: std::stats::rank(histogram.num)}
<<<<<<< HEAD
      // 

      val clicks = dag.LoadLocal(Const(JString("/clicks"))(line))(line)
=======
      //
    
      val clicks = dag.LoadLocal(Const(CString("/clicks"))(line))(line)
>>>>>>> e84ad6e6
       
      lazy val histogram: dag.Split = dag.Split(
        dag.Group(1,
          clicks,
          UnfixedSolution(0,
            Join(DerefObject, CrossLeftSort,
              clicks,
              Const(JString("user"))(line))(line))),
        Join(JoinObject, CrossLeftSort,
          Join(WrapObject, CrossLeftSort,
            Const(JString("user"))(line),
            SplitParam(0)(histogram)(line))(line),
          Join(WrapObject, CrossLeftSort,
            Const(JString("num"))(line),
            dag.Reduce(Count,
              SplitGroup(1, clicks.identities)(histogram)(line))(line))(line))(line))(line)

      val input = Join(JoinObject, IdentitySort,
        histogram,
        Join(WrapObject, CrossLeftSort,
          Const(JString("rank"))(line),
          dag.Morph1(Rank, 
            Join(DerefObject, CrossLeftSort,
              histogram,
              Const(JString("num"))(line))(line))(line))(line))(line)

      testEval(input) { resultsE =>
        resultsE must haveSize(10)
        
        val results = resultsE collect {
          case (ids, sv) if ids.length == 1 => sv
        }

        results must contain(SObject(Map("user" -> SString("daniel"), "num" -> SDecimal(BigDecimal("9")), "rank" -> SDecimal(BigDecimal("4")))))
        results must contain(SObject(Map("user" -> SString("kris"), "num" -> SDecimal(BigDecimal("8")), "rank" -> SDecimal(BigDecimal("3")))))
        results must contain(SObject(Map("user" -> SString("derek"), "num" -> SDecimal(BigDecimal("7")), "rank" -> SDecimal(BigDecimal("1")))))
        results must contain(SObject(Map("user" -> SString("nick"), "num" -> SDecimal(BigDecimal("17")), "rank" -> SDecimal(BigDecimal("9")))))
        results must contain(SObject(Map("user" -> SString("john"), "num" -> SDecimal(BigDecimal("13")), "rank" -> SDecimal(BigDecimal("6")))))
        results must contain(SObject(Map("user" -> SString("alissa"), "num" -> SDecimal(BigDecimal("7")), "rank" -> SDecimal(BigDecimal("1")))))
        results must contain(SObject(Map("user" -> SString("franco"), "num" -> SDecimal(BigDecimal("13")), "rank" -> SDecimal(BigDecimal("6")))))
        results must contain(SObject(Map("user" -> SString("matthew"), "num" -> SDecimal(BigDecimal("10")), "rank" -> SDecimal(BigDecimal("5")))))
        results must contain(SObject(Map("user" -> SString("jason"), "num" -> SDecimal(BigDecimal("13")), "rank" -> SDecimal(BigDecimal("6")))))
        results must contain(SObject(Map("user" -> SNull, "num" -> SDecimal(BigDecimal("3")), "rank" -> SDecimal(BigDecimal("0")))))
      }
    }
    
    "perform a naive cartesian product on the clicks dataset" in {
      val line = Line(1, 1, "")
      val clicks = dag.LoadLocal(Const(JString("/clicks"))(line))(line)
      
      val input = Join(JoinObject, CrossLeftSort,
        Join(WrapObject, CrossLeftSort,
          Const(JString("aa"))(line),
          Join(DerefObject, CrossLeftSort,
            clicks,
            Const(JString("user"))(line))(line))(line),
        Join(WrapObject, CrossLeftSort,
          Const(JString("bb"))(line),
          Join(DerefObject, CrossLeftSort,
            dag.New(clicks)(line),
            Const(JString("user"))(line))(line))(line))(line)
            
      testEval(input) { result =>
        result must haveSize(10000)
        
        forall(result) {
          _ must beLike {
            case (ids, SObject(obj)) if ids.size == 2 => 
              obj must haveSize(2)
              obj must haveKey("aa")
              obj must haveKey("bb")
          }
        }
      }
    }

    "distinct homogenous set of numbers" in {
      val line = Line(1, 1, "")
      
      val input = dag.Distinct(
        dag.LoadLocal(Const(JString("/hom/numbers2"))(line))(line))(line)
      
      testEval(input) { result =>
        result must haveSize(5)
        
        val result2 = result collect {
          case (ids, SDecimal(d)) if ids.size == 1 => d.toInt
        }
        
        result2 must contain(42, 12, 77, 1, 13)
      }
    }

    "distinct heterogenous sets" in {
      val line = Line(1, 1, "")
      
      val input = dag.Distinct(
        dag.LoadLocal(Const(JString("/het/numbers2"))(line))(line))(line)
      
      testEval(input) { result =>
        result must haveSize(10)
        
        val result2 = result collect {
          case (ids, SDecimal(d)) if ids.size == 1 => d.toInt
          case (ids, SBoolean(b)) if ids.size == 1 => b
          case (ids, SString(s)) if ids.size == 1 => s
          case (ids, SArray(a)) if ids.size == 1 => a
          case (ids, SObject(o)) if ids.size == 1 => o
        }
        
        result2 must contain(42, 12, 77, 1, 13, true, false, "daniel", Map("test" -> SString("fubar")), Vector())
      }
    }
    
    "join two sets according to a value sort" in {
      val line = Line(1, 1, "")
      
      val clicks = dag.LoadLocal(Const(JString("/clicks"))(line))(line)
      val clicks2 = dag.LoadLocal(Const(JString("/clicks2"))(line))(line)
      
      val input = dag.Join(
        Add,
        ValueSort(0),
        SortBy(clicks, "time", "time", 0),
        SortBy(clicks2, "time", "time", 0))(line)
        
      testEval(dag.Join(DerefObject, CrossLeftSort, clicks, Const(JString("time"))(line))(line)) { expected =>
        val decimalValues = expected.toList collect {
          case (_, SDecimal(d)) => d 
        }

        val cross = 
          for {
            x <- decimalValues
            y <- decimalValues
          } yield {
            (x, y) 
          }

        val expectedResult = cross collect { case (x, y) if x == y => x + y }

        testEval(input) { result =>
          result must haveSize(expectedResult.size)
          
          val decis = result.toList collect { 
            case (_, SDecimal(d)) => d
          }
          decis.sorted mustEqual expectedResult.sorted

          forall(result) { result =>
            result must beLike {
              case (ids, SDecimal(d)) => {
                ids must haveSize(2)
                expectedResult must contain(d)
              }
            }
          }
        }
      }
    }    

    "join two sets according to a value sort and then an identity sort" in {
      val line = Line(1, 1, "")
      
      val clicks = dag.LoadLocal(Const(JString("/clicks"))(line))(line)
      val clicks2 = dag.LoadLocal(Const(JString("/clicks2"))(line))(line)
      
      val input = dag.Join(Eq, IdentitySort,
        dag.Join(Add, ValueSort(0),
          SortBy(clicks, "time", "time", 0),
          SortBy(clicks2, "time", "time", 0))(line),
        dag.Join(Mul, CrossLeftSort,
          dag.Join(DerefObject, CrossLeftSort, clicks, Const(JString("time"))(line))(line),
          Const(JNumLong(2))(line))(line))(line)
        
      testEval(input) { result =>
        result must haveSize(106)

        val result2 = result collect {
          case (ids, SBoolean(b)) if ids.size == 2 => b
        }

        result2 must contain(true)
        result2 must not(contain(false))
      }
    }

    "filter two sets according to a value sort" in {
      val line = Line(1, 1, "")
      
      val clicks = dag.LoadLocal(Const(JString("/clicks"))(line))(line)
      val clicks2 = dag.LoadLocal(Const(JString("/clicks2"))(line))(line)
      
      val input = dag.Filter(
        ValueSort(0),
        SortBy(clicks, "time", "time", 0),
        dag.Join(
          Gt,
          CrossLeftSort,
          SortBy(clicks2, "time", "time", 0),
          Const(JNumLong(500))(line))(line))(line)
        
      testEval(dag.Join(DerefObject, CrossLeftSort, clicks, Const(JString("time"))(line))(line)) { expected =>
        val decimalValues = expected.toList collect {
          case (_, SDecimal(d)) => d
        }

        val cross = 
          for {
            x <- decimalValues
            y <- decimalValues
          } yield {
            (x, y) 
          }

        val expectedResult = cross collect { case (x, y) if x > 500 && x == y  => x }

        testEval(input) { result =>
          result must haveSize(expectedResult.size)

          val decis = result.toList collect { 
            case (_, SDecimal(d)) => d
          }
          decis.sorted mustEqual expectedResult.sorted

          
          forall(result) { result =>
            result must beLike {
              case (ids, SDecimal(d)) => {
                ids must haveSize(2)
                expectedResult must contain(d)
              }
            }
          }
        }
      }
    }
    
    "produce a preemptive error when crossing enormous sets" in {
      val line = Line(1, 1, "")
      
      val tweets = dag.LoadLocal(Const(JString("/election/tweets"))(line))(line)
      
      val input = dag.Join(Add, CrossLeftSort,
        dag.Join(Add, CrossLeftSort,
          tweets,
          tweets)(line),
        tweets)(line)
        
      testEval(input) { _ => failure } must throwAn[EnormousCartesianException]
    }
    
    "correctly perform a cross-filter" in {
      /*
       * t1 := //clicks
       * t2 := //views
       * 
       * t1 ~ t2
       *   t1 where t1.userId = t2.userId
       */
       
      val line = Line(1, 1, "")
      
      val t1 = dag.LoadLocal(Const(JString("/clicks"))(line))(line)
      val t2 = dag.LoadLocal(Const(JString("/clicks2"))(line))(line)
      
      val input = dag.Filter(IdentitySort,
        t1,
        Join(Eq, CrossLeftSort,
          Join(DerefObject, CrossLeftSort,
            t1,
            Const(JString("time"))(line))(line),
          Join(DerefObject, CrossLeftSort,
            t2,
            Const(JString("time"))(line))(line))(line))(line)
          
      testEval(input) { _ must not(beEmpty) }
    }

    "correctly evaluate a constant array" in {
      // No Quirrel for this - only used for Evaluator rewrites

      val line = Line(1, 1, "")

      val input = dag.Const(JArray(JNum(1), JBool(true), JString("three")))(line)

      testEval(input) { _ must haveSize(1) }
    }

    "correctly evaluate a constant object" in {
      // No Quirrel for this - only used for Evaluator rewrites

      val line = Line(1, 1, "")

      val input = dag.Const(JObject("a" -> JNum(1), "b" -> JBool(true), "c" -> JString("true")))(line)

      testEval(input) { _ must haveSize(1) }
    }
  }

  def joinDeref(left: DepGraph, first: Int, second: Int, line: Line): DepGraph = 
    Join(DerefArray, CrossLeftSort,
      Join(DerefArray, CrossLeftSort,
        left,
        Const(JNumLong(first))(line))(line),
      Const(JNumLong(second))(line))(line)

}

object EvaluatorSpecs extends EvaluatorSpecs[YId] with test.YIdInstances <|MERGE_RESOLUTION|>--- conflicted
+++ resolved
@@ -3122,15 +3122,9 @@
       // histogram('user) :=
       //   { user: 'user, num: count(clicks where clicks.user = 'user) }
       // histogram with {rank: std::stats::rank(histogram.num)}
-<<<<<<< HEAD
-      // 
-
+      //
+    
       val clicks = dag.LoadLocal(Const(JString("/clicks"))(line))(line)
-=======
-      //
-    
-      val clicks = dag.LoadLocal(Const(CString("/clicks"))(line))(line)
->>>>>>> e84ad6e6
        
       lazy val histogram: dag.Split = dag.Split(
         dag.Group(1,
