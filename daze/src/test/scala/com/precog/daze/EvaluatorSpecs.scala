/*
 *  ____    ____    _____    ____    ___     ____ 
 * |  _ \  |  _ \  | ____|  / ___|  / _/    / ___|        Precog (R)
 * | |_) | | |_) | |  _|   | |     | |  /| | |  _         Advanced Analytics Engine for NoSQL Data
 * |  __/  |  _ <  | |___  | |___  |/ _| | | |_| |        Copyright (C) 2010 - 2013 SlamData, Inc.
 * |_|     |_| \_\ |_____|  \____|   /__/   \____|        All Rights Reserved.
 *
 * This program is free software: you can redistribute it and/or modify it under the terms of the 
 * GNU Affero General Public License as published by the Free Software Foundation, either version 
 * 3 of the License, or (at your option) any later version.
 *
 * This program is distributed in the hope that it will be useful, but WITHOUT ANY WARRANTY; 
 * without even the implied warranty of MERCHANTABILITY or FITNESS FOR A PARTICULAR PURPOSE. See 
 * the GNU Affero General Public License for more details.
 *
 * You should have received a copy of the GNU Affero General Public License along with this 
 * program. If not, see <http://www.gnu.org/licenses/>.
 *
 */
package com.precog
package daze

import com.precog.common.Path

import com.precog.yggdrasil._
import com.precog.yggdrasil.table._
import com.precog.yggdrasil.serialization._
import com.precog.yggdrasil.test._
import com.precog.yggdrasil.util._
import com.precog.common.json._
import com.precog.common.security._
import com.precog.util.IOUtils
import com.precog.util.IdGen
import com.precog.bytecode._

import akka.dispatch.{Await, ExecutionContext}
import akka.util.duration._

import blueeyes.json._

import java.io._
import java.util.concurrent.Executors

import org.joda.time.DateTime

import scalaz._
import scalaz.effect._
import scalaz.syntax.copointed._
import scalaz.std.anyVal._
import scalaz.std.list._

import org.specs2.specification.Fragment
import org.specs2.specification.Fragments
import org.specs2.execute.Result
import org.specs2.mutable._

trait EvaluatorTestSupport[M[+_]] extends Evaluator[M]
    with ReductionLib[M]
    with BaseBlockStoreTestModule[M]
    with IdSourceScannerModule[M] { outer =>
      
  val asyncContext = ExecutionContext fromExecutor Executors.newCachedThreadPool()

  private val groupId = new java.util.concurrent.atomic.AtomicInteger
  def newGroupId = groupId.getAndIncrement

  val defaultEvaluationContext = EvaluationContext("testAPIKey", Path.Root, new DateTime())

  val projections = Map.empty[ProjectionDescriptor, Projection]

<<<<<<< HEAD
  val report = LoggingQueryLogger[M, instructions.Line]
=======
  val report = new LoggingQueryLogger[M, instructions.Line] with ExceptionQueryLogger[M, instructions.Line] {
    implicit def M = outer.M
  }
>>>>>>> 4dc280c6

  trait TableCompanion extends BaseBlockStoreTestTableCompanion {
    override def load(table: Table, apiKey: APIKey, jtpe: JType) = {
      table.toJson map { events =>
        fromJson {
          events.toStream flatMap {
            case JString(pathStr) => indexLock synchronized {      // block the WHOLE WORLD
              val path = Path(pathStr)

              val index = initialIndices get path getOrElse {
                initialIndices += (path -> currentIndex)
                currentIndex
              }
              
              val prefix = "filesystem"
              val target = path.path.replaceAll("/$", ".json")
              
              val src = if (pathStr startsWith prefix) {
                          io.Source.fromFile(new File(target.substring(prefix.length + 1)))
                        } else {
                          io.Source.fromInputStream(getClass.getResourceAsStream(target))
                        }

              val parsed: Stream[JValue] = src.getLines map JParser.parseUnsafe toStream

              currentIndex += parsed.length
              
              parsed zip (Stream from index) map {
                case (value, id) => JObject(JField("key", JArray(JNum(id) :: Nil)) :: JField("value", value) :: Nil)
              }
            }

            case x => sys.error("Attempted to load JSON as a table from something that wasn't a string: " + x)
          }
        }
      }
    }
  }

  object Table extends TableCompanion

  private var initialIndices = collection.mutable.Map[Path, Int]()    // if we were doing this for real: j.u.c.HashMap
  private var currentIndex = 0                                        // if we were doing this for real: j.u.c.a.AtomicInteger
  private val indexLock = new AnyRef                                  // if we were doing this for real: DIE IN A FIRE!!!
  
  class YggConfig extends IdSourceConfig with ColumnarTableModuleConfig with BlockStoreColumnarTableModuleConfig {
    val sortBufferSize = 1000
    val sortWorkDir: File = IOUtils.createTmpDir("idsoSpec").unsafePerformIO
    val clock = blueeyes.util.Clock.System
    val memoizationBufferSize = 1000
    val memoizationWorkDir: File = null //no filesystem storage in test!
    val flatMapTimeout = intToDurationInt(30).seconds
    val maxSliceSize = 10
    val smallSliceSize = 3

    val idSource = new FreshAtomicIdSource
  }

  object yggConfig extends YggConfig 
}

trait EvaluatorSpecs[M[+_]] extends Specification
    with EvaluatorTestSupport[M]
    with StdLib[M]
    with LongIdMemoryDatasetConsumer[M] { self =>
  
  import Function._
  
  import dag._
  import instructions._

  val testAPIKey = "testAPIKey"

  def testEval(graph: DepGraph, path: Path = Path.Root)(test: Set[SEvent] => Result): Result = {
    (consumeEval(testAPIKey, graph, path, true) match {
      case Success(results) => test(results)
      case Failure(error) => throw error
    })/* and 
    (consumeEval(testAPIKey, graph, ctx, path, false) match {
      case Success(results) => test(results)
      case Failure(error) => throw error
    })*/
  }
  
  "evaluator" should {
    "evaluate simple two-value multiplication" in {
      val line = Line(1, 1, "")
      
      val input = Join(Mul, CrossLeftSort,
        Const(CLong(6))(line),
        Const(CLong(7))(line))(line)
        
      testEval(input) { result => 
        result must haveSize(1)
        
        val result2 = result collect {
          case (ids, SDecimal(d)) if ids.isEmpty => d.toInt
        }
        
        result2 must contain(42)
      }
    }
    
    "evaluate single value roots" >> {
      "push_string" >> {
        val line = Line(1, 1, "")
        val input = Const(CString("daniel"))(line)
        
        testEval(input) { result =>
          result must haveSize(1)
          
          val result2 = result collect {
            case (ids, SString(str)) if ids.isEmpty => str
          }
          
          result2 must contain("daniel")
        }
      }
      
      "push_num" >> {
        val line = Line(1, 1, "")
        val input = Const(CLong(42))(line)
        testEval(input) { result =>
          result must haveSize(1)
          
          val result2 = result collect {
            case (ids, SDecimal(d)) if ids.isEmpty => d.toInt
          }
          
          result2 must contain(42)
        }
      }
      
      "push_true" >> {
        val line = Line(1, 1, "")
        val input = Const(CBoolean(true))(line)
        
        testEval(input) { result =>
          result must haveSize(1)
          
          val result2 = result collect {
            case (ids, SBoolean(b)) if ids.isEmpty => b
          }
          
          result2 must contain(true)
        }
      }
      
      "push_false" >> {
        val line = Line(1, 1, "")
        val input = Const(CBoolean(false))(line)
        
        testEval(input) { result =>
          result must haveSize(1)
          
          val result2 = result collect {
            case (ids, SBoolean(b)) if ids.isEmpty => b
          }
          
          result2 must contain(false)
        }      
      }

      "push_null" >> {
        val line = Line(1, 1, "")
        val input = Const(CNull)(line)
        
        testEval(input) { result =>
          result must haveSize(1)
          result.map(_._2) must contain(SNull)
        }
      }
      
      "push_object" >> {
        val line = Line(1, 1, "")
        val input = Const(CEmptyObject)(line)
        
        testEval(input) { result =>
          result must haveSize(1)
          
          val result2 = result collect {
            case (ids, SObject(obj)) if ids.isEmpty => obj
          }
          
          result2 must contain(Map())
        }
      }
      
      "push_array" >> {
        val line = Line(1, 1, "")
        val input = Const(CEmptyArray)(line)
        
        testEval(input) { result =>
          result must haveSize(1)
          
          val result2 = result collect {
            case (ids, SArray(arr)) if ids.isEmpty => arr
          }
          
          result2 must contain(Vector())
        }
      }
    }
    
    "evaluate a load_local" in {
      val line = Line(1, 1, "")
      val input = dag.LoadLocal(Const(CString("/hom/numbers"))(line))(line)

      testEval(input) { result =>
        result must haveSize(5)
        
        val result2 = result collect {
          case (ids, SDecimal(d)) if ids.size == 1 => d.toInt
        }
        
        result2 must contain(42, 12, 77, 1, 13)
      }
    }
    
    "evaluate a join given a relative path" in {
      val line = Line(1, 1, "")

      val numbers = dag.LoadLocal(Const(CString("/numbers"))(line))(line)

      val input = Join(Add, IdentitySort, numbers, numbers)(line)

      testEval(input, Path("/hom")) { result =>
        result must haveSize(5)

        val result2 = result collect {
          case (ids, SDecimal(d)) if ids.size == 1 => d.toInt
        }

        result2 must contain(84, 24, 154, 2, 26)
      }
    }
    
    "evaluate a join given a relative path with two different JTypes" in {
      val line = Line(1, 1, "")

      val numbers = dag.LoadLocal(Const(CString("/numbers"))(line))(line)
      val numbers0 = dag.LoadLocal(Const(CString("/numbers"))(line), JNumberT)(line)

      val input = Join(Add, IdentitySort, numbers, numbers0)(line)

      testEval(input, Path("/hom")) { result =>
        result must haveSize(5)

        val result2 = result collect {
          case (ids, SDecimal(d)) if ids.size == 1 => d.toInt
        }

        result2 must contain(84, 24, 154, 2, 26)
      }
    }       
    
    "evaluate a join given a relative path with two different datasets" in {
      val line = Line(1, 1, "")

      val numbers = dag.LoadLocal(Const(CString("/numbers"))(line))(line)
      val numbers2 = dag.LoadLocal(Const(CString("/numbers2"))(line))(line)

      val input = Join(Add, CrossLeftSort, numbers, numbers2)(line)

      testEval(input, Path("/hom")) { result =>
        result must haveSize(30)

        val result2 = result collect {
          case (ids, SDecimal(d)) if ids.size == 2 => d.toInt
        }

        result2 must contain(84,54,119,43,55,43,54,24,89,13,25,13,119,89,154,78,90,78,43,13,78,2,14,2,55,25,90,14,26,14)
      }
    }       
    
    "evaluate a negation mapped over numbers" in {
      val line = Line(1, 1, "")
      
      val input = Operate(Neg,
        dag.LoadLocal(Const(CString("/hom/numbers"))(line))(line))(line)
        
      testEval(input) { result =>
        result must haveSize(5)
        
        val result2 = result collect {
          case (ids, SDecimal(d)) if ids.size == 1 => d.toInt
        }
        
        result2 must contain(-42, -12, -77, -1, -13)
      }
    }
    
    "evaluate a new mapped over numbers as no-op" in {
      val line = Line(1, 1, "")
      
      val input = dag.New(
        dag.LoadLocal(Const(CString("/hom/numbers"))(line))(line))(line)
        
      testEval(input) { result =>
        result must haveSize(5)
        
        val result2 = result collect {
          case (ids, SDecimal(d)) if ids.size == 1 => d.toInt
        }
        
        result2 must contain(42, 12, 77, 1, 13)
      }
    }
    
    "evaluate a new literal" in {
      val line = Line(1, 1, "")
      
      val input = dag.New(Const(CString("foo"))(line))(line)
        
      testEval(input) { result =>
        result must haveSize(1)
        
        val result2 = result collect {
          case (ids, SString(s)) if ids.size == 1 => s
        }
        
        result2 must contain("foo")
      }
    }

    "evaluate a join of two reductions on the same dataset" in {
      val line = Line(1, 1, "")

      val parent = dag.LoadLocal(Const(CString("/hom/numbers7"))(line))(line)

      val input = Join(Add, CrossRightSort,
        dag.Reduce(Count, parent)(line),
        dag.Reduce(Sum, parent)(line))(line)

      testEval(input) { result =>
        result must haveSize(1)

        val result2 = result collect {
          case (ids, SDecimal(d)) if ids.size == 0 => d
        }

        result2 must contain(259)
      }
    }

    "evaluate a join of two reductions on the same dataset using a MegaReduce" in {
      val line = Line(1, 1, "")

      val parent = dag.LoadLocal(Const(CString("/hom/numbers7"))(line))(line)
      
      val spec = trans.Leaf(trans.Source)
      val reds = List(Count, Sum) 
      val mega = dag.MegaReduce( 
        List((spec, reds)),
        parent)

      val input = Join(Add, CrossRightSort, 
        joinDeref(mega, 0, 0, line),
        joinDeref(mega, 0, 1, line))(line)
        
      testEval(input) { result =>
        result must haveSize(1)

        val result2 = result collect {
          case (ids, SDecimal(d)) if ids.size == 0 => d
        }

        result2 must contain(259)
      }
    }

    "MegaReduce of two tuples must return an array" in {
      val line = Line(1, 1, "")

      val parent = dag.LoadLocal(Const(CString("/hom/heightWeightAcrossSlices"))(line))(line)
      
      val height = trans.DerefObjectStatic(trans.Leaf(trans.Source), CPathField("height"))
      val weight = trans.DerefObjectStatic(trans.Leaf(trans.Source), CPathField("weight"))
      val mean = List(Mean) 
      val max = List(Max) 

      val input = dag.MegaReduce(
        List((weight, mean), (height, max)),
        parent)

      testEval(input) { result =>
        result must haveSize(1)

        val result2 = result collect {
          case (ids, SArray(arr)) if ids.size == 0 => arr
        }

        result2 must contain(Vector(SArray(Vector(SDecimal(104))), SArray(Vector(SDecimal(138)))))
      }
    }

    "evaluate a join of two reductions on two datasets with the same parent using a MegaReduce" in {
      val line = Line(1, 1, "")

      val parent = dag.LoadLocal(Const(CString("/hom/heightWeightAcrossSlices"))(line))(line)
      
      val height = trans.DerefObjectStatic(trans.Leaf(trans.Source), CPathField("height"))
      val weight = trans.DerefObjectStatic(trans.Leaf(trans.Source), CPathField("weight"))
      val mean = List(Mean) 
      val max = List(Max) 

      val mega = dag.MegaReduce(
        List((weight, mean), (height, max)),
        parent)

      val input = Join(Add, CrossRightSort, 
        joinDeref(mega, 0, 0, line),
        joinDeref(mega, 1, 0, line))(line)

      testEval(input) { result =>
        result must haveSize(1)

        val result2 = result collect {
          case (ids, SDecimal(d)) if ids.size == 0 => d
        }

        result2 must contain(138 + 104)
      }
    }

    "evaluate a join of three reductions on the same dataset using a MegaReduce" in {
      val line = Line(1, 1, "")

      val parent = dag.LoadLocal(Const(CString("/hom/numbers7"))(line))(line)
      
      val mega = dag.MegaReduce(List((trans.Leaf(trans.Source), List(Count, Sum, Mean))), parent)

      val input = Join(Add, CrossLeftSort,
        joinDeref(mega, 0, 0, line),
        Join(Add, CrossLeftSort, 
          joinDeref(mega, 0, 1, line),
          joinDeref(mega, 0, 2, line))(line))(line)

      testEval(input) { result =>
        result must haveSize(1)

        val result2 = result collect {
          case (ids, SDecimal(d)) if ids.size == 0 => d
        }

        result2 must contain(237 + 22 + (237.0 / 22))
      }
    }

    "evaluate a rewrite/eval of a 3-way mega reduce" in {
      import trans._

      val line = Line(1, 1, "")

      val load = dag.LoadLocal(Const(CString("/hom/heightWeightAcrossSlices"))(line))(line)

      val id = Join(DerefObject, CrossLeftSort, load, Const(CString("userId"))(line))(line)
      val height = Join(DerefObject, CrossLeftSort, load, Const(CString("height"))(line))(line)
      val weight = Join(DerefObject, CrossLeftSort, load, Const(CString("weight"))(line))(line)

      val r1 = dag.Reduce(Min, id)(line)
      val r2 = dag.Reduce(Max, height)(line)
      val r3 = dag.Reduce(Mean, weight)(line)

      val input = Join(Sub, CrossLeftSort, r1, Join(Add, CrossLeftSort, r2, r3)(line))(line)

      testEval(input) { result =>
        result must haveSize(1)

        val result2 = result collect {
          case (ids, SDecimal(d)) if ids.size == 0 => d
        }

        result2 must contain(1 - (104 + 138))
      }
    }

    "evaluate a rewrite/eval of reductions" in {
      import trans._

      val line = Line(1, 1, "")

      val load = dag.LoadLocal(Const(CString("/hom/heightWeightAcrossSlices"))(line))(line)

      val height = Join(DerefObject, CrossLeftSort, load, Const(CString("height"))(line))(line)
      val weight = Join(DerefObject, CrossLeftSort, load, Const(CString("weight"))(line))(line)

      val r1 = dag.Reduce(Min, height)(line)
      val r2 = dag.Reduce(Max, height)(line)
      val r3 = dag.Reduce(Mean, weight)(line)

      val input = Join(Sub, CrossLeftSort, r1, Join(Add, CrossLeftSort, r2, r3)(line))(line)

      testEval(input) { result =>
        result must haveSize(1)

        val result2 = result collect {
          case (ids, SDecimal(d)) if ids.size == 0 => d
        }

        result2 must contain(30 - (104 + 138))
      }
    }
    
    "three reductions on the same dataset" in {
      import trans._

      val line = Line(1, 1, "")

      val load = dag.LoadLocal(Const(CString("/hom/heightWeightAcrossSlices"))(line))(line)

      val weight = Join(DerefObject, CrossLeftSort, load, Const(CString("weight"))(line))(line)

      val r1 = dag.Reduce(Min, weight)(line)
      val r2 = dag.Reduce(Max, weight)(line)
      val r3 = dag.Reduce(Mean, weight)(line)

      val input = Join(Sub, CrossLeftSort, r1, Join(Add, CrossLeftSort, r2, r3)(line))(line)

      testEval(input) { result =>
        result must haveSize(1)

        val result2 = result collect {
          case (ids, SDecimal(d)) if ids.size == 0 => d
        }

        result2 must contain(29 - (231 + 138))
      }
    }

    "the same reduction on three datasets" in {
      import trans._

      val line = Line(1, 1, "")

      val load = dag.LoadLocal(Const(CString("/hom/heightWeightAcrossSlices"))(line))(line)

      val id = Join(DerefObject, CrossLeftSort, load, Const(CString("userId"))(line))(line)
      val height = Join(DerefObject, CrossLeftSort, load, Const(CString("height"))(line))(line)
      val weight = Join(DerefObject, CrossLeftSort, load, Const(CString("weight"))(line))(line)

      val r1 = dag.Reduce(Max, id)(line)
      val r2 = dag.Reduce(Max, height)(line)
      val r3 = dag.Reduce(Max, weight)(line)

      val input = Join(Sub, CrossLeftSort, r1, Join(Add, CrossLeftSort, r2, r3)(line))(line)

      testEval(input) { result =>
        result must haveSize(1)

        val result2 = result collect { 
          case (ids, SDecimal(num)) if ids.size == 0 => num
        }

        result2 must contain(22 - (104 + 231))
      }
    }
    
    "join two sets" >> {
      "from different paths" >> {
        val line = Line(1, 1, "")

        val input = Join(Add, CrossLeftSort,
          Join(DerefObject, CrossLeftSort, 
            dag.LoadLocal(Const(CString("/clicks"))(line))(line),
            Const(CString("time"))(line))(line),
          Join(DerefObject, CrossLeftSort,
            dag.LoadLocal(Const(CString("/hom/heightWeight"))(line))(line),
            Const(CString("height"))(line))(line))(line)

        testEval(input) { result =>
          result must haveSize(500)

          val result2 = result collect {
            case (ids, SDecimal(d)) if ids.size == 2 => ids
          }

          result2 must haveSize(500)
        }
      }

      "from the same path" >> {
        val line = Line(1, 1, "")
        val heightWeight = dag.LoadLocal(Const(CString("/hom/heightWeight"))(line))(line)

        val input = Join(Add, IdentitySort,
          Join(DerefObject, CrossLeftSort, 
            heightWeight,
            Const(CString("weight"))(line))(line),
          Join(DerefObject, CrossLeftSort,
            heightWeight,
            Const(CString("height"))(line))(line))(line)

        testEval(input) { result =>
          result must haveSize(5)

          val result2 = result collect {
            case (ids, SDecimal(d)) if ids.size == 1 => d
          }

          result2 must contain(218, 147, 118, 172, 224)
        }
      }

      "from the same path (with a relative path)" >> {
        val line = Line(1, 1, "")
        val heightWeight = dag.LoadLocal(Const(CString("/heightWeight"))(line))(line)

        val input = Join(Add, IdentitySort,
          Join(DerefObject, CrossLeftSort, 
            heightWeight,
            Const(CString("weight"))(line))(line),
          Join(DerefObject, CrossLeftSort,
            heightWeight,
            Const(CString("height"))(line))(line))(line)

        testEval(input, Path("/hom")) { result =>
          result must haveSize(5)

          val result2 = result collect {
            case (ids, SDecimal(d)) if ids.size == 1 => d
          }

          result2 must contain(218, 147, 118, 172, 224)
        }
      }
    }

    "evaluate a binary numeric operation mapped over homogeneous numeric set" >> {
      "addition" >> {
        val line = Line(1, 1, "")
        
        val input = Join(Add, CrossLeftSort,
          dag.LoadLocal(Const(CString("/hom/numbers"))(line))(line),
          Const(CLong(5))(line))(line)
          
        testEval(input) { result =>
          result must haveSize(5)
          
          val result2 = result collect {
            case (ids, SDecimal(d)) if ids.size == 1 => d.toInt
          }
          
          result2 must contain(47, 17, 82, 6, 18)
        }
      }
      
      "subtraction" >> {
        val line = Line(1, 1, "")
        
        val input = Join(Sub, CrossLeftSort,
          dag.LoadLocal(Const(CString("/hom/numbers"))(line))(line),
          Const(CLong(5))(line))(line)
          
        testEval(input) { result =>
          
          result must haveSize(5)
          
          val result2 = result collect {
            case (ids, SDecimal(d)) if ids.size == 1 => d.toInt
          }
          
          result2 must contain(37, 7, 72, -4, 8)
        }
      }
      
      "multiplication" >> {
        val line = Line(1, 1, "")
        
        val input = Join(Mul, CrossLeftSort,
          dag.LoadLocal(Const(CString("/hom/numbers"))(line))(line),
          Const(CLong(5))(line))(line)
          
        testEval(input) { result =>
          result must haveSize(5)
          
          val result2 = result collect {
            case (ids, SDecimal(d)) if ids.size == 1 => d.toInt
          }
          
          result2 must contain(210, 60, 385, 5, 65)
        }
      }
      
      "division" >> {
        val line = Line(1, 1, "")
        
        val input = Join(Div, CrossLeftSort,
          dag.LoadLocal(Const(CString("/hom/numbers"))(line))(line),
          Const(CLong(5))(line))(line)
          
        testEval(input) { result =>
          result must haveSize(5)
          
          val result2 = result collect {
            case (ids, SDecimal(d)) if ids.size == 1 => d.toDouble
          }
          
          result2 must contain(8.4, 2.4, 15.4, 0.2, 2.6)
        }
      }      

      "mod both positive" >> {
        val line = Line(1, 1, "")
        
        val input = Join(Mod, CrossLeftSort,
          Const(CLong(11))(line),
          Const(CLong(4))(line))(line)
          
        testEval(input) { result =>
          result must haveSize(1)
          
          val result2 = result collect {
            case (ids, SDecimal(d)) if ids.size == 0 => d.toDouble
          }
          
          result2 must contain(3)
        }
      }
      "mod both negative" >> {
        val line = Line(1, 1, "")
        
        val input = Join(Mod, CrossLeftSort,
          Const(CLong(-11))(line),
          Const(CLong(-4))(line))(line)
          
        testEval(input) { result =>
          result must haveSize(1)
          
          val result2 = result collect {
            case (ids, SDecimal(d)) if ids.size == 0 => d.toDouble
          }
          
          result2 must contain(-3)
        }
      }
      "mod negative left" >> {
        val line = Line(1, 1, "")
        
        val input = Join(Mod, CrossLeftSort,
          Const(CLong(-11))(line),
          Const(CLong(4))(line))(line)
          
        testEval(input) { result =>
          result must haveSize(1)
          
          val result2 = result collect {
            case (ids, SDecimal(d)) if ids.size == 0 => d.toDouble
          }
          
          result2 must contain(1)
        }
      }
      "mod" >> {
        val line = Line(1, 1, "")
        
        val input = Join(Mod, CrossLeftSort,
          Const(CLong(11))(line),
          Const(CLong(-4))(line))(line)
          
        testEval(input) { result =>
          result must haveSize(1)
          
          val result2 = result collect {
            case (ids, SDecimal(d)) if ids.size == 0 => d.toDouble
          }
          
          result2 must contain(-1)
        }
      }
    }
    
    "evaluate a binary numeric operation mapped over heterogeneous numeric set" >> {
      "addition" >> {
        val line = Line(1, 1, "")
        
        val input = Join(Add, CrossLeftSort,
          dag.LoadLocal(Const(CString("/het/numbers"))(line))(line),
          Const(CLong(5))(line))(line)
          
        testEval(input) { result =>
          result must haveSize(5)
          
          val result2 = result collect {
            case (ids, SDecimal(d)) if ids.size == 1 => d.toInt
          }
          
          result2 must contain(47, 17, 82, 6, 18)
        }
      }
      
      "subtraction" >> {
        val line = Line(1, 1, "")
        
        val input = Join(Sub, CrossLeftSort,
          dag.LoadLocal(Const(CString("/het/numbers"))(line))(line),
          Const(CLong(5))(line))(line)
          
        testEval(input) { result =>
          result must haveSize(5)
          
          val result2 = result collect {
            case (ids, SDecimal(d)) if ids.size == 1 => d.toInt
          }
          
          result2 must contain(37, 7, 72, -4, 8)
        }
      }
      
      "multiplication" >> {
        val line = Line(1, 1, "")
        
        val input = Join(Mul, CrossLeftSort,
          dag.LoadLocal(Const(CString("/het/numbers"))(line))(line),
          Const(CLong(5))(line))(line)
          
        testEval(input) { result =>
          result must haveSize(5)
          
          val result2 = result collect {
            case (ids, SDecimal(d)) if ids.size == 1 => d.toInt
          }
          
          result2 must contain(210, 60, 385, 5, 65)
        }
      }
      
      "division" >> {
        val line = Line(1, 1, "")
        
        val input = Join(Div, CrossLeftSort,
          dag.LoadLocal(Const(CString("/het/numbers"))(line))(line),
          Const(CLong(5))(line))(line)
          
        testEval(input) { result =>
          result must haveSize(5)
          
          val result2 = result collect {
            case (ids, SDecimal(d)) if ids.size == 1 => d.toDouble
          }
          
          result2 must contain(8.4, 2.4, 15.4, 0.2, 2.6)
        }
      }
    }

    "count a filtered dataset" in {
      val line = Line(1, 1, "")
      val clicks = dag.LoadLocal(Const(CString("/clicks"))(line))(line)

      val input = dag.Reduce(Count,
        Filter(IdentitySort,
          clicks,
          Join(Gt, CrossLeftSort,
            Join(DerefObject, CrossLeftSort,
              clicks,
              Const(CString("time"))(line))(line),
            Const(CLong(0))(line))(line))(line))(line)

      testEval(input) { result =>
        result must haveSize(1)

        val result2 = result collect {
          case (ids, SDecimal(d)) if ids.isEmpty => d.toInt
        }

        result2 must contain(100)
      }
    }
    
    "produce a non-doubled result when counting the union of new sets" in {
      /*
       * clicks := //clicks
       * clicks' := new clicks
       * 
       * count(clicks' union clicks')
       */
      
      val line = Line(1, 1, "")
      val clicks = dag.LoadLocal(Const(CString("/clicks"))(line))(line)
      
      val clicksP = dag.New(clicks)(line)
      val input = dag.Reduce(Count,
        dag.IUI(true, clicksP, clicksP)(line))(line)
        
      testEval(input) { resultE =>
        val result = resultE collect {
          case (ids, SDecimal(d)) => d
        }
        
        result must contain(100)
      }
    }
    
    "produce a non-zero result when counting the intersect of new sets" in {
      /*
       * clicks := //clicks
       * clicks' := new clicks
       * 
       * count(clicks' intersect clicks')
       */
      
      val line = Line(1, 1, "")
      val clicks = dag.LoadLocal(Const(CString("/clicks"))(line))(line)
      
      val clicksP = dag.New(clicks)(line)
      val input = dag.Reduce(Count,
        dag.IUI(false, clicksP, clicksP)(line))(line)
        
      testEval(input) { resultE =>
        val result = resultE collect {
          case (ids, SDecimal(d)) => d
        }
        
        result must contain(100)
      }
    }

    "filter a dataset to return a set of boolean" in {
      val line = Line(1, 1, "")

      val input = Join(Gt, CrossLeftSort,
            Join(DerefObject, CrossLeftSort,
              dag.LoadLocal(Const(CString("/clicks"))(line))(line),
              Const(CString("time"))(line))(line),
            Const(CLong(0))(line))(line)

      testEval(input) { result =>
        result must haveSize(100)

        val result2 = result collect {
          case (ids, SBoolean(d)) if ids.size == 1 => d
        }

        result2 must contain(true).only
      }
    }

    "reduce a derefed object" in {
      val line = Line(1, 1, "")

      val input = dag.Reduce(Count,
        Join(DerefObject, CrossLeftSort,
          dag.LoadLocal(Const(CString("/clicks"))(line))(line),
          Const(CString("time"))(line))(line))(line)

      testEval(input) { result =>
        result must haveSize(1)

        val result2 = result collect {
          case (ids, SDecimal(d)) if ids.isEmpty => d.toInt
        }

        result2 must contain(100)
      }
    }

    "evaluate cross when one side is a singleton" >> {
      "a reduction on the right side of the cross" >> {
        val line = Line(1, 1, "")

        val input = Join(Add, CrossLeftSort, 
          dag.LoadLocal(Const(CString("/hom/numbers"))(line))(line),
          dag.Reduce(Count, 
            Const(CLong(42))(line))(line))(line)

        testEval(input) { result =>
          result must haveSize(5)

          val result2 = result collect {
            case (ids, SDecimal(d)) if ids.size == 1 => d
          }

          result2 must contain(43, 13, 78, 2, 14)
        }
      }

      "a reduction on the left side of the cross" >> {
        val line = Line(1, 1, "")

        val input = Join(Add, CrossLeftSort, 
          dag.Reduce(Count, 
            Const(CLong(42))(line))(line),
          dag.LoadLocal(Const(CString("/hom/numbers"))(line))(line))(line)

        testEval(input) { result =>
          result must haveSize(5)

          val result2 = result collect {
            case (ids, SDecimal(d)) if ids.size == 1 => d
          }

          result2 must contain(43, 13, 78, 2, 14)
        }
      }

      "a root on the right side of the cross" >> {
        val line = Line(1, 1, "")

        val input = Join(Add, CrossLeftSort,  
          dag.LoadLocal(Const(CString("/hom/numbers"))(line))(line),
          Const(CLong(3))(line))(line)
         
        testEval(input) { result =>
          result must haveSize(5)

          val result2 = result collect {
            case (ids, SDecimal(d)) if ids.size == 1 => d
          }

          result2 must contain(45, 15, 80, 4, 16)
        }
      }

      "a root on the left side of the cross" >> {
        val line = Line(1, 1, "")

        val input = Join(Add, CrossLeftSort, 
          Const(CLong(3))(line),
          dag.LoadLocal(Const(CString("/hom/numbers"))(line))(line))(line)

        testEval(input) { result =>
          result must haveSize(5)

          val result2 = result collect {
            case (ids, SDecimal(d)) if ids.size == 1 => d
          }

          result2 must contain(45, 15, 80, 4, 16)
        }
      }
    }

    "evaluate wrap_object on a single numeric value" in {
      val line = Line(1, 1, "")
      
      val input = Join(WrapObject, CrossLeftSort,
        Const(CString("answer"))(line),
        Const(CLong(42))(line))(line)
        
      testEval(input) { result =>
        result must haveSize(1)
        
        val optObj = result find {
          case (ids, SObject(_)) if ids.isEmpty => true
          case _ => false
        } collect {
          case (_, SObject(obj)) => obj
        }
        
        optObj must beSome
        val obj = optObj.get
        
        obj must haveKey("answer")
        obj("answer") must beLike {
          case SDecimal(d) => d mustEqual 42
        }
      }
    }

    "evaluate wrap_object on an object" in {
      val line = Line(1, 1, "")
      
      val input = Join(WrapObject, CrossLeftSort,
        Const(CString("answer"))(line),
        Join(WrapObject, CrossLeftSort,
          Const(CString("question"))(line),
          Const(CNull)(line))(line))(line)
        
      testEval(input) { result =>
        result must haveSize(1)
        
        val optObj = result find {
          case (ids, SObject(_)) if ids.isEmpty => true
          case _ => false
        } collect {
          case (_, SObject(obj)) => obj
        }
        
        optObj must beSome
        val obj = optObj.get
        
        obj must haveKey("answer")
        obj("answer") must beLike {
          case SObject(obj) => { 
            obj must haveKey("question")
            obj("question") mustEqual SNull
          }
        }
      }
    }
    
    "evaluate wrap_object on clicks dataset" in {
      val line = Line(1, 1, "")
      
      val input = Join(WrapObject, CrossLeftSort,
        Const(CString("aa"))(line),
        Join(DerefObject, CrossLeftSort,
          dag.LoadLocal(Const(CString("/clicks"))(line))(line),
          Const(CString("user"))(line))(line))(line)
        
      testEval(input) { result =>
        result must haveSize(100)
        
        forall(result) {
          _ must beLike {
            case (ids, SObject(obj)) if ids.size == 1 => 
              obj must haveSize(1)
              obj must haveKey("aa")
          }
        }
      }
    }
    
    "evaluate wrap_array on a single numeric value" in {
      val line = Line(1, 1, "")
      
      val input = Operate(WrapArray,
        Const(CLong(42))(line))(line)
        
      testEval(input) { result =>
        result must haveSize(1)
        
        val optArr = result find {
          case (ids, SArray(_)) if ids.isEmpty => true
          case _ => false
        } collect {
          case (_, SArray(arr)) => arr
        }
        
        optArr must beSome
        val arr = optArr.get
        
        arr must haveSize(1)
        arr.head must beLike {
          case SDecimal(d) => d mustEqual 42
        }
      }
    }

    "evaluate wrap_array on a single null value" in {
      val line = Line(1, 1, "")
      
      val input = Operate(WrapArray,
        Const(CNull)(line))(line)
        
      testEval(input) { result =>
        result must haveSize(1)
        
        val optArr = result find {
          case (ids, SArray(_)) if ids.isEmpty => true
          case _ => false
        } collect {
          case (_, SArray(arr)) => arr
        }
        
        optArr must beSome
        val arr = optArr.get
        
        arr must haveSize(1)
        arr.head mustEqual SNull
      }
    }
    
    "evaluate join_object on single values" in {
      val line = Line(1, 1, "")
      
      val input = Join(JoinObject, CrossLeftSort,
        Join(WrapObject, CrossLeftSort,
          Const(CString("question"))(line),
          Const(CString("What is six times seven?"))(line))(line),
        Join(WrapObject, CrossLeftSort,
          Const(CString("answer"))(line),
          Const(CLong(42))(line))(line))(line)
        
      testEval(input) { result =>
        result must haveSize(1)
        
        val optObj = result find {
          case (ids, SObject(_)) if ids.isEmpty => true
          case _ => false
        } collect {
          case (_, SObject(obj)) => obj
        }
        
        optObj must beSome
        val obj = optObj.get
        
        obj must haveKey("answer")
        obj("answer") must beLike {
          case SDecimal(d) => d mustEqual 42
        }
        
        obj must haveKey("question")
        obj("question") must beLike {
          case SString(str) => str mustEqual "What is six times seven?"
        }
      }
    }
    
    "evaluate join_array on single values" in {
      val line = Line(1, 1, "")
      
      val input = Join(JoinArray, CrossLeftSort,
        Operate(WrapArray,
          Const(CLong(24))(line))(line),
        Operate(WrapArray,
          Const(CLong(42))(line))(line))(line)
        
      testEval(input) { result =>
        result must haveSize(1)
        
        val optArr = result find {
          case (ids, SArray(_)) if ids.isEmpty => true
          case _ => false
        } collect {
          case (_, SArray(arr)) => arr
        }
        
        optArr must beSome
        val arr = optArr.get
        
        arr must beLike {
          case Vector(SDecimal(d1), SDecimal(d2)) => {
            d1 mustEqual 24
            d2 mustEqual 42
          }
        }
      }
    }

    "create an array" >> {
      val line = Line(1, 1, "")
      
      val input = 
        Join(JoinArray, CrossLeftSort,
          Operate(WrapArray,
            Const(CLong(12))(line))(line),
          Join(JoinArray, CrossLeftSort,
            Operate(WrapArray,
              Const(CLong(24))(line))(line),
            Operate(WrapArray,
              Const(CLong(42))(line))(line))(line))(line)
        
      testEval(input) { result =>
        result must haveSize(1)
        
        val optArr = result find {
          case (ids, SArray(_)) if ids.isEmpty => true
          case _ => false
        } collect {
          case (_, SArray(arr)) => arr
        }
        
        optArr must beSome
        val arr = optArr.get
        
        arr must beLike {
          case Vector(SDecimal(d1), SDecimal(d2), SDecimal(d3)) => {
            d1 mustEqual 12
            d2 mustEqual 24
            d3 mustEqual 42
          }
        }
      }
    }
    
    "evaluate array_swap on single values" >> {
      "at start" >> {
        val line = Line(1, 1, "")
        
        val input = Join(ArraySwap, CrossLeftSort,
          Join(JoinArray, CrossLeftSort,
            Operate(WrapArray,
              Const(CLong(12))(line))(line),
            Join(JoinArray, CrossLeftSort,
              Operate(WrapArray,
                Const(CLong(24))(line))(line),
              Operate(WrapArray,
                Const(CLong(42))(line))(line))(line))(line),
          Const(CLong(1))(line))(line)
          
        testEval(input) { result =>
          result must haveSize(1)
          
          val optArr = result find {
            case (ids, SArray(_)) if ids.isEmpty => true
            case _ => false
          } collect {
            case (_, SArray(arr)) => arr
          }
          
          optArr must beSome
          val arr = optArr.get
          
          arr must beLike {
            case Vector(SDecimal(d1), SDecimal(d2), SDecimal(d3)) => {
              d1 mustEqual 24
              d2 mustEqual 12
              d3 mustEqual 42
            }
          }
        }
      }
      
      "at end" >> {
        val line = Line(1, 1, "")
        
        val input = Join(ArraySwap, CrossLeftSort,
          Join(JoinArray, CrossLeftSort,
            Operate(WrapArray,
              Const(CLong(12))(line))(line),
            Join(JoinArray, CrossLeftSort,
              Operate(WrapArray,
                Const(CLong(24))(line))(line),
              Operate(WrapArray,
                Const(CLong(42))(line))(line))(line))(line),
          Const(CLong(2))(line))(line)
          
        testEval(input) { result =>
          result must haveSize(1)
          
          val optArr = result find {
            case (ids, SArray(_)) if ids.isEmpty => true
            case _ => false
          } collect {
            case (_, SArray(arr)) => arr
          }
          
          optArr must beSome
          val arr = optArr.get
          
          arr must beLike {
            case Vector(SDecimal(d1), SDecimal(d2), SDecimal(d3)) => {
              d1 mustEqual 42
              d2 mustEqual 24
              d3 mustEqual 12
            }
          }
        }
      }
    }
    
    "evaluate descent on a homogeneous set" in {
      val line = Line(1, 1, "")
      
      val input = Join(DerefObject, CrossLeftSort,
        dag.LoadLocal(Const(CString("/hom/pairs"))(line))(line),
        Const(CString("first"))(line))(line)
        
      testEval(input) { result =>
        result must haveSize(5)
        
        val result2 = result collect {
          case (ids, SDecimal(d)) if ids.size == 1 => d.toInt
        }
        
        result2 must contain(42, 12, 77, 1, 13)
      }
    }
    
    "evaluate descent on a heterogeneous set" in {
      val line = Line(1, 1, "")
      
      val input = Join(DerefObject, CrossLeftSort,
        dag.LoadLocal(Const(CString("/het/pairs"))(line))(line),
        Const(CString("first"))(line))(line)
        
      testEval(input) { result =>
        result must haveSize(5)
        
        val result2 = result collect {
          case (ids, SDecimal(d)) if ids.size == 1 => d.toInt
          case (ids, SNull) if ids.size == 1 => SNull
        }
        
        result2 must contain(42, 12, 1, 13, SNull)
      }
    }
    
    "evaluate descent producing a heterogeneous set" in {
      val line = Line(1, 1, "")
      
      val input = Join(DerefObject, CrossLeftSort,
        dag.LoadLocal(Const(CString("/het/het-pairs"))(line))(line),
        Const(CString("first"))(line))(line)
        
      testEval(input) { result =>
        result must haveSize(5)
        
        val result2 = result collect {
          case (ids, SDecimal(d)) if ids.size == 1 => d.toInt
          case (ids, SString(str)) if ids.size == 1 => str
          case (ids, SBoolean(b)) if ids.size == 1 => b
          case (ids, SNull) if ids.size == 1 => SNull
        }
        
        result2 must contain(42, true, "daniel", 1, SNull)
      }
    }

    "an array must return an array" in {
      val line = Line(1, 1, "")

      val input = dag.LoadLocal(Const(CString("/hom/arrays"))(line))(line)

      testEval(input) { result =>
        result must haveSize(5)

        val result2 = result collect {
          case (ids, SArray(arr)) if ids.size == 1 => arr
        }

        result2 must contain(Vector(SDecimal(-9), SDecimal(-42), SDecimal(42), SDecimal(87), SDecimal(4)))
      }
    }
  
    "MegaReduce must return an array" in {
      val line = Line(1, 1, "")

      val parent = dag.LoadLocal(Const(CString("/hom/numbers"))(line))(line)
      val input = dag.MegaReduce(List((trans.Leaf(trans.Source), List(Count, Sum))), parent)

      testEval(input) { result =>
        result must haveSize(1)

        val result2 = result collect {
          case (ids, SArray(arr)) if ids.size == 0 => arr
        }

        result2 must contain(Vector(SArray(Vector(SDecimal(145), SDecimal(5)))))
      }
    }
    
    "evaluate array dereference on a MegaReduce" in {
      val line = Line(1, 1, "")
      
      val parent = dag.LoadLocal(Const(CString("/hom/numbers"))(line))(line)
      val red = Sum

      val mega = dag.MegaReduce(List((trans.Leaf(trans.Source), List(red))), parent)
      val input = Join(DerefArray, CrossLeftSort, Join(DerefArray, CrossLeftSort, mega, Const(CLong(0))(line))(line), Const(CLong(0))(line))(line)
        
      testEval(input) { result =>
        result must haveSize(1)
        
        val result2 = result collect {
          case (ids, SDecimal(d)) if ids.size == 0 => d.toInt
        }
        
        result2 must contain(145)
      }
    }

    "evaluate array dereference on a homogeneous set" in {
      val line = Line(1, 1, "")
      
      val input = Join(DerefArray, CrossLeftSort,
        dag.LoadLocal(Const(CString("/hom/arrays"))(line))(line),
        Const(CLong(2))(line))(line)
        
      testEval(input) { result =>
        result must haveSize(5)
        
        val result2 = result collect {
          case (ids, SDecimal(d)) if ids.size == 1 => d.toInt
        }
        
        result2 must contain(42, 12, 77, 1, 13)
      }
    }
    
    "evaluate array dereference on a heterogeneous set" in {
      val line = Line(1, 1, "")
      
      val input = Join(DerefArray, CrossLeftSort,
        dag.LoadLocal(Const(CString("/het/arrays"))(line))(line),
        Const(CLong(2))(line))(line)
        
      testEval(input) { result =>
        result must haveSize(5)
        
        val result2 = result collect {
          case (ids, SDecimal(d)) if ids.size == 1 => d.toInt
        }
        
        result2 must contain(42, 12, 77, 1, 13)
      }
    }
    
    "evaluate array dereference producing a heterogeneous set" in {
      val line = Line(1, 1, "")
      
      val input = Join(DerefArray, CrossLeftSort,
        dag.LoadLocal(Const(CString("/het/het-arrays"))(line))(line),
        Const(CLong(2))(line))(line)
        
      testEval(input) { result =>
        result must haveSize(5)
        
        val result2 = result collect {
          case (ids, SDecimal(d)) if ids.size == 1 => d.toInt
          case (ids, SString(str)) if ids.size == 1 => str
          case (ids, SBoolean(b)) if ids.size == 1 => b
          case (ids, SNull) if ids.size == 1 => SNull
        }
        
        result2 must contain(42, true, "daniel", 1, SNull)
      }
    }
    
    "evaluate matched binary numeric operation" in {
      val line = Line(1, 1, "")
      val pairs = dag.LoadLocal(Const(CString("/hom/pairs"))(line))(line)
      
      val input = Join(Sub, IdentitySort,
        Join(DerefObject, CrossLeftSort,
          pairs,
          Const(CString("first"))(line))(line),
        Join(DerefObject, CrossLeftSort,
          pairs,
          Const(CString("second"))(line))(line))(line)
        
      testEval(input) { result =>
        result must haveSize(5)
        
        val result2 = result collect {
          case (ids, SDecimal(d)) if ids.size == 1 => d.toInt
        }
        
        result2 must contain(36, 12, 115, -165)
      }
    }
    
    "evaluate matched binary numeric operation dropping undefined result" in {
      val line = Line(1, 1, "")
      val pairs = dag.LoadLocal(Const(CString("/hom/pairs"))(line))(line)
      
      val input = Join(Div, IdentitySort,
        Join(DerefObject, CrossLeftSort,
          pairs,
          Const(CString("first"))(line))(line),
        Join(DerefObject, CrossLeftSort,
          pairs,
          Const(CString("second"))(line))(line))(line)
        
      testEval(input) { result =>
        result must haveSize(4)
        
        val result2 = result collect {
          case (ids, SDecimal(d)) if ids.size == 1 => d.toDouble
        }
        
        result2 must contain(7, -2.026315789473684, 0.006024096385542169, 13)
      }
    }

    "evaluate matched binary numeric operation dropping undefined result (with relative path)" in {
      val line = Line(1, 1, "")
      val pairs = dag.LoadLocal(Const(CString("/pairs"))(line))(line)
      
      val input = Join(Div, IdentitySort,
        Join(DerefObject, CrossLeftSort,
          pairs,
          Const(CString("first"))(line))(line),
        Join(DerefObject, CrossLeftSort,
          pairs,
          Const(CString("second"))(line))(line))(line)
        
      testEval(input, Path("/hom")) { result =>
        result must haveSize(4)
        
        val result2 = result collect {
          case (ids, SDecimal(d)) if ids.size == 1 => d.toDouble
        }
        
        result2 must contain(7, -2.026315789473684, 0.006024096385542169, 13)
      }
    }
    
    "produce a result from the body of a passed assertion" in {
      val line = Line(1, 1, "")
      
      val input = dag.Assert(
        Const(CBoolean(true))(line),
        dag.LoadLocal(Const(CString("clicks"))(line))(line))(line)
        
      testEval(input) { result =>
        result must haveSize(100)
      }
    }
    
    "throw an exception from a failed assertion" in {
      val line = Line(1, 1, "")
      
      val input = dag.Assert(
        Const(CBoolean(false))(line),
        dag.LoadLocal(Const(CString("clicks"))(line))(line))(line)
        
      testEval(input) { result =>
        result must haveSize(100)
      } must throwA[FatalQueryException[instructions.Line]]
    }
    
    "fail an assertion according to forall semantics" in {
      val line = Line(1, 1, "")
      
      val input = dag.Assert(
        dag.IUI(
          true,
          Const(CBoolean(false))(line),
          Const(CBoolean(true))(line))(line),
        dag.LoadLocal(Const(CString("clicks"))(line))(line))(line)
        
      testEval(input) { result =>
        result must haveSize(100)
      } must throwA[FatalQueryException[instructions.Line]]
    }

    "compute the set difference of two sets" in {
      val line = Line(1, 1, "")
      val clicks2 = dag.LoadLocal(Const(CString("/clicks2"))(line))(line)
      
      val input = Diff(
        clicks2,
        Filter(IdentitySort,
          clicks2, 
          Join(Gt, CrossLeftSort,
            Join(DerefObject, CrossLeftSort,
              clicks2,
              Const(CString("time"))(line))(line),
            Const(CLong(0))(line))(line))(line))(line)
        
      testEval(input) { result =>
        result must haveSize(6)
        
        forall(result) {
          _ must beLike {
            case (ids, SObject(obj)) if ids.size == 1 => 
              obj must not haveKey("time")
  
            case (ids, SString(s)) if ids.size == 1 => 
              s mustEqual "string cheese"
          }
        }
      }
    }
    
    "compute the set difference of the set difference" in {
      val line = Line(1, 1, "")
      val clicks2 = dag.LoadLocal(Const(CString("/clicks2"))(line))(line)
      
      val input = Diff(
        clicks2,
        Diff(
          clicks2,
          Filter(IdentitySort,
            clicks2, 
            Join(Gt, CrossLeftSort,
              Join(DerefObject, CrossLeftSort,
                clicks2,
                Const(CString("time"))(line))(line),
              Const(CLong(0))(line))(line))(line))(line))(line)


      testEval(input) { result =>
        result must haveSize(101)
        
        forall(result) {
          _ must beLike {
            case (ids, SObject(obj)) if ids.size == 1 => 
              obj must haveKey("time")
          }
        }
      }
    }
    
    "compute the iunion of a set with itself" in {
      val line = Line(1, 1, "")
      
      val numbers = dag.LoadLocal(Const(CString("/hom/numbers"))(line))(line)

      val input = IUI(true, numbers, numbers)(line)
        
      testEval(input) { result =>
        result must haveSize(5)
      }
    }

    "compute the iunion of two homogeneous sets" in {
      val line = Line(1, 1, "")
      
      val input = IUI(true,
        dag.LoadLocal(Const(CString("/hom/numbers"))(line))(line),
        dag.LoadLocal(Const(CString("/hom/numbers3"))(line))(line))(line)
        
      testEval(input) { result =>
        result must haveSize(10)
        
        val result2 = result collect {
          case (ids, SDecimal(d)) if ids.size == 1 => d.toDouble
        }
        result2 must contain(42, 12, 77, 1, 13, 14, -1, 0)

        val result3 = result collect {
          case (ids, _) => ids
        }
        result3 must haveSize(10)
      }
    }

    "compute the iunion of two homogeneous sets (with relative path)" in {
      val line = Line(1, 1, "")
      
      val input = IUI(true,
        dag.LoadLocal(Const(CString("/numbers"))(line))(line),
        dag.LoadLocal(Const(CString("/numbers3"))(line))(line))(line)
        
      testEval(input, Path("/hom")) { result =>
        result must haveSize(10)
        
        val result2 = result collect {
          case (ids, SDecimal(d)) if ids.size == 1 => d.toDouble
        }
        
        result2 must contain(42, 12, 77, 1, 13, 14, -1, 0)
      }
    }
    
    "compute the iunion of two datasets, one with objects" in {
      val line = Line(1, 1, "")
      
      val input = IUI(true,
        dag.LoadLocal(Const(CString("/clicks"))(line))(line),
        dag.LoadLocal(Const(CString("/hom/numbers3"))(line))(line))(line)
        
      testEval(input) { result =>
        result must haveSize(105)
      }
    }
    
    "compute the iintersect of two nonintersecting sets of numbers" in {
      val line = Line(1, 1, "")
      
      val input = IUI(false,
        dag.LoadLocal(Const(CString("/hom/numbers"))(line))(line),
        dag.LoadLocal(Const(CString("/hom/numbers3"))(line))(line))(line)
        
      testEval(input) { result =>
        result must haveSize(0)
      }
    }

    "compute the iintersect of two nonintersecting datasets" in {
      val line = Line(1, 1, "")
      
      val input = IUI(false,
        dag.LoadLocal(Const(CString("/clicks"))(line))(line),
        dag.LoadLocal(Const(CString("/hom/numbers3"))(line))(line))(line)
        
      testEval(input) { result =>
        result must haveSize(0)
      }
    }

    "compute the iintersect of mod2 and mod3" in {
      val line = Line(1, 1, "")
      val numbers = dag.LoadLocal(Const(CString("/hom/numbersmod"))(line))(line)

      val input = IUI(false,
        Filter(IdentitySort,
          numbers,
          Join(Eq, CrossLeftSort,
            Join(Mod, CrossLeftSort,
              numbers,
              Const(CLong(2))(line))(line),
            Const(CLong(0))(line))(line))(line),
        Filter(IdentitySort,
          numbers,
          Join(Eq, CrossLeftSort,
            Join(Mod, CrossLeftSort,
              numbers,
              Const(CLong(3))(line))(line),
            Const(CLong(0))(line))(line))(line))(line)

      testEval(input) { result =>
        result must haveSize(3)

        val result2 = result collect {
          case (ids, SDecimal(d)) if ids.size == 1 => d.toInt
        }

        result2 must contain(6, 12, 24)
      }
    }
    
    "filter homogeneous numeric set by binary operation" >> {
      "less-than" >> {
        val line = Line(1, 1, "")
        val numbers = dag.LoadLocal(Const(CString("/hom/numbers"))(line))(line)
        
        val input = Filter(IdentitySort,
          numbers,
          Join(Lt, CrossLeftSort,
            numbers,
            Const(CLong(13))(line))(line))(line)
          
        testEval(input) { result =>
          result must haveSize(2)
          
          val result2 = result collect {
            case (ids, SDecimal(d)) if ids.size == 1 => d.toInt
          }
          
          result2 must contain(1, 12)
        }
      }      
      
      "less-than (with relative paths)" >> {
        val line = Line(1, 1, "")
        val numbers = dag.LoadLocal(Const(CString("/numbers"))(line))(line)
        
        val input = Filter(IdentitySort,
          numbers,
          Join(Lt, CrossLeftSort,
            numbers,
            Const(CLong(13))(line))(line))(line)
          
        testEval(input, Path("/hom")) { result =>
          result must haveSize(2)
          
          val result2 = result collect {
            case (ids, SDecimal(d)) if ids.size == 1 => d.toInt
          }
          
          result2 must contain(1, 12)
        }
      }
      
      "less-than-equal" >> {
        val line = Line(1, 1, "")
        val numbers = dag.LoadLocal(Const(CString("/hom/numbers"))(line))(line)
        
        val input = Filter(IdentitySort,
          numbers,
          Join(LtEq, CrossLeftSort,
            numbers,
            Const(CLong(13))(line))(line))(line)
          
        testEval(input) { result =>
          result must haveSize(3)
          
          val result2 = result collect {
            case (ids, SDecimal(d)) if ids.size == 1 => d.toInt
          }
          
          result2 must contain(12, 1, 13)
        }
      }
      
      "greater-than" >> {
        val line = Line(1, 1, "")
        val numbers = dag.LoadLocal(Const(CString("/hom/numbers"))(line))(line)
        
        val input = Filter(IdentitySort,
          numbers,
          Join(Gt, CrossLeftSort,
            numbers,
            Const(CLong(13))(line))(line))(line)
          
        testEval(input) { result =>
          result must haveSize(2)
          
          val result2 = result collect {
            case (ids, SDecimal(d)) if ids.size == 1 => d.toInt
          }
          
          result2 must contain(42, 77)
        }
      }
      
      "greater-than-equal" >> {
        val line = Line(1, 1, "")
        val numbers = dag.LoadLocal(Const(CString("/hom/numbers"))(line))(line)
        
        val input = Filter(IdentitySort,
          numbers,
          Join(GtEq, CrossLeftSort,
            numbers,
            Const(CLong(13))(line))(line))(line)
          
        testEval(input) { result =>
          result must haveSize(3)
          
          val result2 = result collect {
            case (ids, SDecimal(d)) if ids.size == 1 => d.toInt
          }
          
          result2 must contain(42, 77, 13)
        }
      }
      
      "equal with a number literal" >> {
        val line = Line(1, 1, "")
        val numbers = dag.LoadLocal(Const(CString("/hom/numbers"))(line))(line)
        
        val input = Filter(IdentitySort,
          numbers,
          Join(Eq, CrossLeftSort,
            numbers,
            Const(CLong(13))(line))(line))(line)
          
        testEval(input) { result =>
          result must haveSize(1)
          
          val result2 = result collect {
            case (ids, SDecimal(d)) if ids.size == 1 => d.toInt
          }
          
          result2 must contain(13)
        }
      }

      "equal without a filter" >> {
        val line = Line(1, 1, "")
        
        val input = Join(Eq, CrossLeftSort,
            dag.LoadLocal(Const(CString("/hom/numbers"))(line))(line),
            Const(CLong(13))(line))(line)
          
        testEval(input) { result =>
          result must haveSize(5)
          
          val result2 = result collect {
            case (ids, SBoolean(d)) if ids.size == 1 => d
          }
          
          result2 must contain(true, false)
        }
      }
      
      "not-equal" >> {
        val line = Line(1, 1, "")
        val numbers = dag.LoadLocal(Const(CString("/hom/numbers"))(line))(line)
        
        val input = Filter(IdentitySort,
          numbers,
          Join(NotEq, CrossLeftSort,
            numbers,
            Const(CLong(13))(line))(line))(line)
          
        testEval(input) { result =>
          val result2 = result collect {
            case (ids, SDecimal(d)) if ids.size == 1 => d.toInt
          }
          
          result2 must contain(42, 12, 77, 1)
        }
      }
      
      "and" >> {
        val line = Line(1, 1, "")
        val numbers = dag.LoadLocal(Const(CString("/hom/numbers"))(line))(line)
        
        val input = Filter(IdentitySort,
          numbers,
          Join(And, IdentitySort,
            Join(NotEq, CrossLeftSort,
              numbers,
              Const(CLong(77))(line))(line),
            Join(NotEq, CrossLeftSort,
              numbers,
              Const(CLong(13))(line))(line))(line))(line)
          
        testEval(input) { result =>
          result must haveSize(3)
          
          val result2 = result collect {
            case (ids, SDecimal(d)) if ids.size == 1 => d.toInt
          }
          
          result2 must contain(42, 12, 1)
        }
      }

      "and (with relative paths)" >> {
        val line = Line(1, 1, "")
        val numbers = dag.LoadLocal(Const(CString("/numbers"))(line))(line)
        
        val input = Filter(IdentitySort,
          numbers,
          Join(And, IdentitySort,
            Join(NotEq, CrossLeftSort,
              numbers,
              Const(CLong(77))(line))(line),
            Join(NotEq, CrossLeftSort,
              numbers,
              Const(CLong(13))(line))(line))(line))(line)
          
        testEval(input, Path("/hom")) { result =>
          result must haveSize(3)
          
          val result2 = result collect {
            case (ids, SDecimal(d)) if ids.size == 1 => d.toInt
          }
          
          result2 must contain(42, 12, 1)
        }
      }
      
      "or" >> {
        val line = Line(1, 1, "")
        val numbers = dag.LoadLocal(Const(CString("/hom/numbers"))(line))(line)
        
        val input = Filter(IdentitySort,
          numbers,
          Join(Or, IdentitySort,
            Join(Eq, CrossLeftSort,
              numbers,
              Const(CLong(77))(line))(line),
            Join(Eq, CrossLeftSort,
              numbers,
              Const(CLong(13))(line))(line))(line))(line)
          
        testEval(input) { result =>
          result must haveSize(2)
          
          val result2 = result collect {
            case (ids, SDecimal(d)) if ids.size == 1 => d.toInt
          }
          
          result2 must contain(77, 13)
        }
      }
      
      "complement of equality" >> {
        val line = Line(1, 1, "")
        val numbers = dag.LoadLocal(Const(CString("/hom/numbers"))(line))(line)
        
        val input = Filter(IdentitySort,
          numbers,
          Operate(Comp,
            Join(Eq, CrossLeftSort,
              numbers,
              Const(CLong(13))(line))(line))(line))(line)
          
        testEval(input) { result =>
          result must haveSize(4)
          
          val result2 = result collect {
            case (ids, SDecimal(d)) if ids.size == 1 => d.toInt
          }
          
          result2 must contain(42, 12, 77, 1)
        }
      }
    }
    
    "filter heterogeneous numeric set by binary operation" >> {
      "less-than" >> {
        val line = Line(1, 1, "")
        val numbers = dag.LoadLocal(Const(CString("/het/numbers"))(line))(line)
        
        val input = Filter(IdentitySort,
          numbers,
          Join(Lt, CrossLeftSort,
            numbers,
            Const(CLong(13))(line))(line))(line)
          
        testEval(input) { result =>
          result must haveSize(2)
          
          val result2 = result collect {
            case (ids, SDecimal(d)) if ids.size == 1 => d.toInt
          }
          
          result2 must contain(1, 12)
        }
      }
      
      "less-than-equal" >> {
        val line = Line(1, 1, "")
        val numbers = dag.LoadLocal(Const(CString("/het/numbers"))(line))(line)
        
        val input = Filter(IdentitySort,
          numbers,
          Join(LtEq, CrossLeftSort,
            numbers,
            Const(CLong(13))(line))(line))(line)
          
        testEval(input) { result =>
          result must haveSize(3)
          
          val result2 = result collect {
            case (ids, SDecimal(d)) if ids.size == 1 => d.toInt
          }
          
          result2 must contain(12, 1, 13)
        }
      }      

      "less-than-equal (with relative path)" >> {
        val line = Line(1, 1, "")
        val numbers = dag.LoadLocal(Const(CString("/numbers"))(line))(line)
        
        val input = Filter(IdentitySort,
          numbers,
          Join(LtEq, CrossLeftSort,
            numbers,
            Const(CLong(13))(line))(line))(line)
          
        testEval(input, Path("/het")) { result =>
          result must haveSize(3)
          
          val result2 = result collect {
            case (ids, SDecimal(d)) if ids.size == 1 => d.toInt
          }
          
          result2 must contain(12, 1, 13)
        }
      }
      
      "greater-than" >> {
        val line = Line(1, 1, "")
        val numbers = dag.LoadLocal(Const(CString("/het/numbers"))(line))(line)
        
        val input = Filter(IdentitySort,
          numbers,
          Join(Gt, CrossLeftSort,
            numbers,
            Const(CLong(13))(line))(line))(line)
          
        testEval(input) { result =>
          result must haveSize(2)
          
          val result2 = result collect {
            case (ids, SDecimal(d)) if ids.size == 1 => d.toInt
          }
          
          result2 must contain(42, 77)
        }
      }
      
      "greater-than-equal" >> {
        val line = Line(1, 1, "")
        val numbers = dag.LoadLocal(Const(CString("/het/numbers"))(line))(line)
        
        val input = Filter(IdentitySort,
          numbers,
          Join(GtEq, CrossLeftSort,
            numbers,
            Const(CLong(13))(line))(line))(line)
          
        testEval(input) { result =>
          result must haveSize(3)
          
          val result2 = result collect {
            case (ids, SDecimal(d)) if ids.size == 1 => d.toInt
          }
          
          result2 must contain(42, 77, 13)
        }
      }
      
      "equal with boolean set as the source" >> {
        val line = Line(1, 1, "")
        val numbers = dag.LoadLocal(Const(CString("/het/numbers"))(line))(line)
        
        val input = Filter(IdentitySort,
          Join(Eq, CrossLeftSort,
            numbers,
            Const(CLong(13))(line))(line),
          Join(Eq, CrossLeftSort,
            numbers,
            Const(CLong(13))(line))(line))(line)
          
        testEval(input) { result =>
          result must haveSize(1)
          
          val result2 = result collect {
            case (ids, SBoolean(d)) if ids.size == 1 => d
          }
          
          result2 must contain(true)
        }
      }

      "equal" >> {
        val line = Line(1, 1, "")
        val numbers = dag.LoadLocal(Const(CString("/het/numbers"))(line))(line)
        
        val input = Filter(IdentitySort,
          numbers,
          Join(Eq, CrossLeftSort,
            numbers,
            Const(CLong(13))(line))(line))(line)
          
        testEval(input) { result =>
          result must haveSize(1)
          
          val result2 = result collect {
            case (ids, SDecimal(d)) if ids.size == 1 => d.toInt
          }
          
          result2 must contain(13)
        }
      }      

      "equal with empty array" >> {
        val line = Line(1, 1, "")
        val numbers9 = dag.LoadLocal(Const(CString("/het/numbers9"))(line))(line)
        
        val input = Filter(IdentitySort,
          numbers9,
          Join(Eq, CrossLeftSort,
            numbers9,
            Const(CEmptyArray)(line))(line))(line)
          
        testEval(input) { result =>
          result must haveSize(1)
          
          val result2 = result collect {
            case (ids, SArray(arr)) if ids.size == 1 => arr
          }
          
          result2 must contain(Vector())
        }
      }

      "equal with empty object" >> {
        val line = Line(1, 1, "")
        val numbers9 = dag.LoadLocal(Const(CString("/het/numbers9"))(line))(line)
        
        val input = Filter(IdentitySort,
          numbers9,
          Join(Eq, CrossLeftSort,
            numbers9,
            Const(CEmptyObject)(line))(line))(line)
          
        testEval(input) { result =>
          result must haveSize(1)
          
          val result2 = result collect {
            case (ids, SObject(obj)) if ids.size == 1 => obj
          }
          
          result2 must contain(Map())
        }
      } 

      "equal with an array" >> {
        val line = Line(1, 1, "")
        val numbers = dag.LoadLocal(Const(CString("/het/numbers6"))(line))(line)
        
        val input = Filter(IdentitySort,
          numbers,
          Join(Eq, CrossLeftSort,
            numbers,
            Join(JoinArray, CrossLeftSort,
              Join(JoinArray, CrossLeftSort,
                Operate(WrapArray, Const(CLong(9))(line))(line),
                Operate(WrapArray, Const(CLong(10))(line))(line))(line),
              Operate(WrapArray, Const(CLong(11))(line))(line))(line))(line))(line)

        testEval(input) { result =>
          result must haveSize(1)

          val result2 = result collect {
            case (ids, SArray(arr)) if ids.size == 1 => arr
          }

          result2 must contain(Vector(SDecimal(9), SDecimal(10), SDecimal(11)))
        }
      }

      "equal with a singleton array" >> {
        val line = Line(1, 1, "")
        val numbers = dag.LoadLocal(Const(CString("/het/array"))(line))(line)
        
        val input = Filter(IdentitySort,
          numbers,
          Join(Eq, CrossLeftSort,
            numbers,
            Join(JoinArray, CrossLeftSort,
              Join(JoinArray, CrossLeftSort,
                Operate(WrapArray, Const(CLong(9))(line))(line),
                Operate(WrapArray, Const(CLong(10))(line))(line))(line),
              Operate(WrapArray, Const(CLong(11))(line))(line))(line))(line))(line)


        testEval(input) { result =>
          result must haveSize(1)

          val result2 = result collect {
            case (ids, SArray(arr)) if ids.size == 1 => arr
          }

          result2 must contain(Vector(SDecimal(9), SDecimal(10), SDecimal(11)))
        }
      }
      
      "equal with an object" >> {
        val line = Line(1, 1, "")
        val numbers = dag.LoadLocal(Const(CString("/het/numbers6"))(line))(line)
        
        val input = Filter(IdentitySort,
          numbers,
          Join(Eq, CrossLeftSort,
            numbers,
              Join(WrapObject, CrossLeftSort,
                Const(CString("foo"))(line),
                Const(CString("bar"))(line))(line))(line))(line)

        testEval(input) { result =>
          result must haveSize(1)

          forall(result) {
            _ must beLike {
              case (ids, SObject(obj)) if ids.size == 1 => {
                obj must haveKey("foo")
                obj must haveValue(SString("bar"))
              }
            }
          }
        }
      }

      "equal without a filter" >> {
        val line = Line(1, 1, "")
        
        val input = Join(Eq, CrossLeftSort,
            dag.LoadLocal(Const(CString("/het/numbers"))(line))(line),
            Const(CLong(13))(line))(line)
          
        testEval(input) { result =>
          result must haveSize(10)
          
          val result2 = result.groupBy {
            case (ids, SBoolean(d)) if ids.size == 1 => Some(d)
            case _                                   => None
          }
          
          result2.keySet must contain(Some(true), Some(false))
          result2(Some(true)).size mustEqual 1
          result2(Some(false)).size mustEqual 9
        }
      }
      
      "not equal without a filter" >> {
        val line = Line(1, 1, "")
        
        val input = Join(NotEq, CrossLeftSort,
            dag.LoadLocal(Const(CString("/het/numbers"))(line))(line),
            Const(CLong(13))(line))(line)
          
        testEval(input) { result =>
          result must haveSize(10)
          
          val result2 = result.groupBy {
            case (ids, SBoolean(d)) if ids.size == 1 => Some(d)
            case _                                   => None
          }
          
          result2.keySet must contain(Some(true), Some(false))
          result2(Some(true)).size mustEqual 9
          result2(Some(false)).size mustEqual 1
        }
      }
      
      "not-equal" >> {
        val line = Line(1, 1, "")
        val numbers = dag.LoadLocal(Const(CString("/het/numbers"))(line))(line)
        
        val input = Filter(IdentitySort,
          numbers,
          Join(NotEq, CrossLeftSort,
            numbers,
            Const(CLong(13))(line))(line))(line)
          
        testEval(input) { result =>
          result must haveSize(9)
          
          val result2 = result collect {
            case (ids, SDecimal(d)) if ids.size == 1 => d.toInt
            case (ids, SBoolean(b)) if ids.size == 1 => b
            case (ids, SString(str)) if ids.size == 1 => str
            case (ids, SObject(obj)) if ids.size == 1 => obj
            case (ids, SArray(arr)) if ids.size == 1 => arr
          }
          
          result2 must contain(42, 12, 77, 1, true, false, "daniel",
            Map("test" -> SString("fubar")), Vector())
        }
      }
      
      "not-equal with empty array" >> {
        val line = Line(1, 1, "")
        val numbers = dag.LoadLocal(Const(CString("/het/numbers10"))(line))(line)
        
        val input = Filter(IdentitySort,
          numbers,
          Join(NotEq, CrossLeftSort,
            numbers,
            Const(CEmptyArray)(line))(line))(line)
          
        testEval(input) { result =>
          result must haveSize(3)
          
          val result2 = result collect {
            case (ids, SArray(arr)) if ids.size == 1 => arr
            case (ids, SObject(obj)) if ids.size == 1 => obj
          }
          
          result2 must contain(Vector(SDecimal(9), SDecimal(10)), Map.empty[String, SValue], Map("foo" -> SNull))
        }
      }       

      "not-equal with empty object" >> {
        val line = Line(1, 1, "")
        val numbers = dag.LoadLocal(Const(CString("/het/numbers10"))(line))(line)
        
        val input = Filter(IdentitySort,
          numbers,
          Join(NotEq, CrossLeftSort,
            numbers,
            Const(CEmptyObject)(line))(line))(line)
          
        testEval(input) { result =>
          result must haveSize(3)
          
          val result2 = result collect {
            case (ids, SArray(arr)) if ids.size == 1 => arr
            case (ids, SObject(obj)) if ids.size == 1 => obj
          }
          
          result2 must contain(Vector.empty[SValue], Vector(SDecimal(9), SDecimal(10)), Map("foo" -> SNull))
        }
      } 

      "not-equal with an array" >> {
        val line = Line(1, 1, "")
        val numbers = dag.LoadLocal(Const(CString("/het/numbers10"))(line))(line)
        
        val input = Filter(IdentitySort,
          numbers,
          Join(NotEq, CrossLeftSort,
            numbers,
            Join(JoinArray, CrossLeftSort,
              Operate(WrapArray, Const(CLong(9))(line))(line),
              Operate(WrapArray, Const(CLong(10))(line))(line))(line))(line))(line)


        testEval(input) { result =>
          result must haveSize(3)
          
          val result2 = result collect {
            case (ids, SArray(arr)) if ids.size == 1 => arr
            case (ids, SObject(obj)) if ids.size == 1 => obj
          }
          
          result2 must contain(Map.empty[String, SValue], Vector.empty[SValue], Map("foo" -> SNull))
 
        }
      }

      "not-equal with an object" >> {
        val line = Line(1, 1, "")
        val numbers = dag.LoadLocal(Const(CString("/het/numbers10"))(line))(line)
        
        val input = Filter(IdentitySort,
          numbers,
          Join(NotEq, CrossLeftSort,
            numbers,
            Join(WrapObject, CrossLeftSort,
              Const(CString("foo"))(line),
              Const(CNull)(line))(line))(line))(line)

        testEval(input) { result =>
          result must haveSize(3)

          val result2 = result collect {
            case (ids, SArray(arr)) if ids.size == 1 => arr
            case (ids, SObject(obj)) if ids.size == 1 => obj
          }
          
          result2 must contain(Vector.empty[SValue], Vector(SDecimal(9), SDecimal(10)), Map.empty[String, SValue])

        }
      }

      "and" >> {
        val line = Line(1, 1, "")
        val numbers = dag.LoadLocal(Const(CString("/het/numbers"))(line))(line)
        
        val input = Filter(IdentitySort,
          numbers,
          Join(And, IdentitySort,
            Join(NotEq, CrossLeftSort,
              numbers,
              Const(CLong(77))(line))(line),
            Join(NotEq, CrossLeftSort,
              numbers,
              Const(CLong(13))(line))(line))(line))(line)
          
        testEval(input) { result =>
          result must haveSize(8)
          
          val result2 = result collect {
            case (ids, SDecimal(d)) if ids.size == 1 => d.toInt
            case (ids, SBoolean(b)) if ids.size == 1 => b
            case (ids, SString(str)) if ids.size == 1 => str
            case (ids, SObject(obj)) if ids.size == 1 => obj
            case (ids, SArray(arr)) if ids.size == 1 => arr
          }
          
          result2 must contain(42, 12, 1, true, false, "daniel",
            Map("test" -> SString("fubar")), Vector())
        }
      }

      "or" >> {
        val line = Line(1, 1, "")
        val numbers = dag.LoadLocal(Const(CString("/het/numbers"))(line))(line)
        
        val input = Filter(IdentitySort,
          numbers,
          Join(Or, IdentitySort,
            Join(Eq, CrossLeftSort,
              numbers,
              Const(CLong(77))(line))(line),
            Join(Eq, CrossLeftSort,
              numbers,
              Const(CLong(13))(line))(line))(line))(line)
          
        testEval(input) { result =>
          result must haveSize(2)
          
          val result2 = result collect {
            case (ids, SDecimal(d)) if ids.size == 1 => d.toInt
          }
          
          result2 must contain(77, 13)
        }
      }

      "complement of equality" >> {
        val line = Line(1, 1, "")
        val numbers = dag.LoadLocal(Const(CString("/het/numbers"))(line))(line)
        
        val input = Filter(IdentitySort,
          numbers,
          Operate(Comp,
            Join(Eq, CrossLeftSort,
              numbers,
              Const(CLong(13))(line))(line))(line))(line)
          
        testEval(input) { result =>
          result must haveSize(9)
          
          val result2 = result collect {
            case (ids, SDecimal(d)) if ids.size == 1 => d.toInt
            case (ids, SBoolean(b)) if ids.size == 1 => b
            case (ids, SString(str)) if ids.size == 1 => str
            case (ids, SObject(obj)) if ids.size == 1 => obj
            case (ids, SArray(arr)) if ids.size == 1 => arr
          }
          
          result2 must contain(42, 12, 77, 1, true, false, "daniel",
            Map("test" -> SString("fubar")), Vector())
        }
      }
    }
    
    "correctly order a match following a cross" in {
      val line = Line(1, 1, "")
        
      val numbers = dag.LoadLocal(Const(CString("/hom/numbers"))(line))(line)
      
      val input = Join(Mul, IdentitySort,
        numbers,
        Join(Sub, CrossLeftSort,
          numbers,
          dag.LoadLocal(Const(CString("/hom/numbers3"))(line))(line))(line))(line)
          
      testEval(input) { result =>
        result must haveSize(25)
        
        val result2 = result collect {
          case (ids, SDecimal(d)) if ids.size == 2 => d.toInt
        }
        
        result2 must haveSize(23)
        
        result2 must contain(0, -377, -780, 6006, -76, 5929, 1, 156, 169, 2, 1764,
          2695, 144, 1806, -360, 1176, -832, 182, 4851, -1470, -13, -41, -24)
      }
    }
    
    "correctly evaluate a match following a cross with equality" in {
      val line = Line(1, 1, "")
      
      val numbers = dag.LoadLocal(Const(CString("/hom/numbers"))(line))(line)
      val numbers3 = dag.LoadLocal(Const(CString("/hom/numbers3"))(line))(line)
      
      val input = Join(And, IdentitySort,
        Join(And, CrossLeftSort,
          Join(Eq, IdentitySort, numbers, numbers)(line),
          Join(Eq, IdentitySort, numbers3, numbers3)(line))(line),
        Join(Eq, IdentitySort, numbers3, numbers3)(line))(line)
      
      testEval(input) { _ must not(beEmpty) }
    }
    
    "correctly order a match following a cross within a new" in {
      val line = Line(1, 1, "")
      val numbers = dag.LoadLocal(Const(CString("/hom/numbers"))(line))(line)
      
      val input = Join(Mul, IdentitySort,
        numbers,
        Join(Sub, CrossLeftSort,
          numbers, 
          dag.New(numbers)(line))(line))(line)
          
      testEval(input) { result =>
        result must haveSize(25)
        
        val result2 = result collect {
          case (ids, SDecimal(d)) if ids.size == 2 => d.toInt
        }
        
        result2 must haveSize(20)
        
        result2 must contain(0, 1260, -1470, 1722, 1218, -360, -780, 132, -12,
          2695, 5005, 5852, 4928, -41, -11, -76, -377, 13, -832, 156)
      }
    }
    
    "split on a homogeneous set" in {
      val line = Line(1, 1, "")
      
      // 
      // nums := dataset(//hom/numbers)
      // solve 'n
      //   m := max(nums where nums < 'n)
      //   (nums where nums = 'n) + m     -- actually, we used split root, but close enough
      // 
       
      val nums = dag.LoadLocal(Const(CString("/hom/numbers"))(line))(line)
      
      lazy val input: dag.Split = dag.Split(
        dag.Group(1, nums, UnfixedSolution(0, nums)),
        Join(Add, CrossLeftSort,
          SplitGroup(1, nums.identities)(input)(line),
          dag.Reduce(Max,
            Filter(IdentitySort,
              nums,
              Join(Lt, CrossLeftSort,
                nums,
                SplitParam(0)(input)(line))(line))(line))(line))(line))(line)
              
      testEval(input) { result =>
        result must haveSize(4)
        
        val result2 = result collect {
          case (ids, SDecimal(d)) if ids.size == 1 => d.toInt
        }
        
        result2 must contain(55, 13, 119, 25)
      }
    }
    
    "split where commonalities are determined through object deref" in {
      // clicks := //clicks
      // 
      // solve 'userId
      //   clicks.time where clicks.userId = 'userId
      
      val line = Line(1, 1, "")
      val clicks = dag.LoadLocal(Const(CString("/clicks"))(line))(line)
      
      lazy val input: dag.Split = dag.Split(
        dag.Group(1,
          Join(DerefObject, CrossLeftSort, clicks, Const(CString("time"))(line))(line),
          UnfixedSolution(0, Join(DerefObject, CrossLeftSort, clicks, Const(CString("user"))(line))(line))),
        SplitGroup(1, clicks.identities)(input)(line))(line)
        
      testEval(input) { result =>
        result must haveSize(100)
      }
    }
    
    "split where commonalities are determined through object deref across extras" in {
        // clicks := //clicks
        // 
        // solve 'time
        //   count(clicks.page where clicks.page = "/sign-up.html" & clicks.time = 'time)
        
      val line = Line(1, 1, "")
      val clicks = dag.LoadLocal(Const(CString("/clicks"))(line))(line)
      
      lazy val input: dag.Split = dag.Split(
        dag.Group(1,
          Join(DerefObject, CrossLeftSort, clicks, Const(CString("page"))(line))(line),
          IntersectBucketSpec(
            dag.Extra(
              Join(Eq, CrossLeftSort,
                Join(DerefObject, CrossLeftSort, clicks, Const(CString("page"))(line))(line),
                Const(CString("/sign-up.html"))(line))(line)),
            UnfixedSolution(0, 
              Join(DerefObject, CrossLeftSort, clicks, Const(CString("time"))(line))(line)))),
        MegaReduce(List((trans.TransSpec1.Id, List(Count))), SplitGroup(1, clicks.identities)(input)(line)))(line)
        
      testEval(input) { results =>
        results must not(beEmpty)
      }
    }
    
    "split where the commonality is an object concat" in {
      /*
       * clicks := //clicks
       * data := { user: clicks.user, page: clicks.page }
       * 
       * solve 'bins = data
       *   'bins
       */
       
      val line = Line(1, 1, "")
      val clicks = dag.LoadLocal(Const(CString("/clicks"))(line))(line)
      
      val data = Join(JoinObject, IdentitySort,
        Join(DerefObject, CrossLeftSort,
          clicks,
          Const(CString("user"))(line))(line),
        Join(DerefObject, CrossLeftSort,
          clicks,
          Const(CString("page"))(line))(line))(line)
      
      lazy val input: dag.Split = dag.Split(
        dag.Group(1, data, UnfixedSolution(0, data)),
        SplitParam(0)(input)(line))(line)
    }
    
    "split where the commonality is a union" in {
      // clicks := //clicks 
      // data := clicks union clicks
      // 
      // solve 'page 
      //   data where data.page = 'page
        
      val line = Line(1, 1, "")
      val clicks = dag.LoadLocal(Const(CString("/clicks"))(line))(line)
      val data = dag.IUI(true, clicks, clicks)(line)
      
      lazy val input: dag.Split = dag.Split(
        dag.Group(1, data, UnfixedSolution(0, Join(DerefObject, CrossLeftSort, data, Const(CString("page"))(line))(line))),
        SplitGroup(1, data.identities)(input)(line))(line)
        
      testEval(input) { results =>
        results must not(beEmpty)
      }
    }
    
    "memoize properly in a load" in {
      val line = Line(1, 1, "")

      val input0 = dag.Memoize(dag.LoadLocal(Const(CString("/clicks"))(line))(line), 1)
      val input1 = dag.LoadLocal(Const(CString("/clicks"))(line))(line)

      testEval(input0) { result0 => {
        testEval(input1) { result1 =>
          result0.map({case (ids, v) => (ids.toSeq, v)}) must_== result1.map({case (ids, v) => (ids.toSeq, v)})
        }
      }}
    }

    "memoize properly in an add" in {
      val line = Line(1, 1, "")

      val input0 = dag.Memoize(
        dag.Join(Add, CrossLeftSort, 
          dag.LoadLocal(Const(CString("/clicks"))(line))(line),
          Const(CLong(5))(line))(line),
        1)

      val input1 = dag.Join(Add, CrossLeftSort, 
          dag.LoadLocal(Const(CString("/clicks"))(line))(line),
          Const(CLong(5))(line))(line)

      testEval(input0) { result0 => {
        testEval(input1) { result1 =>
          result0.map({case (ids, v) => (ids.toSeq, v)}) must_== result1.map({case (ids, v) => (ids.toSeq, v)})
        }
      }}
    }
    
    "evaluate a histogram function" in {
      val Expected = Map("daniel" -> 9, "kris" -> 8, "derek" -> 7, "nick" -> 17,
        "john" -> 13, "alissa" -> 7, "franco" -> 13, "matthew" -> 10, "jason" -> 13, SNull -> 3)
      
      val line = Line(1, 1, "")
      
      // 
      // clicks := dataset(//clicks)
      // histogram('user) :=
      //   { user: 'user, num: count(clicks where clicks.user = 'user) }
      // histogram
      // 
      // 
      val clicks = dag.LoadLocal(Const(CString("/clicks"))(line))(line)
       
      lazy val input: dag.Split = dag.Split(
        dag.Group(1,
          clicks,
          UnfixedSolution(0, 
            Join(DerefObject, CrossLeftSort,
              clicks,
              Const(CString("user"))(line))(line))),
        Join(JoinObject, CrossLeftSort,
          Join(WrapObject, CrossLeftSort,
            Const(CString("user"))(line),
            SplitParam(0)(input)(line))(line),
          Join(WrapObject, CrossLeftSort,
            Const(CString("num"))(line),
            dag.Reduce(Count,
              SplitGroup(1, clicks.identities)(input)(line))(line))(line))(line))(line)
      
      testEval(input) { result =>
        result must haveSize(10)
        
        forall(result) {
          _ must beLike {
            case (ids, SObject(obj)) if ids.size == 1 => {
              obj must haveKey("user")
              obj must haveKey("num")
              
              obj("user") must beLike {
                case SString(str) => {
                  str must beOneOf("daniel", "kris", "derek", "nick", "john",
                    "alissa", "franco", "matthew", "jason")
                }
                case SNull => ok
              }
  
              val user = (obj("user"): @unchecked) match {
                case SString(user) => user
                case SNull => SNull
              }
                
              obj("num") must beLike {
                case SDecimal(d) => d mustEqual Expected(user)
              }
            }
          }
        }
      }
    }

    "evaluate with on the clicks dataset" in {
      val line = Line(1, 1, "")
      
      val input = Join(JoinObject, CrossLeftSort,
        dag.LoadLocal(Const(CString("/clicks"))(line))(line),
        Join(WrapObject, CrossLeftSort,
          Const(CString("t"))(line),
          Const(CLong(42))(line))(line))(line)
          
      testEval(input) { result =>
        result must haveSize(100)
        
        forall(result) {
          case (ids, SObject(obj)) if ids.size == 1 => 
            obj must haveKey("user")
            obj must haveKey("time")
            obj must haveKey("page")
            obj must haveKey("t")
            
            obj("t") mustEqual SDecimal(42)
          
          case _ => failure("Result has wrong shape")
        }
      }
    }
    
    "evaluate `with` with inner join semantics" in {
      /* 
       * clicks := //clicks
       * a := {dummy: if clicks.time < 1000 then 1 else 0}
       * clicks with {a:a}
       */
       
      val line = Line(1, 1, "")
      
      val clicks = 
        Join(WrapObject, CrossLeftSort,
          Const(CString("time"))(line),
          Const(CLong(42))(line))(line)
      
      val predicate = Join(Lt, CrossLeftSort,
        Join(DerefObject, CrossLeftSort,
          clicks,
          Const(CString("time"))(line))(line),
        Const(CLong(1000))(line))(line)
      
      val a = dag.IUI(true,
        dag.Filter(CrossLeftSort,
          Const(CLong(1))(line),
          predicate)(line),
        dag.Filter(CrossLeftSort,
          Const(CLong(0))(line),
          Operate(Comp, predicate)(line))(line))(line)
      
      val input = Join(JoinObject, CrossLeftSort,    // TODO CrossLeftSort breaks even more creatively!
        clicks,
        Join(WrapObject, CrossLeftSort,
          Const(CString("a"))(line),
          a)(line))(line)
          
      testEval(input) { result =>
        forall(result) {
          case (ids, SObject(fields)) => fields must haveKey("a")
        }
      }
    }
    
    "evaluate filter with null" in {
      val line = Line(1, 1, "")
      val clicks = dag.LoadLocal(Const(CString("/clicks"))(line))(line)

      //
      // //clicks where //clicks.user = null
      //
      //
      val input = Filter(IdentitySort,
        clicks,
        Join(Eq, CrossLeftSort,
          Join(DerefObject, CrossLeftSort,
            clicks,
            Const(CString("user"))(line))(line),
          Const(CNull)(line))(line))(line)

      testEval(input) { result =>
        result must haveSize(3)

        forall(result) {
          _ must beLike {
            case (ids, SObject(obj)) if ids.size == 1 => 
              obj must haveKey("user")
              obj("user") must_== SNull
          }
        }
      }
    }

    "evaluate filter with non-boolean where clause (with empty result)" in {
      val line = Line(1, 1, "")

      val clicks = dag.LoadLocal(Const(CString("/clicks"))(line))(line)

      val input = Filter(IdentitySort,
        clicks,
        clicks)(line)

      testEval(input) { result =>
        result must haveSize(0)
      }
    }

    "evaluate filter on the results of a histogram function" in {
      val line = Line(1, 1, "")
      
      // 
      // clicks := //clicks
      // histogram('user) :=
      //   { user: 'user, num: count(clicks where clicks.user = 'user) }
      // histogram where histogram.num = 9
      // 
      // 
      val clicks = dag.LoadLocal(Const(CString("/clicks"))(line))(line)
       
      lazy val histogram: dag.Split = dag.Split(
        dag.Group(1,
          clicks,
          UnfixedSolution(0,
            Join(DerefObject, CrossLeftSort,
              clicks,
              Const(CString("user"))(line))(line))),
        Join(JoinObject, CrossLeftSort,
          Join(WrapObject, CrossLeftSort,
            Const(CString("user"))(line),
            SplitParam(0)(histogram)(line))(line),
          Join(WrapObject, CrossLeftSort,
            Const(CString("num"))(line),
            dag.Reduce(Count,
              SplitGroup(1, clicks.identities)(histogram)(line))(line))(line))(line))(line)
       
      val input = Filter(IdentitySort,
        histogram,
        Join(Eq, CrossLeftSort,
          Join(DerefObject, CrossLeftSort,
            histogram,
            Const(CString("num"))(line))(line),
          Const(CLong(9))(line))(line))(line)
                  
      testEval(input) { result =>
        result must haveSize(1)
        result.toList.head must beLike {
          case (ids, SObject(obj)) if ids.size == 1 => {
            obj must haveKey("user")
            obj("user") must beLike { case SString("daniel") => ok }
            
            obj must haveKey("num")
            obj("num") must beLike { case SDecimal(d) => d mustEqual 9 }
          }
        }
      }
    }

    "evaluate with on the results of a histogram function" in {
      val line = Line(1, 1, "")
      
      // 
      // clicks := //clicks
      // histogram('user) :=
      //   { user: 'user, num: count(clicks where clicks.user = 'user) }
      // histogram with {rank: std::stats::rank(histogram.num)}
      // 

      val clicks = dag.LoadLocal(Const(CString("/clicks"))(line))(line)
       
      lazy val histogram: dag.Split = dag.Split(
        dag.Group(1,
          clicks,
          UnfixedSolution(0,
            Join(DerefObject, CrossLeftSort,
              clicks,
              Const(CString("user"))(line))(line))),
        Join(JoinObject, CrossLeftSort,
          Join(WrapObject, CrossLeftSort,
            Const(CString("user"))(line),
            SplitParam(0)(histogram)(line))(line),
          Join(WrapObject, CrossLeftSort,
            Const(CString("num"))(line),
            dag.Reduce(Count,
              SplitGroup(1, clicks.identities)(histogram)(line))(line))(line))(line))(line)

      val input = Join(JoinObject, IdentitySort,
        histogram,
        Join(WrapObject, CrossLeftSort,
          Const(CString("rank"))(line),
          dag.Morph1(Rank, 
            Join(DerefObject, CrossLeftSort,
              histogram,
              Const(CString("num"))(line))(line))(line))(line))(line)

      testEval(input) { resultsE =>
        resultsE must haveSize(10)
        
        val results = resultsE collect {
          case (ids, sv) if ids.length == 1 => sv
        }

        results must contain(SObject(Map("user" -> SString("daniel"), "num" -> SDecimal(BigDecimal("9")), "rank" -> SDecimal(BigDecimal("5")))))
        results must contain(SObject(Map("user" -> SString("kris"), "num" -> SDecimal(BigDecimal("8")), "rank" -> SDecimal(BigDecimal("4")))))
        results must contain(SObject(Map("user" -> SString("derek"), "num" -> SDecimal(BigDecimal("7")), "rank" -> SDecimal(BigDecimal("2")))))
        results must contain(SObject(Map("user" -> SString("nick"), "num" -> SDecimal(BigDecimal("17")), "rank" -> SDecimal(BigDecimal("10")))))
        results must contain(SObject(Map("user" -> SString("john"), "num" -> SDecimal(BigDecimal("13")), "rank" -> SDecimal(BigDecimal("7")))))
        results must contain(SObject(Map("user" -> SString("alissa"), "num" -> SDecimal(BigDecimal("7")), "rank" -> SDecimal(BigDecimal("2")))))
        results must contain(SObject(Map("user" -> SString("franco"), "num" -> SDecimal(BigDecimal("13")), "rank" -> SDecimal(BigDecimal("7")))))
        results must contain(SObject(Map("user" -> SString("matthew"), "num" -> SDecimal(BigDecimal("10")), "rank" -> SDecimal(BigDecimal("6")))))
        results must contain(SObject(Map("user" -> SString("jason"), "num" -> SDecimal(BigDecimal("13")), "rank" -> SDecimal(BigDecimal("7")))))
        results must contain(SObject(Map("user" -> SNull, "num" -> SDecimal(BigDecimal("3")), "rank" -> SDecimal(BigDecimal("1")))))
      }
    }
    
    "perform a naive cartesian product on the clicks dataset" in {
      val line = Line(1, 1, "")
      val clicks = dag.LoadLocal(Const(CString("/clicks"))(line))(line)
      
      val input = Join(JoinObject, CrossLeftSort,
        Join(WrapObject, CrossLeftSort,
          Const(CString("aa"))(line),
          Join(DerefObject, CrossLeftSort,
            clicks,
            Const(CString("user"))(line))(line))(line),
        Join(WrapObject, CrossLeftSort,
          Const(CString("bb"))(line),
          Join(DerefObject, CrossLeftSort,
            dag.New(clicks)(line),
            Const(CString("user"))(line))(line))(line))(line)
            
      testEval(input) { result =>
        result must haveSize(10000)
        
        forall(result) {
          _ must beLike {
            case (ids, SObject(obj)) if ids.size == 2 => 
              obj must haveSize(2)
              obj must haveKey("aa")
              obj must haveKey("bb")
          }
        }
      }
    }

    "distinct homogenous set of numbers" in {
      val line = Line(1, 1, "")
      
      val input = dag.Distinct(
        dag.LoadLocal(Const(CString("/hom/numbers2"))(line))(line))(line)
      
      testEval(input) { result =>
        result must haveSize(5)
        
        val result2 = result collect {
          case (ids, SDecimal(d)) if ids.size == 1 => d.toInt
        }
        
        result2 must contain(42, 12, 77, 1, 13)
      }
    }

    "distinct heterogenous sets" in {
      val line = Line(1, 1, "")
      
      val input = dag.Distinct(
        dag.LoadLocal(Const(CString("/het/numbers2"))(line))(line))(line)
      
      testEval(input) { result =>
        result must haveSize(10)
        
        val result2 = result collect {
          case (ids, SDecimal(d)) if ids.size == 1 => d.toInt
          case (ids, SBoolean(b)) if ids.size == 1 => b
          case (ids, SString(s)) if ids.size == 1 => s
          case (ids, SArray(a)) if ids.size == 1 => a
          case (ids, SObject(o)) if ids.size == 1 => o
        }
        
        result2 must contain(42, 12, 77, 1, 13, true, false, "daniel", Map("test" -> SString("fubar")), Vector())
      }
    }
    
    "join two sets according to a value sort" in {
      val line = Line(1, 1, "")
      
      val clicks = dag.LoadLocal(Const(CString("/clicks"))(line))(line)
      val clicks2 = dag.LoadLocal(Const(CString("/clicks2"))(line))(line)
      
      val input = dag.Join(
        Add,
        ValueSort(0),
        SortBy(clicks, "time", "time", 0),
        SortBy(clicks2, "time", "time", 0))(line)
        
      testEval(dag.Join(DerefObject, CrossLeftSort, clicks, Const(CString("time"))(line))(line)) { expected =>
        val decimalValues = expected.toList collect {
          case (_, SDecimal(d)) => d 
        }

        val cross = 
          for {
            x <- decimalValues
            y <- decimalValues
          } yield {
            (x, y) 
          }

        val expectedResult = cross collect { case (x, y) if x == y => x + y }

        testEval(input) { result =>
          result must haveSize(expectedResult.size)
          
          val decis = result.toList collect { 
            case (_, SDecimal(d)) => d
          }
          decis.sorted mustEqual expectedResult.sorted

          forall(result) { result =>
            result must beLike {
              case (ids, SDecimal(d)) => {
                ids must haveSize(2)
                expectedResult must contain(d)
              }
            }
          }
        }
      }
    }    

    "join two sets according to a value sort and then an identity sort" in {
      val line = Line(1, 1, "")
      
      val clicks = dag.LoadLocal(Const(CString("/clicks"))(line))(line)
      val clicks2 = dag.LoadLocal(Const(CString("/clicks2"))(line))(line)
      
      val input = dag.Join(Eq, IdentitySort,
        dag.Join(Add, ValueSort(0),
          SortBy(clicks, "time", "time", 0),
          SortBy(clicks2, "time", "time", 0))(line),
        dag.Join(Mul, CrossLeftSort,
          dag.Join(DerefObject, CrossLeftSort, clicks, Const(CString("time"))(line))(line),
          Const(CLong(2))(line))(line))(line)
        
      testEval(input) { result =>
        result must haveSize(106)

        val result2 = result collect {
          case (ids, SBoolean(b)) if ids.size == 2 => b
        }

        result2 must contain(true)
        result2 must not(contain(false))
      }
    }

    "filter two sets according to a value sort" in {
      val line = Line(1, 1, "")
      
      val clicks = dag.LoadLocal(Const(CString("/clicks"))(line))(line)
      val clicks2 = dag.LoadLocal(Const(CString("/clicks2"))(line))(line)
      
      val input = dag.Filter(
        ValueSort(0),
        SortBy(clicks, "time", "time", 0),
        dag.Join(
          Gt,
          CrossLeftSort,
          SortBy(clicks2, "time", "time", 0),
          Const(CLong(500))(line))(line))(line)
        
      testEval(dag.Join(DerefObject, CrossLeftSort, clicks, Const(CString("time"))(line))(line)) { expected =>
        val decimalValues = expected.toList collect {
          case (_, SDecimal(d)) => d
        }

        val cross = 
          for {
            x <- decimalValues
            y <- decimalValues
          } yield {
            (x, y) 
          }

        val expectedResult = cross collect { case (x, y) if x > 500 && x == y  => x }

        testEval(input) { result =>
          result must haveSize(expectedResult.size)

          val decis = result.toList collect { 
            case (_, SDecimal(d)) => d
          }
          decis.sorted mustEqual expectedResult.sorted

          
          forall(result) { result =>
            result must beLike {
              case (ids, SDecimal(d)) => {
                ids must haveSize(2)
                expectedResult must contain(d)
              }
            }
          }
        }
      }
    }
    
    "produce a preemptive error when crossing enormous sets" in {
      val line = Line(1, 1, "")
      
      val tweets = dag.LoadLocal(Const(CString("/election/tweets"))(line))(line)
      
      val input = dag.Join(Add, CrossLeftSort,
        dag.Join(Add, CrossLeftSort,
          tweets,
          tweets)(line),
        tweets)(line)
        
      testEval(input) { _ => failure } must throwAn[EnormousCartesianException]
    }
    
    "correctly perform a cross-filter" in {
      /*
       * t1 := //clicks
       * t2 := //views
       * 
       * t1 ~ t2
       *   t1 where t1.userId = t2.userId
       */
       
      val line = Line(1, 1, "")
      
      val t1 = dag.LoadLocal(Const(CString("/clicks"))(line))(line)
      val t2 = dag.LoadLocal(Const(CString("/clicks2"))(line))(line)
      
      val input = dag.Filter(IdentitySort,
        t1,
        Join(Eq, CrossLeftSort,
          Join(DerefObject, CrossLeftSort,
            t1,
            Const(CString("time"))(line))(line),
          Join(DerefObject, CrossLeftSort,
            t2,
            Const(CString("time"))(line))(line))(line))(line)
          
      testEval(input) { _ must not(beEmpty) }
    }
  }

  def joinDeref(left: DepGraph, first: Int, second: Int, line: Line): DepGraph = 
    Join(DerefArray, CrossLeftSort,
      Join(DerefArray, CrossLeftSort,
        left,
        Const(CLong(first))(line))(line),
      Const(CLong(second))(line))(line)

}

object EvaluatorSpecs extends EvaluatorSpecs[YId] with test.YIdInstances <|MERGE_RESOLUTION|>--- conflicted
+++ resolved
@@ -68,13 +68,9 @@
 
   val projections = Map.empty[ProjectionDescriptor, Projection]
 
-<<<<<<< HEAD
-  val report = LoggingQueryLogger[M, instructions.Line]
-=======
   val report = new LoggingQueryLogger[M, instructions.Line] with ExceptionQueryLogger[M, instructions.Line] {
     implicit def M = outer.M
   }
->>>>>>> 4dc280c6
 
   trait TableCompanion extends BaseBlockStoreTestTableCompanion {
     override def load(table: Table, apiKey: APIKey, jtpe: JType) = {
