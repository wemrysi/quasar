--- conflicted
+++ resolved
@@ -318,29 +318,9 @@
           lazy val key = trans.DerefObjectStatic(Leaf(Source), paths.Key)
           
           for {
-            pendingTableLeft <- prepareEval(left, splits)
-            pendingTableRight <- prepareEval(right, splits)
-
-<<<<<<< HEAD
-            val back = for {
-              pair <- zip(pendingTableLeft.table, pendingTableRight.table)
-              (leftTable, rightTable) = pair
-              
-              leftResult = leftTable.transform(liftToValues(pendingTableLeft.trans))
-              rightResult = rightTable.transform(liftToValues(pendingTableRight.trans))
-            
-              val aligned = mor.alignment match {
-                case MorphismAlignment.Cross => leftResult.cross(rightResult)(spec)
-                case MorphismAlignment.Match if sharedPrefixLength(left, right) > 0 => join(leftResult, rightResult)(key, spec)
-                case MorphismAlignment.Match if sharedPrefixLength(left, right) == 0 => {
-                  if (left.isSingleton) {
-                    rightResult.cross(leftResult)(specRight) 
-                  } else if (right.isSingleton) {
-                    leftResult.cross(rightResult)(spec) 
-                  } else {
-                    rightResult.cross(leftResult)(specRight) 
-                  }
-=======
+            pair <- zip(prepareEval(left, splits), prepareEval(right, splits))
+            (pendingTableLeft, pendingTableRight) = pair
+
             leftResult = pendingTableLeft.table.transform(liftToValues(pendingTableLeft.trans))
             rightResult = pendingTableRight.table.transform(liftToValues(pendingTableRight.trans))
 
@@ -354,7 +334,6 @@
                   leftResult.cross(rightResult)(spec)
                 } else {
                   rightResult.cross(leftResult)(specRight)
->>>>>>> e368137a
                 }
               }
             }
@@ -501,34 +480,19 @@
         
         case IUI(union, left, right) => {
           for {
-            leftPending <- prepareEval(left, splits)
-            rightPending <- prepareEval(right, splits)
-
-<<<<<<< HEAD
-            val result = for {
-              pair <- zip(leftPending.table, rightPending.table)
-              (leftPendingTable, rightPendingTable) = pair
-=======
+            pair <- zip(prepareEval(left, splits), prepareEval(right, splits))
+            (leftPending, rightPending) = pair
+
             keyValueSpec = TransSpec1.PruneToKeyValue
->>>>>>> e368137a
 
             leftTable = leftPending.table.transform(liftToValues(leftPending.trans))
             rightTable = rightPending.table.transform(liftToValues(rightPending.trans))
 
-<<<<<<< HEAD
-              pair <- zip(leftTable.sort(keyValueSpec, SortAscending), rightTable.sort(keyValueSpec, SortAscending))
-              (leftSorted, rightSorted) = pair
-            } yield {
-              if (union) {
-                leftSorted.cogroup(keyValueSpec, keyValueSpec, rightSorted)(Leaf(Source), Leaf(Source), Leaf(SourceLeft))
-              } else {
-                leftSorted.cogroup(keyValueSpec, keyValueSpec, rightSorted)(TransSpec1.DeleteKeyValue, TransSpec1.DeleteKeyValue, TransSpec2.LeftId)
-              }
-            }
-=======
-            leftSorted <- transState liftM leftTable.sort(keyValueSpec, SortAscending)
-            rightSorted <- transState liftM rightTable.sort(keyValueSpec, SortAscending)
->>>>>>> e368137a
+            leftSortedM = transState liftM leftTable.sort(keyValueSpec, SortAscending)
+            rightSortedM = transState liftM rightTable.sort(keyValueSpec, SortAscending)
+
+            pair <- zip(leftSortedM, rightSortedM)
+            (leftSorted, rightSorted) = pair
 
             result = if (union) {
               leftSorted.cogroup(keyValueSpec, keyValueSpec, rightSorted)(Leaf(Source), Leaf(Source), Leaf(SourceLeft))
@@ -543,35 +507,23 @@
         // TODO unify with IUI
         case Diff(left, right) =>{
           for {
-            leftPending <- prepareEval(left, splits)
-            rightPending <- prepareEval(right, splits)
-<<<<<<< HEAD
-          } yield {
-            val result = for {
-              pair <- zip(leftPending.table, rightPending.table)
-              (leftPendingTable, rightPendingTable) = pair
-=======
->>>>>>> e368137a
+            pair <- zip(prepareEval(left, splits), prepareEval(right, splits))
+            (leftPending, rightPending) = pair
 
             leftTable = leftPending.table.transform(liftToValues(leftPending.trans))
             rightTable = rightPending.table.transform(liftToValues(rightPending.trans))
 
-<<<<<<< HEAD
-              pair <- zip(leftTable.sort(keyValueSpec, SortAscending), rightTable.sort(keyValueSpec, SortAscending))
-              (leftSorted, rightSorted) = pair
-            } yield {
-              leftSorted.cogroup(keyValueSpec, keyValueSpec, rightSorted)(TransSpec1.Id, TransSpec1.DeleteKeyValue, TransSpec2.DeleteKeyValueLeft)
-            }
-            
-=======
             // this transspec prunes everything that is not a key or a value.
             keyValueSpec = TransSpec1.PruneToKeyValue
-            leftSorted <- transState liftM leftTable.sort(keyValueSpec, SortAscending)
-            rightSorted <- transState liftM rightTable.sort(keyValueSpec, SortAscending)
+
+            leftSortedM = transState liftM leftTable.sort(keyValueSpec, SortAscending)
+            rightSortedM = transState liftM rightTable.sort(keyValueSpec, SortAscending)
+
+            pair <- zip(leftSortedM, rightSortedM)
+            (leftSorted, rightSorted) = pair
 
             result = leftSorted.cogroup(keyValueSpec, keyValueSpec, rightSorted)(TransSpec1.Id, TransSpec1.DeleteKeyValue, TransSpec2.DeleteKeyValueLeft)
           } yield {
->>>>>>> e368137a
             PendingTable(result, graph, TransSpec1.Id)
           }
         }
@@ -767,19 +719,9 @@
 
                   val spec = buildWrappedJoinSpec(prefixLength, left.identities.length, right.identities.length)(transFromBinOp(op, ctx))
 
-<<<<<<< HEAD
-                  val result = for {
-                    pair <- zip(pendingTableLeft.table, pendingTableRight.table)
-                    (parentLeftTable, parentRightTable) = pair
-                    
-                    leftResult = parentLeftTable.transform(liftToValues(pendingTableLeft.trans))
-                    rightResult = parentRightTable.transform(liftToValues(pendingTableRight.trans))
-                  } yield join(leftResult, rightResult)(key, spec)
-=======
                   val leftResult = pendingTableLeft.table.transform(liftToValues(pendingTableLeft.trans))
                   val rightResult = pendingTableRight.table.transform(liftToValues(pendingTableRight.trans))
                   val result = join(leftResult, rightResult)(key, spec)
->>>>>>> e368137a
 
                   PendingTable(result, graph, TransSpec1.Id)
 
@@ -807,24 +749,6 @@
             else
               rightResult.paged(maxSliceSize).compact(valueSpec).cross(leftResult)(buildWrappedCrossSpec(flip(transFromBinOp(op, ctx))))
           } yield {
-<<<<<<< HEAD
-            val result = for {
-              pair <- zip(pendingTableLeft.table, pendingTableRight.table)
-              (parentLeftTable, parentRightTable) = pair
-              
-              leftResult = parentLeftTable.transform(liftToValues(pendingTableLeft.trans))
-              rightResult = parentRightTable.transform(liftToValues(pendingTableRight.trans))
-            } yield {
-              val valueSpec = DerefObjectStatic(Leaf(Source), paths.Value)
-              
-              if (isLeft)
-                leftResult.paged(maxSliceSize).compact(valueSpec).cross(rightResult)(buildWrappedCrossSpec(transFromBinOp(op, ctx)))
-              else
-                rightResult.paged(maxSliceSize).compact(valueSpec).cross(leftResult)(buildWrappedCrossSpec(flip(transFromBinOp(op, ctx))))
-            }
-            
-=======
->>>>>>> e368137a
             PendingTable(result, graph, TransSpec1.Id)
           }
         }
@@ -854,22 +778,11 @@
               val spec = buildWrappedJoinSpec(prefixLength, target.identities.length, boolean.identities.length) { (srcLeft, srcRight) =>
                 trans.Filter(srcLeft, srcRight)
               }
-<<<<<<< HEAD
-              
-              val result = for {
-                pair <- zip(pendingTableTarget.table, pendingTableBoolean.table)
-                (parentTargetTable, parentBooleanTable) = pair
-                
-                targetResult = parentTargetTable.transform(liftToValues(pendingTableTarget.trans))
-                booleanResult = parentBooleanTable.transform(liftToValues(pendingTableBoolean.trans))
-              } yield join(targetResult, booleanResult)(key, spec)
-=======
               val parentTargetTable = pendingTableTarget.table
               val targetResult = parentTargetTable.transform(liftToValues(pendingTableTarget.trans))
               val parentBooleanTable = pendingTableBoolean.table
               val booleanResult = parentBooleanTable.transform(liftToValues(pendingTableBoolean.trans))
               val result = join(targetResult, booleanResult)(key, spec)
->>>>>>> e368137a
 
               PendingTable(result, graph, TransSpec1.Id)
             }
@@ -886,30 +799,8 @@
           } */
           
           for {
-            pendingTableTarget <- prepareEval(target, splits)
-            pendingTableBoolean <- prepareEval(boolean, splits)
-<<<<<<< HEAD
-          } yield {
-            val result = for {
-              pair <- zip(pendingTableTarget.table, pendingTableBoolean.table)
-              (parentTargetTable, parentBooleanTable) = pair
-              
-              targetResult = parentTargetTable.transform(liftToValues(pendingTableTarget.trans))
-              booleanResult = parentBooleanTable.transform(liftToValues(pendingTableBoolean.trans))
-            } yield {
-              val valueSpec = DerefObjectStatic(Leaf(Source), paths.Value)
-              
-              if (isLeft) {
-                val spec = buildWrappedCrossSpec { (srcLeft, srcRight) =>
-                  trans.Filter(srcLeft, srcRight)
-                }
-                targetResult.paged(maxSliceSize).compact(valueSpec).cross(booleanResult)(spec)
-              } else {
-                val spec = buildWrappedCrossSpec { (srcLeft, srcRight) =>
-                  trans.Filter(srcRight, srcLeft)
-                }
-                booleanResult.paged(maxSliceSize).compact(valueSpec).cross(targetResult)(spec)
-=======
+            pair <- zip(prepareEval(target, splits), prepareEval(boolean, splits))
+            (pendingTableTarget, pendingTableBoolean) = pair
 
             targetResult = pendingTableTarget.table.transform(liftToValues(pendingTableTarget.trans))
             booleanResult = pendingTableBoolean.table.transform(liftToValues(pendingTableBoolean.trans))
@@ -919,7 +810,6 @@
             result = if (isLeft) {
               val spec = buildWrappedCrossSpec { (srcLeft, srcRight) =>
                 trans.Filter(srcLeft, srcRight)
->>>>>>> e368137a
               }
               targetResult.paged(maxSliceSize).compact(valueSpec).cross(booleanResult)(spec)
             } else {
@@ -1430,8 +1320,8 @@
   
   private def flip[A, B, C](f: (A, B) => C)(b: B, a: A): C = f(a, b)      // is this in scalaz?
   
-  private def zip(table1: M[Table], table2: M[Table]): M[(Table, Table)] =
-    M.apply(table1, table2) { (_, _) }
+  private def zip[A](table1: StateT[M, EvaluatorState, A], table2: StateT[M, EvaluatorState, A]): StateT[M, EvaluatorState, (A, A)] =
+    monadState.apply(table1, table2) { (_, _) }
   
   private def liftToValues(trans: TransSpec1): TransSpec1 =
     TableTransSpec.makeTransSpec(Map(paths.Value -> trans))
