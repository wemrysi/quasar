/*
 *  ____    ____    _____    ____    ___     ____ 
 * |  _ \  |  _ \  | ____|  / ___|  / _/    / ___|        Precog (R)
 * | |_) | | |_) | |  _|   | |     | |  /| | |  _         Advanced Analytics Engine for NoSQL Data
 * |  __/  |  _ <  | |___  | |___  |/ _| | | |_| |        Copyright (C) 2010 - 2013 SlamData, Inc.
 * |_|     |_| \_\ |_____|  \____|   /__/   \____|        All Rights Reserved.
 *
 * This program is free software: you can redistribute it and/or modify it under the terms of the 
 * GNU Affero General Public License as published by the Free Software Foundation, either version 
 * 3 of the License, or (at your option) any later version.
 *
 * This program is distributed in the hope that it will be useful, but WITHOUT ANY WARRANTY; 
 * without even the implied warranty of MERCHANTABILITY or FITNESS FOR A PARTICULAR PURPOSE. See 
 * the GNU Affero General Public License for more details.
 *
 * You should have received a copy of the GNU Affero General Public License along with this 
 * program. If not, see <http://www.gnu.org/licenses/>.
 *
 */
package com.precog
package daze

import org.joda.time._
import org.joda.time.format._
import org.joda.time.DateTimeZone

import java.lang.Math._

import akka.dispatch.{Await, Future}
import akka.util.duration._

import scalaz.{Identity => _, _}
import scalaz.effect._
import scalaz.iteratee._
import scalaz.syntax.traverse._
import scalaz.syntax.monad._
import IterateeT._

import com.precog.yggdrasil._
import com.precog.util._
import com.precog.common.{Path, VectorCase}

trait EvaluationContext {
  type Context

  def withContext[X](f: Context => DatasetEnum[X, SEvent, IO]): DatasetEnum[X, SEvent, IO]
}

trait EvaluatorConfig {
  def chunkSerialization: FileSerialization[Vector[SEvent]]
  def maxEvalDuration: akka.util.Duration
}

trait MemoizingEvaluationContext extends EvaluationContext with MemoizationComponent with YggConfigComponent {
  type YggConfig <: EvaluatorConfig 

  trait Context {
    def memoizationContext: MemoContext
    def expiration: Long
  }

  def withContext[X](f: Context => DatasetEnum[X, SEvent, IO]): DatasetEnum[X, SEvent, IO] = {
    withMemoizationContext { memoContext => 
      f(new Context { val memoizationContext = memoContext; val expiration = System.currentTimeMillis + yggConfig.maxEvalDuration.toMillis })
      .perform(memoContext.cache.purge)
    }
  }
}

<<<<<<< HEAD
trait Evaluator extends DAG with CrossOrdering with Memoizer with OperationsAPI with MemoizingEvaluationContext with GenOpcode with ImplLibrary with Timelib { self =>
=======
trait Evaluator extends DAG with CrossOrdering with Memoizer with OperationsAPI with MemoizingEvaluationContext with ImplLibrary { self =>
>>>>>>> 35246753
  type X = QueryAPI#X

  import Function._
  
  import instructions._
  import dag._

  implicit def asyncContext: akka.dispatch.ExecutionContext
  lazy implicit val chunkSerialization = yggConfig.chunkSerialization
  
  def eval(userUID: String, graph: DepGraph): DatasetEnum[X, SEvent, IO] = {
    def maybeRealize[X](result: Either[DatasetMask[X], DatasetEnum[X, SEvent, IO]], ctx: Context): DatasetEnum[X, SEvent, IO] =
      (result.left map { _.realize(ctx.expiration) }).fold(identity, identity)
  
    def loop(graph: DepGraph, roots: List[DatasetEnum[X, SEvent, IO]], ctx: Context): Either[DatasetMask[X], DatasetEnum[X, SEvent, IO]] = graph match {
      case SplitRoot(_, depth) => Right(roots(depth))
      
      case Root(_, instr) =>
        Right(ops.point(Vector((VectorCase.empty[Identity], graph.value.get))))    // TODO don't be stupid
      
      case dag.New(_, parent) => loop(parent, roots, ctx)
      
      case dag.LoadLocal(_, _, parent, _) => {    // TODO we can do better here
        parent.value match {
          case Some(SString(str)) => Left(query.mask(userUID, Path(str)))
          case Some(_) => Right(ops.empty[X, SEvent, IO])
          
          case None => {
            implicit val order = identitiesOrder(parent.provenance.length)
            
            val result = ops.flatMap(maybeRealize(loop(parent, roots, ctx), ctx)) { 
              case (_, SString(str)) => query.fullProjection(userUID, Path(str), ctx.expiration)
              case _ => ops.empty[X, SEvent, IO]
            }
            
            Right(ops.sort(result, None))
          }
        }
      }

      case dag.SetReduce(_, Distinct, parent) => {  //TODO: this block should not require "uniq" to be used twice
        implicit val order = ValuesOrder

        val enum = maybeRealize(loop(parent, roots, ctx), ctx)
        val result = ops.sort(enum, None).uniq map {
          case (_, sv) => (VectorCase.empty[Identity], sv)
        }
        
        val secondResult = result.uniq

        val thirdResult = ops.sort(secondResult, None).zipWithIndex map {
          case ((_, sv), id) => (VectorCase(id), sv)
        }

        Right(thirdResult)
      }
      
      case Operate(_, Comp, parent) => {
        val parentRes = loop(parent, roots, ctx)
        val parentResTyped = parentRes.left map { _ typed SBoolean }
        val enum = maybeRealize(parentResTyped, ctx)
        
        Right(enum collect {
          case (id, SBoolean(b)) => (id, SBoolean(!b))
        })
      }
      
      case Operate(_, Neg, parent) => {
        val parentRes = loop(parent, roots, ctx)
        val parentResTyped = parentRes.left map { _ typed SDecimal }
        val enum = maybeRealize(parentResTyped, ctx)
        
        Right(enum collect {
          case (id, SDecimal(d)) => (id, SDecimal(-d))
        })
      }
      
      case Operate(_, WrapArray, parent) => {
        val enum = maybeRealize(loop(parent, roots, ctx), ctx)
        
        Right(enum map {
          case (id, sv) => (id, SArray(Vector(sv)))
        })
      }

      case Operate(_, BuiltInFunction1Op(f), parent) => {
        val parentRes = loop(parent, roots, ctx)
        val parentResTyped = parentRes.left map { mask =>
          f.operandType map mask.typed getOrElse mask
        }
        val enum = maybeRealize(parentResTyped, ctx)

        def opPerform(sev: SEvent): Option[SEvent] = {
          val (id, sv) = sev
          f.operation.lift(sv) map { sv => (id, sv) }
        }

        Right(enum collect unlift(opPerform))
      }
      
      // TODO mode and median
      case dag.Reduce(_, red, parent) => {
        val enum = maybeRealize(loop(parent, roots, ctx), ctx)
        
        val mapped = enum map {
          case (_, sv) => sv
        }
        
        val reduced = red match {
          case Count => {
            mapped.reduce(Some(SDecimal(0))) {
              case (Some(SDecimal(acc)), _) => Some(SDecimal(acc + 1))
            }
          }
          
          case GeometricMean => {
            val pairs = mapped.reduce(None: Option[(BigDecimal, BigDecimal)]) {
              case (None, SDecimal(v)) => Some((1, v))
              case (Some((count, acc)), SDecimal(v)) => Some((count + 1, acc * v))
              case (acc, _) => acc
            }
            
            pairs map {
              case (c, v) => SDecimal(Math.pow(v.toDouble, 1 / c.toDouble))
            }
          }          

          case Mean => {
            val pairs = mapped.reduce(None: Option[(BigDecimal, BigDecimal)]) {
              case (None, SDecimal(v)) => Some((1, v))
              case (Some((count, acc)), SDecimal(v)) => Some((count + 1, acc + v))
              case (acc, _) => acc
            }
            
            pairs map {
              case (c, v) => SDecimal(v / c)
            }
          }

          case Max => {
            mapped.reduce(None: Option[SValue]) {
              case (None, SDecimal(v)) => Some(SDecimal(v))
              case (Some(SDecimal(v1)), SDecimal(v2)) if v1 >= v2 => Some(SDecimal(v1))
              case (Some(SDecimal(v1)), SDecimal(v2)) if v1 < v2 => Some(SDecimal(v2))
              case (acc, _) => acc
            }
          }
          
          case Min => {
            mapped.reduce(None: Option[SValue]) {
              case (None, SDecimal(v)) => Some(SDecimal(v))
              case (Some(SDecimal(v1)), SDecimal(v2)) if v1 <= v2 => Some(SDecimal(v1))
              case (Some(SDecimal(v1)), SDecimal(v2)) if v1 > v2 => Some(SDecimal(v2))
              case (acc, _) => acc
            }
          }          
          
          case StdDev => {
            val stats = mapped.reduce(None: Option[(BigDecimal, BigDecimal, BigDecimal)]) {
              case (None, SDecimal(v)) => Some((1, v, v * v))
              case (Some((count, sum, sumsq)), SDecimal(v)) => Some((count + 1, sum + v, sumsq + (v * v)))
              case (acc, _) => acc
            }
            
            stats map {
              case (count, sum, sumsq) => SDecimal(sqrt(count * sumsq - sum * sum) / count)
            }
          }
          
          case Sum => {
            mapped.reduce(None: Option[SValue]) {
              case (None, sv @ SDecimal(_)) => Some(sv)
              case (Some(SDecimal(acc)), SDecimal(v)) => Some(SDecimal(acc + v))
              case (acc, _) => acc
            }
          }               

          case SumSq => {
            mapped.reduce(None: Option[SValue]) {
              case (None, SDecimal(v)) => Some(SDecimal(v * v))
              case (Some(SDecimal(sumsq)), SDecimal(v)) => Some(SDecimal(sumsq + (v * v)))
              case (acc, _) => acc
            }
          }          

          case Variance => {
            val stats = mapped.reduce(None: Option[(BigDecimal, BigDecimal, BigDecimal)]) {
              case (None, SDecimal(v)) => Some((1, v, v * v))
              case (Some((count, sum, sumsq)), SDecimal(v)) => Some((count + 1, sum + v, sumsq + (v * v)))
              case (acc, _) => acc
            }

            stats map {
              case (count, sum, sumsq) => SDecimal((sumsq - (sum * (sum / count))) / count)
            }
          }
        }
        
        Right(reduced map { sv => (VectorCase.empty[Identity], sv) })
      }
      
      case dag.Split(_, parent, child) => {
        implicit val order = ValuesOrder
        
        val splitEnum = maybeRealize(loop(parent, roots, ctx), ctx)
        
        lazy val volatileMemos = child.findMemos filter { _ isVariable 0 }
        lazy val volatileIds = volatileMemos map { _.memoId }
        
        val result = ops.flatMap(ops.sort(splitEnum, None).uniq) {
          case (_, sv) => {
            val back = maybeRealize(loop(child, ops.point[X, SEvent, IO](Vector((VectorCase.empty[Identity], sv))) :: roots, ctx), ctx)
            val actions = (volatileIds map ctx.memoizationContext.cache.expire).fold(IO {}) { _ >> _ }
            back perform actions
          }
        }
        
        val back: DatasetEnum[X, SEvent, IO] = ops.sort(result, None).uniq.zipWithIndex map {
          case ((_, sv), id) => (VectorCase(id), sv)
        }
        
        Right(back)
      }
      
      case Join(_, instr @ (VUnion | VIntersect), left, right) => {
        implicit val sortOfValueOrder = ValuesOrder
        
        val leftEnum = ops.sort(maybeRealize(loop(left, roots, ctx), ctx), None)
        val rightEnum = ops.sort(maybeRealize(loop(right, roots, ctx), ctx), None)
        
        // TODO we're relying on the fact that we *don't* need to preserve sane identities!
        val back = ops.cogroup(leftEnum, rightEnum) collect {
          case Left3(sev)  if instr == VUnion => sev
          case Middle3((sev1, _))             => sev1
          case Right3(sev) if instr == VUnion => sev
        }
        
        Right(back)
      }
      
      case Join(_, instr @ (IUnion | IIntersect), left, right) => {
        implicit val sortOfIdThenValueOrder = IdsThenValuesOrder

        val leftEnum = ops.sort(maybeRealize(loop(left, roots, ctx), ctx), None)
        val rightEnum = ops.sort(maybeRealize(loop(right, roots, ctx), ctx), None)

        val back = ops.cogroup(leftEnum, rightEnum) collect {
          case Left3(sev)  if instr == IUnion => sev
          case Middle3((sev1, _))             => sev1 
          case Right3(sev) if instr == IUnion => sev
        }

        Right(back)
      }
      
      case Join(_, Map2Cross(DerefObject) | Map2CrossLeft(DerefObject) | Map2CrossRight(DerefObject), left, right) if right.value.isDefined => {
        right.value.get match {
          case sv2 @ SString(str) => {
            val masked = loop(left, roots, ctx).left map { _ derefObject str }
            
            masked.right map { enum =>
              enum collect {
                unlift {
                  case (ids, sv1) => binaryOp(DerefObject)(sv1, sv2) map { sv => (ids, sv) }
                }
              }
            }
          }
          
          case _ => Right(ops.empty[X, SEvent, IO])
        }
      }
      
      case Join(_, Map2Cross(DerefArray) | Map2CrossLeft(DerefArray) | Map2CrossRight(DerefArray), left, right) if right.value.isDefined => {
        right.value.get match {
          case sv2 @ SDecimal(num) if num.isValidInt => {
            val masked = loop(left, roots, ctx).left map { _ derefArray num.toInt }
            
            masked.right map { enum =>
              enum collect {
                unlift {
                  case (ids, sv1) => binaryOp(DerefArray)(sv1, sv2) map { sv => (ids, sv) }
                }
              }
            }
          }
          
          case _ => Right(ops.empty[X, SEvent, IO])
        }
      }
      
      case Join(_, instr, left, right) => {
        lazy val length = sharedPrefixLength(left, right)
        implicit lazy val order = identitiesOrder(length)
        
        val op = instr match {
          case Map2Match(op) => op
          case Map2Cross(op) => op
          case Map2CrossLeft(op) => op
          case Map2CrossRight(op) => op
        }
        
        val leftRes = loop(left, roots, ctx)
        val rightRes = loop(right, roots, ctx)
        
        val (leftTpe, rightTpe) = binOpType(op)
        
        val leftResTyped = leftRes.left map { mask =>
          leftTpe map mask.typed getOrElse mask
        }
        
        val rightResTyped = rightRes.left map { mask =>
          rightTpe map mask.typed getOrElse mask
        }
        
        val leftEnum = maybeRealize(leftResTyped, ctx)
        val rightEnum = maybeRealize(rightResTyped, ctx)
        
        val (pairs, distinct) = instr match {
          case Map2Match(op) => (leftEnum join rightEnum, true)
          case Map2Cross(op) => (leftEnum crossLeft rightEnum, false)
          case Map2CrossLeft(op)  => (leftEnum crossLeft  rightEnum, false)
          case Map2CrossRight(op) => (leftEnum crossRight rightEnum, false)
        }
        
        val back = pairs collect {
          unlift {
            case ((ids1, sv1), (ids2, sv2)) => {
              val ids = if (distinct)
                (ids1 ++ (ids2 drop length))
              else
                ids1 ++ ids2
              
              binaryOp(op)(sv1, sv2) map { sv => (ids, sv) }
            }
          }
        }
        
        Right(back)
      }
      
      case Filter(_, cross, _, target, boolean) => {
        lazy val length = sharedPrefixLength(target, boolean)
        implicit lazy val order = identitiesOrder(length)
        
        val targetRes = loop(target, roots, ctx)
        val booleanRes = loop(boolean, roots, ctx)
        
        val booleanResTyped = booleanRes.left map { _ typed SBoolean }
        
        val targetEnum = maybeRealize(targetRes, ctx)
        val booleanEnum = maybeRealize(booleanResTyped, ctx)
        
        val (pairs, distinct) = cross match {
          case None => (targetEnum join booleanEnum, true)
          case Some(CrossNeutral) => (targetEnum crossLeft booleanEnum, false)
          case Some(CrossLeft)  => (targetEnum crossLeft  booleanEnum, false)
          case Some(CrossRight) => (targetEnum crossRight booleanEnum, false)
        }
        
        val back = pairs collect {
          case ((ids1, sv), (ids2, SBoolean(true))) => {
            val ids = if (distinct)
              (ids1 ++ (ids2 drop length))
            else
              ids1 ++ ids2
            
            (ids, sv)
          }
        }
        
        Right(back)
      }
      
      case s @ Sort(parent, indexes) => 
        loop(parent, roots, ctx).right map { enum => sortByIdentities(enum, indexes, s.memoId, ctx.memoizationContext) }
      
      case m @ Memoize(parent, _) =>
        loop(parent, roots, ctx).right map { enum => ops.memoize(enum, m.memoId, ctx.memoizationContext) }
    }
    
    withContext { ctx =>
      maybeRealize(loop(memoize(orderCrosses(graph)), Nil, ctx), ctx)
    }
  }

  protected def sortByIdentities(enum: DatasetEnum[X, SEvent, IO], indexes: Vector[Int], memoId: Int, ctx: MemoizationContext): DatasetEnum[X, SEvent, IO] = {
    implicit val order: Order[SEvent] = new Order[SEvent] {
      def order(e1: SEvent, e2: SEvent): Ordering = {
        val (ids1, _) = e1
        val (ids2, _) = e2
        
        val left = indexes map ids1
        val right = indexes map ids2
        
        (left zip right).foldLeft[Ordering](Ordering.EQ) {
          case (Ordering.EQ, (i1, i2)) => Ordering.fromInt((i1 - i2) toInt)
          case (acc, _) => acc
        }
      }
    }
    
    ops.sort(enum, Some((memoId, ctx))) map {
      case (ids, sv) => {
        val (first, second) = ids.zipWithIndex partition {
          case (_, i) => indexes contains i
        }
    
        val prefix = first sortWith {
          case ((_, i1), (_, i2)) => indexes.indexOf(i1) < indexes.indexOf(i2)
        }
        
        val (back, _) = (prefix ++ second).unzip
        (VectorCase.fromSeq(back), sv)
      }
    }
  }

  private def unlift[A, B](f: A => Option[B]): PartialFunction[A, B] = new PartialFunction[A, B] {
    def apply(a: A) = f(a).get
    def isDefinedAt(a: A) = f(a).isDefined
  }
  
  /**
   * Newton's approximation to some number of iterations (by default: 50).
   * Ported from a Java example found here: http://www.java2s.com/Code/Java/Language-Basics/DemonstrationofhighprecisionarithmeticwiththeBigDoubleclass.htm
   */
  private[this] def sqrt(d: BigDecimal, k: Int = 50): BigDecimal = {
    lazy val approx = {   // could do this with a self map, but it would be much slower
      def gen(x: BigDecimal): Stream[BigDecimal] = {
        val x2 = (d + x * x) / (x * 2)
        
        lazy val tail = if (x2 == x)
          Stream.empty
        else
          gen(x2)
        
        x2 #:: tail
      }
      
      gen(d / 3)
    }
    
    approx take k last
  }
  
  private def binOpType(op: BinaryOperation): (Option[SType], Option[SType]) = op match {
    case Add | Sub | Mul | Div | Lt | LtEq | Gt | GtEq =>
      (Some(SDecimal), Some(SDecimal))
    
    case Eq | NotEq => (None, None)
    
    case Or | And => (Some(SBoolean), Some(SBoolean))
    
    case WrapObject => (Some(SString), None)
    
    case JoinObject => (Some(SObject), Some(SObject))
    
    case JoinArray => (Some(SArray), Some(SArray))
    
    case ArraySwap => (Some(SArray), Some(SDecimal))
    
    case DerefObject => (Some(SObject), Some(SString))
    
    case DerefArray => (Some(SObject), Some(SDecimal))

    case BuiltInFunction2Op(f) => f.operandType
  }
  
  private def unOpType(op: UnaryOperation): Option[SType] = op match { //where is the function used?
    case instructions.New    => None
    case Comp                => Some(SBoolean)
    case Neg                 => Some(SDecimal)
    case WrapArray           => None
    case BuiltInFunction1Op(f) => f.operandType
  }

  private def binaryOp(op: BinaryOperation): (SValue, SValue) => Option[SValue] = {
    import Function._
    
    def add(left: BigDecimal, right: BigDecimal): Option[BigDecimal] = Some(left + right)
    def sub(left: BigDecimal, right: BigDecimal): Option[BigDecimal] = Some(left - right)
    def mul(left: BigDecimal, right: BigDecimal): Option[BigDecimal] = Some(left * right)
    
    def div(left: BigDecimal, right: BigDecimal): Option[BigDecimal] = {
      if (right == 0)
        None
      else
        Some(left / right)
    }
    
    def lt(left: BigDecimal, right: BigDecimal): Option[Boolean] = Some(left < right)
    def lteq(left: BigDecimal, right: BigDecimal): Option[Boolean] = Some(left <= right)
    def gt(left: BigDecimal, right: BigDecimal): Option[Boolean] = Some(left > right)
    def gteq(left: BigDecimal, right: BigDecimal): Option[Boolean] = Some(left >= right)
    
    def eq(left: SValue, right: SValue): Option[Boolean] = Some(left == right)
    def neq(left: SValue, right: SValue): Option[Boolean] = Some(left != right)
    
    def and(left: Boolean, right: Boolean): Option[Boolean] = Some(left && right)
    def or(left: Boolean, right: Boolean): Option[Boolean] = Some(left || right)
    
    def joinObject(left: Map[String, SValue], right: Map[String, SValue]) = Some(left ++ right)
    def joinArray(left: Vector[SValue], right: Vector[SValue]) = Some(left ++ right)
    
    def coerceNumerics(pair: (SValue, SValue)): Option[(BigDecimal, BigDecimal)] = pair match {
      case (SDecimal(left), SDecimal(right)) => Some((left, right))
      case _ => None
    }
    
    def coerceBooleans(pair: (SValue, SValue)): Option[(Boolean, Boolean)] = pair match {
      case (SBoolean(left), SBoolean(right)) => Some((left, right))
      case _ => None
    }
    
    def coerceObjects(pair: (SValue, SValue)): Option[(Map[String, SValue], Map[String, SValue])] = pair match {
      case (SObject(left), SObject(right)) => Some((left, right))
      case _ => None
    }
    
    def coerceArrays(pair: (SValue, SValue)): Option[(Vector[SValue], Vector[SValue])] = pair match {
      case (SArray(left), SArray(right)) => Some((left, right))
      case _ => None
    }
    
    op match {
      case Add => untupled((coerceNumerics _) andThen { _ flatMap (add _).tupled map SDecimal })
      case Sub => untupled((coerceNumerics _) andThen { _ flatMap (sub _).tupled map SDecimal })
      case Mul => untupled((coerceNumerics _) andThen { _ flatMap (mul _).tupled map SDecimal })
      case Div => untupled((coerceNumerics _) andThen { _ flatMap (div _).tupled map SDecimal })
      
      case Lt => untupled((coerceNumerics _) andThen { _ flatMap (lt _).tupled map SBoolean })
      case LtEq => untupled((coerceNumerics _) andThen { _ flatMap (lteq _).tupled map SBoolean })
      case Gt => untupled((coerceNumerics _) andThen { _ flatMap (gt _).tupled map SBoolean })
      case GtEq => untupled((coerceNumerics _) andThen { _ flatMap (gteq _).tupled map SBoolean })
      
      case Eq => untupled((eq _).tupled andThen { _ map SBoolean })
      case NotEq => untupled((neq _).tupled andThen { _ map SBoolean })
      
      case And => untupled((coerceBooleans _) andThen { _ flatMap (and _).tupled map SBoolean })
      case Or => untupled((coerceBooleans _) andThen { _ flatMap (or _).tupled map SBoolean })
      
      case WrapObject => {
        case (SString(key), value) => Some(SObject(Map(key -> value)))
        case _ => None
      }
      
      case JoinObject => untupled((coerceObjects _) andThen { _ flatMap (joinObject _).tupled map SObject })
      case JoinArray => untupled((coerceArrays _) andThen { _ flatMap (joinArray _).tupled map SArray })
      
      case ArraySwap => {
        case (SArray(arr), SDecimal(index)) if index.isValidInt => {
          val i = index.toInt
          if (i <= 0 || i >= arr.length) {
            None
          } else {
            val (left, right) = arr splitAt i
            Some(SArray(left.init ++ Vector(right.head, left.last) ++ right.tail))
          }
        }
        
        case _ => None
      }
      
      case DerefObject => {
        case (SObject(obj), SString(key)) => obj get key
        case _ => None
      }
      
      case DerefArray => {
        case (SArray(arr), SDecimal(index)) if index.isValidInt =>
          arr.lift(index.toInt)
        
        case _ => None
      }

      case BuiltInFunction2Op(f) => Function.untupled(f.operation.lift)
    }
  }

  private def sharedPrefixLength(left: DepGraph, right: DepGraph): Int =
    left.provenance zip right.provenance takeWhile { case (a, b) => a == b } length

  private def identitiesOrder(prefixLength: Int): Order[SEvent] = new Order[SEvent] {
    // very hot code!
    def order(e1: SEvent, e2: SEvent) = prefixIdentityOrder(e1._1, e2._1, prefixLength)
  }
  
  /**
   * Implements a sort on event values that is ''stable'', but not coherant.
   * In other words, this is sufficient for union, intersect, match, etc, but is
   * not actually going to give you sane answers if you 
   */
  
  private object IdsThenValuesOrder extends Order[SEvent] {
    def order(e1: SEvent, e2: SEvent) = {
      orderIdsThenValues(e1, e2) 
    }

    private def orderIdsThenValues(e1: SEvent, e2: SEvent): Ordering = {
      val (id1, sv1) = e1
      val (id2, sv2) = e2

      if (identityOrder(id1, id2) eq Ordering.EQ) orderValues(sv1, sv2)
      else identityOrder(id1, id2)
    }
  }
 
  private def orderValues(sv1: SValue, sv2: SValue): Ordering = {
    val to1 = typeOrdinal(sv1)
    val to2 = typeOrdinal(sv2)
    
    if (to1 == to2) {
      (sv1, sv2) match {
        case (SBoolean(b1), SBoolean(b2)) => Ordering.fromInt(boolOrdinal(b1) - boolOrdinal(b2))
        
        case (SLong(l1), SLong(l2)) => {
          if (l1 < l2)
            Ordering.LT
          else if (l1 == l2)
            Ordering.EQ
          else
            Ordering.GT
        }
        
        case (SDouble(d1), SDouble(d2)) => {
          if (d1 < d2)
            Ordering.LT
          else if (d1 == d2)
            Ordering.EQ
          else
            Ordering.GT
        }
        
        case (SDecimal(d1), SDecimal(d2)) => {
          if (d1 < d2)
            Ordering.LT
          else if (d1 == d2)
            Ordering.EQ
          else
            Ordering.GT
        }
        
        case (SString(str1), SString(str2)) => {
          if (str1 < str2)
            Ordering.LT
          else if (str1 == str2)
            Ordering.EQ
          else
            Ordering.GT
        }
        
        case (SArray(arr1), SArray(arr2)) => {
          if (arr1.length < arr2.length) {
            Ordering.LT
          } else if (arr1.length == arr2.length) {
            val orderings = arr1.view zip arr2.view map {
              case (sv1, sv2) => orderValues(sv1, sv2)
            }
            
            (orderings dropWhile (Ordering.EQ ==) headOption) getOrElse Ordering.EQ
          } else {
            Ordering.GT
          }
        }
        
        case (SObject(obj1), SObject(obj2)) => {
          if (obj1.size < obj2.size) {
            Ordering.LT
          } else if (obj1.size == obj2.size) {
            val pairs1 = obj1.toSeq sortWith { case ((k1, _), (k2, _)) => k1 < k2 }
            val pairs2 = obj2.toSeq sortWith { case ((k1, _), (k2, _)) => k1 < k2 }
            
            val comparisons = pairs1 zip pairs2 map {
              case ((k1, _), (k2, _)) if k1 < k2 => Ordering.LT
              case ((k1, _), (k2, _)) if k1 == k2 => Ordering.EQ
              case ((k1, _), (k2, _)) if k1 > k2 => Ordering.GT
            }
            
            val netKeys = (comparisons dropWhile (Ordering.EQ ==) headOption) getOrElse Ordering.EQ
            
            if (netKeys == Ordering.EQ) {
              val comparisons = pairs1 zip pairs2 map {
                case ((_, v1), (_, v2)) => orderValues(v1, v2)
              }
              
              (comparisons dropWhile (Ordering.EQ ==) headOption) getOrElse Ordering.EQ
            } else {
              netKeys
            }
          } else {
            Ordering.GT
          }
        }
      }
    } else {
      Ordering.fromInt(to1 - to2)
    }
  }


  private def typeOrdinal(sv: SValue) = sv match {
    case SBoolean(_) => 0
    case SLong(_) => 1
    case SDouble(_) => 2
    case SDecimal(_) => 3
    case SString(_) => 4
    case SArray(_) => 5
    case SObject(_) => 6
  }
  
  private def boolOrdinal(b: Boolean) = if (b) 1 else 0

  private object ValuesOrder extends Order[SEvent] {
    def order(e1: SEvent, e2: SEvent) = {
      val (_, sv1) = e1
      val (_, sv2) = e2
      
      orderValues(sv1, sv2)
    }
  }
}<|MERGE_RESOLUTION|>--- conflicted
+++ resolved
@@ -67,11 +67,8 @@
   }
 }
 
-<<<<<<< HEAD
-trait Evaluator extends DAG with CrossOrdering with Memoizer with OperationsAPI with MemoizingEvaluationContext with GenOpcode with ImplLibrary with Timelib { self =>
-=======
 trait Evaluator extends DAG with CrossOrdering with Memoizer with OperationsAPI with MemoizingEvaluationContext with ImplLibrary { self =>
->>>>>>> 35246753
+
   type X = QueryAPI#X
 
   import Function._
