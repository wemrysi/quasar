/*
 *  ____    ____    _____    ____    ___     ____ 
 * |  _ \  |  _ \  | ____|  / ___|  / _/    / ___|        Precog (R)
 * | |_) | | |_) | |  _|   | |     | |  /| | |  _         Advanced Analytics Engine for NoSQL Data
 * |  __/  |  _ <  | |___  | |___  |/ _| | | |_| |        Copyright (C) 2010 - 2013 SlamData, Inc.
 * |_|     |_| \_\ |_____|  \____|   /__/   \____|        All Rights Reserved.
 *
 * This program is free software: you can redistribute it and/or modify it under the terms of the 
 * GNU Affero General Public License as published by the Free Software Foundation, either version 
 * 3 of the License, or (at your option) any later version.
 *
 * This program is distributed in the hope that it will be useful, but WITHOUT ANY WARRANTY; 
 * without even the implied warranty of MERCHANTABILITY or FITNESS FOR A PARTICULAR PURPOSE. See 
 * the GNU Affero General Public License for more details.
 *
 * You should have received a copy of the GNU Affero General Public License along with this 
 * program. If not, see <http://www.gnu.org/licenses/>.
 *
 */
package com.precog
package daze

import blueeyes.json.JPath

import com.precog.yggdrasil._
import com.precog.yggdrasil.serialization._
import com.precog.yggdrasil.util.IdSourceConfig
import com.precog.util._
import com.precog.common.{Path, VectorCase}
import com.precog.bytecode._

import org.joda.time._
import org.joda.time.format._
import org.joda.time.DateTimeZone

import java.lang.Math._
import collection.immutable.ListSet

import akka.dispatch.Future

import blueeyes.json.{JPathField, JPathIndex}

import scalaz.{NonEmptyList => NEL, _}
import scalaz.Id._
import scalaz.State._
import scalaz.StateT._
import scalaz.std.anyVal._
import scalaz.std.list._
import scalaz.std.map._
import scalaz.std.partialFunction._
import scalaz.syntax.monad._
import scalaz.syntax.traverse._

import com.weiglewilczek.slf4s.Logging

trait EvaluatorConfig extends IdSourceConfig {
  def maxEvalDuration: akka.util.Duration
}

trait Evaluator[M[+_]] extends DAG
    with CrossOrdering
    with Memoizer
    with TypeInferencer
    with ReductionFinder
    with TableModule[M]        // TODO specific implementation
    with ImplLibrary[M]
    with InfixLib[M]
    with UnaryLib[M]
    with BigDecimalOperations
    with YggConfigComponent 
    with Logging { self =>

  type UserId = String
  
  type MemoId = Int
  type GroupId = Int
  
  import Function._
  
  import instructions._
  import dag._
  import trans._
  import constants._
  import TableModule._

  type YggConfig <: EvaluatorConfig
  
  def withContext[A](f: Context => A): A = 
    withMemoizationContext { ctx =>
      f(new Context {
          val memoizationContext = ctx
        })
      }

  import yggConfig._

  implicit val valueOrder: (SValue, SValue) => Ordering = Order[SValue].order _
  
  def PrimitiveEqualsF2: F2
  def ConstantEmptyArray: F1
  
  def freshIdScanner: Scanner

  def rewriteDAG(optimize: Boolean): DepGraph => DepGraph = {
    (orderCrosses _) andThen
    (if (optimize) (g => megaReduce(g, findReductions(g))) else identity) andThen
    (if (optimize) inferTypes(JType.JUnfixedT) else identity) andThen
    (if (optimize) (memoize _) else identity)
  }
  
  def eval(userUID: UserId, graph: DepGraph, ctx: Context, prefix: Path, optimize: Boolean): M[Table] = {
    logger.debug("Eval for %s = %s".format(userUID.toString, graph))
  
    def resolveTopLevelGroup(spec: BucketSpec, splits: Map[dag.Split, (Table, Int => M[Table])]): StateT[Id, EvaluatorState, M[GroupingSpec]] = spec match {
      case UnionBucketSpec(left, right) => {
        for {
          leftSpec <- resolveTopLevelGroup(left, splits) 
          rightSpec <- resolveTopLevelGroup(right, splits)
          
          val commonIds = findCommonIds(left, right)
          val keySpec = buildKeySpec(commonIds)
        } yield {
          for {
            leftRes <- leftSpec
            rightRes <- rightSpec
          } yield GroupingAlignment(keySpec, keySpec, leftRes, rightRes, GroupingSpec.Union)
        }
      }
      
      case IntersectBucketSpec(left, right) => {
        for {
          leftSpec <- resolveTopLevelGroup(left, splits)
          rightSpec <- resolveTopLevelGroup(right, splits)
          
          val commonIds = findCommonIds(left, right)
          val keySpec = buildKeySpec(commonIds)
        } yield {
          for {
            leftRes <- leftSpec
            rightRes <- rightSpec
          } yield GroupingAlignment(keySpec, keySpec, leftRes, rightRes, GroupingSpec.Intersection)
        }
      }
      
      case dag.Group(id, target, forest) => {
        val common = findCommonality(enumerateGraphs(forest) + target)
        
        common match {
          case Some(reducedTarget) => {
            for {
              pendingTargetTable <- loop(reducedTarget, splits)
            //val PendingTable(reducedTargetTableF, _, reducedTargetTrans) = loop(reducedTarget, assume, splits)
           
              resultTargetTable = pendingTargetTable.table map { _.transform { liftToValues(pendingTargetTable.trans) } }
              
              // TODO FIXME if the target has forcing points, targetTrans is insufficient
              //val PendingTable(_, _, targetTrans) = loop(target, assume + (reducedTarget -> resultTargetTable), splits)
                
              state <- get[EvaluatorState]
              trans = loop(target, splits).eval(state.copy(assume = state.assume + (reducedTarget -> resultTargetTable))).trans
              subSpec <- resolveLowLevelGroup(resultTargetTable, reducedTarget, forest, splits)
            } yield {
              resultTargetTable map { GroupingSource(_, SourceKey.Single, Some(liftToValues(trans)), id, subSpec) }
            }
          }
          
          case None => sys.error("O NOES!!!")
        }
      }
      
      case UnfixedSolution(_, _) | dag.Extra(_) => sys.error("assertion error")
    }

    //** only used in resolveTopLevelGroup **/
    def resolveLowLevelGroup(commonTable: M[Table], commonGraph: DepGraph, forest: BucketSpec, splits: Map[dag.Split, (Table, Int => M[Table])]): StateT[Id, EvaluatorState, GroupKeySpec] = forest match {
      case UnionBucketSpec(left, right) => {
        for {
          leftRes <- resolveLowLevelGroup(commonTable, commonGraph, left, splits)
          rightRes <- resolveLowLevelGroup(commonTable, commonGraph, right, splits)
        } yield GroupKeySpecOr(leftRes, rightRes)
      }
      
      case IntersectBucketSpec(left, right) => {
        for {
          leftRes <- resolveLowLevelGroup(commonTable, commonGraph, left, splits)
          rightRes <- resolveLowLevelGroup(commonTable, commonGraph, right, splits)
        } yield GroupKeySpecAnd(leftRes, rightRes)
      }
      
      case UnfixedSolution(id, solution) => {
        for {
          _ <- modify[EvaluatorState] { state => state.copy(assume = state.assume + (commonGraph -> commonTable)) }
          pendingTable <- loop(solution, splits)
          _ <- modify[EvaluatorState] { state => state.copy(assume = state.assume - commonGraph) }

          liftedTrans = TransSpec.deepMap(pendingTable.trans) {
            case Leaf(_) => DerefObjectStatic(Leaf(Source), paths.Value)
          }
        } yield GroupKeySpecSource(JPathField(id.toString), liftedTrans)
      }
      
      case dag.Extra(graph) => {
        for {
          _ <- modify[EvaluatorState] { state => state.copy(assume = state.assume + (commonGraph -> commonTable)) }
          pendingTable <- loop(graph, splits)
          _ <- modify[EvaluatorState] { state => state.copy(assume = state.assume - commonGraph) }
          
          state <- get[EvaluatorState]
          extraId = state.extraCount
          _ <- modify[EvaluatorState] { _.copy(extraCount = extraId + 1) }

          liftedTrans = TransSpec.deepMap(pendingTable.trans) {
            case Leaf(_) => DerefObjectStatic(Leaf(Source), paths.Value)
          }
        } yield GroupKeySpecSource(JPathField("extra" + extraId), trans.Filter(liftedTrans, liftedTrans))
      }
      
      case dag.Group(_, _, _) => sys.error("assertion error")
    }

    lazy val reductions: Map[DepGraph, NEL[dag.Reduce]] = findReductions(graph)

    def loop(graph: DepGraph, splits: Map[dag.Split, (Table, Int => M[Table])]): StateT[Id, EvaluatorState, PendingTable] = {
      logger.trace("Loop on %s".format(graph))
      
      val assumptionCheck: StateT[Id, EvaluatorState, Option[M[Table]]] = for {
        state <- get[EvaluatorState]
      } yield state.assume.get(graph)
      
      def result: StateT[Id, EvaluatorState, PendingTable] = { graph match {
        case s @ SplitParam(_, index) => {
          val (key, _) = splits(s.parent)
          
          val source = trans.DerefObjectStatic(Leaf(Source), JPathField(index.toString))
          val spec = buildConstantWrapSpec(source)
          
          state(PendingTable(M.point(key transform spec), graph, TransSpec1.Id))
        }
        
        case s @ SplitGroup(_, index, _) => {
          val (_, f) = splits(s.parent)
          state(PendingTable(f(index), graph, TransSpec1.Id))
        }
        
        case Root(_, instr) => {
          val table = graph.value collect {
            case SString(str) => Table.constString(Set(CString(str)))
            case SDecimal(d) => Table.constDecimal(Set(CNum(d)))
            case SBoolean(b) => Table.constBoolean(Set(CBoolean(b)))
            case SNull => Table.constNull
            case SObject(map) if map.isEmpty => Table.constEmptyObject
            case SArray(Vector()) => Table.constEmptyArray
          }
          
          val spec = buildConstantWrapSpec(Leaf(Source))
          
          state(PendingTable(M.point(table.get.transform(spec)), graph, TransSpec1.Id))
        }
        
        // TODO technically, we can do this without forcing by pre-lifting PendingTable#trans
        case dag.New(_, parent) => {
          for {
            pendingTable <- loop(parent, splits)
            spec = TableTransSpec.makeTransSpec(
              Map(paths.Key -> trans.WrapArray(Scan(Leaf(Source), freshIdScanner))))
            
            tableM2 = for {
              table <- pendingTable.table
              transformed = table.transform(liftToValues(pendingTable.trans))  //TODO `transformed` is not used
            } yield table.transform(spec)
          } yield PendingTable(tableM2, graph, TransSpec1.Id)
        }
        
        case dag.LoadLocal(_, parent, jtpe) => {
          for {
            pendingTable <- loop(parent, splits)
            Path(prefixStr) = prefix
            f1 = Infix.concatString.f2.partialLeft(CString(prefixStr.replaceAll("/$", "")))
            trans2 = trans.Map1(trans.DerefObjectStatic(pendingTable.trans, paths.Value), f1)
            val back = pendingTable.table flatMap { _.transform(trans2).load(userUID, jtpe) }
          } yield PendingTable(back, graph, TransSpec1.Id)
        }
        
        case dag.Morph1(_, mor, parent) => {
          for {
            pendingTable <- loop(parent, splits)
            val back = pendingTable.table flatMap { table => mor(table.transform(liftToValues(pendingTable.trans))) }
          } yield PendingTable(back, graph, TransSpec1.Id)
        }
        
        case dag.Morph2(_, mor, left, right) => {
          lazy val spec = trans.ArrayConcat(trans.WrapArray(Leaf(SourceLeft)), trans.WrapArray(Leaf(SourceRight)))
          lazy val specRight = trans.ArrayConcat(trans.WrapArray(Leaf(SourceRight)), trans.WrapArray(Leaf(SourceLeft)))
          lazy val key = trans.DerefObjectStatic(Leaf(Source), paths.Key)
          
          for {
            pendingTableLeft <- loop(left, splits)
            pendingTableRight <- loop(right, splits)
            
            val back = for {
              leftTable <- pendingTableLeft.table
              val leftResult = leftTable.transform(liftToValues(pendingTableLeft.trans))
              
              rightTable <- pendingTableRight.table
              val rightResult = rightTable.transform(liftToValues(pendingTableRight.trans))
            
              val aligned = mor.alignment match {
                case MorphismAlignment.Cross => leftResult.cross(rightResult)(spec)
                case MorphismAlignment.Match if sharedPrefixLength(left, right) > 0 => join(leftResult, rightResult)(key, spec)
                case MorphismAlignment.Match if sharedPrefixLength(left, right) == 0 => {
                  if (left.isSingleton) {
                    rightResult.cross(leftResult)(specRight) 
                  } else if (right.isSingleton) {
                    leftResult.cross(rightResult)(spec) 
                  } else {
                    rightResult.cross(leftResult)(specRight) 
                  }
                }
              }
              leftSpec = DerefObjectStatic(DerefArrayStatic(TransSpec1.Id, JPathIndex(0)), paths.Value)
              rightSpec = DerefObjectStatic(DerefArrayStatic(TransSpec1.Id, JPathIndex(1)), paths.Value)
              transformed = aligned.transform(ArrayConcat(trans.WrapArray(leftSpec), trans.WrapArray(rightSpec)))

              result <- mor(transformed)
            } yield result

          } yield PendingTable(back, graph, TransSpec1.Id)
        }
        
        case dag.Distinct(_, parent) => {
          for {
            pending <- loop(parent, splits)
          } yield {
            val back = pending.table map { _ transform liftToValues(pending.trans) distinct(DerefObjectStatic(Leaf(Source), paths.Value)) }
            PendingTable(back, graph, TransSpec1.Id)
          }
        }
        
        case Operate(_, instructions.WrapArray, parent) => {
          for {
            pendingTable <- loop(parent, splits)
          } yield PendingTable(pendingTable.table, pendingTable.graph, trans.WrapArray(pendingTable.trans))
        }
        
        case o @ Operate(_, op, parent) => {
          for {
            pendingTable <- loop(parent, splits)
            
            // TODO unary typing
          } yield PendingTable(pendingTable.table, pendingTable.graph, trans.Map1(pendingTable.trans, op1(op).f1))
        }

        /**
        returns an array (to be dereferenced later) containing the result of each reduction
        */
        case m @ MegaReduce(_, reds, parent) => {
          val red: ReductionImpl = coalesce(reds map { _.red })  

          for {
            pendingTable <- loop(parent, splits)
            liftedTrans = liftToValues(pendingTable.trans)

            result = pendingTable.table flatMap { parentTable => red(parentTable.transform(DerefObjectStatic(liftedTrans, paths.Value))) }
            keyWrapped = trans.WrapObject(trans.ConstLiteral(CEmptyArray, trans.DerefArrayStatic(Leaf(Source), JPathIndex(0))), paths.Key.name)  //TODO deref by index 0 is WRONG
            valueWrapped = trans.InnerObjectConcat(keyWrapped, trans.WrapObject(Leaf(Source), paths.Value.name))
            wrapped = result map { _ transform valueWrapped }
            _ <- modify[EvaluatorState] { state => state.copy(assume = state.assume + (m -> wrapped)) }
          } yield {
            PendingTable(wrapped, graph, TransSpec1.Id)
          }
        }
        
        case r @ dag.Reduce(_, red, parent) => {
          for {
            pendingTable <- loop(parent, splits)
            liftedTrans = liftToValues(pendingTable.trans)
            result = pendingTable.table flatMap { parentTable => red(parentTable.transform(DerefObjectStatic(liftedTrans, paths.Value))) }
            wrapped = result map { _ transform buildConstantWrapSpec(Leaf(Source)) }
          } yield PendingTable(wrapped, graph, TransSpec1.Id)
        }
        
        case s @ dag.Split(line, spec, child) => {
          val idSpec = TableTransSpec.makeTransSpec(
            Map(paths.Key -> trans.WrapArray(Scan(Leaf(Source), freshIdScanner))))

          val table = for {
            grouping <- resolveTopLevelGroup(spec, splits)
            state <- get[EvaluatorState]
          } yield {
            for {
              grouping2 <- grouping
              result <- Table.merge(grouping2) { (key: Table, map: Int => M[Table]) =>
                ctx.memoizationContext.expire(s.memoId)

                val back = for {
                  pending <- loop(child, splits + (s -> (key -> map)))
                } yield {
                  for {
                    pendingTable <- pending.table
                    table = pendingTable.transform(liftToValues(pending.trans))  
                    memoized <- ctx.memoizationContext.memoize(table, s.memoId)
                  } yield memoized
                }

                child.findMemos(s).foreach { ctx.memoizationContext.expire(_) }
                
                back.eval(state)  //: M[Table]
              }
            } yield result.transform(idSpec)
          } 
          table map { PendingTable(_, graph, TransSpec1.Id) }
        }
        
        case IUI(_, union, left, right) => {
          for {
            leftPending <- loop(left, splits)
            rightPending <- loop(right, splits)
          } yield {
            val keyValueSpec = TransSpec1.PruneToKeyValue              

            val result = for {
              leftPendingTable <- leftPending.table
              rightPendingTable <- rightPending.table

              leftTable = leftPendingTable.transform(liftToValues(leftPending.trans))
              rightTable = rightPendingTable.transform(liftToValues(rightPending.trans))

              leftSorted <- leftTable.sort(keyValueSpec, SortAscending)
              rightSorted <- rightTable.sort(keyValueSpec, SortAscending)
            } yield {
              if (union) {
                leftSorted.cogroup(keyValueSpec, keyValueSpec, rightSorted)(Leaf(Source), Leaf(Source), Leaf(SourceLeft))
              } else {
                leftSorted.cogroup(keyValueSpec, keyValueSpec, rightSorted)(TransSpec1.DeleteKeyValue, TransSpec1.DeleteKeyValue, TransSpec2.LeftId)
              }
            }

            PendingTable(result, graph, TransSpec1.Id)
          }
        }
        
        // TODO unify with IUI
        case Diff(_, left, right) =>{
          for {
            leftPending <- loop(left, splits)
            rightPending <- loop(right, splits)
          } yield {
            val result = for {
              leftPendingTable <- leftPending.table
              rightPendingTable <- rightPending.table

              leftTable = leftPendingTable.transform(liftToValues(leftPending.trans))
              rightTable = rightPendingTable.transform(liftToValues(rightPending.trans))
              
              // this transspec prunes everything that is not a key or a value.
              keyValueSpec = TransSpec1.PruneToKeyValue

              leftSorted <- leftTable.sort(keyValueSpec, SortAscending)
              rightSorted <- rightTable.sort(keyValueSpec, SortAscending)
            } yield {
              leftSorted.cogroup(keyValueSpec, keyValueSpec, rightSorted)(TransSpec1.Id, TransSpec1.DeleteKeyValue, TransSpec2.DeleteKeyValueLeft)
            }
            
            PendingTable(result, graph, TransSpec1.Id)
          }
        }
        
        case Join(_, Eq, CrossLeftSort | CrossRightSort, left, right) if right.value.isDefined => {
          for {
            pendingTable <- loop(left, splits)
          } yield PendingTable(pendingTable.table, pendingTable.graph, trans.EqualLiteral(pendingTable.trans, svalueToCValue(right.value.get), false))
        }
        
        case Join(_, Eq, CrossLeftSort | CrossRightSort, left, right) if left.value.isDefined => {
          for {
            pendingTable <- loop(right, splits)
          } yield PendingTable(pendingTable.table, pendingTable.graph, trans.EqualLiteral(pendingTable.trans, svalueToCValue(left.value.get), false))
        }
        
        case Join(_, NotEq, CrossLeftSort | CrossRightSort, left, right) if right.value.isDefined => {
          for {
            pendingTable <- loop(left, splits)
          } yield PendingTable(pendingTable.table, pendingTable.graph, trans.EqualLiteral(pendingTable.trans, svalueToCValue(right.value.get), true))
        }
        
        case Join(_, NotEq, CrossLeftSort | CrossRightSort, left, right) if left.value.isDefined => {
          for {
            pendingTable <- loop(right, splits)
          } yield PendingTable(pendingTable.table, pendingTable.graph, trans.EqualLiteral(pendingTable.trans, svalueToCValue(left.value.get), true))
        }
        
        case Join(_, instructions.WrapObject, CrossLeftSort | CrossRightSort, left, right) if left.value.isDefined => {
          left.value match {
            case Some(value @ SString(str)) => {
              //loop(right, splits) map { pendingTable => PendingTable(pendingTable.table, pendingTable.graph, trans.WrapObject(pendingTable.trans, str)) }

              for {
                pendingTable <- loop(right, splits)
              } yield PendingTable(pendingTable.table, pendingTable.graph, trans.WrapObject(pendingTable.trans, str))
            }
            
            case _ =>
              state(PendingTable(M.point(Table.empty), graph, TransSpec1.Id))
          }
        }
        
        case Join(_, DerefObject, CrossLeftSort | CrossRightSort, left, right) if right.value.isDefined => {
          right.value match {
            case Some(value @ SString(str)) => {
              for {
                pendingTable <- loop(left, splits)
              } yield PendingTable(pendingTable.table, pendingTable.graph, DerefObjectStatic(pendingTable.trans, JPathField(str)))
            }
            
            case _ =>
              state(PendingTable(M.point(Table.empty), graph, TransSpec1.Id))
          }
        }
        
        case Join(_, DerefArray, CrossLeftSort | CrossRightSort, left, right) if right.value.isDefined => {
          right.value match {
            case Some(SDecimal(d)) => {
              for {
                pendingTable <- loop(left, splits)
              } yield PendingTable(pendingTable.table, pendingTable.graph, DerefArrayStatic(pendingTable.trans, JPathIndex(d.toInt)))
            }
            
            // TODO other numeric types
            
            case _ =>
              state(PendingTable(M.point(Table.empty), graph, TransSpec1.Id))
          }
        }
        
        case Join(_, instructions.ArraySwap, CrossLeftSort | CrossRightSort, left, right) if right.value.isDefined => {
          right.value match {
            case Some(value @ SDecimal(d)) => {     // TODO other numeric types
              for {
                pendingTable <- loop(left, splits)
              } yield PendingTable(pendingTable.table, pendingTable.graph, trans.ArraySwap(pendingTable.trans, d.toInt))
            }
            
            case _ =>
              state(PendingTable(M.point(Table.empty), graph, TransSpec1.Id))
          }
        }
        
        case Join(_, instructions.JoinObject, CrossLeftSort | CrossRightSort, left, right) if right.value.isDefined => {
          right.value match {
            case Some(SObject(obj)) if obj.isEmpty => {
              for {
                pendingTable <- loop(left, splits)
              } yield PendingTable(pendingTable.table, pendingTable.graph, trans.InnerObjectConcat(pendingTable.trans))
            }
            
            case _ =>
              state(PendingTable(M.point(Table.empty), graph, TransSpec1.Id))
          }
        }
        
        case Join(_, instructions.JoinObject, CrossLeftSort | CrossRightSort, left, right) if left.value.isDefined => {
          left.value match {
            case Some(SObject(obj)) if obj.isEmpty => {
              for {
                pendingTable <- loop(right, splits)
              } yield PendingTable(pendingTable.table, pendingTable.graph, trans.InnerObjectConcat(pendingTable.trans))
            }
            
            case _ =>
              state(PendingTable(M.point(Table.empty), graph, TransSpec1.Id))
          }
        }
        
        case Join(_, instructions.JoinArray, CrossLeftSort | CrossRightSort, left, right) if right.value.isDefined => {
          right.value match {
            case Some(SObject(obj)) if obj.isEmpty => {
              for {
                pendingTable <- loop(left, splits)
              } yield PendingTable(pendingTable.table, pendingTable.graph, trans.ArrayConcat(pendingTable.trans))
            }
            
            case _ =>
              state(PendingTable(M.point(Table.empty), graph, TransSpec1.Id))
          }
        }
        
        case Join(_, instructions.JoinArray, CrossLeftSort | CrossRightSort, left, right) if left.value.isDefined => {
          left.value match {
            case Some(SObject(obj)) if obj.isEmpty => {
              for {
                pendingTable <- loop(right, splits)
              } yield PendingTable(pendingTable.table, pendingTable.graph, trans.ArrayConcat(pendingTable.trans))
            }
            
            case _ =>
              state(PendingTable(M.point(Table.empty), graph, TransSpec1.Id))
          }
        }
  
        // case Join(_, Map2CrossLeft(op), left, right) if right.isSingleton =>
        
        // case Join(_, Map2CrossRight(op), left, right) if left.isSingleton =>
        
        // begin: annoyance with Scala's lousy pattern matcher
        case Join(_, op, CrossLeftSort | CrossRightSort, left, right) if right.value.isDefined => {
          val cv = svalueToCValue(right.value.get)
          val f1 = op2(op).f2.partialRight(cv)

          for {
            pendingTable <- loop(left, splits)
          } yield PendingTable(pendingTable.table, pendingTable.graph, trans.Map1(pendingTable.trans, f1))
        }
        
        case Join(_, op, CrossLeftSort | CrossRightSort, left, right) if left.value.isDefined => {
          val cv = svalueToCValue(left.value.get)
          val f1 = op2(op).f2.partialLeft(cv)
          
          for {
            pendingTable <- loop(right, splits)
          } yield PendingTable(pendingTable.table, pendingTable.graph, trans.Map1(pendingTable.trans, f1))
        }
        // end: annoyance
        
        case Join(_, op, joinSort @ (IdentitySort | ValueSort(_)), left, right) => {
          // TODO binary typing

          for {
            pendingTableLeft <- loop(left, splits)
            pendingTableRight <- loop(right, splits)
          } yield {

            if (pendingTableLeft.graph == pendingTableRight.graph) {
              PendingTable(pendingTableLeft.table, pendingTableLeft.graph, transFromBinOp(op)(pendingTableLeft.trans, pendingTableRight.trans))
            } else {
              val prefixLength = sharedPrefixLength(left, right)
              
              val key = joinSort match {
                case IdentitySort =>
                  buildJoinKeySpec(prefixLength)
                
                case ValueSort(id) =>
                  trans.DerefObjectStatic(Leaf(Source), JPathField("sort-" + id))
                
                case _ => sys.error("unreachable code")
              }
              
              val spec = buildWrappedJoinSpec(prefixLength, left.identities.length, right.identities.length)(transFromBinOp(op))
<<<<<<< HEAD
              
              if (op == instructions.And) {
                println("and trans = " + spec)
              }
=======
>>>>>>> 0e2bbc19

              val result = for {
                parentLeftTable <- pendingTableLeft.table
                val leftResult = parentLeftTable.transform(liftToValues(pendingTableLeft.trans))
                
                parentRightTable <- pendingTableRight.table
                val rightResult = parentRightTable.transform(liftToValues(pendingTableRight.trans))

              } yield join(leftResult, rightResult)(key, spec)

              PendingTable(result, graph, TransSpec1.Id)
            } 
          }
        }
  
        case j @ Join(_, op, joinSort @ (CrossLeftSort | CrossRightSort), left, right) => {
          val isLeft = joinSort == CrossLeftSort

          for {
            pendingTableLeft <- loop(left, splits)
            pendingTableRight <- loop(right, splits)
          } yield {
            val result = for {
              parentLeftTable <- pendingTableLeft.table 
              val leftResult = parentLeftTable.transform(liftToValues(pendingTableLeft.trans))
              
              parentRightTable <- pendingTableRight.table 
              val rightResult = parentRightTable.transform(liftToValues(pendingTableRight.trans))
            } yield {
              if (isLeft)
                leftResult.cross(rightResult)(buildWrappedCrossSpec(transFromBinOp(op)))
              else
                rightResult.cross(leftResult)(buildWrappedCrossSpec(flip(transFromBinOp(op))))
            }
            
            PendingTable(result, graph, TransSpec1.Id)
          }
        }
        
        case dag.Filter(_, joinSort @ (IdentitySort | ValueSort(_)), target, boolean) => {
          // TODO binary typing

          for {
            pendingTableTarget <- loop(target, splits)
            pendingTableBoolean <- loop(boolean, splits)
          } yield {
            if (pendingTableTarget.graph == pendingTableBoolean.graph) {
              PendingTable(pendingTableTarget.table, pendingTableTarget.graph, trans.Filter(pendingTableTarget.trans, pendingTableBoolean.trans))
            } else {
              val key = joinSort match {
                case IdentitySort =>
                  trans.DerefObjectStatic(Leaf(Source), paths.Key)
                
                case ValueSort(id) =>
                  trans.DerefObjectStatic(Leaf(Source), JPathField("sort-" + id))
                
                case _ => sys.error("unreachable code")
              }

              val spec = buildWrappedJoinSpec(sharedPrefixLength(target, boolean), target.identities.length, boolean.identities.length) { (srcLeft, srcRight) =>
                trans.Filter(srcLeft, srcRight)
              }

              val result = for {
                parentTargetTable <- pendingTableTarget.table 
                val targetResult = parentTargetTable.transform(liftToValues(pendingTableTarget.trans))
                
                parentBooleanTable <- pendingTableBoolean.table
                val booleanResult = parentBooleanTable.transform(liftToValues(pendingTableBoolean.trans))
              } yield join(targetResult, booleanResult)(key, spec)

              PendingTable(result, graph, TransSpec1.Id)
            }
          }
        }
        
        case f @ dag.Filter(_, joinSort @ (CrossLeftSort | CrossRightSort), target, boolean) => {
          val isLeft = joinSort == CrossLeftSort
          
          /* target match {
            case Join(_, Map2Cross(Eq) | Map2CrossLeft(Eq) | Map2CrossRight(Eq), left, right) => {
              
            }
          } */
          
          for {
            pendingTableTarget <- loop(target, splits)
            pendingTableBoolean <- loop(boolean, splits)
          } yield {
            val result = for {
              parentTargetTable <- pendingTableTarget.table 
              val targetResult = parentTargetTable.transform(liftToValues(pendingTableTarget.trans))
              
              parentBooleanTable <- pendingTableBoolean.table
              val booleanResult = parentBooleanTable.transform(liftToValues(pendingTableBoolean.trans))
            } yield {
              if (isLeft) {
                val spec = buildWrappedCrossSpec { (srcLeft, srcRight) =>
                  trans.Filter(srcLeft, srcRight)
                }
                targetResult.cross(booleanResult)(spec)
              } else {
                val spec = buildWrappedCrossSpec { (srcLeft, srcRight) =>
                  trans.Filter(srcRight, srcLeft)
                }
                booleanResult.cross(targetResult)(spec)
              }
            }
            
            PendingTable(result, graph, TransSpec1.Id)
          }
        }
        
        case s @ Sort(parent, indexes) => {
          if (indexes == Vector(0 until indexes.length: _*) && parent.sorting == IdentitySort) {
            loop(parent, splits)
          } else {
            val fullOrder = indexes ++ ((0 until parent.identities.length) filterNot (indexes contains))
            val idSpec = buildIdShuffleSpec(fullOrder)
            
            for {
              pending <- loop(parent, splits)
            } yield {
              val sortedResult = for {
                pendingTable <- pending.table
                val table = pendingTable.transform(liftToValues(pending.trans))
                val shuffled = table.transform(TableTransSpec.makeTransSpec(Map(paths.Key -> idSpec)))
                // TODO this could be made more efficient by only considering the indexes we care about
                sorted <- ctx.memoizationContext.sort(shuffled, DerefObjectStatic(Leaf(Source), paths.Key), SortAscending, s.memoId)
              } yield {                              
                parent.sorting match {
                  case ValueSort(id) =>
                    sorted.transform(ObjectDelete(Leaf(Source), Set(JPathField("sort-" + id))))
                    
                  case _ => sorted
                }
              }
              
              PendingTable(sortedResult, graph, TransSpec1.Id)
            }
          }
        }
        
        case s @ SortBy(parent, sortField, valueField, id) => {
          val sortSpec = DerefObjectStatic(DerefObjectStatic(Leaf(Source), paths.Value), JPathField(sortField))
          val valueSpec = DerefObjectStatic(DerefObjectStatic(Leaf(Source), paths.Value), JPathField(valueField))
                
          if (parent.sorting == ValueSort(id)) {
            loop(parent, splits)
          } else {
            for {
              pending <- loop(parent, splits)
            } yield {
              val result = for {
                pendingTable <- pending.table
                val table = pendingTable.transform(liftToValues(pending.trans))
                sorted <- ctx.memoizationContext.sort(table, sortSpec, SortAscending, s.memoId)
              } yield {
                val wrappedSort = trans.WrapObject(sortSpec, "sort-" + id)
                val wrappedValue = trans.WrapObject(valueSpec, paths.Value.name)
                
                val oldSortField = parent.sorting match {
                  case ValueSort(id2) if id != id2 =>
                    Some(JPathField("sort-" + id2))
                  
                  case _ => None
                }
                
                val spec = InnerObjectConcat(
                  InnerObjectConcat(
                    ObjectDelete(Leaf(Source), Set(JPathField("sort-" + id), paths.Value) ++ oldSortField),
                      wrappedSort),
                      wrappedValue)
                
                sorted.transform(spec)
              }
              
              PendingTable(result, graph, TransSpec1.Id)
            }
          }
        }
        
        case s @ ReSortBy(parent, id) => {
          if (parent.sorting == ValueSort(id)) {
            loop(parent, splits)
          } else {
            for {
              pending <- loop(parent, splits)
            } yield {
              val result = for {
                pendingTable <- pending.table
                val table = pendingTable.transform(liftToValues(pending.trans))
                sorted <- ctx.memoizationContext.sort(table, DerefObjectStatic(DerefObjectStatic(Leaf(Source), paths.Value), JPathField("sort-" + id)), SortAscending, s.memoId)
              } yield sorted
              
              PendingTable(result, graph, TransSpec1.Id)
            }
          }
        }
        
        case Memoize(parent, memoId) =>
          for {
            pending <- loop(parent, splits)
          } yield {
            val result = for {
              pendingTable <- pending.table
              table = pendingTable.transform(liftToValues(pending.trans))
              memoized <- ctx.memoizationContext.memoize(table, memoId)
            } yield memoized
            
            PendingTable(result, graph, TransSpec1.Id)
          }
      } }

      assumptionCheck flatMap { assumedResult: Option[M[Table]] =>
        val liftedAssumption = assumedResult map { table =>
          state[EvaluatorState, PendingTable](
            PendingTable(table, graph, TransSpec1.Id))
        }
        
        liftedAssumption getOrElse result
      }
    }
    
    val resultState: StateT[Id, EvaluatorState, M[Table]] = 
      loop(rewriteDAG(optimize)(graph), Map()) map { pendingTable => pendingTable.table map { _ transform liftToValues(pendingTable.trans) } }

    resultState.eval(EvaluatorState(Map()))
  }
  
  private def findCommonality(forest: Set[DepGraph]): Option[DepGraph] = {
    if (forest.size == 1) {
      Some(forest.head)
    } else {
      val sharedPrefixReversed = forest flatMap buildChains map { _.reverse } reduceOption { (left, right) =>
        left zip right takeWhile { case (a, b) => a == b } map { _._1 }
      }

      sharedPrefixReversed flatMap { _.lastOption }
    }
  }
  
  private def findCommonIds(left: BucketSpec, right: BucketSpec): Set[Int] =
    enumerateSolutionIds(left) & enumerateSolutionIds(right)
  
  private def enumerateSolutionIds(spec: BucketSpec): Set[Int] = spec match {
    case UnionBucketSpec(left, right) =>
      enumerateSolutionIds(left) ++ enumerateSolutionIds(right)
    
    case IntersectBucketSpec(left, right) =>
      enumerateSolutionIds(left) ++ enumerateSolutionIds(right)
    
    case dag.Group(_, _, forest) => enumerateSolutionIds(forest)
    
    case UnfixedSolution(id, _) => Set(id)
    case dag.Extra(_) => Set()
  }
  
  private def buildKeySpec(commonIds: Set[Int]): TransSpec1 = {
    val parts: Set[TransSpec1] = commonIds map { id =>
      trans.WrapObject(DerefObjectStatic(Leaf(Source), JPathField(id.toString)), id.toString)
    }
    
    parts reduceOption { (left, right) => trans.InnerObjectConcat(left, right) } getOrElse ConstLiteral(CEmptyArray, Leaf(Source))
  }
  
  private def buildChains(graph: DepGraph): Set[List[DepGraph]] = {
    val parents = enumerateParents(graph)
    val recursive = parents flatMap buildChains map { graph :: _ }
    if (!parents.isEmpty && recursive.isEmpty) Set(graph :: Nil) else recursive
  }
  
  private def enumerateParents(graph: DepGraph): Set[DepGraph] = graph match {
    case SplitParam(_, _) => Set()
    case SplitGroup(_, _, _) => Set()
    case Root(_, _) => Set()
    case dag.New(_, parent) => Set(parent)
    case dag.Morph1(_, _, parent) => Set(parent)
    case dag.Morph2(_, _, left, right) => Set(left, right)
    case dag.Distinct(_, parent) => Set(parent)
    case dag.LoadLocal(_, parent, _) => Set(parent)
    case Operate(_, _, parent) => Set(parent)
    case dag.Reduce(_, _, parent) => Set(parent)
    case dag.MegaReduce(_, _, parent) => Set(parent)
    case dag.Split(_, spec, _) => enumerateGraphs(spec)
    case Join(_, _, _, left, right) => Set(left, right)
    case dag.Filter(_, _, target, boolean) => Set(target, boolean)
    case dag.Sort(parent, _) => Set(parent)
    case dag.SortBy(parent, _, _, _) => Set(parent)
    case Memoize(parent, _) => Set(parent)
  }
  
  private def enumerateGraphs(forest: BucketSpec): Set[DepGraph] = forest match {
    case UnionBucketSpec(left, right) => enumerateGraphs(left) ++ enumerateGraphs(right)
    case IntersectBucketSpec(left, right) => enumerateGraphs(left) ++ enumerateGraphs(right)
    
    case dag.Group(_, target, subForest) =>
      enumerateGraphs(subForest) + target
    
    case UnfixedSolution(_, graph) => Set(graph)
    case dag.Extra(graph) => Set(graph)
  }
  
  private def op1(op: UnaryOperation): Op1 = op match {
    case BuiltInFunction1Op(op1) => op1
    
    case instructions.New | instructions.WrapArray => sys.error("assertion error")
    
    case Comp => Unary.Comp
    case Neg => Unary.Neg
  }
  
  private def op2(op: BinaryOperation): Op2 = op match {
    case BuiltInFunction2Op(op2) => op2
    
    case instructions.Add => Infix.Add
    case instructions.Sub => Infix.Sub
    case instructions.Mul => Infix.Mul
    case instructions.Div => Infix.Div
    case instructions.Mod => Infix.Mod
    
    case instructions.Lt => Infix.Lt
    case instructions.LtEq => Infix.LtEq
    case instructions.Gt => Infix.Gt
    case instructions.GtEq => Infix.GtEq
    
    case instructions.Eq | instructions.NotEq => sys.error("assertion error")
    
    case instructions.Or => Infix.Or
    case instructions.And => Infix.And
    
    case instructions.WrapObject | instructions.JoinObject |
         instructions.JoinArray | instructions.ArraySwap |
         instructions.DerefObject | instructions.DerefArray => sys.error("assertion error")
  }
  
  private def transFromBinOp[A <: SourceType](op: BinaryOperation)(left: TransSpec[A], right: TransSpec[A]): TransSpec[A] = op match {
    case Eq => trans.Equal(left, right)
    case NotEq => trans.Map1(trans.Equal(left, right), op1(Comp).f1)
    case instructions.WrapObject => WrapObjectDynamic(left, right)
    case JoinObject => InnerObjectConcat(left, right)
    case JoinArray => ArrayConcat(left, right)
    case instructions.ArraySwap => sys.error("nothing happens")
    case DerefObject => DerefObjectDynamic(left, right)
    case DerefArray => DerefArrayDynamic(left, right)
    case _ => trans.Map2(left, right, op2(op).f2)
  }

  private def sharedPrefixLength(left: DepGraph, right: DepGraph): Int =
    left.identities zip right.identities takeWhile { case (a, b) => a == b } length
  
  private def svalueToCValue(sv: SValue) = sv match {
    case STrue => CBoolean(true)
    case SFalse => CBoolean(false)
    case SString(str) => CString(str)
    case SDecimal(d) => CNum(d)
    // case SLong(l) => CLong(l)
    // case SDouble(d) => CDouble(d)
    case SNull => CNull
    case SObject(obj) if obj.isEmpty => CEmptyObject
    case SArray(Vector()) => CEmptyArray
    case _ => sys.error("die a horrible death: " + sv)
  }
  
  private def join(left: Table, right: Table)(key: TransSpec1, spec: TransSpec2): Table = {
    val emptySpec = trans.ConstLiteral(CEmptyArray, Leaf(Source))
    val result = left.cogroup(key, key, right)(emptySpec, emptySpec, trans.WrapArray(spec))

    result.transform(trans.DerefArrayStatic(Leaf(Source), JPathIndex(0)))
  }
  
  private def buildConstantWrapSpec[A <: SourceType](source: TransSpec[A]): TransSpec[A] = {  //TODO don't use Map1, returns an empty array of type CNum
    val bottomWrapped = trans.WrapObject(trans.ConstLiteral(CEmptyArray, source), paths.Key.name)
    trans.InnerObjectConcat(bottomWrapped, trans.WrapObject(source, paths.Value.name))
  }

  private def buildValueWrapSpec[A <: SourceType](source: TransSpec[A]): TransSpec[A] = {
    trans.WrapObject(source, paths.Value.name)
  }
  
  private def buildJoinKeySpec(sharedLength: Int): TransSpec1 = {
    val components = for (i <- 0 until sharedLength)
      yield trans.WrapArray(DerefArrayStatic(SourceKey.Single, JPathIndex(i))): TransSpec1
    
    components reduce { trans.ArrayConcat(_, _) }
  }
  
  private def buildWrappedJoinSpec(sharedLength: Int, leftLength: Int, rightLength: Int)(spec: (TransSpec2, TransSpec2) => TransSpec2): TransSpec2 = {
    val leftIdentitySpec = DerefObjectStatic(Leaf(SourceLeft), paths.Key)
    val rightIdentitySpec = DerefObjectStatic(Leaf(SourceRight), paths.Key)
    
    val sharedDerefs = for (i <- 0 until sharedLength)
      yield trans.WrapArray(DerefArrayStatic(leftIdentitySpec, JPathIndex(i)))
    
    val unsharedLeft = for (i <- sharedLength until leftLength)
      yield trans.WrapArray(DerefArrayStatic(leftIdentitySpec, JPathIndex(i)))
    
    val unsharedRight = for (i <- sharedLength until rightLength)
      yield trans.WrapArray(DerefArrayStatic(rightIdentitySpec, JPathIndex(i)))
    
    val derefs: Seq[TransSpec2] = sharedDerefs ++ unsharedLeft ++ unsharedRight
    
    val newIdentitySpec = if (derefs.isEmpty)
      trans.ConstLiteral(CEmptyArray, Leaf(SourceLeft))
    else
      derefs reduce { trans.ArrayConcat(_, _) }
    
    val wrappedIdentitySpec = trans.WrapObject(newIdentitySpec, paths.Key.name)
    
    val leftValueSpec = DerefObjectStatic(Leaf(SourceLeft), paths.Value)
    val rightValueSpec = DerefObjectStatic(Leaf(SourceRight), paths.Value)
    
    val wrappedValueSpec = trans.WrapObject(spec(leftValueSpec, rightValueSpec), paths.Value.name)
      
    InnerObjectConcat(wrappedValueSpec, wrappedIdentitySpec)
  }
  
  private def buildWrappedCrossSpec(spec: (TransSpec2, TransSpec2) => TransSpec2): TransSpec2 = {
    val leftIdentitySpec = DerefObjectStatic(Leaf(SourceLeft), paths.Key)
    val rightIdentitySpec = DerefObjectStatic(Leaf(SourceRight), paths.Key)
    
    val newIdentitySpec = ArrayConcat(leftIdentitySpec, rightIdentitySpec)
    
    val wrappedIdentitySpec = trans.WrapObject(newIdentitySpec, paths.Key.name)

    val leftValueSpec = DerefObjectStatic(Leaf(SourceLeft), paths.Value)
    val rightValueSpec = DerefObjectStatic(Leaf(SourceRight), paths.Value)
    
    val wrappedValueSpec = trans.WrapObject(spec(leftValueSpec, rightValueSpec), paths.Value.name)

    InnerObjectConcat(wrappedIdentitySpec, wrappedValueSpec)
  }
  
  private def buildIdShuffleSpec(indexes: Vector[Int]): TransSpec1 = {
    indexes map { idx =>
      trans.WrapArray(DerefArrayStatic(Leaf(Source), JPathIndex(idx))): TransSpec1
    } reduce { trans.ArrayConcat(_, _) }
  }
  
  private def flip[A, B, C](f: (A, B) => C)(b: B, a: A): C = f(a, b)      // is this in scalaz?
  
  private def liftToValues(trans: TransSpec1): TransSpec1 =
    TableTransSpec.makeTransSpec(Map(paths.Value -> trans))
   
  
  type TableTransSpec[+A <: SourceType] = Map[JPathField, TransSpec[A]]
  type TableTransSpec1 = TableTransSpec[Source1]
  type TableTransSpec2 = TableTransSpec[Source2]
  
  object TableTransSpec {
    def makeTransSpec(tableTrans: TableTransSpec1): TransSpec1 = {
      val wrapped = for ((key @ JPathField(fieldName), value) <- tableTrans) yield {
        val mapped = TransSpec.deepMap(value) {
          case Leaf(_) => DerefObjectStatic(Leaf(Source), key)
        }
        
        trans.WrapObject(mapped, fieldName)
      }
      
      wrapped.foldLeft[TransSpec1](ObjectDelete(Leaf(Source), Set(tableTrans.keys.toSeq: _*))) { (acc, ts) =>
        trans.InnerObjectConcat(acc, ts)
      }
    }
  }

  sealed trait Context {
    def memoizationContext: MemoContext
  }
  
  private case class EvaluatorState(assume: Map[DepGraph, M[Table]] = Map(), extraCount: Int = 0)
  
  private case class PendingTable(table: M[Table], graph: DepGraph, trans: TransSpec1)
}<|MERGE_RESOLUTION|>--- conflicted
+++ resolved
@@ -645,13 +645,10 @@
               }
               
               val spec = buildWrappedJoinSpec(prefixLength, left.identities.length, right.identities.length)(transFromBinOp(op))
-<<<<<<< HEAD
               
               if (op == instructions.And) {
                 println("and trans = " + spec)
               }
-=======
->>>>>>> 0e2bbc19
 
               val result = for {
                 parentLeftTable <- pendingTableLeft.table
