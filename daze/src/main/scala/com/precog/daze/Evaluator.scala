/*
 *  ____    ____    _____    ____    ___     ____ 
 * |  _ \  |  _ \  | ____|  / ___|  / _/    / ___|        Precog (R)
 * | |_) | | |_) | |  _|   | |     | |  /| | |  _         Advanced Analytics Engine for NoSQL Data
 * |  __/  |  _ <  | |___  | |___  |/ _| | | |_| |        Copyright (C) 2010 - 2013 SlamData, Inc.
 * |_|     |_| \_\ |_____|  \____|   /__/   \____|        All Rights Reserved.
 *
 * This program is free software: you can redistribute it and/or modify it under the terms of the 
 * GNU Affero General Public License as published by the Free Software Foundation, either version 
 * 3 of the License, or (at your option) any later version.
 *
 * This program is distributed in the hope that it will be useful, but WITHOUT ANY WARRANTY; 
 * without even the implied warranty of MERCHANTABILITY or FITNESS FOR A PARTICULAR PURPOSE. See 
 * the GNU Affero General Public License for more details.
 *
 * You should have received a copy of the GNU Affero General Public License along with this 
 * program. If not, see <http://www.gnu.org/licenses/>.
 *
 */
package com.precog
package daze

import org.joda.time._
import org.joda.time.format._
import org.joda.time.DateTimeZone

import java.lang.Math._

import akka.dispatch.{Await, Future}
import akka.util.duration._
import blueeyes.json.{JPathField, JPathIndex}

import scalaz.{Identity => _, _}
import scalaz.effect._
import scalaz.syntax.traverse._
//import scalaz.syntax.monad._
import scalaz.std.list._
import scalaz.std.partialFunction._

import com.precog.yggdrasil._
import com.precog.util._
import com.precog.common.{Path, VectorCase}

trait IdSource {
  def nextId(): Long
}

trait EvaluatorConfig {
  def chunkSerialization: FileSerialization[SValue]
  def maxEvalDuration: akka.util.Duration
  def idSource: IdSource
}


trait Evaluator extends DAG with CrossOrdering with Memoizer with OperationsAPI with MemoEnvironment 
with ImplLibrary with Infixlib with YggConfigComponent { self =>
  import Function._
  
  import instructions._
  import dag._

  type Dataset[E]
  type YggConfig <: EvaluatorConfig 

  trait Context {
    def memoizationContext: MemoContext
    def expiration: Long
    def nextId(): Long
  }

  implicit def asyncContext: akka.dispatch.ExecutionContext

  implicit def extend[E <: AnyRef](d: Dataset[E]): DatasetExtensions[Dataset, E] = ops.extend(d)

  def withContext(f: Context => Dataset[SValue]): Dataset[SValue] = {
    withMemoizationContext { memoContext => 
      val ctx = new Context { 
        val memoizationContext = memoContext
        val expiration = System.currentTimeMillis + yggConfig.maxEvalDuration.toMillis 
        def nextId() = yggConfig.idSource.nextId()
      }

      f(ctx).perform(memoContext.cache.purge)
    }
  }

  lazy implicit val chunkSerialization = yggConfig.chunkSerialization

  implicit val valueOrder: (SValue, SValue) => Ordering = Order[SValue].order _
  
  def eval(userUID: String, graph: DepGraph): Dataset[SValue] = {
    def maybeRealize(result: Either[DatasetMask[Dataset], Dataset[SValue]], ctx: Context): Dataset[SValue] =
      (result.left map { _.realize(ctx.expiration) }).fold(identity, identity)
  
    def loop(graph: DepGraph, roots: List[Dataset[SValue]], ctx: Context): Either[DatasetMask[Dataset], Dataset[SValue]] = graph match {
      case SplitRoot(_, depth) => Right(roots(depth))
      
      case Root(_, instr) =>
        Right(ops.point(graph.value.get))    // TODO don't be stupid
      
      case dag.New(_, parent) => loop(parent, roots, ctx)
      
      case dag.LoadLocal(_, _, parent, _) => {    // TODO we can do better here
        parent.value match {
          case Some(SString(str)) => Left(query.mask(userUID, Path(str)))
          case Some(_) => Right(ops.empty[SValue])
          
          case None => {
            val loaded = maybeRealize(loop(parent, roots, ctx), ctx) collect { 
              case SString(str) => query.fullProjection(userUID, Path(str), ctx.expiration)
            } 

            Right(ops.flattenSorted(loaded, parent.provenance.length, IdGen.nextInt()))
          }
        }
      }

      case dag.SetReduce(_, Distinct, parent) => {  //TODO: this block should not require "uniq" to be used twice
        implicit val order = ValuesOrder

        val enum = maybeRealize(loop(parent, roots, ctx), ctx)
        val result = ops.sort(enum, None).uniq map {
          case (_, sv) => (VectorCase.empty[Identity], sv)
        }
        
        val secondResult = result.uniq

        val thirdResult = ops.sort(secondResult, None).zipWithIndex map {
          case ((_, sv), id) => (VectorCase(id), sv)
        }

        Right(thirdResult)
      }
      
      case Operate(_, Comp, parent) => {
        val parentRes = loop(parent, roots, ctx)
        val parentResTyped = parentRes.left map { _ typed SBoolean }
        val enum = maybeRealize(parentResTyped, ctx)
        
        Right(enum collect {
          case SBoolean(b) => SBoolean(!b)
        })
      }
      
      case Operate(_, Neg, parent) => {
        val parentRes = loop(parent, roots, ctx)
        val parentResTyped = parentRes.left map { _ typed SDecimal }
        val enum = maybeRealize(parentResTyped, ctx)
        
        Right(enum collect {
          case SDecimal(d) => SDecimal(-d)
        })
      }
      
      case Operate(_, WrapArray, parent) => {
        val enum = maybeRealize(loop(parent, roots, ctx), ctx)
        
        Right(enum map { sv => SArray(Vector(sv)) })
      }

<<<<<<< HEAD
/*
      case Operate(_, BuiltInFunction1Op(Distinct), parent) => {  //TODO: this block should not require "uniq" to be used twice
        implicit val order = ValuesOrder

        val enum = maybeRealize(loop(parent, roots, ctx), ctx)
        val result = ops.sort(enum, None).uniq map {
          case (_, sv) => (VectorCase.empty[Identity], sv)
        }
        
        val secondResult = result.uniq

        val thirdResult = ops.sort(secondResult, None).zipWithIndex map {
          case ((_, sv), id) => (VectorCase(id), sv)
        }

        Right(thirdResult)
      }
*/
      
=======
>>>>>>> d968e601
      case Operate(_, BuiltInFunction1Op(f), parent) => {
        implicit val pfArrow = partialFunctionInstance
        val parentRes = loop(parent, roots, ctx)
        val parentResTyped = parentRes.left map { mask =>
          f.operandType map mask.typed getOrElse mask
        }

        Right(maybeRealize(parentResTyped, ctx) collect f.operation)
      }
      
      // TODO mode and median
      case dag.Reduce(_, red, parent) => {
        val enum = maybeRealize(loop(parent, roots, ctx), ctx)
        
        val reduced = red match {
          case Count => ops.point(SDecimal(BigDecimal(enum.count)))
          
          case Max => 
            val max = enum.reduce(Option.empty[BigDecimal]) {
              case (None, SDecimal(v)) => Some(v)
              case (Some(v1), SDecimal(v2)) if v1 >= v2 => Some(v1)
              case (Some(v1), SDecimal(v2)) if v1 < v2 => Some(v2)
              case (acc, _) => acc
            }

            max.map(v => ops.point(SDecimal(v))).getOrElse(ops.empty[SValue])
          
          case Min => 
            val min = enum.reduce(Option.empty[BigDecimal]) {
              case (None, SDecimal(v)) => Some(v)
              case (Some(v1), SDecimal(v2)) if v1 <= v2 => Some(v1)
              case (Some(v1), SDecimal(v2)) if v1 > v2 => Some(v2)
              case (acc, _) => acc
            }
          
            min.map(v => ops.point(SDecimal(v))).getOrElse(ops.empty[SValue])
          
          case Sum => 
            val sum = enum.reduce(Option.empty[BigDecimal]) {
              case (None, SDecimal(v)) => Some(v)
              case (Some(sum), SDecimal(v)) => Some(sum + v)
              case (acc, _) => acc
            }

            sum.map(v => ops.point(SDecimal(v))).getOrElse(ops.empty[SValue])

          case Mean => 
            val (count, total) = enum.reduce((BigDecimal(0), BigDecimal(0))) {
              case ((count, total), SDecimal(v)) => (count + 1, total + v)
              case (total, _) => total
            }
            
            if (count == BigDecimal(0)) ops.empty[SValue]
            else ops.point(SDecimal(total / count))
          
          case GeometricMean => 
            val (count, total) = enum.reduce((BigDecimal(0), BigDecimal(0))) {
              case ((count, acc), SDecimal(v)) => (count + 1, acc * v)
              case (acc, _) => acc
            }
            
            if (count == BigDecimal(0)) ops.empty[SValue]
            else ops.point(SDecimal(Math.pow(total.toDouble, 1 / count.toDouble)))
          
          case SumSq => 
            val sumsq = enum.reduce(Option.empty[BigDecimal]) {
              case (None, SDecimal(v)) => Some(v * v)
              case (Some(sumsq), SDecimal(v)) => Some(sumsq + (v * v))
              case (acc, _) => acc
            }

            sumsq.map(v => ops.point(SDecimal(v))).getOrElse(ops.empty[SValue])

          case Variance => 
            val (count, sum, sumsq) = enum.reduce((BigDecimal(0), BigDecimal(0), BigDecimal(0))) {
              case ((count, sum, sumsq), SDecimal(v)) => (count + 1, sum + v, sumsq + (v * v))
              case (acc, _) => acc
            }

            if (count == BigDecimal(0)) ops.empty[SValue]
            else ops.point(SDecimal((sumsq - (sum * (sum / count))) / count))

          case StdDev => 
            val (count, sum, sumsq) = enum.reduce((BigDecimal(0), BigDecimal(0), BigDecimal(0))) {
              case ((count, sum, sumsq), SDecimal(v)) => (count + 1, sum + v, sumsq + (v * v))
              case (acc, _) => acc
            }
            
            if (count == BigDecimal(0)) ops.empty[SValue]
            else ops.point(SDecimal(sqrt(count * sumsq - sum * sum) / count))
        }
        
        Right(reduced)
      }
      
      case dag.Split(_, parent, child) => {
        val splitEnum: Dataset[SValue] = maybeRealize(loop(parent, roots, ctx), ctx)
        
        lazy val volatileMemos = child.findMemos filter { _ isVariable 0 }
        lazy val volatileIds = volatileMemos map { _.memoId }
        
        val result: Dataset[SValue] = ops.extend[SValue](splitEnum).uniq flatMap { sv => 
          maybeRealize(loop(child, ops.point(sv) :: roots, ctx), ctx) perform {
            (volatileIds map ctx.memoizationContext.cache.expire).toList.sequence
          }
        }
        
        Right(result.uniq.identify(Some(ctx.nextId)))
      }
      
      case Join(_, instr @ (VUnion | VIntersect), left, right) => {
        val leftEnum  = maybeRealize(loop(left, roots, ctx), ctx)
        val rightEnum = maybeRealize(loop(right, roots, ctx), ctx)
        
        Right(
          instr match {
            case VUnion     => leftEnum.union(rightEnum, false)
            case VIntersect => leftEnum.intersect(rightEnum, false)
          }
        )
      }
      
      case Join(_, instr @ (IUnion | IIntersect), left, right) => {
        val leftEnum = maybeRealize(loop(left, roots, ctx), ctx)
        val rightEnum = maybeRealize(loop(right, roots, ctx), ctx)

        Right(
          instr match {
            case VUnion     => leftEnum.union(rightEnum, true)
            case VIntersect => leftEnum.intersect(rightEnum, true)
          }
        )
      }
      
      case Join(_, Map2Cross(DerefObject) | Map2CrossLeft(DerefObject) | Map2CrossRight(DerefObject), left, right) if right.value.isDefined => {
        right.value.get match {
          case SString(str) => 
            loop(left, roots, ctx).fold(
               mask => Left(mask derefObject str),
               enum => Right(enum collect SValue.deref(JPathField(str)))
            )
          
          case _ => Right(ops.empty[SValue])
        }
      }
      
      case Join(_, Map2Cross(DerefArray) | Map2CrossLeft(DerefArray) | Map2CrossRight(DerefArray), left, right) if right.value.isDefined => {
        right.value.get match {
          case SDecimal(num) if num.isValidInt => 
            loop(left, roots, ctx).fold(
              mask => Left(mask derefArray num.toInt),
              enum => Right(enum collect SValue.deref(JPathIndex(num.toInt)))
            )
          
          case _ => Right(ops.empty[SValue])
        }
      }
      
      case Join(_, instr, left, right) => {
        lazy val length = sharedPrefixLength(left, right)
        
        val op = instr match {
          case Map2Match(op) => binaryOp(op)
          case Map2Cross(op) => binaryOp(op)
          case Map2CrossLeft(op) => binaryOp(op)
          case Map2CrossRight(op) => binaryOp(op)
        }
        
        val leftRes = loop(left, roots, ctx)
        val rightRes = loop(right, roots, ctx)
        
        val (leftTpe, rightTpe) = op.operandType
        
        val leftResTyped = leftRes.left map { mask =>
          leftTpe map mask.typed getOrElse mask
        }
        
        val rightResTyped = rightRes.left map { mask =>
          rightTpe map mask.typed getOrElse mask
        }
        
        val leftEnum = maybeRealize(leftResTyped, ctx)
        val rightEnum = maybeRealize(rightResTyped, ctx)
        
        Right(
          instr match {
            case Map2Match(_) => leftEnum.join(rightEnum, length) { op.operation }
            case Map2Cross(_) | Map2CrossLeft(_) => leftEnum.crossLeft(rightEnum) { op.operation }
            case Map2CrossRight(_) => leftEnum.crossRight(rightEnum) { op.operation }
          }
        )
      }
      
      case Filter(_, cross, _, target, boolean) => {
        lazy val length = sharedPrefixLength(target, boolean)
        
        val targetRes = loop(target, roots, ctx)
        val booleanRes = loop(boolean, roots, ctx)
        
        val booleanResTyped = booleanRes.left map { _ typed SBoolean }
        
        val targetEnum = maybeRealize(targetRes, ctx)
        val booleanEnum = maybeRealize(booleanResTyped, ctx)
        
        Right(
          cross match {
            case None => targetEnum.join(booleanEnum, length) { case (sv, STrue) => sv }
            case Some(CrossNeutral) => targetEnum.crossLeft(booleanEnum) { case (sv, STrue) => sv }
            case Some(CrossLeft)    => targetEnum.crossLeft(booleanEnum) { case (sv, STrue) => sv }
            case Some(CrossRight)   => targetEnum.crossRight(booleanEnum) { case (sv, STrue) => sv }
          }
        )
      }
      
      case s @ Sort(parent, indexes) => 
        loop(parent, roots, ctx).right map { _.sortByIndexedIds(indexes, s.memoId) }
      
      case m @ Memoize(parent, _) =>
        loop(parent, roots, ctx).right map { _.memoize(m.memoId) }
    }
    
    withContext { ctx =>
      maybeRealize(loop(memoize(orderCrosses(graph)), Nil, ctx), ctx)
    }
  }

  /**
   * Newton's approximation to some number of iterations (by default: 50).
   * Ported from a Java example found here: http://www.java2s.com/Code/Java/Language-Basics/DemonstrationofhighprecisionarithmeticwiththeBigDoubleclass.htm
   */
  private[this] def sqrt(d: BigDecimal, k: Int = 50): BigDecimal = {
    lazy val approx = {   // could do this with a self map, but it would be much slower
      def gen(x: BigDecimal): Stream[BigDecimal] = {
        val x2 = (d + x * x) / (x * 2)
        
        lazy val tail = if (x2 == x)
          Stream.empty
        else
          gen(x2)
        
        x2 #:: tail
      }
      
      gen(d / 3)
    }
    
    approx take k last
  }
  
  private def binaryOp(op: BinaryOperation): BIF2 = {
    op match {
      case Add => Infix.Add
      case Sub => Infix.Sub
      case Mul => Infix.Mul
      case Div => Infix.Div
      
      case Lt   => Infix.Lt
      case LtEq => Infix.LtEq
      case Gt   => Infix.Gt
      case GtEq => Infix.GtEq
      
      case Eq    => Infix.Eq
      case NotEq => Infix.NotEq
      
      case And => Infix.And
      case Or  => Infix.Or
      
      case WrapObject => Infix.WrapObject
      
      case JoinObject => Infix.JoinObject
      case JoinArray  => Infix.JoinArray
      
      case ArraySwap  => Infix.ArraySwap
      
      case DerefObject => Infix.DerefObject
      case DerefArray  => Infix.DerefArray

      case BuiltInFunction2Op(f) => f
    }
  }

  private def sharedPrefixLength(left: DepGraph, right: DepGraph): Int =
    left.provenance zip right.provenance takeWhile { case (a, b) => a == b } length
}<|MERGE_RESOLUTION|>--- conflicted
+++ resolved
@@ -115,21 +115,8 @@
         }
       }
 
-      case dag.SetReduce(_, Distinct, parent) => {  //TODO: this block should not require "uniq" to be used twice
-        implicit val order = ValuesOrder
-
-        val enum = maybeRealize(loop(parent, roots, ctx), ctx)
-        val result = ops.sort(enum, None).uniq map {
-          case (_, sv) => (VectorCase.empty[Identity], sv)
-        }
-        
-        val secondResult = result.uniq
-
-        val thirdResult = ops.sort(secondResult, None).zipWithIndex map {
-          case ((_, sv), id) => (VectorCase(id), sv)
-        }
-
-        Right(thirdResult)
+      case dag.SetReduce(_, Distinct, parent) => {  
+        Right(maybeRealize(loop(parent, roots, ctx), ctx).uniq.identify(Some(() => ctx.nextId())))
       }
       
       case Operate(_, Comp, parent) => {
@@ -158,28 +145,6 @@
         Right(enum map { sv => SArray(Vector(sv)) })
       }
 
-<<<<<<< HEAD
-/*
-      case Operate(_, BuiltInFunction1Op(Distinct), parent) => {  //TODO: this block should not require "uniq" to be used twice
-        implicit val order = ValuesOrder
-
-        val enum = maybeRealize(loop(parent, roots, ctx), ctx)
-        val result = ops.sort(enum, None).uniq map {
-          case (_, sv) => (VectorCase.empty[Identity], sv)
-        }
-        
-        val secondResult = result.uniq
-
-        val thirdResult = ops.sort(secondResult, None).zipWithIndex map {
-          case ((_, sv), id) => (VectorCase(id), sv)
-        }
-
-        Right(thirdResult)
-      }
-*/
-      
-=======
->>>>>>> d968e601
       case Operate(_, BuiltInFunction1Op(f), parent) => {
         implicit val pfArrow = partialFunctionInstance
         val parentRes = loop(parent, roots, ctx)
