--- conflicted
+++ resolved
@@ -239,14 +239,8 @@
         state <- monadState.gets(identity)
       } yield state.assume.get(graph)
       
-<<<<<<< HEAD
-      def result: StateT[Id, EvaluatorState, PendingTable] = graph match {
-        // not using extractors due to bug
+      def result: StateT[M, EvaluatorState, PendingTable] = graph match {
         case s: SplitParam => {
-=======
-      def result: StateT[M, EvaluatorState, PendingTable] = graph match {
-        case s @ SplitParam(_, index) => {
->>>>>>> d4f2fe11
           val (key, _) = splits(s.parent)
           
           val source = trans.DerefObjectStatic(Leaf(Source), CPathField(s.id.toString))
@@ -258,11 +252,7 @@
         // not using extractors due to bug
         case s: SplitGroup => {
           val (_, f) = splits(s.parent)
-<<<<<<< HEAD
-          state(PendingTable(f(s.id), graph, TransSpec1.Id))
-=======
-          transState liftM (f(index) map { PendingTable(_, graph, TransSpec1.Id) })
->>>>>>> d4f2fe11
+          transState liftM (f(s.id) map { PendingTable(_, graph, TransSpec1.Id) })
         }
         
         case Const(value) => {
@@ -291,13 +281,8 @@
           monadState point PendingTable(table.transform(spec), graph, TransSpec1.Id)
         }
 
-<<<<<<< HEAD
         case Undefined() =>
-          state(PendingTable(M.point(Table.empty), graph, TransSpec1.Id))
-=======
-        case Undefined(_) =>
           monadState point PendingTable(Table.empty, graph, TransSpec1.Id)
->>>>>>> d4f2fe11
         
         // TODO technically, we can do this without forcing by pre-lifting PendingTable#trans
         case dag.New(parent) => {
@@ -476,36 +461,27 @@
           for {
             predPending <- prepareEval(pred, splits)
             childPending <- prepareEval(child, splits)     // TODO squish once brian's PR lands
-          } yield {
-            val tableM = for {
-              predPendingTable <- predPending.table
-              
-              liftedTrans = liftToValues(predPending.trans)
-              predTable = predPendingTable transform DerefObjectStatic(liftedTrans, paths.Value)
-              
-              truthiness <- predTable.reduce(Forall reducer ctx)(Forall.monoid)
-              
-              _ <- if (truthiness getOrElse false)
-                M.point(())
-              else
-                report.fatal(graph.loc, "Assertion failed")
-              
-              childPendingTable <- childPending.table
-            } yield childPendingTable transform liftToValues(childPending.trans)
-            
-            PendingTable(tableM, graph, TransSpec1.Id)
-          }
+            
+            liftedTrans = liftToValues(predPending.trans)
+            predTable = predPending.table transform DerefObjectStatic(liftedTrans, paths.Value)
+            
+            truthiness <- transState liftM predTable.reduce(Forall reducer ctx)(Forall.monoid)
+            
+            assertion = if (truthiness getOrElse false)
+              M.point(())
+            else
+              report.fatal(graph.loc, "Assertion failed")
+            
+            _ <- transState liftM assertion
+            
+            result = childPending.table transform liftToValues(childPending.trans)
+          } yield PendingTable(result, graph, TransSpec1.Id)
         }
         
         case IUI(union, left, right) => {
           for {
             leftPending <- prepareEval(left, splits)
             rightPending <- prepareEval(right, splits)
-<<<<<<< HEAD
-          } yield {
-            val keyValueSpec = TransSpec1.PruneToKeyValue     
-=======
->>>>>>> d4f2fe11
 
             keyValueSpec = TransSpec1.PruneToKeyValue
 
@@ -795,22 +771,11 @@
               val spec = buildWrappedJoinSpec(prefixLength, target.identities.length, boolean.identities.length) { (srcLeft, srcRight) =>
                 trans.Filter(srcLeft, srcRight)
               }
-<<<<<<< HEAD
-
-              val result = for {
-                parentTargetTable <- pendingTableTarget.table 
-                val targetResult = parentTargetTable.transform(liftToValues(pendingTableTarget.trans))
-                
-                parentBooleanTable <- pendingTableBoolean.table
-                val booleanResult = parentBooleanTable.transform(liftToValues(pendingTableBoolean.trans))
-              } yield join(targetResult, booleanResult)(key, spec)
-=======
               val parentTargetTable = pendingTableTarget.table
               val targetResult = parentTargetTable.transform(liftToValues(pendingTableTarget.trans))
               val parentBooleanTable = pendingTableBoolean.table
               val booleanResult = parentBooleanTable.transform(liftToValues(pendingTableBoolean.trans))
               val result = join(targetResult, booleanResult)(key, spec)
->>>>>>> d4f2fe11
 
               PendingTable(result, graph, TransSpec1.Id)
             }
