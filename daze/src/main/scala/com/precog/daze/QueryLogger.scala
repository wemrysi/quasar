--- conflicted
+++ resolved
@@ -34,16 +34,12 @@
 import scalaz._
 import scalaz.syntax.monad._
 
-<<<<<<< HEAD
-trait QueryLogger[M[+_], P] {
-=======
-trait QueryLogger[M[+_], -P] { self =>
+trait QueryLogger[M[+_], P] { self =>
   def contramap[P0](f: P0 => P): QueryLogger[M, P0] = new QueryLogger[M, P0] {
     def fatal(pos: P0, msg: String): M[Unit] = self.fatal(f(pos), msg)
     def warn(pos: P0, msg: String): M[Unit] = self.warn(f(pos), msg)
     def info(pos: P0, msg: String): M[Unit] = self.info(f(pos), msg)
   }
->>>>>>> 7a32be69
 
   /**
    * This reports a fatal error user. Depending on the implementation, this may
