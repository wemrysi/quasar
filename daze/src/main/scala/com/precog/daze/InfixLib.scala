/*
 *  ____    ____    _____    ____    ___     ____ 
 * |  _ \  |  _ \  | ____|  / ___|  / _/    / ___|        Precog (R)
 * | |_) | | |_) | |  _|   | |     | |  /| | |  _         Advanced Analytics Engine for NoSQL Data
 * |  __/  |  _ <  | |___  | |___  |/ _| | | |_| |        Copyright (C) 2010 - 2013 SlamData, Inc.
 * |_|     |_| \_\ |_____|  \____|   /__/   \____|        All Rights Reserved.
 *
 * This program is free software: you can redistribute it and/or modify it under the terms of the 
 * GNU Affero General Public License as published by the Free Software Foundation, either version 
 * 3 of the License, or (at your option) any later version.
 *
 * This program is distributed in the hope that it will be useful, but WITHOUT ANY WARRANTY; 
 * without even the implied warranty of MERCHANTABILITY or FITNESS FOR A PARTICULAR PURPOSE. See 
 * the GNU Affero General Public License for more details.
 *
 * You should have received a copy of the GNU Affero General Public License along with this 
 * program. If not, see <http://www.gnu.org/licenses/>.
 *
 */
package com.precog
package daze

import bytecode.{ BinaryOperationType, JNumberT, JBooleanT, JTextT, Library, Instructions }

import yggdrasil._
import yggdrasil.table._

import com.precog.util.NumericComparisons

trait InfixLibModule[M[+_]] extends ColumnarTableLibModule[M] {
  trait InfixLib extends ColumnarTableLib {
    import StdLib.{BoolFrom, DoubleFrom, LongFrom, NumFrom, StrFrom, doubleIsDefined}

    def PrimitiveEqualsF2 = yggdrasil.table.cf.std.Eq
    
    object Infix {
      val InfixNamespace = Vector("std", "infix")

      final def longOk(x: Long, y: Long) = true
      final def doubleOk(x: Double, y: Double) = true
      final def numOk(x: BigDecimal, y: BigDecimal) = true

      final def longNeZero(x: Long, y: Long) = y != 0
      final def doubleNeZero(x: Double, y: Double) = y != 0.0
      final def numNeZero(x: BigDecimal, y: BigDecimal) = y != 0

      class InfixOp2(name: String, longf: (Long, Long) => Long,
        doublef: (Double, Double) => Double,
        numf: (BigDecimal, BigDecimal) => BigDecimal)
      extends Op2F2(InfixNamespace, name) {
        val tpe = BinaryOperationType(JNumberT, JNumberT, JNumberT)
        def f2(ctx: EvaluationContext): F2 = CF2P("builtin::infix::op2::"+name) {
          case (c1: LongColumn, c2: LongColumn) =>
            new LongFrom.LL(c1, c2, longOk, longf)

          case (c1: LongColumn, c2: DoubleColumn) =>
            new NumFrom.LD(c1, c2, numOk, numf)

          case (c1: LongColumn, c2: NumColumn) =>
            new NumFrom.LN(c1, c2, numOk, numf)

          case (c1: DoubleColumn, c2: LongColumn) =>
            new NumFrom.DL(c1, c2, numOk, numf)

          case (c1: DoubleColumn, c2: DoubleColumn) =>
            new DoubleFrom.DD(c1, c2, doubleOk, doublef)

          case (c1: DoubleColumn, c2: NumColumn) =>
            new NumFrom.DN(c1, c2, numOk, numf)

          case (c1: NumColumn, c2: LongColumn) =>
            new NumFrom.NL(c1, c2, numOk, numf)

          case (c1: NumColumn, c2: DoubleColumn) =>
            new NumFrom.ND(c1, c2, numOk, numf)

          case (c1: NumColumn, c2: NumColumn) =>
            new NumFrom.NN(c1, c2, numOk, numf)
        }
      }

      val Add = new InfixOp2("add", _ + _, _ + _, _ + _)
      val Sub = new InfixOp2("subtract", _ - _, _ - _, _ - _)
      val Mul = new InfixOp2("multiply", _ * _, _ * _, _ * _)

      // div needs to make sure to use Double even for division with longs
      val Div = new Op2F2(InfixNamespace, "divide") {
        def doublef(x: Double, y: Double) = x / y

        val context = java.math.MathContext.DECIMAL128  
        def numf(x: BigDecimal, y: BigDecimal) = x(context) / y(context)

        val tpe = BinaryOperationType(JNumberT, JNumberT, JNumberT)
        def f2(ctx: EvaluationContext): F2 = CF2P("builtin::infix::div") {
          case (c1: LongColumn, c2: LongColumn) =>
            new DoubleFrom.LL(c1, c2, doubleNeZero, doublef)

          case (c1: LongColumn, c2: DoubleColumn) =>
            new NumFrom.LD(c1, c2, numNeZero, numf)

          case (c1: LongColumn, c2: NumColumn) =>
            new NumFrom.LN(c1, c2, numNeZero, numf)

          case (c1: DoubleColumn, c2: LongColumn) =>
            new NumFrom.DL(c1, c2, numNeZero, numf)

          case (c1: DoubleColumn, c2: DoubleColumn) =>
            new DoubleFrom.DD(c1, c2, doubleNeZero, doublef)

          case (c1: DoubleColumn, c2: NumColumn) =>
            new NumFrom.DN(c1, c2, numNeZero, numf)

          case (c1: NumColumn, c2: LongColumn) =>
            new NumFrom.NL(c1, c2, numNeZero, numf)

          case (c1: NumColumn, c2: DoubleColumn) =>
            new NumFrom.ND(c1, c2, numNeZero, numf)

          case (c1: NumColumn, c2: NumColumn) =>
            new NumFrom.NN(c1, c2, numNeZero, numf)
        }
      }

      val Mod = new Op2F2(InfixNamespace, "mod") {
        val tpe = BinaryOperationType(JNumberT, JNumberT, JNumberT)

        def longMod(x: Long, y: Long) = if ((x ^ y) < 0) (x % y) + y else x % y

        def doubleMod(x: Double, y: Double) =
          if (x.signum * y.signum == -1) x % y + y else x % y

        def numMod(x: BigDecimal, y: BigDecimal) =
          if (x.signum * y.signum == -1) x % y + y else x % y

        def f2(ctx: EvaluationContext): F2 = CF2P("builtin::infix::mod") {
          case (c1: LongColumn, c2: LongColumn) =>
            new LongFrom.LL(c1, c2, longNeZero, longMod)

          case (c1: LongColumn, c2: DoubleColumn) =>
            new NumFrom.LD(c1, c2, numNeZero, numMod)

          case (c1: LongColumn, c2: NumColumn) =>
            new NumFrom.LN(c1, c2, numNeZero, numMod)

          case (c1: DoubleColumn, c2: LongColumn) =>
            new NumFrom.DL(c1, c2, numNeZero, numMod)

          case (c1: DoubleColumn, c2: DoubleColumn) =>
            new DoubleFrom.DD(c1, c2, doubleNeZero, doubleMod)

          case (c1: DoubleColumn, c2: NumColumn) =>
            new NumFrom.DN(c1, c2, numNeZero, numMod)

          case (c1: NumColumn, c2: LongColumn) =>
            new NumFrom.NL(c1, c2, numNeZero, numMod)

          case (c1: NumColumn, c2: DoubleColumn) =>
            new NumFrom.ND(c1, c2, numNeZero, numMod)

          case (c1: NumColumn, c2: NumColumn) =>
            new NumFrom.NN(c1, c2, numNeZero, numMod)
        }
      }

<<<<<<< HEAD
      // Separate trait for use in MathLib
      trait Power {
        def cf2pName: String

=======
      val Pow = new Op2F2(InfixNamespace, "pow") {
>>>>>>> 4ce2f7f9
        val tpe = BinaryOperationType(JNumberT, JNumberT, JNumberT)
        def defined(x: Double, y: Double) = doubleIsDefined(x) && doubleIsDefined(y)
        def f2(ctx: EvaluationContext): F2 = CF2P(cf2pName) {
          case (c1: DoubleColumn, c2: DoubleColumn) =>
            new DoubleFrom.DD(c1, c2, defined, Math.pow)

          case (c1: DoubleColumn, c2: LongColumn) =>
            new DoubleFrom.DL(c1, c2, defined, Math.pow)

          case (c1: DoubleColumn, c2: NumColumn) =>
            new DoubleFrom.DN(c1, c2, defined, Math.pow)

          case (c1: LongColumn, c2: DoubleColumn) =>
            new DoubleFrom.LD(c1, c2, defined, Math.pow)

          case (c1: NumColumn, c2: DoubleColumn) =>
            new DoubleFrom.ND(c1, c2, defined, Math.pow)

          case (c1: LongColumn, c2: LongColumn) =>
            new DoubleFrom.LL(c1, c2, defined, Math.pow)

          case (c1: LongColumn, c2: NumColumn) =>
            new DoubleFrom.LN(c1, c2, defined, Math.pow)

          case (c1: NumColumn, c2: LongColumn) =>
            new DoubleFrom.NL(c1, c2, defined, Math.pow)

          case (c1: NumColumn, c2: NumColumn) =>
            new DoubleFrom.NN(c1, c2, defined, Math.pow)
        }
      }

<<<<<<< HEAD
      object Pow extends Op2(InfixNamespace, "pow") with Power {
        val cf2pName = "builtin::infix::pow"
      }

      class CompareOp2(name: String, f: Int => Boolean)
      extends Op2(InfixNamespace, name) {
=======
      class CompareOp2(name: String, f: Int => Boolean) extends Op2F2(InfixNamespace, name) {
>>>>>>> 4ce2f7f9
        val tpe = BinaryOperationType(JNumberT, JNumberT, JBooleanT)
        import NumericComparisons.compare
        def f2(ctx: EvaluationContext): F2 = CF2P("builtin::infix::compare") {
          case (c1: LongColumn, c2: LongColumn) =>
            new BoolFrom.LL(c1, c2, (x, y) => true, (x, y) => f(compare(x, y)))

          case (c1: LongColumn, c2: DoubleColumn) =>
            new BoolFrom.LD(c1, c2, (x, y) => true, (x, y) => f(compare(x, y)))

          case (c1: LongColumn, c2: NumColumn) =>
            new BoolFrom.LN(c1, c2, (x, y) => true, (x, y) => f(compare(x, y)))

          case (c1: DoubleColumn, c2: LongColumn) =>
            new BoolFrom.DL(c1, c2, (x, y) => true, (x, y) => f(compare(x, y)))

          case (c1: DoubleColumn, c2: DoubleColumn) =>
            new BoolFrom.DD(c1, c2, (x, y) => true, (x, y) => f(compare(x, y)))

          case (c1: DoubleColumn, c2: NumColumn) =>
            new BoolFrom.DN(c1, c2, (x, y) => true, (x, y) => f(compare(x, y)))

          case (c1: NumColumn, c2: LongColumn) =>
            new BoolFrom.NL(c1, c2, (x, y) => true, (x, y) => f(compare(x, y)))

          case (c1: NumColumn, c2: DoubleColumn) =>
            new BoolFrom.ND(c1, c2, (x, y) => true, (x, y) => f(compare(x, y)))

          case (c1: NumColumn, c2: NumColumn) =>
            new BoolFrom.NN(c1, c2, (x, y) => true, (x, y) => f(compare(x, y)))
        }
      }

      val Lt = new CompareOp2("lt", _ < 0)
      val LtEq = new CompareOp2("lte", _ <= 0)
      val Gt = new CompareOp2("gt", _ > 0)
      val GtEq = new CompareOp2("gte", _ >= 0)

      class BoolOp2(name: String, f: (Boolean, Boolean) => Boolean) extends Op2F2(InfixNamespace, name) {
        val tpe = BinaryOperationType(JBooleanT, JBooleanT, JBooleanT)
        def f2(ctx: EvaluationContext): F2 = CF2P("builtin::infix::bool") {
          case (c1: BoolColumn, c2: BoolColumn) => new BoolFrom.BB(c1, c2, f)
        }
      }

      val And = new BoolOp2("and", _ && _)
      val Or = new BoolOp2("or", _ || _)
      
      val concatString = new Op2F2(InfixNamespace, "concatString") {
        val tpe = BinaryOperationType(JTextT, JTextT, JTextT)
        def f2(ctx: EvaluationContext): F2 = CF2P("builtin::infix:concatString") {
          case (c1: StrColumn, c2: StrColumn) =>
            new StrFrom.SS(c1, c2, _ != null && _ != null, _ + _)
        }
      }
    }
  }
}<|MERGE_RESOLUTION|>--- conflicted
+++ resolved
@@ -162,14 +162,10 @@
         }
       }
 
-<<<<<<< HEAD
       // Separate trait for use in MathLib
       trait Power {
         def cf2pName: String
 
-=======
-      val Pow = new Op2F2(InfixNamespace, "pow") {
->>>>>>> 4ce2f7f9
         val tpe = BinaryOperationType(JNumberT, JNumberT, JNumberT)
         def defined(x: Double, y: Double) = doubleIsDefined(x) && doubleIsDefined(y)
         def f2(ctx: EvaluationContext): F2 = CF2P(cf2pName) {
@@ -202,16 +198,11 @@
         }
       }
 
-<<<<<<< HEAD
-      object Pow extends Op2(InfixNamespace, "pow") with Power {
+      object Pow extends Op2F2(InfixNamespace, "pow") with Power {
         val cf2pName = "builtin::infix::pow"
       }
 
-      class CompareOp2(name: String, f: Int => Boolean)
-      extends Op2(InfixNamespace, name) {
-=======
       class CompareOp2(name: String, f: Int => Boolean) extends Op2F2(InfixNamespace, name) {
->>>>>>> 4ce2f7f9
         val tpe = BinaryOperationType(JNumberT, JNumberT, JBooleanT)
         import NumericComparisons.compare
         def f2(ctx: EvaluationContext): F2 = CF2P("builtin::infix::compare") {
