/*
 *  ____    ____    _____    ____    ___     ____ 
 * |  _ \  |  _ \  | ____|  / ___|  / _/    / ___|        Precog (R)
 * | |_) | | |_) | |  _|   | |     | |  /| | |  _         Advanced Analytics Engine for NoSQL Data
 * |  __/  |  _ <  | |___  | |___  |/ _| | | |_| |        Copyright (C) 2010 - 2013 SlamData, Inc.
 * |_|     |_| \_\ |_____|  \____|   /__/   \____|        All Rights Reserved.
 *
 * This program is free software: you can redistribute it and/or modify it under the terms of the 
 * GNU Affero General Public License as published by the Free Software Foundation, either version 
 * 3 of the License, or (at your option) any later version.
 *
 * This program is distributed in the hope that it will be useful, but WITHOUT ANY WARRANTY; 
 * without even the implied warranty of MERCHANTABILITY or FITNESS FOR A PARTICULAR PURPOSE. See 
 * the GNU Affero General Public License for more details.
 *
 * You should have received a copy of the GNU Affero General Public License along with this 
 * program. If not, see <http://www.gnu.org/licenses/>.
 *
 */
package com.precog
package daze

import bytecode.Library
import bytecode.BuiltInFunc1
import bytecode.BuiltInFunc2

import yggdrasil._

trait GenOpcode extends ImplLibrary {
  private val defaultUnaryOpcode = new java.util.concurrent.atomic.AtomicInteger(0)
  abstract class BIF1(val namespace: Vector[String], val name: String, val opcode: Int = defaultUnaryOpcode.getAndIncrement) extends BuiltInFunc1Impl 

  private val defaultBinaryOpcode = new java.util.concurrent.atomic.AtomicInteger(0)
  abstract class BIF2(val namespace: Vector[String], val name: String, val opcode: Int = defaultBinaryOpcode.getAndIncrement) extends BuiltInFunc2Impl
}

trait ImplLibrary extends Library {
  lazy val lib1 = _lib1
  lazy val lib2 = _lib2

  def _lib1: Set[BIF1] = Set()
  def _lib2: Set[BIF2] = Set()

  trait BuiltInFunc1Impl extends BuiltInFunc1 {
    val operation: PartialFunction[SValue, SValue]
    val operandType: Option[SType]
  }

  trait BuiltInFunc2Impl extends BuiltInFunc2 {
    val operation: PartialFunction[(SValue, SValue), SValue]
    val operandType: (Option[SType], Option[SType])
  }

  type BIF1 <: BuiltInFunc1Impl
  type BIF2 <: BuiltInFunc2Impl
}

<<<<<<< HEAD
trait Stdlib extends Timelib with Infixlib with Genlib

trait Infixlib extends ImplLibrary with GenOpcode {
  object Infix {
    val InfixNamespace = Vector("std", "infix")

    object Add extends BIF2(InfixNamespace, "add") {
      val operation: PartialFunction[(SValue, SValue), SValue] = {
        case (SDecimal(l), SDecimal(r)) => SDecimal(l + r)
      }

      val operandType = (Some(SDecimal), Some(SDecimal))
    }

    object Sub extends BIF2(InfixNamespace, "subtract") {
      val operation: PartialFunction[(SValue, SValue), SValue] = {
        case (SDecimal(l), SDecimal(r)) => SDecimal(l - r)
      }

      val operandType = (Some(SDecimal), Some(SDecimal))
    }

    object Mul extends BIF2(InfixNamespace, "multiply") {
      val operation: PartialFunction[(SValue, SValue), SValue] = {
        case (SDecimal(l), SDecimal(r)) => SDecimal(l * r)
      }

      val operandType = (Some(SDecimal), Some(SDecimal))
    }

    object Div extends BIF2(InfixNamespace, "divide") {
      val operation: PartialFunction[(SValue, SValue), SValue] = {
        case (SDecimal(l), SDecimal(r)) if r != BigDecimal(0) => SDecimal(l / r)
      }

      val operandType = (Some(SDecimal), Some(SDecimal))
    }

    object Lt extends BIF2(InfixNamespace, "lt") {
      val operation: PartialFunction[(SValue, SValue), SValue] = {
        case (SDecimal(l), SDecimal(r)) => SBoolean(l < r)
      }

      val operandType = (Some(SDecimal), Some(SDecimal))
    }

    object LtEq extends BIF2(InfixNamespace, "lte") {
      val operation: PartialFunction[(SValue, SValue), SValue] = {
        case (SDecimal(l), SDecimal(r)) => SBoolean(l <= r)
      }

      val operandType = (Some(SDecimal), Some(SDecimal))
    }

    object Gt extends BIF2(InfixNamespace, "gt") {
      val operation: PartialFunction[(SValue, SValue), SValue] = {
        case (SDecimal(l), SDecimal(r)) => SBoolean(l > r)
      }

      val operandType = (Some(SDecimal), Some(SDecimal))
    }

    object GtEq extends BIF2(InfixNamespace, "gte") {
      val operation: PartialFunction[(SValue, SValue), SValue] = {
        case (SDecimal(l), SDecimal(r)) => SBoolean(l >= r)
      }

      val operandType = (Some(SDecimal), Some(SDecimal))
    }

    object Eq extends BIF2(InfixNamespace, "eq") {
      val operation: PartialFunction[(SValue, SValue), SValue] = {
        case (a, b) => SBoolean(a == b)
      }

      val operandType = (None, None)
    }

    object NotEq extends BIF2(InfixNamespace, "ne") {
      val operation: PartialFunction[(SValue, SValue), SValue] = {
        case (a, b) => SBoolean(a != b)
      }

      val operandType = (None, None)
    }

    object And extends BIF2(InfixNamespace, "and") {
      val operation: PartialFunction[(SValue, SValue), SValue] = {
        case (v1: SBooleanValue, v2: SBooleanValue) => v1 && v2
      }

      val operandType = (Some(SBoolean), Some(SBoolean))
    }

    object Or extends BIF2(InfixNamespace, "or") {
      val operation: PartialFunction[(SValue, SValue), SValue] = {
        case (v1: SBooleanValue, v2: SBooleanValue) => v1 || v2
      }

      val operandType = (Some(SBoolean), Some(SBoolean))
    }

    object WrapObject extends BIF2(InfixNamespace, "wrap") {
      val operation: PartialFunction[(SValue, SValue), SValue] = {
        case (SString(key), value) => SObject(Map(key -> value))
      }

      val operandType = (Some(SString), None)
    }

    object JoinObject extends BIF2(InfixNamespace, "merge") {
      val operation: PartialFunction[(SValue, SValue), SValue] = {
        case (SObject(left), SObject(right)) => SObject(left ++ right)
      }

      val operandType = (Some(SObject), Some(SObject))
    }

    object JoinArray extends BIF2(InfixNamespace, "concat") {
      val operation: PartialFunction[(SValue, SValue), SValue] = {
        case (SArray(left), SArray(right)) => SArray(left ++ right)
      }

      val operandType = (Some(SArray), Some(SArray))
    }

    object ArraySwap extends BIF2(InfixNamespace, "swap") {
      val operation: PartialFunction[(SValue, SValue), SValue] = {
        case (SArray(arr), SDecimal(i)) if i.isValidInt && (i.toInt >= 0 && i.toInt < arr.length) => 
          val (left, right) = arr splitAt i.toInt
          SArray(left.init ++ Vector(right.head, left.last) ++ right.tail)
      }

      val operandType = (Some(SArray), Some(SDecimal))
    }

    object DerefObject extends BIF2(InfixNamespace, "get") {
      val operation: PartialFunction[(SValue, SValue), SValue] = {
        case (SObject(obj), SString(key)) if obj.contains(key) => obj(key)
      }

      val operandType = (Some(SObject), Some(SString))
    }

    object DerefArray extends BIF2(InfixNamespace, "valueAt") {
      val operation: PartialFunction[(SValue, SValue), SValue] = {
        case (SArray(arr), SDecimal(i)) if i.isValidInt && arr.length < i.toInt => arr(i.toInt)
      }

      val operandType = (Some(SArray), Some(SDecimal))
    }
  }
}

object Infixlib extends Infixlib

trait Timelib extends GenOpcode with ImplLibrary {
  val TimeNamespace = Vector("std", "time")

  override def _lib1 = super._lib1 ++ Set(
    GetMillis,
    TimeZone,
    Season,

    Year,
    QuarterOfYear,
    MonthOfYear,
    WeekOfYear,
    WeekOfMonth,
    DayOfYear,
    DayOfMonth,
    DayOfWeek,
    HourOfDay,
    MinuteOfHour,
    SecondOfMinute,
    MillisOfSecond,

    Date,
    YearMonth,
    YearDayOfYear,
    MonthDay,
    DateHour,
    DateHourMinute,
    DateHourMinuteSecond,
    DateHourMinuteSecondMillis,
    TimeWithZone,
    TimeWithoutZone,
    HourMinute,
    HourMinuteSecond
  )

  override def _lib2 = super._lib2 ++ Set(
    YearsBetween,
    MonthsBetween,
    WeeksBetween,
    DaysBetween,
    HoursBetween,
    MinutesBetween,
    SecondsBetween,
    MillisBetween,
    MillisToISO
  )

  private def isValidISO(str: String): Boolean = {
    try { new DateTime(str); true
    } catch {
      case e:IllegalArgumentException => { false }
    }
  }

  private def isValidTimeZone(str: String): Boolean = {
    try { DateTimeZone.forID(str); true
    } catch {
      case e:IllegalArgumentException => { false }
    }
  }

  object ChangeTimeZone extends BIF2(TimeNamespace, "changeTimeZone") {
    val operandType = (Some(SString), Some(SString))
    val operation: PartialFunction[(SValue, SValue), SValue] = {
      case (SString(time), SString(tz)) if (isValidISO(time) && isValidTimeZone(tz)) => 
        val format = ISODateTimeFormat.dateTime()
        val timeZone = DateTimeZone.forID(tz)
        val dateTime = new DateTime(time, timeZone)
        SString(format.print(dateTime))
    }
  }

  trait TimeBetween extends BIF2 {
    val operandType = (Some(SString), Some(SString)) 

    val operation: PartialFunction[(SValue, SValue), SValue] = {
      case (SString(time1), SString(time2)) if (isValidISO(time1) && isValidISO(time2)) => 
        val newTime1 = ISODateTimeFormat.dateTime().withOffsetParsed.parseDateTime(time1)
        val newTime2 = ISODateTimeFormat.dateTime().withOffsetParsed.parseDateTime(time2)
        SDecimal(between(newTime1, newTime2))
    }

    def between(d1: DateTime, d2: DateTime): Long
  }

  object YearsBetween extends BIF2(TimeNamespace, "yearsBetween") with TimeBetween{ 
    def between(d1: DateTime, d2: DateTime) = Years.yearsBetween(d1, d2).getYears
  }

  object MonthsBetween extends BIF2(TimeNamespace, "monthsBetween") with TimeBetween{ 
    def between(d1: DateTime, d2: DateTime) = Months.monthsBetween(d1, d2).getMonths
  }

  object WeeksBetween extends BIF2(TimeNamespace, "weeksBetween") with TimeBetween{ 
    def between(d1: DateTime, d2: DateTime) = Weeks.weeksBetween(d1, d2).getWeeks
  }

  object DaysBetween extends BIF2(TimeNamespace, "daysBetween") with TimeBetween{ 
    def between(d1: DateTime, d2: DateTime) = Days.daysBetween(d1, d2).getDays
  }

  object HoursBetween extends BIF2(TimeNamespace, "hoursBetween") with TimeBetween{ 
    def between(d1: DateTime, d2: DateTime) = Hours.hoursBetween(d1, d2).getHours
  }

  object MinutesBetween extends BIF2(TimeNamespace, "minutesBetween") with TimeBetween{ 
    def between(d1: DateTime, d2: DateTime) = Minutes.minutesBetween(d1, d2).getMinutes
  }

  object SecondsBetween extends BIF2(TimeNamespace, "secondsBetween") with TimeBetween{ 
    def between(d1: DateTime, d2: DateTime) = Seconds.secondsBetween(d1, d2).getSeconds
  }

  object MillisBetween extends BIF2(TimeNamespace, "millisBetween") with TimeBetween{  
    def between(d1: DateTime, d2: DateTime) = math.abs(d1.getMillis - d2.getMillis)
  }

  object MillisToISO extends BIF2(TimeNamespace, "millisToISO") { 
    val operandType = (Some(SDecimal), Some(SString))
    val operation: PartialFunction[(SValue, SValue), SValue] = {
      case (SDecimal(time), SString(tz)) if (time >= Long.MinValue && time <= Long.MaxValue && isValidTimeZone(tz)) =>  
        val format = ISODateTimeFormat.dateTime()
        val timeZone = DateTimeZone.forID(tz)
        val dateTime = new DateTime(time.toLong, timeZone)
        SString(format.print(dateTime))
    }
  }

  object GetMillis extends BIF1(TimeNamespace, "getMillis") { 
    val operandType = Some(SString)
    val operation: PartialFunction[SValue, SValue] = {
      case SString(time) if isValidISO(time) => 
        val newTime = ISODateTimeFormat.dateTime().withOffsetParsed.parseDateTime(time)
        SDecimal(newTime.getMillis)
    }    
  }

  object TimeZone extends BIF1(TimeNamespace, "timeZone") { 
    val operandType = Some(SString)
    val operation: PartialFunction[SValue, SValue] = {
      case SString(time) if isValidISO(time) => 
        val format = DateTimeFormat.forPattern("ZZ")
        val newTime = ISODateTimeFormat.dateTime().withOffsetParsed.parseDateTime(time)
        SString(format.print(newTime))
    }
  }

  object Season extends BIF1(TimeNamespace, "season") { 
    val operandType = Some(SString)
    val operation: PartialFunction[SValue, SValue] = {
      case SString(time) if isValidISO(time) => 
        val newTime = ISODateTimeFormat.dateTime().withOffsetParsed.parseDateTime(time)
        val day = newTime.dayOfYear.get
        SString(
          if (day >= 79 & day < 171) "spring"
          else if (day >= 171 & day < 265) "summer"
          else if (day >= 265 & day < 355) "fall"
          else "winter"
        )
    }
  } 

  trait TimeFraction extends BIF1 {
    val operandType = Some(SString)
    val operation: PartialFunction[SValue, SValue] = {
      case SString(time) if isValidISO(time) => 
        val newTime = ISODateTimeFormat.dateTime().withOffsetParsed.parseDateTime(time)
        SDecimal(fraction(newTime))
    }

    def fraction(d: DateTime): Int
  }

  object Year extends BIF1(TimeNamespace, "year") with TimeFraction { 
    def fraction(d: DateTime) = d.year.get
  }

  object QuarterOfYear extends BIF1(TimeNamespace, "quarter") with TimeFraction { 
    def fraction(d: DateTime) = ((d.monthOfYear.get - 1) / 3) + 1
  }

  object MonthOfYear extends BIF1(TimeNamespace, "monthOfYear") with TimeFraction {
    def fraction(d: DateTime) = d.monthOfYear.get
  }

  object WeekOfYear extends BIF1(TimeNamespace, "weekOfYear") with TimeFraction {
    def fraction(d: DateTime) = d.weekOfWeekyear.get
  } 

  object WeekOfMonth extends BIF1(TimeNamespace, "weekOfMonth") with TimeFraction {
    def fraction(newTime: DateTime) = {
      val dayOfMonth = newTime.dayOfMonth().get
      val firstDate = newTime.withDayOfMonth(1)
      val firstDayOfWeek = firstDate.dayOfWeek().get
      val offset = firstDayOfWeek - 1
      ((dayOfMonth + offset) / 7) + 1
    }
  }
 
  object DayOfYear extends BIF1(TimeNamespace, "dayOfYear") with TimeFraction {
    def fraction(d: DateTime) = d.dayOfYear.get
  }

  object DayOfMonth extends BIF1(TimeNamespace, "dayOfMonth") with TimeFraction {
    def fraction(d: DateTime) = d.dayOfMonth.get
  }

  object DayOfWeek extends BIF1(TimeNamespace, "dayOfWeek") with TimeFraction {
    def fraction(d: DateTime) = d.dayOfWeek.get
  }

  object HourOfDay extends BIF1(TimeNamespace, "hourOfDay") with TimeFraction {  
    def fraction(d: DateTime) = d.hourOfDay.get
  }

  object MinuteOfHour extends BIF1(TimeNamespace, "minuteOfHour") with TimeFraction {
    def fraction(d: DateTime) = d.minuteOfHour.get
  }

  object SecondOfMinute extends BIF1(TimeNamespace, "secondOfMinute") with TimeFraction {
    def fraction(d: DateTime) = d.secondOfMinute.get
  }
    
  object MillisOfSecond extends BIF1(TimeNamespace, "millisOfSecond") with TimeFraction {
    def fraction(d: DateTime) = d.millisOfSecond.get
  }

  trait TimeTruncation extends BIF1 {
    val operandType = Some(SString)
    val operation: PartialFunction[SValue, SValue] = {
      case SString(time) if isValidISO(time) => 
        val newTime = ISODateTimeFormat.dateTime().withOffsetParsed.parseDateTime(time)
        SString(fmt.print(newTime))
    }

    def fmt: DateTimeFormatter
  }

  object Date extends BIF1(TimeNamespace, "date") with TimeTruncation {
    val fmt = ISODateTimeFormat.date()
  }

  object YearMonth extends BIF1(TimeNamespace, "yearMonth") with TimeTruncation {
    val fmt = ISODateTimeFormat.yearMonth()
  }

  object YearDayOfYear extends BIF1(TimeNamespace, "yearDayOfYear") with TimeTruncation {
    val fmt = ISODateTimeFormat.ordinalDate()
  }

  object MonthDay extends BIF1(TimeNamespace, "monthDay") with TimeTruncation {
    val fmt = DateTimeFormat.forPattern("MM-dd")
  }

  object DateHour extends BIF1(TimeNamespace, "dateHour") with TimeTruncation {
    val fmt = ISODateTimeFormat.dateHour()
  }

  object DateHourMinute extends BIF1(TimeNamespace, "dateHourMin") with TimeTruncation {
    val fmt = ISODateTimeFormat.dateHourMinute()
  }

  object DateHourMinuteSecond extends BIF1(TimeNamespace, "dateHourMinSec") with TimeTruncation {
    val fmt = ISODateTimeFormat.dateHourMinuteSecond()
  }

  object DateHourMinuteSecondMillis extends BIF1(TimeNamespace, "dateHourMinSecMilli") with TimeTruncation {
    val fmt = ISODateTimeFormat.dateHourMinuteSecondMillis()
  }

  object TimeWithZone extends BIF1(TimeNamespace, "timeWithZone") with TimeTruncation {
    val fmt = ISODateTimeFormat.time()
  }

  object TimeWithoutZone extends BIF1(TimeNamespace, "timeWithoutZone") with TimeTruncation {
    val fmt = ISODateTimeFormat.hourMinuteSecondMillis()
  }

  object HourMinute extends BIF1(TimeNamespace, "hourMin") with TimeTruncation {
    val fmt = ISODateTimeFormat.hourMinute()
  }

  object HourMinuteSecond extends BIF1(TimeNamespace, "hourMinSec") with TimeTruncation {
    val fmt = ISODateTimeFormat.hourMinuteSecond()
  }
}
=======
trait Stdlib extends Timelib with Infixlib with Mathlib with Stringlib
>>>>>>> 70b498ed
<|MERGE_RESOLUTION|>--- conflicted
+++ resolved
@@ -55,449 +55,4 @@
   type BIF2 <: BuiltInFunc2Impl
 }
 
-<<<<<<< HEAD
-trait Stdlib extends Timelib with Infixlib with Genlib
-
-trait Infixlib extends ImplLibrary with GenOpcode {
-  object Infix {
-    val InfixNamespace = Vector("std", "infix")
-
-    object Add extends BIF2(InfixNamespace, "add") {
-      val operation: PartialFunction[(SValue, SValue), SValue] = {
-        case (SDecimal(l), SDecimal(r)) => SDecimal(l + r)
-      }
-
-      val operandType = (Some(SDecimal), Some(SDecimal))
-    }
-
-    object Sub extends BIF2(InfixNamespace, "subtract") {
-      val operation: PartialFunction[(SValue, SValue), SValue] = {
-        case (SDecimal(l), SDecimal(r)) => SDecimal(l - r)
-      }
-
-      val operandType = (Some(SDecimal), Some(SDecimal))
-    }
-
-    object Mul extends BIF2(InfixNamespace, "multiply") {
-      val operation: PartialFunction[(SValue, SValue), SValue] = {
-        case (SDecimal(l), SDecimal(r)) => SDecimal(l * r)
-      }
-
-      val operandType = (Some(SDecimal), Some(SDecimal))
-    }
-
-    object Div extends BIF2(InfixNamespace, "divide") {
-      val operation: PartialFunction[(SValue, SValue), SValue] = {
-        case (SDecimal(l), SDecimal(r)) if r != BigDecimal(0) => SDecimal(l / r)
-      }
-
-      val operandType = (Some(SDecimal), Some(SDecimal))
-    }
-
-    object Lt extends BIF2(InfixNamespace, "lt") {
-      val operation: PartialFunction[(SValue, SValue), SValue] = {
-        case (SDecimal(l), SDecimal(r)) => SBoolean(l < r)
-      }
-
-      val operandType = (Some(SDecimal), Some(SDecimal))
-    }
-
-    object LtEq extends BIF2(InfixNamespace, "lte") {
-      val operation: PartialFunction[(SValue, SValue), SValue] = {
-        case (SDecimal(l), SDecimal(r)) => SBoolean(l <= r)
-      }
-
-      val operandType = (Some(SDecimal), Some(SDecimal))
-    }
-
-    object Gt extends BIF2(InfixNamespace, "gt") {
-      val operation: PartialFunction[(SValue, SValue), SValue] = {
-        case (SDecimal(l), SDecimal(r)) => SBoolean(l > r)
-      }
-
-      val operandType = (Some(SDecimal), Some(SDecimal))
-    }
-
-    object GtEq extends BIF2(InfixNamespace, "gte") {
-      val operation: PartialFunction[(SValue, SValue), SValue] = {
-        case (SDecimal(l), SDecimal(r)) => SBoolean(l >= r)
-      }
-
-      val operandType = (Some(SDecimal), Some(SDecimal))
-    }
-
-    object Eq extends BIF2(InfixNamespace, "eq") {
-      val operation: PartialFunction[(SValue, SValue), SValue] = {
-        case (a, b) => SBoolean(a == b)
-      }
-
-      val operandType = (None, None)
-    }
-
-    object NotEq extends BIF2(InfixNamespace, "ne") {
-      val operation: PartialFunction[(SValue, SValue), SValue] = {
-        case (a, b) => SBoolean(a != b)
-      }
-
-      val operandType = (None, None)
-    }
-
-    object And extends BIF2(InfixNamespace, "and") {
-      val operation: PartialFunction[(SValue, SValue), SValue] = {
-        case (v1: SBooleanValue, v2: SBooleanValue) => v1 && v2
-      }
-
-      val operandType = (Some(SBoolean), Some(SBoolean))
-    }
-
-    object Or extends BIF2(InfixNamespace, "or") {
-      val operation: PartialFunction[(SValue, SValue), SValue] = {
-        case (v1: SBooleanValue, v2: SBooleanValue) => v1 || v2
-      }
-
-      val operandType = (Some(SBoolean), Some(SBoolean))
-    }
-
-    object WrapObject extends BIF2(InfixNamespace, "wrap") {
-      val operation: PartialFunction[(SValue, SValue), SValue] = {
-        case (SString(key), value) => SObject(Map(key -> value))
-      }
-
-      val operandType = (Some(SString), None)
-    }
-
-    object JoinObject extends BIF2(InfixNamespace, "merge") {
-      val operation: PartialFunction[(SValue, SValue), SValue] = {
-        case (SObject(left), SObject(right)) => SObject(left ++ right)
-      }
-
-      val operandType = (Some(SObject), Some(SObject))
-    }
-
-    object JoinArray extends BIF2(InfixNamespace, "concat") {
-      val operation: PartialFunction[(SValue, SValue), SValue] = {
-        case (SArray(left), SArray(right)) => SArray(left ++ right)
-      }
-
-      val operandType = (Some(SArray), Some(SArray))
-    }
-
-    object ArraySwap extends BIF2(InfixNamespace, "swap") {
-      val operation: PartialFunction[(SValue, SValue), SValue] = {
-        case (SArray(arr), SDecimal(i)) if i.isValidInt && (i.toInt >= 0 && i.toInt < arr.length) => 
-          val (left, right) = arr splitAt i.toInt
-          SArray(left.init ++ Vector(right.head, left.last) ++ right.tail)
-      }
-
-      val operandType = (Some(SArray), Some(SDecimal))
-    }
-
-    object DerefObject extends BIF2(InfixNamespace, "get") {
-      val operation: PartialFunction[(SValue, SValue), SValue] = {
-        case (SObject(obj), SString(key)) if obj.contains(key) => obj(key)
-      }
-
-      val operandType = (Some(SObject), Some(SString))
-    }
-
-    object DerefArray extends BIF2(InfixNamespace, "valueAt") {
-      val operation: PartialFunction[(SValue, SValue), SValue] = {
-        case (SArray(arr), SDecimal(i)) if i.isValidInt && arr.length < i.toInt => arr(i.toInt)
-      }
-
-      val operandType = (Some(SArray), Some(SDecimal))
-    }
-  }
-}
-
-object Infixlib extends Infixlib
-
-trait Timelib extends GenOpcode with ImplLibrary {
-  val TimeNamespace = Vector("std", "time")
-
-  override def _lib1 = super._lib1 ++ Set(
-    GetMillis,
-    TimeZone,
-    Season,
-
-    Year,
-    QuarterOfYear,
-    MonthOfYear,
-    WeekOfYear,
-    WeekOfMonth,
-    DayOfYear,
-    DayOfMonth,
-    DayOfWeek,
-    HourOfDay,
-    MinuteOfHour,
-    SecondOfMinute,
-    MillisOfSecond,
-
-    Date,
-    YearMonth,
-    YearDayOfYear,
-    MonthDay,
-    DateHour,
-    DateHourMinute,
-    DateHourMinuteSecond,
-    DateHourMinuteSecondMillis,
-    TimeWithZone,
-    TimeWithoutZone,
-    HourMinute,
-    HourMinuteSecond
-  )
-
-  override def _lib2 = super._lib2 ++ Set(
-    YearsBetween,
-    MonthsBetween,
-    WeeksBetween,
-    DaysBetween,
-    HoursBetween,
-    MinutesBetween,
-    SecondsBetween,
-    MillisBetween,
-    MillisToISO
-  )
-
-  private def isValidISO(str: String): Boolean = {
-    try { new DateTime(str); true
-    } catch {
-      case e:IllegalArgumentException => { false }
-    }
-  }
-
-  private def isValidTimeZone(str: String): Boolean = {
-    try { DateTimeZone.forID(str); true
-    } catch {
-      case e:IllegalArgumentException => { false }
-    }
-  }
-
-  object ChangeTimeZone extends BIF2(TimeNamespace, "changeTimeZone") {
-    val operandType = (Some(SString), Some(SString))
-    val operation: PartialFunction[(SValue, SValue), SValue] = {
-      case (SString(time), SString(tz)) if (isValidISO(time) && isValidTimeZone(tz)) => 
-        val format = ISODateTimeFormat.dateTime()
-        val timeZone = DateTimeZone.forID(tz)
-        val dateTime = new DateTime(time, timeZone)
-        SString(format.print(dateTime))
-    }
-  }
-
-  trait TimeBetween extends BIF2 {
-    val operandType = (Some(SString), Some(SString)) 
-
-    val operation: PartialFunction[(SValue, SValue), SValue] = {
-      case (SString(time1), SString(time2)) if (isValidISO(time1) && isValidISO(time2)) => 
-        val newTime1 = ISODateTimeFormat.dateTime().withOffsetParsed.parseDateTime(time1)
-        val newTime2 = ISODateTimeFormat.dateTime().withOffsetParsed.parseDateTime(time2)
-        SDecimal(between(newTime1, newTime2))
-    }
-
-    def between(d1: DateTime, d2: DateTime): Long
-  }
-
-  object YearsBetween extends BIF2(TimeNamespace, "yearsBetween") with TimeBetween{ 
-    def between(d1: DateTime, d2: DateTime) = Years.yearsBetween(d1, d2).getYears
-  }
-
-  object MonthsBetween extends BIF2(TimeNamespace, "monthsBetween") with TimeBetween{ 
-    def between(d1: DateTime, d2: DateTime) = Months.monthsBetween(d1, d2).getMonths
-  }
-
-  object WeeksBetween extends BIF2(TimeNamespace, "weeksBetween") with TimeBetween{ 
-    def between(d1: DateTime, d2: DateTime) = Weeks.weeksBetween(d1, d2).getWeeks
-  }
-
-  object DaysBetween extends BIF2(TimeNamespace, "daysBetween") with TimeBetween{ 
-    def between(d1: DateTime, d2: DateTime) = Days.daysBetween(d1, d2).getDays
-  }
-
-  object HoursBetween extends BIF2(TimeNamespace, "hoursBetween") with TimeBetween{ 
-    def between(d1: DateTime, d2: DateTime) = Hours.hoursBetween(d1, d2).getHours
-  }
-
-  object MinutesBetween extends BIF2(TimeNamespace, "minutesBetween") with TimeBetween{ 
-    def between(d1: DateTime, d2: DateTime) = Minutes.minutesBetween(d1, d2).getMinutes
-  }
-
-  object SecondsBetween extends BIF2(TimeNamespace, "secondsBetween") with TimeBetween{ 
-    def between(d1: DateTime, d2: DateTime) = Seconds.secondsBetween(d1, d2).getSeconds
-  }
-
-  object MillisBetween extends BIF2(TimeNamespace, "millisBetween") with TimeBetween{  
-    def between(d1: DateTime, d2: DateTime) = math.abs(d1.getMillis - d2.getMillis)
-  }
-
-  object MillisToISO extends BIF2(TimeNamespace, "millisToISO") { 
-    val operandType = (Some(SDecimal), Some(SString))
-    val operation: PartialFunction[(SValue, SValue), SValue] = {
-      case (SDecimal(time), SString(tz)) if (time >= Long.MinValue && time <= Long.MaxValue && isValidTimeZone(tz)) =>  
-        val format = ISODateTimeFormat.dateTime()
-        val timeZone = DateTimeZone.forID(tz)
-        val dateTime = new DateTime(time.toLong, timeZone)
-        SString(format.print(dateTime))
-    }
-  }
-
-  object GetMillis extends BIF1(TimeNamespace, "getMillis") { 
-    val operandType = Some(SString)
-    val operation: PartialFunction[SValue, SValue] = {
-      case SString(time) if isValidISO(time) => 
-        val newTime = ISODateTimeFormat.dateTime().withOffsetParsed.parseDateTime(time)
-        SDecimal(newTime.getMillis)
-    }    
-  }
-
-  object TimeZone extends BIF1(TimeNamespace, "timeZone") { 
-    val operandType = Some(SString)
-    val operation: PartialFunction[SValue, SValue] = {
-      case SString(time) if isValidISO(time) => 
-        val format = DateTimeFormat.forPattern("ZZ")
-        val newTime = ISODateTimeFormat.dateTime().withOffsetParsed.parseDateTime(time)
-        SString(format.print(newTime))
-    }
-  }
-
-  object Season extends BIF1(TimeNamespace, "season") { 
-    val operandType = Some(SString)
-    val operation: PartialFunction[SValue, SValue] = {
-      case SString(time) if isValidISO(time) => 
-        val newTime = ISODateTimeFormat.dateTime().withOffsetParsed.parseDateTime(time)
-        val day = newTime.dayOfYear.get
-        SString(
-          if (day >= 79 & day < 171) "spring"
-          else if (day >= 171 & day < 265) "summer"
-          else if (day >= 265 & day < 355) "fall"
-          else "winter"
-        )
-    }
-  } 
-
-  trait TimeFraction extends BIF1 {
-    val operandType = Some(SString)
-    val operation: PartialFunction[SValue, SValue] = {
-      case SString(time) if isValidISO(time) => 
-        val newTime = ISODateTimeFormat.dateTime().withOffsetParsed.parseDateTime(time)
-        SDecimal(fraction(newTime))
-    }
-
-    def fraction(d: DateTime): Int
-  }
-
-  object Year extends BIF1(TimeNamespace, "year") with TimeFraction { 
-    def fraction(d: DateTime) = d.year.get
-  }
-
-  object QuarterOfYear extends BIF1(TimeNamespace, "quarter") with TimeFraction { 
-    def fraction(d: DateTime) = ((d.monthOfYear.get - 1) / 3) + 1
-  }
-
-  object MonthOfYear extends BIF1(TimeNamespace, "monthOfYear") with TimeFraction {
-    def fraction(d: DateTime) = d.monthOfYear.get
-  }
-
-  object WeekOfYear extends BIF1(TimeNamespace, "weekOfYear") with TimeFraction {
-    def fraction(d: DateTime) = d.weekOfWeekyear.get
-  } 
-
-  object WeekOfMonth extends BIF1(TimeNamespace, "weekOfMonth") with TimeFraction {
-    def fraction(newTime: DateTime) = {
-      val dayOfMonth = newTime.dayOfMonth().get
-      val firstDate = newTime.withDayOfMonth(1)
-      val firstDayOfWeek = firstDate.dayOfWeek().get
-      val offset = firstDayOfWeek - 1
-      ((dayOfMonth + offset) / 7) + 1
-    }
-  }
- 
-  object DayOfYear extends BIF1(TimeNamespace, "dayOfYear") with TimeFraction {
-    def fraction(d: DateTime) = d.dayOfYear.get
-  }
-
-  object DayOfMonth extends BIF1(TimeNamespace, "dayOfMonth") with TimeFraction {
-    def fraction(d: DateTime) = d.dayOfMonth.get
-  }
-
-  object DayOfWeek extends BIF1(TimeNamespace, "dayOfWeek") with TimeFraction {
-    def fraction(d: DateTime) = d.dayOfWeek.get
-  }
-
-  object HourOfDay extends BIF1(TimeNamespace, "hourOfDay") with TimeFraction {  
-    def fraction(d: DateTime) = d.hourOfDay.get
-  }
-
-  object MinuteOfHour extends BIF1(TimeNamespace, "minuteOfHour") with TimeFraction {
-    def fraction(d: DateTime) = d.minuteOfHour.get
-  }
-
-  object SecondOfMinute extends BIF1(TimeNamespace, "secondOfMinute") with TimeFraction {
-    def fraction(d: DateTime) = d.secondOfMinute.get
-  }
-    
-  object MillisOfSecond extends BIF1(TimeNamespace, "millisOfSecond") with TimeFraction {
-    def fraction(d: DateTime) = d.millisOfSecond.get
-  }
-
-  trait TimeTruncation extends BIF1 {
-    val operandType = Some(SString)
-    val operation: PartialFunction[SValue, SValue] = {
-      case SString(time) if isValidISO(time) => 
-        val newTime = ISODateTimeFormat.dateTime().withOffsetParsed.parseDateTime(time)
-        SString(fmt.print(newTime))
-    }
-
-    def fmt: DateTimeFormatter
-  }
-
-  object Date extends BIF1(TimeNamespace, "date") with TimeTruncation {
-    val fmt = ISODateTimeFormat.date()
-  }
-
-  object YearMonth extends BIF1(TimeNamespace, "yearMonth") with TimeTruncation {
-    val fmt = ISODateTimeFormat.yearMonth()
-  }
-
-  object YearDayOfYear extends BIF1(TimeNamespace, "yearDayOfYear") with TimeTruncation {
-    val fmt = ISODateTimeFormat.ordinalDate()
-  }
-
-  object MonthDay extends BIF1(TimeNamespace, "monthDay") with TimeTruncation {
-    val fmt = DateTimeFormat.forPattern("MM-dd")
-  }
-
-  object DateHour extends BIF1(TimeNamespace, "dateHour") with TimeTruncation {
-    val fmt = ISODateTimeFormat.dateHour()
-  }
-
-  object DateHourMinute extends BIF1(TimeNamespace, "dateHourMin") with TimeTruncation {
-    val fmt = ISODateTimeFormat.dateHourMinute()
-  }
-
-  object DateHourMinuteSecond extends BIF1(TimeNamespace, "dateHourMinSec") with TimeTruncation {
-    val fmt = ISODateTimeFormat.dateHourMinuteSecond()
-  }
-
-  object DateHourMinuteSecondMillis extends BIF1(TimeNamespace, "dateHourMinSecMilli") with TimeTruncation {
-    val fmt = ISODateTimeFormat.dateHourMinuteSecondMillis()
-  }
-
-  object TimeWithZone extends BIF1(TimeNamespace, "timeWithZone") with TimeTruncation {
-    val fmt = ISODateTimeFormat.time()
-  }
-
-  object TimeWithoutZone extends BIF1(TimeNamespace, "timeWithoutZone") with TimeTruncation {
-    val fmt = ISODateTimeFormat.hourMinuteSecondMillis()
-  }
-
-  object HourMinute extends BIF1(TimeNamespace, "hourMin") with TimeTruncation {
-    val fmt = ISODateTimeFormat.hourMinute()
-  }
-
-  object HourMinuteSecond extends BIF1(TimeNamespace, "hourMinSec") with TimeTruncation {
-    val fmt = ISODateTimeFormat.hourMinuteSecond()
-  }
-}
-=======
 trait Stdlib extends Timelib with Infixlib with Mathlib with Stringlib
->>>>>>> 70b498ed
