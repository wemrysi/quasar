--- conflicted
+++ resolved
@@ -51,87 +51,23 @@
   def reduceDouble(seq: Seq[ColumnValues]): Result
 }
 
-<<<<<<< HEAD
-trait LogisticRegressionLib[M[+_]] extends GenOpcode[M] with ReductionLib[M] with RegressionSupport {
-  import trans._
-
-  override def _libMorphism2 = super._libMorphism2 ++ Set(LogisticRegression)
-
-  object LogisticRegression extends Morphism2(Stats2Namespace, "logisticRegression") with ReductionHelper {
-    val tpe = BinaryOperationType(JType.JUniverseT, JNumberT, JObjectUnfixedT)
-
-    lazy val alignment = MorphismAlignment.Match(M.point(morph1))
-
-    def sigmoid(z: Double): Double = 1.0 / (1.0 + exp(z))
-
-    type Theta = Array[Double]
-    type ColumnValues = Array[Double]
-    type Result = Option[Seq[ColumnValues]]
-
-    implicit def monoid = new Monoid[Result] {
-      def zero = None
-      def append(t1: Option[Seq[ColumnValues]], t2: => Option[Seq[ColumnValues]]) = {
-        t1 match {
-          case None => t2
-          case Some(c1) => t2 match {
-            case None => Some(c1)
-            case Some(c2) => Some(c1 ++ c2)
-          }
-        }
-      }
-    }
-
-    def checkValue(value: Double): Double = {
-      if (value isPosInfinity)
-        Double.MaxValue
-      else if (value isNegInfinity)
-        Double.MinValue
-      else if (value isNaN)
-        sys.error("Inconceivable! Value is NaN.")
-      else
-        value
-    }
-
-    def cost(seq: Seq[ColumnValues], theta: Theta): Double = {
-      if (seq.isEmpty) {
-        sys.error("empty sequence should never occur")
-      } else {
-        val result = seq.foldLeft(0D) {
-          case (sum, colVal) => {
-            val xs = java.util.Arrays.copyOf(colVal, colVal.length - 1)
-            val y = colVal.last
-
-            assert(xs.length == theta.length)
-
-            if (y == 1) {
-              val result = log(sigmoid(dotProduct(theta, xs)))
-
-              sum + checkValue(result)
-            } else if (y == 0) {
-              val result = log(1 - sigmoid(dotProduct(theta, xs)))
-
-              sum + checkValue(result)
-            } else {
-              sys.error("unreachable case")
-=======
-trait LogisticRegressionLibModule[M[+_]] extends ColumnarTableLibModule[M] with ReductionLibModule[M] {
-  trait LogisticRegressionLib extends ColumnarTableLib with ReductionLib with RegressionSupport {
+trait LogisticRegressionLibModule[M[+_]] extends ColumnarTableLibModule[M] with ReductionLibModule[M] with EvaluatorMethodsModule[M] {
+  trait LogisticRegressionLib extends ColumnarTableLib with ReductionLib with RegressionSupport with EvaluatorMethods {
     import trans._
-  
+
     override def _libMorphism2 = super._libMorphism2 ++ Set(LogisticRegression)
-  
+
     object LogisticRegression extends Morphism2(Stats2Namespace, "logisticRegression") with ReductionHelper {
-      val tpe = BinaryOperationType(JType.JUniverseT, JNumberT, JNumberT)
-  
-      override val multivariate = true
-      lazy val alignment = MorphismAlignment.Match
-  
+      val tpe = BinaryOperationType(JType.JUniverseT, JNumberT, JObjectUnfixedT)
+
+      lazy val alignment = MorphismAlignment.Match(M.point(morph1))
+
       def sigmoid(z: Double): Double = 1.0 / (1.0 + exp(z))
-  
+
       type Theta = Array[Double]
       type ColumnValues = Array[Double]
       type Result = Option[Seq[ColumnValues]]
-  
+
       implicit def monoid = new Monoid[Result] {
         def zero = None
         def append(t1: Option[Seq[ColumnValues]], t2: => Option[Seq[ColumnValues]]) = {
@@ -144,7 +80,7 @@
           }
         }
       }
-  
+
       def checkValue(value: Double): Double = {
         if (value isPosInfinity)
           Double.MaxValue
@@ -155,30 +91,29 @@
         else
           value
       }
-  
+
       def cost(seq: Seq[ColumnValues], theta: Theta): Double = {
         if (seq.isEmpty) {
           sys.error("empty sequence should never occur")
         } else {
           val result = seq.foldLeft(0D) {
             case (sum, colVal) => {
-              val xs = colVal.take(colVal.length - 1)
+              val xs = java.util.Arrays.copyOf(colVal, colVal.length - 1)
               val y = colVal.last
-  
+
               assert(xs.length == theta.length)
-  
+
               if (y == 1) {
                 val result = log(sigmoid(dotProduct(theta, xs)))
-  
+
                 sum + checkValue(result)
               } else if (y == 0) {
                 val result = log(1 - sigmoid(dotProduct(theta, xs)))
-  
+
                 sum + checkValue(result)
               } else {
                 sys.error("unreachable case")
               }
->>>>>>> e11ede4d
             }
           }
       
@@ -194,70 +129,49 @@
             case (theta, colVal) => {
               val xs = colVal.take(colVal.length - 1)
               val y = colVal.last
-  
+
               assert(xs.length == theta.length)
-  
+
               val result = (0 until xs.length).map { i =>
                 theta(i) - alpha * (y - sigmoid(dotProduct(theta, xs))) * xs(i)
               }.map(checkValue)
-  
+
               result.toArray
             }
           }
         }
       }
-<<<<<<< HEAD
-    }
-    
-    def reduceDouble(seq0: Seq[ColumnValues]): Result = {
-      val seq = seq0 filter { arr => arr.last == 0 || arr.last == 1 }
-
-      if (seq.isEmpty) None
-      else Some(seq)
-    }
-
-    def reducer: Reducer[Result] = new Reducer[Result] {
-      def reduce(schema: CSchema, range: Range): Result = {
-        val features = schema.columns(JArrayHomogeneousT(JNumberT))
-
-        val result: Set[Result] = features map {
-          case c: HomogeneousArrayColumn[_] if c.tpe.manifest.erasure == classOf[Array[Double]] =>
-            val mapped = range filter { r => c.isDefinedAt(r) } map { i => 1.0 +: c.asInstanceOf[HomogeneousArrayColumn[Double]](i) }
-            reduceDouble(mapped)
-          case _ => None
-=======
       
       def reduceDouble(seq0: Seq[ColumnValues]): Result = {
         val seq = seq0 filter { arr => arr.last == 0 || arr.last == 1 }
-  
+
         if (seq.isEmpty) None
         else Some(seq)
       }
-  
+
       def reducer: Reducer[Result] = new Reducer[Result] {
-        def reduce(cols: JType => Set[Column], range: Range): Result = {
-          val features = cols(JArrayHomogeneousT(JNumberT))
-  
+        def reduce(schema: CSchema, range: Range): Result = {
+          val features = schema.columns(JArrayHomogeneousT(JNumberT))
+
           val result: Set[Result] = features map {
             case c: HomogeneousArrayColumn[_] if c.tpe.manifest.erasure == classOf[Array[Double]] =>
               val mapped = range filter { r => c.isDefinedAt(r) } map { i => 1.0 +: c.asInstanceOf[HomogeneousArrayColumn[Double]](i) }
               reduceDouble(mapped)
             case _ => None
           }
-  
+
           if (result.isEmpty) None
           else result.suml(monoid)
->>>>>>> e11ede4d
-        }
-      }
-  
+        }
+      }
+
       @tailrec
       def gradloop(seq: Seq[ColumnValues], theta0: Theta, alpha: Double): Theta = {
         val theta = gradient(seq, theta0, alpha)
         
         val diffs = theta0.zip(theta) map { case (t0, t) => math.abs(t0 - t) }
         val sum = diffs.sum
-  
+
         if (sum / theta.length < 0.01) {
           theta
         } else if (cost(seq, theta) > cost(seq, theta0)) {
@@ -269,141 +183,97 @@
           gradloop(seq, theta, alpha)
         }
       }
-  
+
       def extract(res: Result, jtype: JType): Table = {
         val cpaths = Schema.cpath(jtype)
-  
+
         res map {
           case seq => {
             val initialTheta: Theta = {
               val thetaLength = seq.headOption map { _.length } getOrElse sys.error("unreachable: `res` would have been None")
               val thetas = Seq.fill(100)(Array.fill(thetaLength - 1)(Random.nextGaussian * 10))
-  
+
               val (result, _) = (thetas.tail).foldLeft((thetas.head, cost(seq, thetas.head))) {
                 case ((theta0, cost0), theta) => {
                   val costnew = cost(seq, theta)
-  
+
                   if (costnew < cost0)
                     (theta, costnew)
                   else
                     (theta0, cost0)
                 }
               }
-  
+
               result
             }
-  
+
             val initialAlpha = 1.0
-  
+
             val finalTheta: Theta = gradloop(seq, initialTheta, initialAlpha)
-  
+
             val tree = CPath.makeTree(cpaths, Range(1, finalTheta.length).toSeq :+ 0)
-  
+
             val spec = TransSpec.concatChildren(tree)
-  
+
             val theta = Table.constArray(Set(CArray[Double](finalTheta)))
-  
+
             val result = theta.transform(spec)
-  
+
             val valueTable = result.transform(trans.WrapObject(Leaf(Source), paths.Value.name))
             val keyTable = Table.constEmptyArray.transform(trans.WrapObject(Leaf(Source), paths.Key.name))
-  
+
             valueTable.cross(keyTable)(InnerObjectConcat(Leaf(SourceLeft), Leaf(SourceRight)))
           }
-<<<<<<< HEAD
-
-          val initialAlpha = 1.0
-
-          val finalTheta: Theta = gradloop(seq, initialTheta, initialAlpha)
-
-          val tree = CPath.makeTree(cpaths, Range(1, finalTheta.length).toSeq :+ 0)
-
-          val spec = TransSpec.concatChildren(tree)
-
-          val theta = Table.constArray(Set(CArray[Double](finalTheta)))
-
-          val result = theta.transform(spec)
-
-          val valueTable = result.transform(trans.WrapObject(Leaf(Source), paths.Value.name))
-          val keyTable = Table.constEmptyArray.transform(trans.WrapObject(Leaf(Source), paths.Key.name))
-
-          valueTable.cross(keyTable)(InnerObjectConcat(Leaf(SourceLeft), Leaf(SourceRight)))
-        }
-      } getOrElse Table.empty
-    }
-
-    private val morph1 = new Morph1Apply {
-      def apply(table0: Table, ctx: EvaluationContext): M[Table] = {
-        val leftSpec0 = DerefArrayStatic(TransSpec1.Id, CPathIndex(0))
-        val rightSpec0 = DerefArrayStatic(TransSpec1.Id, CPathIndex(1))
-
-        val leftSpec = trans.DeepMap1(leftSpec0, cf.util.CoerceToDouble)
-        val rightSpec = trans.Map1(rightSpec0, cf.util.CoerceToDouble)
-
-        val table = table0.transform(InnerArrayConcat(trans.WrapArray(leftSpec), trans.WrapArray(rightSpec)))
-
-        val schemas: M[Seq[JType]] = table.schemas map { _.toSeq }
-        
-        val specs: M[Seq[TransSpec1]] = schemas map {
-          _ map { jtype => trans.Typed(trans.DeepMap1(TransSpec1.Id, cf.util.CoerceToDouble) , jtype) }
-        }
-
-        val sampleTables: M[Seq[Table]] = specs flatMap { seq => table.sample(10000, seq) }
-
-=======
         } getOrElse Table.empty
       }
-  
-      def apply(table: Table, ctx: EvaluationContext): M[Table] = {
-        val schemas: M[Seq[JType]] = table.schemas map { _.toSeq }
-        
-        val specs: M[Seq[TransSpec1]] = schemas map {
-          _ map { jtype => trans.Typed(TransSpec1.Id, jtype) }
-        }
-  
-        val sampleTables: M[Seq[Table]] = specs flatMap { seq => table.sample(10000, seq) }
-  
->>>>>>> e11ede4d
-        val tablesWithType: M[Seq[(Table, JType)]] = for {
-          samples <- sampleTables
-          jtypes <- schemas
-        } yield {
-          samples zip jtypes
-        }
-<<<<<<< HEAD
-
-        val tableReducer: (Table, JType) => M[Table] = 
-          (table, jtype) => table.toArray[Double].reduce(reducer).map(res => extract(res, jtype))
-
-        val reducedTables: M[Seq[Table]] = tablesWithType flatMap { 
-          _.map { case (table, jtype) => tableReducer(table, jtype) }.toStream.sequence map(_.toSeq)
-        }
-
-        val defaultNumber = new java.util.concurrent.atomic.AtomicInteger(1)
-
-        val objectTables: M[Seq[Table]] = reducedTables map { 
-          _ map { tbl =>
-            val modelId = "Model" + defaultNumber.getAndIncrement.toString
-            tbl.transform(liftToValues(trans.WrapObject(TransSpec1.Id, modelId)))
-          }
-        }
-
-        val spec = OuterObjectConcat(
-          DerefObjectStatic(Leaf(SourceLeft), paths.Value),
-          DerefObjectStatic(Leaf(SourceRight), paths.Value))
-
-        objectTables map { _.reduceOption { (tl, tr) => tl.cross(tr)(buildConstantWrapSpec(spec)) } getOrElse Table.empty }
-=======
-  
-        val tableReducer: (Table, JType) => M[Table] = 
-          (table, jtype) => table.toArray[Double].reduce(reducer).map(res => extract(res, jtype))
-  
-        val reducedTables: M[Seq[Table]] = tablesWithType flatMap { 
-          _.map { case (table, jtype) => tableReducer(table, jtype) }.toStream.sequence map(_.toSeq)
-        }
-  
-        reducedTables map { _ reduceOption { _ concat _ } getOrElse Table.empty }
->>>>>>> e11ede4d
+
+      private val morph1 = new Morph1Apply {
+        def apply(table0: Table, ctx: EvaluationContext): M[Table] = {
+          val leftSpec0 = DerefArrayStatic(TransSpec1.Id, CPathIndex(0))
+          val rightSpec0 = DerefArrayStatic(TransSpec1.Id, CPathIndex(1))
+
+          val leftSpec = trans.DeepMap1(leftSpec0, cf.util.CoerceToDouble)
+          val rightSpec = trans.Map1(rightSpec0, cf.util.CoerceToDouble)
+
+          val table = table0.transform(InnerArrayConcat(trans.WrapArray(leftSpec), trans.WrapArray(rightSpec)))
+
+          val schemas: M[Seq[JType]] = table.schemas map { _.toSeq }
+          
+          val specs: M[Seq[TransSpec1]] = schemas map {
+            _ map { jtype => trans.Typed(trans.DeepMap1(TransSpec1.Id, cf.util.CoerceToDouble) , jtype) }
+          }
+
+          val sampleTables: M[Seq[Table]] = specs flatMap { seq => table.sample(10000, seq) }
+
+          val tablesWithType: M[Seq[(Table, JType)]] = for {
+            samples <- sampleTables
+            jtypes <- schemas
+          } yield {
+            samples zip jtypes
+          }
+
+          val tableReducer: (Table, JType) => M[Table] = 
+            (table, jtype) => table.toArray[Double].reduce(reducer).map(res => extract(res, jtype))
+
+          val reducedTables: M[Seq[Table]] = tablesWithType flatMap { 
+            _.map { case (table, jtype) => tableReducer(table, jtype) }.toStream.sequence map(_.toSeq)
+          }
+
+          val defaultNumber = new java.util.concurrent.atomic.AtomicInteger(1)
+
+          val objectTables: M[Seq[Table]] = reducedTables map { 
+            _ map { tbl =>
+              val modelId = "Model" + defaultNumber.getAndIncrement.toString
+              tbl.transform(liftToValues(trans.WrapObject(TransSpec1.Id, modelId)))
+            }
+          }
+
+          val spec = OuterObjectConcat(
+            DerefObjectStatic(Leaf(SourceLeft), paths.Value),
+            DerefObjectStatic(Leaf(SourceRight), paths.Value))
+
+          objectTables map { _.reduceOption { (tl, tr) => tl.cross(tr)(buildConstantWrapSpec(spec)) } getOrElse Table.empty }
+        }
       }
     }
   }
