--- conflicted
+++ resolved
@@ -40,13 +40,8 @@
 import scalaz.std.set._
 import scalaz.syntax.traverse._
 
-<<<<<<< HEAD
-trait LinearRegressionLibModule[M[+_]] extends ColumnarTableLibModule[M] with EvaluatorMethodsModule[M] {
-  trait LinearRegressionLib extends ColumnarTableLib with RegressionSupport with EvaluatorMethods {
-=======
 trait LinearRegressionLibModule[M[+_]] extends ColumnarTableLibModule[M] with EvaluatorMethodsModule[M] with PredictionLibModule[M] {
   trait LinearRegressionLib extends ColumnarTableLib with RegressionSupport with PredictionSupport with EvaluatorMethods {
->>>>>>> bfea0e98
     import trans._
 
     override def _libMorphism2 = super._libMorphism2 ++ Set(MultiLinearRegression, LinearPrediction)
@@ -151,14 +146,9 @@
         val tree = CPath.makeTree(cpaths, Range(1, res.length).toSeq :+ 0)
 
         val spec = TransSpec.concatChildren(tree)
-<<<<<<< HEAD
   
         val jvalue = JArray(res.map(JNum(_)).toList)
         val theta = Table.constEmptyArray.transform(transJValue(jvalue, TransSpec1.Id))
-=======
-
-        val theta = Table.constArray(Set(CArray[Double](res)))
->>>>>>> bfea0e98
 
         val result = theta.transform(spec)
 
