package slamdata.engine

import org.specs2.mutable._
import org.specs2.ScalaCheck
import scalaz.Validation.{success, failure}

@org.junit.runner.RunWith(classOf[org.specs2.runner.JUnitRunner])
class TypesSpec extends Specification with ScalaCheck {
  import Type._
  import TypeGen._
    
  val LatLong = NamedField("lat", Dec) & NamedField("long", Dec)
  val Azim = NamedField("az", Dec)

  def const(s: String): Type = Const(Data.Str(s))
  def const(elems: (String, Data)*): Type = Const(Data.Obj(Map(elems: _*)))
  
  "typecheck" should {
    "succeed with int/int" in {
      typecheck(Int, Int).toOption should beSome
    }

    "succeed with int/(int|int)" in {
      typecheck(Int, Int | Int).toOption should beSome
    }

    "succeed with (int|int)/int" in {
      typecheck(Int | Int, Int).toOption should beSome
    }

    "succeed with (int|str)/int" in {
      typecheck(Int | Str, Int).toOption should beSome
    }

    "succeed with simple object widening" in {
      typecheck(LatLong, LatLong & Azim).toOption should beSome
    }

    "fails with simple object narrowing" in {
      typecheck(LatLong & Azim, LatLong).toOption should beNone
    }

    "succeed with coproduct(int|dec)/coproduct(int|dec)" in {
      typecheck(Int | Dec, Dec | Int).toOption should beSome
    }

   "succeeds with (int&int)/int" in {
     typecheck(Int & Int, Int).toOption should beSome
   }
   
   "fails with (int&str)/int" in {
     typecheck(Int & Str, Int).toOption should beNone
   }
  }
  
  "objectField" should {
    "reject arbitrary simple type" ! prop { (t: Type) => 
      t match {
//        case NamedField(_, _) => 1 must_== 1 // HACK
        case Int => t.objectField(const("a")).toOption should beNone
        case _ => 1 must_== 1
      }
    }
    
    "reject simple type" in {
      Int.objectField(const("a")).toOption should beNone
    }
    
    "descend into singleton type" in {
      val obj = const("foo" -> Data.Str("bar"))
      obj.objectField(const("foo")).toOption should beSome(const("bar"))
    }

    "descend into singleton type with missing field" in {
      val obj = const("foo" -> Data.Str("bar"))
      obj.objectField(const("baz")).toOption should beNone
    }

    "descend into singleton type with Str field and return type of field value" in {
      val obj = const("foo" -> Data.Str("bar"))
      obj.objectField(Str).toOption should beSome(Str)
    }

    "descend into singleton type with multiple fields and return lub of field values" in {
      val obj = const("foo" -> Data.Str("abc"), "bar" -> Data.Int(0))
      obj.objectField(Str).toOption should beSome(Top)
    }

    "descend into obj field type with const field" in {
      val field = NamedField("foo", Str)
      field.objectField(const("foo")).toOption should beSome(Str)
    }
    
    "descend into obj field type with missing field" in {
      val field = NamedField("foo", Str)
      field.objectField(const("bar")).toOption should beSome(Top | Bottom)
    }
    
    "descend into product with const field" in {
      val obj = NamedField("foo", Str) & NamedField("bar", Int)
      obj.objectField(const("bar")).toOption should beSome(Int)
    }
    
    "descend into product with Str" in {
      val obj = NamedField("foo", Str) & NamedField("bar", Str)
<<<<<<< HEAD
      // TODO: result needs simplification? That would just produce Top at the moment
      obj.objectField(Str).toOption should beSome((Str | Top | Bottom) & (Str | Top | Bottom))
=======
      obj.objectField(Str).toOption should beSome(Str)
>>>>>>> 74fc9178
    }

    // JAD: Decide if this is correct or not
    "descend into coproduct with const field" in {
      val obj = NamedField("foo", Str) | NamedField("bar", Int)
      obj.objectField(Const(Data.Str("foo"))).toOption should beSome(Str | Top | Bottom)
    }
    
    "descend into coproduct with Str" in {
<<<<<<< HEAD
      val obj = NamedField("foo", Str) | NamedField("bar", Int)
      obj.objectField(Str).toOption should beSome(Str | Int | Top | Bottom)
=======
      val obj = NamedField("foo", Str) | NamedField("bar", Str)
      obj.objectField(Str).toOption should beSome(Str)
>>>>>>> 74fc9178
    }
  }

  "children" should {
<<<<<<< HEAD
	"be Nil for Top" in {
	  children(Top) should_== Nil
	}
	
	"be Nil for Bottom" in {
	  children(Bottom) should_== Nil
	}
	
	// Note: there are many more cases, but nearly all trivial
	
	"be flattened for &" in {
	  children(Int & Int & Str) should_== List(Int, Int, Str)
	}
	
	"be flattened for |" in {
	  children(Int | Int | Str) should_== List(Int, Int, Str)
	}
=======
  	"be Nil for Top" in {
  	  children(Top) should_== Nil
  	}
  	
  	"be Nil for Bottom" in {
  	  children(Bottom) should_== Nil
  	}
  	
  	// TODO: many more cases, but nearly all trivial
  	
  	"be flattened for &" in {
  	  children(Int & Int & Str) should_== List(Int, Int, Str)
  	}
  	
  	"be flattened for |" in {
  	  children(Int | Int | Str) should_== List(Int, Int, Str)
  	}
>>>>>>> 74fc9178
  }
  
  "foldMap" should {
//    "or" in {
//      foldMap(t => TypeOrMonoid)(Int) should_== Int
//    }
  }
  
  "mapUp" should {
     val intToStr: PartialFunction[Type, Type] = {
      case Int => Str
    }

    "cast int to str" in {
      mapUp(Int)(intToStr) should_== Str
    }

    "cast const int to str" in {
      mapUp(Const(Data.Int(0)))(intToStr) should_== Str
    }

    "ignore other const" in {
      mapUp(Const(Data.True))(intToStr) should_== Const(Data.True)
      // required a fix in types.scala to retain Const-ness
    }
    
    "cast int to str in set" in {
      mapUp(Set(Int))(intToStr) should_== Set(Str)
    }

    // TODO: AnonElem, IndexedElem, AnonField, NamedField
    
    "cast int to str in product/coproduct" in {
      mapUp(Int | (Dec & Int))(intToStr) should_== Str | (Dec & Str)
    } 
  }
  
  // TODO: "mapUpM", analagous to "mapUp" 
  
  "product" should {
    "have order-independent equality" in {
      (Int & Str) must_== (Str & Int)
    }

    "have order-independent equality for arbitrary types" ! prop { (t1: Type, t2: Type) =>
      (t1 & t2) must_== (t2 & t1)
    }
    
    "be Top with no args" in {
      Product(Nil) should_== Top
    }
    
    "return single arg" in {
      Product(Int :: Nil) should_== Int
    }
    
    "wrap two args" in {
      Product(Int :: Str :: Nil) should_== Int & Str
    }
  }
  
  "coproduct" should {
    "have order-independent equality" in {
      (Int | Str) must_== (Str | Int)
    }

    "have order-independent equality for arbitrary types" ! prop { (t1: Type, t2: Type) =>
      (t1 | t2) must_== (t2 | t1)
    }
    
    "be Bottom with no args" in {
      Coproduct(Nil) should_== Bottom
    }
    
    "return single arg" in {
      Coproduct(Int :: Nil) should_== Int
    }
    
    "wrap two args" in {
      Coproduct(Int :: Str :: Nil) should_== Int | Str
    }
    
    "have lub of Top for mixed types" in {
      (Int | Str).lub should_== Top
    }
    
    "have glb of Bottom for mixed types" in {
      (Int | Str).glb should_== Bottom
    }
    
    // TODO: property:
    // cp.simplify.lub = cp.lub
  }
  
  "type" should {
    // Properties:
    "have t == t for arbitrary type" ! prop { (t: Type) => 
      t must_== t 
    }
    
    "simplify int|int to int" in {
      simplify(Int | Int) should_== Int
    }

    "simplify int&int to int" in {
      simplify(Int & Int) should_== Int
    }

    "simplify nested product/coproduct to flat" in {
      simplify((Int | Str) & (Int | Str)) should_== Int | Str
    }
    
    "simplify nested coproduct" in {
      simplify((Int | Str) | (Int | Str)) should_== Int | Str
    }
    
    "simplify nested coproduct/product to flat" in {
      simplify((Int & Str) | (Int & Str)) should_== Int & Str
    }
    
    "simplify nested product" in {
      simplify((Int & Str) & (Int & Str)) should_== Int & Str
    }
    
    "simplify int&top to int" in {
      simplify(Int & Top) should_== Int
    }

    "simplify int&bottom to Bottom" in {
      simplify(Int & Bottom) should_== Bottom
    }

    "simplify int|top to Top" in {
      simplify(Int | Top) should_== Top
    }

    "simplify int|bottom to int" in {
      simplify(Int | Bottom) should_== Int
    }

    
    // Properties for product:
    "simplify t & t to t" ! prop { (t: Type) =>
      simplify(t & t) must_== simplify(t) 
    }
    
    "simplify Top & t to t" ! prop { (t: Type) => 
      simplify(Top & t) must_== simplify(t) 
    }
    
    "simplify Bottom & t to Bottom" ! prop { (t: Type) => 
      simplify(Bottom & t) must_== Bottom 
    }
    
    // Properties for coproduct:
    "simplify t | t to t" ! prop { (t: Type) => 
      simplify(t | t) must_== simplify(t) 
    }
    
    "simplify Top | t to Top" ! prop { (t: Type) => 
      simplify(Top | t) must_== Top 
    }
    
    "simplify Bottom | t to t" ! prop { (t: Type) => 
      simplify(Bottom | t) must_== simplify(t) 
    }
    
    
    
    "lub simple match" in {
      lub(Int, Int) should_== Int
    }
    
    "glb simple match" in {
      glb(Int, Int) should_== Int
    }
    
    "lub int|str/int" in {
      lub(Int | Str, Int) should_== Int
    }
    
    "lub int|str/int with args reversed" in {
      lub(Int, Int | Str) should_== Int
    }
    
    "glb int|str/int" in {
      glb(Int | Str, Int) should_== (Int | Str)
    }
    
    "glb int|str/int with args reversed" in {
      glb(Int, Int | Str) should_== (Int | Str)
    }
    
    "lub with no match" in {
      lub(Int, Str) should_== Top
    }
    
    "glb with no match" in {
      glb(Int, Str) should_== Bottom
    }
    
    val exField = AnonField(Int)
    val exNamed = NamedField("i", Int)
    val exConstObj = Const(Data.Obj(Map("a" -> Data.Int(0))))
    val exElem = AnonElem(Int)
    val exIndexed = IndexedElem(0, Int)
    val exSet = Set(Int)
    
    val examples = 
      List(Top, Bottom, Null, Str, Int, Dec, Bool, Binary, DateTime, Interval,  
          Const(Data.Int(0)),
          Int & Str, Int | Str, 
          exField, exNamed, exConstObj, exElem, exIndexed, exSet)
    
    "only fields and objects are objectLike" in {
      examples.filter(_.objectLike) should_== List(exField, exNamed, exConstObj)
    }
    
    "only elems are arrayLike" in {
      examples.filter(_.arrayLike) should_== List(exElem, exIndexed)
    }

    "only sets are setLike" in {
      examples.filter(_.setLike) should_== List(exSet)
    }
    
    "arrayType for simple type" in {
      Int.arrayType should beNone
    }
    
    "arrayType for AnonElem" in {
      AnonElem(Int).arrayType should beSome(Int)
    }
    
    "arrayType for IndexedElem" in {
      IndexedElem(0, Int).arrayType should beSome(Int)
    }

    // TODO: is there any Const with an array type? Data.Arr ends up with a Product type
//    "arrayType for array Const" in {
//      Const(Data.Arr(???)).arrayType should beSome(???)
//    }
    
    "arrayType for product" in {
      (AnonElem(Int) & AnonElem(Int)).arrayType should beSome(Int)
    }
    
    "arrayType for product with mixed types" in {
      (AnonElem(Int) & AnonElem(Str)).arrayType should beSome(Top)
    }
  }
  
  "arrayElem" should {
    "descend into const array with const index" in {
      val arr = Const(Data.Arr(List(Data.Int(0), Data.Str("a"), Data.True)))
      arr.arrayElem(Const(Data.Int(1))).toOption should beSome(Const(Data.Str("a")))
    }  

    "descend into const array" in {
      val arr = Const(Data.Arr(List(Data.Int(0), Data.Str("a"), Data.True)))
      arr.arrayElem(Int).toOption should beSome(Top)
      // Arguably should be Int | Str | Bool but it looks like the code intends to produce 
      // the lub, which would be Top.
      // Anyway it currently fails producing Some(Bool)

      // JAD: I think both Int | Str | Bool and Top are "correct", but the former is more specific
      // so we should probably try to do that.
    }.pendingUntilFixed

    "descend into AnonElem with const int" in {
      AnonElem(Str).arrayElem(Const(Data.Int(0))).toOption should beSome(Str)
    }  

    "descend into AnonElem with int" in {
      AnonElem(Str).arrayElem(Int).toOption should beSome(Str)
    }  

    "descend into AnonElem with non-int" in {
      AnonElem(Str).arrayElem(Str).toOption should beNone
    }  

    "descend into IndexedElem" in {
      IndexedElem(3, Str).arrayElem(Const(Data.Int(3))).toOption should beSome(Str)
    }  

    "descend into IndexedElem with wrong index" in {
      IndexedElem(3, Str).arrayElem(Const(Data.Int(5))).toOption should beNone
    }  
  }
  
  
  "makeObject" should {
    "make product" in {
      makeObject(("i", Int) :: ("s", Str) :: Nil) should_==
        NamedField("i", Int) & NamedField("s", Str)
    }
    
  }
  
  "makeArray" should {
    "make const array" in {
      makeArray(Const(Data.Int(0)) :: Nil) should_== 
        Const(Data.Arr(Data.Int(0) :: Nil))
    }
    
    "make product of indexed elems for types" in {
      makeArray(Bool :: Str :: Nil) should_== 
        IndexedElem(0, Bool) & IndexedElem(1, Str)
    }
    
    "make product for mixed const and type" in {
      makeArray(Dec :: Const(Data.True) :: Nil) should_== 
        IndexedElem(0, Dec) & IndexedElem(1, Const(Data.True))
    }
  }
}<|MERGE_RESOLUTION|>--- conflicted
+++ resolved
@@ -103,12 +103,8 @@
     
     "descend into product with Str" in {
       val obj = NamedField("foo", Str) & NamedField("bar", Str)
-<<<<<<< HEAD
       // TODO: result needs simplification? That would just produce Top at the moment
       obj.objectField(Str).toOption should beSome((Str | Top | Bottom) & (Str | Top | Bottom))
-=======
-      obj.objectField(Str).toOption should beSome(Str)
->>>>>>> 74fc9178
     }
 
     // JAD: Decide if this is correct or not
@@ -118,18 +114,12 @@
     }
     
     "descend into coproduct with Str" in {
-<<<<<<< HEAD
       val obj = NamedField("foo", Str) | NamedField("bar", Int)
       obj.objectField(Str).toOption should beSome(Str | Int | Top | Bottom)
-=======
-      val obj = NamedField("foo", Str) | NamedField("bar", Str)
-      obj.objectField(Str).toOption should beSome(Str)
->>>>>>> 74fc9178
     }
   }
 
   "children" should {
-<<<<<<< HEAD
 	"be Nil for Top" in {
 	  children(Top) should_== Nil
 	}
@@ -147,25 +137,6 @@
 	"be flattened for |" in {
 	  children(Int | Int | Str) should_== List(Int, Int, Str)
 	}
-=======
-  	"be Nil for Top" in {
-  	  children(Top) should_== Nil
-  	}
-  	
-  	"be Nil for Bottom" in {
-  	  children(Bottom) should_== Nil
-  	}
-  	
-  	// TODO: many more cases, but nearly all trivial
-  	
-  	"be flattened for &" in {
-  	  children(Int & Int & Str) should_== List(Int, Int, Str)
-  	}
-  	
-  	"be flattened for |" in {
-  	  children(Int | Int | Str) should_== List(Int, Int, Str)
-  	}
->>>>>>> 74fc9178
   }
   
   "foldMap" should {
