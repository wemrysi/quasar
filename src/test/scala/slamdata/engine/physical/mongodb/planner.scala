package slamdata.engine.physical.mongodb

import slamdata.engine._
import slamdata.engine.fp._
import slamdata.engine.fs.Path
import slamdata.engine.analysis.fixplate._
import slamdata.engine.analysis._
import slamdata.engine.sql.{SQLParser, Query}
import slamdata.engine.std._
import slamdata.engine.javascript._

import scalaz._
import Scalaz._

import collection.immutable.ListMap

import org.specs2.mutable._
import org.specs2.matcher.{Matcher, Expectable}
import slamdata.specs2._

class PlannerSpec extends Specification with CompilerHelpers with PendingWithAccurateCoverage {
  import StdLib._
  import structural._
  import math._
  import LogicalPlan._
  import SemanticAnalysis._
  import Reshape._
  import Workflow._
  import ExprOp._
  import IdHandling._

  case class equalToWorkflow(expected: Workflow)
      extends Matcher[Workflow] {
    def apply[S <: Workflow](s: Expectable[S]) = {
      def diff(l: S, r: Workflow): String = {
        val lt = RenderTree[Workflow].render(l)
        val rt = RenderTree[Workflow].render(r)
        RenderTree.show(lt diff rt)(new RenderTree[RenderedTree] {
          override def render(v: RenderedTree) = v
        }).toString
      }
      result(expected == s.value,
             "\ntrees are equal:\n" + diff(s.value, expected),
             "\ntrees are not equal:\n" + diff(s.value, expected),
             s)
    }
  }

  val queryPlanner = MongoDbPlanner.queryPlanner(_ => Cord.empty)

  def plan(query: String): Either[Error, Workflow] = {
    queryPlanner(QueryRequest(Query(query), None))._2.toEither
  }

  def plan(logical: Term[LogicalPlan]): Either[Error, Workflow] =
    (for {
      simplified <- \/-(Optimizer.simplify(logical))
      phys <- MongoDbPlanner.plan(simplified)
    } yield phys).toEither

  def beWorkflow(wf: Workflow) = beRight(equalToWorkflow(wf))

  "plan from query string" should {
    "plan simple constant example 1" in {
      plan("select 1") must
        beWorkflow($pure(Bson.Doc(ListMap("0" -> Bson.Int64(1)))))
    }

    "plan simple select *" in {
      plan("select * from foo") must beWorkflow($read(Collection("foo")))
    }

    "plan count(*)" in {
      plan("select count(*) from foo") must beWorkflow( 
        chain(
          $read(Collection("foo")),
          $group(
            Grouped(ListMap(BsonField.Name("0") -> Sum(Literal(Bson.Int32(1))))),
            -\/(Literal(Bson.Null)))))
    }

    "plan simple field projection on single set" in {
      plan("select foo.bar from foo") must
        beWorkflow(chain(
          $read(Collection("foo")),
          $project(Reshape.Doc(ListMap(
            BsonField.Name("bar") -> -\/(DocField(BsonField.Name("bar"))))),
            IgnoreId)))
    }

    "plan simple field projection on single set when table name is inferred" in {
      plan("select bar from foo") must
       beWorkflow(chain(
         $read(Collection("foo")),
         $project(Reshape.Doc(ListMap(
           BsonField.Name("bar") -> -\/(DocField(BsonField.Name("bar"))))),
           IgnoreId)))
    }
    
    "plan multiple field projection on single set when table name is inferred" in {
      plan("select bar, baz from foo") must
       beWorkflow(chain(
         $read(Collection("foo")),
         $project(Reshape.Doc(ListMap(
           BsonField.Name("bar") -> -\/(DocField(BsonField.Name("bar"))),
           BsonField.Name("baz") -> -\/(DocField(BsonField.Name("baz"))))),
           IgnoreId)))
    }

    "plan simple addition on two fields" in {
      plan("select foo + bar from baz") must
       beWorkflow(chain(
         $read(Collection("baz")),
         $project(Reshape.Doc(ListMap(
           BsonField.Name("0") -> -\/ (ExprOp.Add(
             DocField(BsonField.Name("foo")),
             DocField(BsonField.Name("bar")))))),
           IgnoreId)))
    }
    
    "plan concat" in {
      plan("select concat(bar, baz) from foo") must
       beWorkflow(chain(
         $read(Collection("foo")),
         $project(Reshape.Doc(ListMap(
           BsonField.Name("0") -> -\/ (ExprOp.Concat(
             DocField(BsonField.Name("bar")),
             DocField(BsonField.Name("baz")),
             Nil)))),
           IgnoreId)))
    }

    "plan lower" in {
      plan("select lower(bar) from foo") must
      beWorkflow(chain(
        $read(Collection("foo")),
        $project(Reshape.Doc(ListMap(
          BsonField.Name("0") ->
            -\/(ExprOp.ToLower(DocField(BsonField.Name("bar")))))),
          IgnoreId)))
    }

    "plan coalesce" in {
      plan("select coalesce(bar, baz) from foo") must
       beWorkflow(chain(
         $read(Collection("foo")),
         $project(Reshape.Doc(ListMap(
           BsonField.Name("0") ->
             -\/(ExprOp.IfNull(
               DocField(BsonField.Name("bar")),
               DocField(BsonField.Name("baz")))))),
           IgnoreId)))
    }

    "plan date field extraction" in {
      plan("select date_part('day', baz) from foo") must
       beWorkflow(chain(
         $read(Collection("foo")),
         $project(Reshape.Doc(ListMap(
           BsonField.Name("0") ->
             -\/(ExprOp.DayOfMonth(DocField(BsonField.Name("baz")))))),
           IgnoreId)))
    }

    "plan complex date field extraction" in {
      plan("select date_part('quarter', baz) from foo") must
       beWorkflow(chain(
         $read(Collection("foo")),
         $project(Reshape.Doc(ListMap(
           BsonField.Name("0") ->
             -\/(
               ExprOp.Add(
                 ExprOp.Divide(
                   ExprOp.DayOfYear(DocField(BsonField.Name("baz"))),
                   ExprOp.Literal(Bson.Int32(92))),
                 ExprOp.Literal(Bson.Int32(1)))))),
           IgnoreId)))
    }

    "plan date field extraction: 'dow'" in {
      plan("select date_part('dow', baz) from foo") must
       beWorkflow(chain(
         $read(Collection("foo")),
         $project(Reshape.Doc(ListMap(
           BsonField.Name("0") ->
             -\/ (ExprOp.Add(
               ExprOp.DayOfWeek(ExprOp.DocField(BsonField.Name("baz"))),
               ExprOp.Literal(Bson.Int64(-1)))))),
           IgnoreId)))
    }

    "plan date field extraction: 'isodow'" in {
      plan("select date_part('isodow', baz) from foo") must
       beWorkflow(chain(
         $read(Collection("foo")),
         $project(Reshape.Doc(ListMap(
           BsonField.Name("0") ->
             -\/ (ExprOp.Cond(
               ExprOp.Eq(
                 ExprOp.DayOfWeek(ExprOp.DocField(BsonField.Name("baz"))),
                 ExprOp.Literal(Bson.Int64(1))),
               ExprOp.Literal(Bson.Int64(7)),
               ExprOp.Add(
                 ExprOp.DayOfWeek(ExprOp.DocField(BsonField.Name("baz"))),
                 ExprOp.Literal(Bson.Int64(-1))))))),
           IgnoreId)))
    }

    "plan filter array element" in {
      import JsCore._
      plan("select loc from zips where loc[0] < -73") must
      beWorkflow(chain(
        $read(Collection("zips")),
        $simpleMap(value => Obj(ListMap(
          "__tmp7" ->
            Access(Select(value, "loc").fix, Literal(Js.Num(0, false)).fix).fix,
          "__tmp8" -> value)).fix),
        $match(Selector.Doc(BsonField.Name("__tmp7") -> Selector.Lt(Bson.Int64(-73)))),
        // FIXME: This match _could_ be implemented as below (without the
        //        $simpleMap) if it weren’t for Mongo’s broken index
        //        projections. Need to figure out how to recover this. (#455)
        // $match(Selector.Doc(
        //   BsonField.Name("loc") \ BsonField.Index(0) -> Selector.Lt(Bson.Int64(-73)))),
        $project(Reshape.Doc(ListMap(
          BsonField.Name("loc") ->
            -\/(ExprOp.DocField(BsonField.Name("__tmp8") \ BsonField.Name("loc"))))),
          IgnoreId)))
    }

    "plan select array element" in {
      import JsCore._
      plan("select loc[0] from zips") must
      beWorkflow(chain(
        $read(Collection("zips")),
        $simpleMap(value =>
          Access(Select(value, "loc").fix, Literal(Js.Num(0, false)).fix).fix),
        $project(Reshape.Doc(ListMap(
          BsonField.Name("0") -> -\/(ExprOp.DocVar(DocVar.ROOT, None)))),
          IgnoreId)))
    }

    "plan array length" in {
      plan("select array_length(bar, 1) from foo") must
       beWorkflow(chain(
         $read(Collection("foo")),
         $project(Reshape.Doc(ListMap(
           BsonField.Name("0") ->
             -\/(ExprOp.Size(DocField(BsonField.Name("bar")))))),
           IgnoreId)))
    }

    "plan sum in expression" in {
      plan("select sum(pop) * 100 from zips") must
      beWorkflow(chain(
        $read(Collection("zips")),
        $group(
          Grouped(ListMap(BsonField.Name("__tmp0") ->
            Sum(ExprOp.DocField(BsonField.Name("pop"))))),
          -\/(Literal(Bson.Null))),
        $project(Reshape.Doc(ListMap(
          BsonField.Name("0") ->
            -\/(ExprOp.Multiply(
              DocField(BsonField.Name("__tmp0")),
              ExprOp.Literal(Bson.Int64(100)))))),
          IgnoreId)))
    }

    "plan conditional" in {
      plan("select case when pop < 10000 then city else loc end from zips") must
       beWorkflow(chain(
         $read(Collection("zips")),
         $project(Reshape.Doc(ListMap(
           BsonField.Name("0") ->
             -\/(Cond(
               Lt(
                 DocField(BsonField.Name("pop")),
                 ExprOp.Literal(Bson.Int64(10000))),
               DocField(BsonField.Name("city")),
               DocField(BsonField.Name("loc")))))),
           IgnoreId)))
    }

    "plan negate" in {
      plan("select -bar from foo") must
       beWorkflow(chain(
         $read(Collection("foo")),
         $project(Reshape.Doc(ListMap(
           BsonField.Name("0") ->
             -\/(ExprOp.Multiply(
               ExprOp.Literal(Bson.Int32(-1)),
               DocField(BsonField.Name("bar")))))),
           IgnoreId)))
    }

    "plan simple filter" in {
      plan("select * from foo where bar > 10") must
       beWorkflow(chain(
         $read(Collection("foo")),
         $match(
           Selector.Doc(BsonField.Name("bar") -> Selector.Gt(Bson.Int64(10))))))
    }
    
    "plan simple reversed filter" in {
      plan("select * from foo where 10 < bar") must
       beWorkflow(chain(
         $read(Collection("foo")),
         $match(
           Selector.Doc(BsonField.Name("bar") -> Selector.Gt(Bson.Int64(10))))))
    }
    
    "plan simple filter with expression in projection" in {
      plan("select a + b from foo where bar > 10") must
       beWorkflow(chain(
         $read(Collection("foo")),
         $match(
           Selector.Doc(BsonField.Name("bar") -> Selector.Gt(Bson.Int64(10)))),
         $project(Reshape.Doc(ListMap(
           BsonField.Name("0") -> -\/ (ExprOp.Add(
             DocField(BsonField.Name("a")),
             DocField(BsonField.Name("b")))))),
           IgnoreId)))
    }

    "plan simple js filter" in {
      import JsCore._
      plan("select * from zips where length(city) < 4") must
      beWorkflow(chain(
        $read(Collection("zips")),
        // FIXME: Inline this $simpleMap with the $match (#454)
        $simpleMap(x => Obj(ListMap(
          "__tmp2" -> Select(Select(x, "city").fix, "length").fix,
          "__tmp3" -> x)).fix),
        $match(Selector.Doc(
          BsonField.Name("__tmp2") -> Selector.Lt(Bson.Int64(4)))),
        $project(Reshape.Doc(ListMap(
          BsonField.Name("value") -> -\/(DocField(BsonField.Name("__tmp3"))))),
          ExcludeId)))
    }

    "plan filter with js and non-js" in {
      import JsCore._
      plan("select * from zips where length(city) < 4 and pop < 20000") must
      beWorkflow(chain(
        $read(Collection("zips")),
        // FIXME: Inline this $simpleMap with the $match (#454)
        $simpleMap(value => Obj(ListMap(
          "__tmp10" -> Obj(ListMap(
            "__tmp8" -> Select(Select(value, "city").fix, "length").fix,
            "__tmp9" -> value)).fix,
          "__tmp11" -> value)).fix),
        $match(Selector.And(
          Selector.Doc(BsonField.Name("__tmp10") \ BsonField.Name("__tmp8") ->
            Selector.Lt(Bson.Int64(4))),
          Selector.Doc(BsonField.Name("__tmp11") \ BsonField.Name("pop") ->
            Selector.Lt(Bson.Int64(20000))))),
        $project(Reshape.Doc(ListMap(
          BsonField.Name("value") -> -\/(DocField(BsonField.Name("__tmp10") \ BsonField.Name("__tmp9"))))),
          ExcludeId)))
    }

    "plan filter with between" in {
      plan("select * from foo where bar between 10 and 100") must
       beWorkflow(chain(
         $read(Collection("foo")),
         $match(
           Selector.And(
             Selector.Doc(BsonField.Name("bar") ->
               Selector.Gte(Bson.Int64(10))),
             Selector.Doc(BsonField.Name("bar") ->
               Selector.Lte(Bson.Int64(100)))))))
    }
    
    "plan filter with like" in {
      plan("select * from foo where bar like 'A%'") must
       beWorkflow(chain(
         $read(Collection("foo")),
         $match(Selector.Doc(
           BsonField.Name("bar") ->
             Selector.Regex("^A.*$", false, false, false, false)))))
    }
    
    "plan filter with LIKE and OR" in {
      plan("select * from foo where bar like 'A%' or bar like 'Z%'") must
       beWorkflow(chain(
         $read(Collection("foo")),
         $match(
           Selector.Or(
             Selector.Doc(BsonField.Name("bar") ->
               Selector.Regex("^A.*$", false, false, false, false)),
             Selector.Doc(BsonField.Name("bar") ->
               Selector.Regex("^Z.*$", false, false, false, false))))))
    }
    
    "plan filter with negate(s)" in {
      plan("select * from foo where bar != -10 and baz > -1.0") must
       beWorkflow(chain(
         $read(Collection("foo")),
         $match(
           Selector.And(
             Selector.Doc(BsonField.Name("bar") ->
               Selector.Neq(Bson.Int64(-10))),
             Selector.Doc(BsonField.Name("baz") ->
               Selector.Gt(Bson.Dec(-1.0)))))))
    }
    
    "plan complex filter" in {
      plan("select * from foo where bar > 10 and (baz = 'quux' or foop = 'zebra')") must
       beWorkflow(chain(
         $read(Collection("foo")),
         $match(
           Selector.And(
             Selector.Doc(BsonField.Name("bar") -> Selector.Gt(Bson.Int64(10))),
             Selector.Or(
               Selector.Doc(BsonField.Name("baz") ->
                 Selector.Eq(Bson.Text("quux"))),
               Selector.Doc(BsonField.Name("foop") ->
                 Selector.Eq(Bson.Text("zebra"))))))))
    }

    "plan simple having filter" in {
      plan("select city from zips group by city having count(*) > 10") must
      beWorkflow(chain(
        $read(Collection("zips")),
        $group(Grouped(ListMap(
          BsonField.Name ("__tmp3") -> Push(DocVar.ROOT()),
          BsonField.Name ("__tmp4") -> Sum(Literal(Bson.Int32(1))))),
          -\/(DocField(BsonField.Name("city")))),
        $unwind(DocField(BsonField.Name("__tmp3"))),
        $match(Selector.Doc(
          BsonField.Name("__tmp4") -> Selector.Gt(Bson.Int64(10)))),
        $project(Reshape.Doc(ListMap(
          BsonField.Name("city") ->
            -\/(DocField(BsonField.Name("__tmp3") \ BsonField.Name("city"))))),
          IgnoreId)))
    }

    "plan simple sort with field in projection" in {
      plan("select bar from foo order by bar") must
        beWorkflow(chain(
          $read(Collection("foo")),
          $project(
            Reshape.Doc(ListMap(
              BsonField.Name("bar") ->
                -\/(ExprOp.DocField(BsonField.Name("bar"))))),
            IgnoreId),
          $sort(NonEmptyList(BsonField.Name("bar") -> Ascending))))
    }
    
    "plan simple sort with wildcard" in {
      plan("select * from zips order by pop") must
        beWorkflow(chain(
          $read(Collection("zips")),
          $sort(NonEmptyList(BsonField.Name("pop") -> Ascending))))
    }

    "plan sort with expression in key" in {
      plan("select baz from foo order by bar/10") must
        beWorkflow(chain(
          $read(Collection("foo")),
          $project(Reshape.Doc(ListMap(
<<<<<<< HEAD
            BsonField.Name("baz") ->
              -\/(ExprOp.DocField(BsonField.Name("baz"))),
            BsonField.Name("__sd__0") ->
              -\/(ExprOp.Divide(
                ExprOp.DocField(BsonField.Name("bar")),
                ExprOp.Literal(Bson.Int64(10)))))),
            ExcludeId),
          $sort(NonEmptyList(BsonField.Name("__sd__0") -> Ascending)),
          $project(Reshape.Doc(ListMap(
            BsonField.Name("baz") ->
              -\/(ExprOp.DocField(BsonField.Name("baz"))))),
=======
            BsonField.Name("__tmp5") -> \/-(Reshape.Doc(ListMap(
              BsonField.Name("baz") -> -\/(ExprOp.DocField(BsonField.Name("baz")))))),
            BsonField.Name("__tmp6") -> \/-(Reshape.Arr(ListMap(
              BsonField.Index(0) -> -\/ (ExprOp.Divide(
                    ExprOp.DocField(BsonField.Name("bar")),
                    ExprOp.Literal(Bson.Int64(10))))))))),
            ExcludeId),
          $sort(NonEmptyList(BsonField.Name("__tmp6") \ BsonField.Index(0) -> Ascending)),
          $project(Reshape.Doc(ListMap(
            BsonField.Name("baz") ->
              -\/(ExprOp.DocField(BsonField.Name("__tmp5") \ BsonField.Name("baz"))))),
>>>>>>> 63f5f206
            IgnoreId)))
    }

    "plan select with wildcard and field" in {
      import Js._

      plan("select *, pop from zips") must
        beWorkflow(chain(
          $read(Collection("zips")),
          $project(Reshape.Doc(ListMap(
            BsonField.Name("__tmp1") -> \/-(Reshape.Doc(ListMap(
              BsonField.Name("pop") ->
                -\/(ExprOp.DocField(BsonField.Name("pop")))))),
            BsonField.Name("__tmp2") -> -\/(ExprOp.DocVar(DocVar.ROOT, None)))),
            IncludeId),
          $map($Map.mapMap("__tmp0",
            Call(AnonFunDecl(List("rez"),
              List(
                ForIn(
                  Ident("attr"),
                  Access(Ident("__tmp0"), Str("__tmp2")),
                  If(
                    Call(
                      Select(Access(Ident("__tmp0"), Str("__tmp2")),
                        "hasOwnProperty"),
                      List(Ident("attr"))),
                    BinOp("=",
                      Access(Ident("rez"), Ident("attr")),
                      Access(Access(Ident("__tmp0"), Str("__tmp2")),
                        Ident("attr"))),
                    None)),
                BinOp("=",
                  Access(Ident("rez"), Str("pop")),
                  Access(
                    Access(Ident("__tmp0"), Str("__tmp1")),
                    Str("pop"))),
                Return(Ident("rez")))),
              List(AnonObjDecl(Nil)))))))
    }

    "plan sort with wildcard and expression in key" in {
      import Js._

      plan("select * from zips order by pop/10 desc") must
        beWorkflow(chain(
          $read(Collection("zips")),
          $project(Reshape.Doc(ListMap(
<<<<<<< HEAD
            BsonField.Name("__tmp3") -> \/-(Reshape.Doc(ListMap(
              BsonField.Name("__sd__0") -> -\/(ExprOp.Divide(
                ExprOp.DocField(BsonField.Name("pop")),
                ExprOp.Literal(Bson.Int64(10))))))),
            BsonField.Name("__tmp4") -> -\/(ExprOp.DocVar(DocVar.ROOT, None)))),
            IncludeId),
          $map($Map.mapMap("__tmp2",
            Call(AnonFunDecl(List("rez"),
              List(
                ForIn(Ident("attr"),Access(Ident("__tmp2"), Str("__tmp4")),If(Call(Select(Access(Ident("__tmp2"), Str("__tmp4")), "hasOwnProperty"),List(Ident("attr"))),BinOp("=",Access(Ident("rez"),Ident("attr")),Access(Access(Ident("__tmp2"), Str("__tmp4")),Ident("attr"))),None)),
                BinOp("=",Access(Ident("rez"),Str("__sd__0")),Access(Access(Ident("__tmp2"), Str("__tmp3")), Str("__sd__0"))), Return(Ident("rez")))),
              List(AnonObjDecl(Nil))))),
          $sort(NonEmptyList(BsonField.Name("__sd__0") -> Descending))))
=======
            BsonField.Name("__tmp2") -> \/-(Reshape.Doc(ListMap(
              BsonField.Name("__sd__0") -> -\/(ExprOp.Divide(
                ExprOp.DocField(BsonField.Name("pop")),
                ExprOp.Literal(Bson.Int64(10))))))),
            BsonField.Name("__tmp3") -> -\/(ExprOp.DocVar(DocVar.ROOT, None)))),
            IncludeId),
          $map($Map.mapMap("__tmp0",
            Call(AnonFunDecl(List("rez"),
              List(
                ForIn(Ident("attr"),Access(Ident("__tmp0"), Str("__tmp3")),If(Call(Select(Access(Ident("__tmp0"), Str("__tmp3")), "hasOwnProperty"),List(Ident("attr"))),BinOp("=",Access(Ident("rez"),Ident("attr")),Access(Access(Ident("__tmp0"), Str("__tmp3")),Ident("attr"))),None)),
                BinOp("=",Access(Ident("rez"),Str("__sd__0")),Access(Access(Ident("__tmp0"), Str("__tmp2")), Str("__sd__0"))), Return(Ident("rez")))),
              List(AnonObjDecl(Nil))))),
          $project(
            Reshape.Doc(ListMap(
              BsonField.Name("__tmp5") -> \/-(Reshape.Arr(ListMap(
                BsonField.Index(0) -> -\/(ExprOp.DocField(BsonField.Name("__sd__0")))))),
              BsonField.Name("__tmp6") -> -\/(ExprOp.DocVar(DocVar.ROOT, None)))),
            ExcludeId),
          $sort(NonEmptyList(BsonField.Name("__tmp5") \ BsonField.Index(0) -> Descending)),
          $project(Reshape.Doc(ListMap(
            BsonField.Name("value") -> -\/(ExprOp.DocField(BsonField.Name("__tmp6"))))),
            ExcludeId)))
>>>>>>> 63f5f206
    }
    
    "plan simple sort with field not in projections" in {
      plan("select name from person order by height") must
        beWorkflow(chain(
          $read(Collection("person")),
          $project(
            Reshape.Doc(ListMap(
              BsonField.Name("name") ->
                -\/(ExprOp.DocField(BsonField.Name("name"))),
              BsonField.Name("__sd__0") ->
                -\/(ExprOp.DocField(BsonField.Name("height"))))),
            IgnoreId),
          $sort(NonEmptyList(BsonField.Name("__sd__0") -> Ascending)),
          $project(Reshape.Doc(ListMap(
            BsonField.Name("name") ->
              -\/(ExprOp.DocField(BsonField.Name("name"))))),
            IgnoreId)))
    }
    
    "plan sort with expression and alias" in {
      plan("select pop/1000 as popInK from zips order by popInK") must
        beWorkflow(chain(
          $read(Collection("zips")),
          $project(Reshape.Doc(ListMap(
<<<<<<< HEAD
            BsonField.Name("popInK") ->
              -\/(ExprOp.Divide(
                ExprOp.DocField(BsonField.Name("pop")),
                ExprOp.Literal(Bson.Int64(1000)))))),
            // FIXME: should be Exclude, but this is _very_ minor
            IncludeId),
          $sort(NonEmptyList(BsonField.Name("popInK") -> Ascending))))
=======
            BsonField.Name("__tmp4") -> \/- (Reshape.Doc(ListMap(
              BsonField.Name("popInK") -> -\/ (ExprOp.Divide(ExprOp.DocField(BsonField.Name("pop")), ExprOp.Literal(Bson.Int64(1000))))))),
            BsonField.Name("__tmp5") -> \/- (Reshape.Arr(ListMap(
              BsonField.Index(0) -> -\/ (ExprOp.Divide(ExprOp.DocField(
                  BsonField.Name("pop")), ExprOp.Literal(Bson.Int64(1000))))))))),
           IgnoreId),
          $sort(NonEmptyList(BsonField.Name("__tmp5") \ BsonField.Index(0) -> Ascending)),
          $project(Reshape.Doc(ListMap(
            BsonField.Name("popInK") -> -\/ (ExprOp.DocField(BsonField.Name("__tmp4") \ BsonField.Name("popInK"))))),
            ExcludeId)))
>>>>>>> 63f5f206
    }
    
    "plan sort with filter" in {
      plan("select city, pop from zips where pop <= 1000 order by pop desc, city") must
        beWorkflow(chain(
          $read(Collection("zips")),
          $match(Selector.Doc(
            BsonField.Name("pop") -> Selector.Lte(Bson.Int64(1000)))),
          $project(Reshape.Doc(ListMap(
<<<<<<< HEAD
            BsonField.Name("city") ->
              -\/(ExprOp.DocField(BsonField.Name("city"))),
            BsonField.Name("pop") ->
              -\/(ExprOp.DocField(BsonField.Name("pop"))))),
            IgnoreId),
          $sort(NonEmptyList(
            BsonField.Name("pop") -> Descending,
            BsonField.Name("city") -> Ascending))))
=======
            BsonField.Name("__tmp5") -> \/-  (Reshape.Doc(ListMap(
              BsonField.Name("city") -> -\/(ExprOp.DocField(BsonField.Name("city"))),
              BsonField.Name("pop") -> -\/(ExprOp.DocField(BsonField.Name("pop")))))),
            BsonField.Name("__tmp6") -> \/- (Reshape.Arr(ListMap(
              BsonField.Index(0) -> -\/ (ExprOp.DocField(BsonField.Name("pop"))),
              BsonField.Index(1) -> -\/ (ExprOp.DocField(BsonField.Name("city")))))))),
            IgnoreId),
          $sort(NonEmptyList(
            BsonField.Name("__tmp6") \ BsonField.Index(0) -> Descending,
            BsonField.Name("__tmp6") \ BsonField.Index(1) -> Ascending)),
          $project(Reshape.Doc(ListMap(
            BsonField.Name("city") -> -\/ (ExprOp.DocField(BsonField.Name("__tmp5") \ BsonField.Name("city"))),
            BsonField.Name("pop") -> -\/ (ExprOp.DocField(BsonField.Name("__tmp5") \ BsonField.Name("pop"))))),
            ExcludeId)))
>>>>>>> 63f5f206
    }
    
    "plan sort with expression, alias, and filter" in {
      plan("select pop/1000 as popInK from zips where pop >= 1000 order by popInK") must
        beWorkflow(chain(
          $read(Collection("zips")),
          $match(Selector.Doc(BsonField.Name("pop") -> Selector.Gte(Bson.Int64(1000)))),
<<<<<<< HEAD
          $project(Reshape.Doc(ListMap(
            BsonField.Name("popInK") ->
              -\/(ExprOp.Divide(
                ExprOp.DocField(BsonField.Name("pop")),
                ExprOp.Literal(Bson.Int64(1000)))))),
            // FIXME: should be Exclude, but this is _very_ minor
            IncludeId),
          $sort(NonEmptyList(BsonField.Name("popInK") -> Ascending)))
=======
          $project(
            Reshape.Doc(ListMap(
              BsonField.Name("__tmp4") -> \/-(Reshape.Doc(ListMap(BsonField.Name("popInK") -> -\/(ExprOp.Divide(ExprOp.DocField(BsonField.Name("pop")), ExprOp.Literal(Bson.Int64(1000))))))),
              BsonField.Name("__tmp5") -> \/-(Reshape.Arr(ListMap(BsonField.Index(0) -> -\/(ExprOp.Divide(ExprOp.DocField(BsonField.Name("pop")), ExprOp.Literal(Bson.Int64(1000))))))))),
            IgnoreId),
          $sort(NonEmptyList(BsonField.Name("__tmp5") \ BsonField.Index(0) -> Ascending)),
          $project(Reshape.Doc(ListMap(BsonField.Name("popInK") -> -\/(ExprOp.DocField(BsonField.Name("__tmp4") \ BsonField.Name("popInK"))))),
            ExcludeId))
>>>>>>> 63f5f206
        )
    }

    "plan multiple column sort with wildcard" in {
      plan("select * from zips order by pop, city desc") must
       beWorkflow(chain(
         $read(Collection("zips")),
         $sort(NonEmptyList(
           BsonField.Name("pop") -> Ascending,
           BsonField.Name("city") -> Descending))))
    }
    
    "plan many sort columns" in {
      plan("select * from zips order by pop, state, city, a4, a5, a6") must
       beWorkflow(chain(
         $read(Collection("zips")),
         $sort(NonEmptyList(
           BsonField.Name("pop") -> Ascending,
           BsonField.Name("state") -> Ascending,
           BsonField.Name("city") -> Ascending,
           BsonField.Name("a4") -> Ascending,
           BsonField.Name("a5") -> Ascending,
           BsonField.Name("a6") -> Ascending))))
    }

    "plan efficient count and field ref" in {
      plan("SELECT city, COUNT(*) AS cnt FROM zips ORDER BY cnt DESC") must
        beWorkflow {
          chain(
            $read(Collection("zips")),
            $group(
              Grouped(ListMap(
                BsonField.Name("city") -> ExprOp.Push(ExprOp.DocField(BsonField.Name("city"))),
                BsonField.Name("cnt") -> ExprOp.Sum(ExprOp.Literal(Bson.Int32(1))))),
              -\/ (ExprOp.Literal(Bson.Null))),
            $unwind(ExprOp.DocField(BsonField.Name("city"))),
            $sort(NonEmptyList(BsonField.Name("cnt") -> Descending)))
        }
    }

    "plan count and js expr" in {
      plan("SELECT COUNT(*) as cnt, LENGTH(city) FROM zips") must
        beWorkflow {
          chain(
            $read(Collection("zips")),
            $group(
              Grouped(ListMap(
                BsonField.Name("cnt") -> ExprOp.Sum(ExprOp.Literal(Bson.Int32(1))),
                BsonField.Name("__tmp3") -> ExprOp.Push(ExprOp.DocField(BsonField.Name("city"))))),
              -\/ (ExprOp.Literal(Bson.Null))),
            $unwind(ExprOp.DocField(BsonField.Name("__tmp3"))),
            $simpleMap(JsMacro(x => JsCore.Obj(ListMap(
              "cnt" -> JsCore.Select(x, "cnt").fix,
              "1" -> JsCore.Select(JsCore.Select(x, "__tmp3").fix, "length").fix)).fix)))
        }
    }

    "plan trivial group by" in {
      plan("select city from zips group by city") must
      beWorkflow(chain(
        $read(Collection("zips")),
        $group(
          Grouped(ListMap(
            BsonField.Name("city") ->
              ExprOp.Push(ExprOp.DocField(BsonField.Name("city"))))),
          -\/ (ExprOp.DocField(BsonField.Name("city")))),
        $unwind(ExprOp.DocField(BsonField.Name("city")))))
    }

    "plan trivial group by with wildcard" in {
      plan("select * from zips group by city") must
        beWorkflow($read(Collection("zips")))
    }

    "plan count grouped by single field" in {
      plan("select count(*) from bar group by baz") must
        beWorkflow {
          chain(
            $read(Collection("bar")),
            $group(Grouped(ListMap(
              BsonField.Name("0") -> ExprOp.Sum(ExprOp.Literal(Bson.Int32(1))))),
              -\/(ExprOp.DocField(BsonField.Name("baz")))))
        }
    }

    "plan count and sum grouped by single field" in {
      plan("select count(*) as cnt, sum(biz) as sm from bar group by baz") must
        beWorkflow {
          chain(
            $read(Collection("bar")),
            $group(
              Grouped(ListMap(
                BsonField.Name("cnt") -> ExprOp.Sum(ExprOp.Literal(Bson.Int32(1))),
                BsonField.Name("sm") -> ExprOp.Sum(ExprOp.DocField(BsonField.Name("biz"))))),
              -\/ (ExprOp.DocField(BsonField.Name("baz")))))
        }
    }

    "plan sum grouped by single field with filter" in {
      plan("select sum(pop) as sm from zips where state='CO' group by city") must
        beWorkflow {
          chain(
            $read(Collection("zips")),
            $match(Selector.Doc(
              BsonField.Name("state") -> Selector.Eq(Bson.Text("CO")))),
<<<<<<< HEAD
            $group(
              Grouped(ListMap(
                BsonField.Name("sm") -> ExprOp.Sum(ExprOp.DocField(BsonField.Name("pop"))))),
              -\/ (ExprOp.DocField(BsonField.Name("city")))))
=======
            $project(Reshape.Doc(ListMap(
              BsonField.Name("__tmp1") -> \/- (Reshape.Arr(ListMap(
                BsonField.Index(0) -> -\/ (ExprOp.DocField(BsonField.Name("city")))))),
              BsonField.Name("__tmp2") -> -\/ (ExprOp.DocVar.ROOT()))),
              ExcludeId),
            $group(
              Grouped(ListMap(
                BsonField.Name("sm") -> ExprOp.Sum(ExprOp.DocField(BsonField.Name("__tmp2") \ BsonField.Name("pop"))))),
              -\/ (ExprOp.DocField(BsonField.Name("__tmp1")))))
>>>>>>> 63f5f206
        }
    }

    "plan count and field when grouped" in {
      plan("select count(*) as cnt, city from zips group by city") must
        beWorkflow {
          chain(
            $read(Collection("zips")),
            $group(
              Grouped(ListMap(
                BsonField.Name("cnt") -> ExprOp.Sum(ExprOp.Literal(Bson.Int32(1))),
                BsonField.Name("city") -> ExprOp.Push(ExprOp.DocField(BsonField.Name("city"))))),
              -\/(ExprOp.DocField(BsonField.Name("city")))),
            $unwind(ExprOp.DocField(BsonField.Name("city"))))
        }
    }

    "plan sum of expression in expression with another projection when grouped" in {
      plan("select city, sum(pop-1)/1000 from zips group by city") must
      beWorkflow(chain(
        $read(Collection("zips")),
        $project(
          Reshape.Doc(ListMap(
            BsonField.Name("__tmp1") -> \/-(Reshape.Arr(ListMap(
              BsonField.Index(0) -> -\/(DocField(BsonField.Name("city")))))),
            BsonField.Name("__tmp2") -> -\/(DocVar.ROOT()))),
          ExcludeId),
        $group(
          Grouped(ListMap(
            BsonField.Name("city") -> Push(DocField(BsonField.Name("__tmp2") \ BsonField.Name("city"))),
            BsonField.Name("__tmp4") -> Sum(ExprOp.Subtract(DocField(BsonField.Name("__tmp2") \ BsonField.Name("pop")), Literal(Bson.Int64(1)))))),
          -\/(DocField(BsonField.Name("__tmp1")))),
        $unwind(ExprOp.DocField(BsonField.Name("city"))),
        $project(
          Reshape.Doc(ListMap(
            BsonField.Name("city") -> -\/(ExprOp.DocField(BsonField.Name("city"))),
            BsonField.Name("1") ->
              -\/(ExprOp.Divide(
                DocField(BsonField.Name("__tmp4")),
                ExprOp.Literal(Bson.Int64(1000)))))),
          IgnoreId)))
    }

    "plan length of min (JS on top of reduce)" in {
      plan("select state, length(min(city)) as shortest from zips group by state") must
        beWorkflow(chain(
          $read(Collection("zips")),
          $project(
            Reshape.Doc(ListMap(
              BsonField.Name("__tmp1") -> \/-(Reshape.Arr(ListMap(
                BsonField.Index(0) -> -\/(DocField(BsonField.Name("state")))))),
              BsonField.Name("__tmp2") -> -\/(DocVar.ROOT()))),
            ExcludeId),
          $group(
            Grouped(ListMap(
              BsonField.Name("state") -> Push(DocField(BsonField.Name("__tmp2") \ BsonField.Name("state"))),
              BsonField.Name("__tmp4") -> Min(DocField(BsonField.Name("__tmp2") \ BsonField.Name("city"))))),
            -\/(DocField(BsonField.Name("__tmp1")))),
          $unwind(ExprOp.DocField(BsonField.Name("state"))),
          $simpleMap(JsMacro(x => JsCore.Obj(ListMap(
            "state" -> JsCore.Select(x, "state").fix,
            "shortest" -> JsCore.Select(JsCore.Select(x, "__tmp4").fix, "length").fix)).fix))))
    }
    
    "plan simple JS inside expression" in {
      plan("select length(city) + 1 from zips") must 
        beWorkflow(chain(
          $read(Collection("zips")),
          $project(
            Reshape.Doc(ListMap(
              BsonField.Name("__tmp0") -> -\/(DocField(BsonField.Name("city"))))),
            IgnoreId),
          $simpleMap(JsMacro(x => JsCore.Obj(ListMap("__tmp1" -> JsCore.Select(JsCore.Select(x, "__tmp0").fix, "length").fix)).fix)),
          $project(
            Reshape.Doc(ListMap(
              BsonField.Name("0") -> -\/(ExprOp.Add(DocField(BsonField.Name("__tmp1")), Literal(Bson.Int64(1)))))),
            IgnoreId)))
    }

    "plan object flatten" in {
      import Js._

      plan("select geo{*} from usa_factbook") must
        beWorkflow {
          chain(
            $read(Collection("usa_factbook")),
            $flatMap(
              AnonFunDecl(List("key", "value"), List(
                VarDef(List("rez" -> AnonElem(Nil))),
                ForIn(
                  Ident("attr"),
                  Access(Ident("value"), Str("geo")),
                  Call(
                    Select(Ident("rez"), "push"),
                    List(
                      AnonElem(List(
                        Call(Ident("ObjectId"), Nil),
                        Access(
                          Access(Ident("value"), Str("geo")),
                          Ident("attr"))))))),
                Return(Ident("rez"))))),
            $project(Reshape.Doc(ListMap(
              BsonField.Name("geo") -> -\/(ExprOp.DocVar(DocVar.ROOT, None)))),
              IgnoreId))
        }
    }

    "plan array project with concat" in {
      import JsCore._
      plan("select city, loc[0] from zips") must
        beWorkflow {
          chain(
            $read(Collection("zips")),
            $simpleMap(value => Obj(ListMap(
              "__tmp1" ->
                JsCore.Access(JsCore.Select(value, "loc").fix,
                  Literal(Js.Num(0, false)).fix).fix,
              "__tmp2" -> value)).fix),
            $project(Reshape.Doc(ListMap(
              BsonField.Name("city") ->
                -\/(ExprOp.DocField(BsonField.Name("__tmp2") \ BsonField.Name("city"))),
              BsonField.Name("1") ->
                -\/(ExprOp.DocField(BsonField.Name("__tmp1"))))),
              IgnoreId))
        }
    }

    "plan array flatten" in {
      plan("select loc[*] from zips") must
        beWorkflow {
          chain(
            $read(Collection("zips")),
            $unwind(ExprOp.DocField(BsonField.Name("loc"))),
            $project(Reshape.Doc(ListMap(
              BsonField.Name("loc") ->
                -\/(ExprOp.DocField(BsonField.Name("loc"))))),
              IgnoreId))  // Note: becomes ExcludeId in conversion to WorkflowTask
        }
    }

    "plan limit with offset" in {
      plan("SELECT * FROM zips LIMIT 5 OFFSET 100") must
        beWorkflow(chain($read(Collection("zips")), $limit(105), $skip(100)))
    }

    "plan filter and limit" in {
      plan("SELECT city, pop FROM zips ORDER BY pop DESC LIMIT 5") must
        beWorkflow {
          chain(
            $read(Collection("zips")),
            $project(Reshape.Doc(ListMap(
              BsonField.Name("city") ->
                -\/(ExprOp.DocField(BsonField.Name("city"))),
              BsonField.Name("pop") ->
                -\/(ExprOp.DocField(BsonField.Name("pop"))))),
              IgnoreId),
            $sort(NonEmptyList(BsonField.Name("pop") -> Descending)),
            $limit(5))
        }
    }

    "plan simple single field selection and limit" in {
      plan("SELECT city FROM zips LIMIT 5") must
        beWorkflow {
          chain(
            $read(Collection("zips")),
            $project(Reshape.Doc(ListMap(BsonField.Name("city") -> -\/ (ExprOp.DocField(BsonField.Name("city"))))),
              IgnoreId),
            $limit(5))
        }
    }

    "plan complex group by with sorting and limiting" in {
      plan("SELECT city, SUM(pop) AS pop FROM zips GROUP BY city ORDER BY pop") must
        beWorkflow {
          chain(
            $read(Collection("zips")),
            $group(Grouped(ListMap(
              BsonField.Name("city") -> Push(DocField(BsonField.Name("city"))),
              BsonField.Name("pop") -> Sum(DocField(BsonField.Name("pop"))))),
              -\/(DocField(BsonField.Name("city")))),
            $unwind(DocField(BsonField.Name("city"))),
            $sort(NonEmptyList(BsonField.Name("pop") -> Ascending)))
        }
    }

    "plan simple distinct" in {
      plan("select distinct city, state from zips") must 
      beWorkflow(
        chain(
          $read(Collection("zips")),
          $project(Reshape.Doc(ListMap(
              BsonField.Name("city") -> -\/ (ExprOp.DocField(BsonField.Name("city"))),
              BsonField.Name("state") -> -\/ (ExprOp.DocField(BsonField.Name("state"))))),
            IgnoreId),
          $group(
            Grouped(ListMap(
              BsonField.Name("__tmp1") -> ExprOp.First(ExprOp.DocVar.ROOT()))),
              \/- (Reshape.Arr(ListMap(
                BsonField.Index(0) -> -\/ (ExprOp.DocField(BsonField.Name("city"))),
                BsonField.Index(1) -> -\/ (ExprOp.DocField(BsonField.Name("state"))))))),
          $project(Reshape.Doc(ListMap(
              BsonField.Name("city") -> -\/ (ExprOp.DocField(BsonField.Name("__tmp1") \ BsonField.Name("city"))),
              BsonField.Name("state") -> -\/ (ExprOp.DocField(BsonField.Name("__tmp1") \ BsonField.Name("state"))))),
            ExcludeId)))
    }

    "plan distinct as expression" in {
      plan("select count(distinct(city)) from zips") must 
        beWorkflow(chain(
          $read(Collection("zips")),
          $group(
            Grouped(ListMap()),
            -\/(ExprOp.DocField(BsonField.Name("city")))),
          $group(
            Grouped(ListMap(
              BsonField.Name("0") ->
                ExprOp.Sum(ExprOp.Literal(Bson.Int32(1))))),
            -\/(ExprOp.Literal(Bson.Null)))))
    }

    "plan distinct of expression as expression" in {
      plan("select count(distinct substring(city, 0, 1)) from zips") must 
        beWorkflow(chain(
          $read(Collection("zips")),
          $group(
            Grouped(ListMap()),
            -\/(ExprOp.Substr(
              ExprOp.DocField(BsonField.Name("city")),
              ExprOp.Literal(Bson.Int64(0)),
              ExprOp.Literal(Bson.Int64(1))))),
          $group(
            Grouped(ListMap(
              BsonField.Name("0") ->
                ExprOp.Sum(ExprOp.Literal(Bson.Int32(1))))),
            -\/(ExprOp.Literal(Bson.Null)))))
    }

    "plan distinct of wildcard" in {
      plan("select distinct * from zips") must 
        beWorkflow(
          $read(Collection("zips")))
    }.pendingUntilFixed("#283")

    "plan distinct of wildcard as expression" in {
      plan("select count(distinct *) from zips") must 
        beWorkflow(
          $read(Collection("zips")))
    }.pendingUntilFixed("#283")

    "plan distinct with simple order by" in {
      plan("select distinct city from zips order by city") must
        beWorkflow(
          chain(
              $read(Collection("zips")),
              $project(Reshape.Doc(ListMap(
                BsonField.Name("city") ->
                  -\/(ExprOp.DocField(BsonField.Name("city"))))),
                IgnoreId),
              $sort(NonEmptyList(
                BsonField.Name("city") -> Ascending)),
              $group(
                Grouped(ListMap(
                  BsonField.Name("__tmp0") -> ExprOp.First(ExprOp.DocVar.ROOT()),
                  BsonField.Name("__sd_key_0") -> ExprOp.First(ExprOp.DocField(BsonField.Name("city"))))),
                \/-(Reshape.Arr(ListMap(
                  BsonField.Index(0) ->
                    -\/(ExprOp.DocField(BsonField.Name("city"))))))),
              $sort(NonEmptyList(BsonField.Name("__sd_key_0") -> Ascending)),
              $project(Reshape.Doc(ListMap(
                BsonField.Name("city") -> -\/(ExprOp.DocField(BsonField.Name("__tmp0") \ BsonField.Name("city"))))),
                ExcludeId)))
    }

    "plan distinct with unrelated order by" in {
      plan("select distinct city from zips order by pop desc") must
        beWorkflow(
          chain(
              $read(Collection("zips")),
              $project(
                Reshape.Doc(ListMap(
                  BsonField.Name("city") ->
                    -\/(ExprOp.DocField(BsonField.Name("city"))),
                  BsonField.Name("__sd__0") ->
                    -\/(ExprOp.DocField(BsonField.Name("pop"))))),
                IgnoreId),
              $sort(NonEmptyList(
                BsonField.Name("__sd__0") -> Descending)),
              $group(
                Grouped(ListMap(
                  BsonField.Name("__tmp1") ->
                    ExprOp.First(ExprOp.DocVar.ROOT()),
                  BsonField.Name("__sd_key_0") ->
                    ExprOp.First(ExprOp.DocField(BsonField.Name("__sd__0"))))),
                -\/(ExprOp.DocField(BsonField.Name("city")))),
              $sort(NonEmptyList(
                BsonField.Name("__sd_key_0") -> Descending)),
              $project(
                Reshape.Doc(ListMap(
                  BsonField.Name("city") ->
                    -\/(ExprOp.DocField(BsonField.Name("__tmp1") \ BsonField.Name("city"))))),
                IgnoreId)))
    }

    "plan distinct as function with group" in {
      plan("select state, count(distinct(city)) from zips group by state") must 
        beWorkflow(
          $read(Collection("zips")))
    }.pendingUntilFixed
    
    "plan distinct with sum and group" in {
      plan("SELECT DISTINCT SUM(pop) AS totalPop, city FROM zips GROUP BY city") must
        beWorkflow(chain(
          $read(Collection("zips")),
          $group(
            Grouped(ListMap(
              BsonField.Name("totalPop") -> ExprOp.Sum(ExprOp.DocField(BsonField.Name("pop"))),
              BsonField.Name("city") -> ExprOp.Push(ExprOp.DocField(BsonField.Name("city"))))),
            -\/ (ExprOp.DocField(BsonField.Name("city")))),
          $unwind(ExprOp.DocField(BsonField.Name("city"))),
          $group(
            Grouped(ListMap(
              BsonField.Name("__tmp0") -> ExprOp.First(ExprOp.DocVar.ROOT()))),
            \/-(Reshape.Arr(ListMap(
              BsonField.Index(0) ->
                -\/(ExprOp.DocField(BsonField.Name("totalPop"))),
              BsonField.Index(1) ->
                -\/(ExprOp.DocField(BsonField.Name("city"))))))),
          $project(
            Reshape.Doc(ListMap(
              BsonField.Name("totalPop") ->
                -\/(ExprOp.DocField(BsonField.Name("__tmp0") \ BsonField.Name("totalPop"))),
              BsonField.Name("city") ->
                -\/(ExprOp.DocField(BsonField.Name("__tmp0") \ BsonField.Name("city"))))),
              ExcludeId)))
    }
    
    "plan distinct with sum, group, and orderBy" in {
      plan("SELECT DISTINCT SUM(pop) AS totalPop, city FROM zips GROUP BY city ORDER BY totalPop DESC") must
        beWorkflow(
          chain(
              $read(Collection("zips")),
              $group(
                Grouped(ListMap(
                  BsonField.Name("totalPop") -> ExprOp.Sum(ExprOp.DocField(BsonField.Name("pop"))),
                  BsonField.Name("city") -> ExprOp.Push(ExprOp.DocField(BsonField.Name("city"))))),
                -\/ (ExprOp.DocField(BsonField.Name("city")))),
              $unwind(ExprOp.DocField(BsonField.Name("city"))),
              $sort(NonEmptyList(BsonField.Name("totalPop") -> Descending)),
              $group(
                Grouped(ListMap(
                  BsonField.Name("__tmp0") -> ExprOp.First(ExprOp.DocVar.ROOT()),
                  BsonField.Name("__sd_key_0") -> ExprOp.First(ExprOp.DocField(BsonField.Name("totalPop"))))),
                \/-(Reshape.Arr(ListMap(
                  BsonField.Index(0) -> -\/ (ExprOp.DocField(BsonField.Name("totalPop"))),
                  BsonField.Index(1) -> -\/ (ExprOp.DocField(BsonField.Name("city"))))))),
              $sort(NonEmptyList(BsonField.Name("__sd_key_0") -> Descending)),
              $project(Reshape.Doc(ListMap(
                BsonField.Name("totalPop") -> -\/(ExprOp.DocField(BsonField.Name("__tmp0") \ BsonField.Name("totalPop"))),
                BsonField.Name("city") -> -\/(ExprOp.DocField(BsonField.Name("__tmp0") \ BsonField.Name("city"))))),
                ExcludeId)))

    }
    
    "plan select length()" in {
      plan("select length(city) from zips") must
        beWorkflow(chain(
          $read(Collection("zips")),
<<<<<<< HEAD
          $simpleMap(x => JsCore.Select(JsCore.Select(x, "city").fix, "length").fix),
          $project(
            Reshape.Doc(ListMap(
              BsonField.Name("0") -> -\/(ExprOp.DocVar.ROOT()))),
            IgnoreId)))
=======
          $project(
            Reshape.Doc(ListMap(
              BsonField.Name("__tmp0") -> -\/(ExprOp.DocField(BsonField.Name("city"))))),
            IgnoreId),
          $simpleMap(JsMacro(x => JsCore.Obj(ListMap(
            "0" -> JsCore.Select(JsCore.Select(x, "__tmp0").fix, "length").fix)).fix))))
>>>>>>> 63f5f206
    }
    
    "plan select length() and simple field" in {
      plan("select city, length(city) from zips") must
      beWorkflow(chain(
        $read(Collection("zips")),
<<<<<<< HEAD
        $simpleMap(value => JsCore.Obj(ListMap(
          "__tmp1" -> JsCore.Select(JsCore.Select(value, "city").fix, "length").fix,
          "__tmp2" -> value)).fix),
        $project(
          Reshape.Doc(ListMap(
            BsonField.Name("city") -> -\/(ExprOp.DocField(BsonField.Name("__tmp2") \ BsonField.Name("city"))),
            BsonField.Name("1") -> -\/(ExprOp.DocField(BsonField.Name("__tmp1"))))),
=======
        $project(
          Reshape.Doc(ListMap(
            BsonField.Name("__tmp2") -> \/-(Reshape.Doc(ListMap(
              BsonField.Name("__tmp1") -> -\/(ExprOp.DocField(BsonField.Name("city")))))),
            BsonField.Name("__tmp3") -> -\/(ExprOp.DocVar.ROOT()))),
          IncludeId),
        $simpleMap(JsMacro(value => JsCore.Obj(ListMap(
          "city" -> JsCore.Select(JsCore.Select(value, "__tmp3").fix, "city").fix,
          "1" -> JsCore.Select(JsCore.Select(JsCore.Select(value, "__tmp2").fix, "__tmp1").fix, "length").fix)).fix)),
        $project(
          Reshape.Doc(ListMap(
            BsonField.Name("city") -> -\/(ExprOp.DocField(BsonField.Name("city"))),
            BsonField.Name("1") -> -\/(ExprOp.DocField(BsonField.Name("1"))))),
>>>>>>> 63f5f206
          IgnoreId)))
    }
    
    "plan combination of two distinct sets" in {
      plan("SELECT (DISTINCT foo.bar) + (DISTINCT foo.baz) FROM foo") must
        beWorkflow(
          $read(Collection("zips")))
    }.pendingUntilFixed
    
    "plan expression with timestamp and interval" in {
      import org.threeten.bp.Instant
      
      plan("select timestamp '2014-11-17T22:00:00Z' + interval 'PT43M40S' from foo") must
        beWorkflow(chain(
          $pure(Bson.Date(Instant.parse("2014-11-17T22:00:00Z"))),
          $project(
            Reshape.Doc(ListMap(
              BsonField.Name("0") -> -\/(ExprOp.Add(
                ExprOp.DocVar.ROOT(),
                ExprOp.Literal(Bson.Dec(((43*60) + 40)*1000)))))),
            IgnoreId)))
    }
    
    "plan filter with timestamp and interval" in {
      import org.threeten.bp.Instant
      
      plan("select * from days where \"date\" < timestamp '2014-11-17T22:00:00Z' and \"date\" - interval 'PT12H' > timestamp '2014-11-17T00:00:00Z'") must
        beWorkflow(chain(
          $read(Collection("days")),
          $match(
            Selector.And(
              Selector.Doc(
                BsonField.Name("date") -> Selector.Lt(Bson.Date(Instant.parse("2014-11-17T22:00:00Z")))),
              Selector.Where(Js.BinOp(">",
                Js.BinOp("-",
                  Js.Select(Js.This, "date"),
                  Js.Num(12*60*60*1000, true)),
                Js.New(Js.Call(Js.Ident("Date"), List(Js.Str("2014-11-17T00:00:00Z"))))))))))
    }
    
    import Js._

    def joinStructure(
      left: Workflow, right: Workflow,
      leftKey: ExprOp, rightKey: Js.Expr,
      fin: WorkflowOp) = {
      def initialPipeOps(src: Workflow): Workflow =
        chain(
          src,
          $group(
            Grouped(ListMap(BsonField.Name("left") ->
              ExprOp.Push(ExprOp.DocVar.ROOT()))),
            -\/(leftKey)),
          $project(Reshape.Doc(ListMap(
            BsonField.Name("left") ->
              -\/(ExprOp.DocField(BsonField.Name("left"))),
            BsonField.Name("right") -> -\/(ExprOp.Literal(Bson.Arr(List()))))),
            IncludeId))
      fin(
        $foldLeft(
          initialPipeOps(left),
          chain(
            right,
            $map($Map.mapKeyVal(("key", "value"),
              rightKey,
              AnonObjDecl(List(
                ("left", AnonElem(List())),
                ("right", AnonElem(List(Ident("value")))))))),
            $reduce(
              AnonFunDecl(List("key", "values"),
                List(
                  VarDef(List(
                    ("result", AnonObjDecl(List(
                      ("left", AnonElem(List())),
                      ("right", AnonElem(List()))))))),
                  Call(Select(Ident("values"), "forEach"),
                    List(AnonFunDecl(List("value"),
                      List(
                        BinOp("=",
                          Select(Ident("result"), "left"),
                          Call(
                            Select(Select(Ident("result"), "left"), "concat"),
                            List(Select(Ident("value"), "left")))),
                        BinOp("=",
                          Select(Ident("result"), "right"),
                          Call(
                            Select(Select(Ident("result"), "right"), "concat"),
                            List(Select(Ident("value"), "right")))))))),
                  Return(Ident("result"))))))))
    }
            
    "plan simple join" in {
      plan("select zips2.city from zips join zips2 on zips._id = zips2._id") must
        beWorkflow(
          joinStructure(
            $read(Collection("zips")),
            $read(Collection("zips2")),
            ExprOp.DocField(BsonField.Name("_id")),
            Select(Ident("value"), "_id"),
            chain(_,
              $match(Selector.Doc(ListMap[BsonField, Selector.SelectorExpr](
                BsonField.Name("left") -> Selector.NotExpr(Selector.Size(0)),
                BsonField.Name("right") -> Selector.NotExpr(Selector.Size(0))))),
              $unwind(ExprOp.DocField(BsonField.Name("left"))),
              $unwind(ExprOp.DocField(BsonField.Name("right"))),
              $project(Reshape.Doc(ListMap(
                BsonField.Name("city") ->
                  -\/(ExprOp.DocField(BsonField.Name("right") \ BsonField.Name("city"))))),
                IgnoreId))))  // Note: becomes ExcludeId in conversion to WorkflowTask
    }

    "plan non-equi join" in {
      plan("select zips2.city from zips join zips2 on zips._id < zips2._id") must beLeft
    }

    "plan simple inner equi-join" in {
      plan(
        "select foo.name, bar.address from foo join bar on foo.id = bar.foo_id") must
      beWorkflow(
        joinStructure(
          $read(Collection("foo")),
          $read(Collection("bar")),
          ExprOp.DocField(BsonField.Name("id")),
          Select(Ident("value"), "foo_id"),
          chain(_,
            $match(Selector.Doc(ListMap[BsonField, Selector.SelectorExpr](
              BsonField.Name("left") -> Selector.NotExpr(Selector.Size(0)),
              BsonField.Name("right") -> Selector.NotExpr(Selector.Size(0))))),
            $unwind(ExprOp.DocField(BsonField.Name("left"))),
            $unwind(ExprOp.DocField(BsonField.Name("right"))),
            $project(Reshape.Doc(ListMap(
              BsonField.Name("name") ->
                -\/(ExprOp.DocField(BsonField.Name("left") \ BsonField.Name("name"))),
              BsonField.Name("address") ->
                -\/(ExprOp.DocField(BsonField.Name("right") \ BsonField.Name("address"))))),
              IgnoreId))))  // Note: becomes ExcludeId in conversion to WorkflowTask
    }

    "plan simple inner equi-join with wildcard" in {
      plan("select * from foo join bar on foo.id = bar.foo_id") must
      beWorkflow(
        joinStructure(
          $read(Collection("foo")),
          $read(Collection("bar")),
          ExprOp.DocField(BsonField.Name("id")),
          Select(Ident("value"), "foo_id"),
          chain(_,
            $match(Selector.Doc(ListMap[BsonField, Selector.SelectorExpr](
              BsonField.Name("left") -> Selector.NotExpr(Selector.Size(0)),
              BsonField.Name("right") -> Selector.NotExpr(Selector.Size(0))))),
            $unwind(ExprOp.DocField(BsonField.Name("left"))),
            $unwind(ExprOp.DocField(BsonField.Name("right"))),
            $map(
              AnonFunDecl(List("key", "__tmp0"), List(
                Return(AnonElem(List(Ident("key"), Call(
                  AnonFunDecl(List("rez"), List(
                    ForIn(Ident("attr"),Access(Ident("__tmp0"), Str("left")),If(Call(Select(Access(Ident("__tmp0"), Str("left")), "hasOwnProperty"), List(Ident("attr"))), BinOp("=",Access(Ident("rez"), Ident("attr")), Access(Access(Ident("__tmp0"), Str("left")), Ident("attr"))), None)),
                    ForIn(Ident("attr"), Access(Ident("__tmp0"), Str("right")), If(Call(Select(Access(Ident("__tmp0"), Str("right")), "hasOwnProperty"), List(Ident("attr"))), BinOp("=", Access(Ident("rez"), Ident("attr")), Access(Access(Ident("__tmp0"), Str("right")), Ident("attr"))), None)),
                    Return(Ident("rez")))),
                  List(AnonObjDecl(List()))))))))))))
    }

    "plan simple left equi-join" in {
      plan(
        "select foo.name, bar.address " +
          "from foo left join bar on foo.id = bar.foo_id") must
      beWorkflow(
        joinStructure(
          $read(Collection("foo")),
          $read(Collection("bar")),
          ExprOp.DocField(BsonField.Name("id")),
          Select(Ident("value"), "foo_id"),
          chain(_,
            $match(Selector.Doc(ListMap[BsonField, Selector.SelectorExpr](
              BsonField.Name("left") -> Selector.NotExpr(Selector.Size(0))))),
            $project(Reshape.Doc(ListMap(
              BsonField.Name("left") -> -\/(ExprOp.DocField(BsonField.Name("left"))),
              BsonField.Name("right") -> -\/(ExprOp.Cond(
                ExprOp.Eq(
                  ExprOp.Size(ExprOp.DocField(BsonField.Name("right"))),
                  ExprOp.Literal(Bson.Int32(0))),
                ExprOp.Literal(Bson.Arr(List(Bson.Doc(ListMap())))),
                ExprOp.DocField(BsonField.Name("right")))))),
              IgnoreId),
            $unwind(ExprOp.DocField(BsonField.Name("left"))),
            $unwind(ExprOp.DocField(BsonField.Name("right"))),
            $project(Reshape.Doc(ListMap(
              BsonField.Name("name") -> -\/(ExprOp.DocField(BsonField.Name("left") \ BsonField.Name("name"))),
              BsonField.Name("address") -> -\/(ExprOp.DocField(BsonField.Name("right") \ BsonField.Name("address"))))),
              IgnoreId))))  // Note: becomes ExcludeId in conversion to WorkflowTask
    }
 
    "plan 3-way equi-join" in {
      plan(
        "select foo.name, bar.address " +
          "from foo join bar on foo.id = bar.foo_id " +
          "join baz on bar.id = baz.bar_id") must
      beWorkflow(
        joinStructure(
          joinStructure(
            $read(Collection("foo")),
            $read(Collection("bar")),
            ExprOp.DocField(BsonField.Name("id")),
            Select(Ident("value"), "foo_id"),
            chain(_,
              $match(Selector.Doc(ListMap[BsonField, Selector.SelectorExpr](
                BsonField.Name("left") -> Selector.NotExpr(Selector.Size(0)),
                BsonField.Name("right") -> Selector.NotExpr(Selector.Size(0))))),
              $unwind(ExprOp.DocField(BsonField.Name("left"))),
              $unwind(ExprOp.DocField(BsonField.Name("right"))))),
          $read(Collection("baz")),
          ExprOp.DocField(BsonField.Name("right") \ BsonField.Name("id")),
          Select(Ident("value"), "bar_id"),
          chain(_,
            $match(Selector.Doc(ListMap[BsonField, Selector.SelectorExpr](
              BsonField.Name("left") -> Selector.NotExpr(Selector.Size(0)),
              BsonField.Name("right") -> Selector.NotExpr(Selector.Size(0))))),
            $unwind(ExprOp.DocField(BsonField.Name("left"))),
            $unwind(ExprOp.DocField(BsonField.Name("right"))),
            $project(Reshape.Doc(ListMap(
              BsonField.Name("name") -> -\/(ExprOp.DocField(BsonField.Name("left") \ BsonField.Name("left") \ BsonField.Name("name"))),
              BsonField.Name("address") -> -\/(ExprOp.DocField(BsonField.Name("left") \ BsonField.Name("right") \ BsonField.Name("address"))))),
              IgnoreId))))  // Note: becomes ExcludeId in conversion to WorkflowTask
    }

    "plan simple cross" in {
      import Js._
      plan("select zips2.city from zips, zips2 where zips._id = zips2._id") must
      beWorkflow(
        joinStructure(
          $read(Collection("zips")),
          $read(Collection("zips2")),
          ExprOp.Literal(Bson.Null),
          Null,
          chain(_,
            $match(Selector.Doc(ListMap[BsonField, Selector.SelectorExpr](
              BsonField.Name("left") -> Selector.NotExpr(Selector.Size(0)),
              BsonField.Name("right") -> Selector.NotExpr(Selector.Size(0))))),
            $unwind(ExprOp.DocField(BsonField.Name("left"))),
            $unwind(ExprOp.DocField(BsonField.Name("right"))),
            $match(Selector.Where(BinOp("==",
              Select(Select(Ident("this"), "left"), "_id"),
              Select(Select(Ident("this"), "right"), "_id")))),
            $project(Reshape.Doc(ListMap(
              BsonField.Name("city") -> -\/(ExprOp.DocField(BsonField.Name("right") \ BsonField.Name("city"))))),
              IgnoreId))))  // Note: becomes ExcludeId in conversion to WorkflowTask
    }
  }

/*
  "plan from LogicalPlan" should {
    "plan simple OrderBy" in {
      val lp = LogicalPlan.Let(
                  'tmp0, read("foo"),
                  LogicalPlan.Let(
                    'tmp1, makeObj("bar" -> ObjectProject(Free('tmp0), Constant(Data.Str("bar")))),
                    LogicalPlan.Let('tmp2, 
                      set.OrderBy(
                        Free('tmp1),
                        MakeArrayN(
                          makeObj(
                            "key" -> ObjectProject(Free('tmp1), Constant(Data.Str("bar"))),
                            "order" -> Constant(Data.Str("ASC"))
                          )
                        )
                      ),
                      Free('tmp2)
                    )
                  )
                )

      val exp = chain(
        $read(Collection("foo")),
        $project(Reshape.Doc(ListMap(
          BsonField.Name("lEft") -> \/- (Reshape.Doc(ListMap(
            BsonField.Name("bar") -> -\/ (ExprOp.DocField(BsonField.Name("bar")))))), 
          BsonField.Name("rIght") -> \/- (Reshape.Arr(ListMap(
            BsonField.Index(0) -> \/- (Reshape.Doc(ListMap(
              BsonField.Name("key") -> -\/ (ExprOp.DocField(
                BsonField.Name("bar"))), 
              BsonField.Name("order") -> -\/ (ExprOp.Literal(Bson.Text("ASC")))))))))))), 
        $sort(NonEmptyList(BsonField.Name("rIght") \ BsonField.Index(0) \ BsonField.Name("key") -> Ascending)), 
        $project(Reshape.Doc(ListMap(BsonField.Name("bar") -> -\/(ExprOp.DocField(BsonField.Name("lEft") \ BsonField.Name("bar")))))))

      plan(lp) must beWorkflow(exp)
    }

    "plan OrderBy with expression" in {
      val lp = LogicalPlan.Let('tmp0, 
                  read("foo"),
                  set.OrderBy(
                    Free('tmp0),
                    MakeArrayN(
                      makeObj(
                        "key" -> math.Divide(
                                  ObjectProject(Free('tmp0), Constant(Data.Str("bar"))),
                                  Constant(Data.Dec(10.0))),
                        "order" -> Constant(Data.Str("ASC"))
                      )
                    )
                  )
                )

      val exp = chain(
                  $read(Collection("foo")),
                  $project(Reshape.Doc(ListMap(
                    BsonField.Name("__sd_tmp_1") ->  \/- (Reshape.Arr(ListMap(
                      BsonField.Index(0) -> -\/ (ExprOp.Divide(
                                                          DocField(BsonField.Name("bar")), 
                                                          Literal(Bson.Dec(10.0)))))))))),
                  $sort(NonEmptyList(BsonField.Name("__sd_tmp_1") \ BsonField.Index(0) -> Ascending))
                  // We'll want another Project here to remove the temporary field
                  )

      plan(lp) must beWorkflow(exp)
    }.pendingUntilFixed

    "plan OrderBy with expression and earlier pipeline op" in {
      val lp = LogicalPlan.Let('tmp0,
                  read("foo"),
                  LogicalPlan.Let('tmp1,
                    set.Filter(
                      Free('tmp0),
                      relations.Eq(
                        ObjectProject(Free('tmp0), Constant(Data.Str("baz"))),
                        Constant(Data.Int(0))
                      )
                    ),
                    set.OrderBy(
                      Free('tmp1),
                      MakeArrayN(
                        makeObj(
                          "key" -> ObjectProject(Free('tmp1), Constant(Data.Str("bar"))),
                          "order" -> Constant(Data.Str("ASC"))
                        )
                      )
                    )
                  )
                )

      val exp = chain(
                  $read(Collection("foo")),
                  $match(Selector.Doc(
                    BsonField.Name("baz") -> Selector.Eq(Bson.Int64(0)))),
                  $sort(NonEmptyList(BsonField.Name("bar") -> Ascending)))

      plan(lp) must beWorkflow(exp)
    }.pendingUntilFixed

    "plan OrderBy with expression (and extra project)" in {
      val lp = LogicalPlan.Let('tmp0, 
                  read("foo"),
                  LogicalPlan.Let('tmp9,
                    makeObj(
                      "bar" -> ObjectProject(Free('tmp0), Constant(Data.Str("bar")))
                    ),
                    set.OrderBy(
                      Free('tmp9),
                      MakeArrayN(
                        makeObj(
                          "key" -> math.Divide(
                                    ObjectProject(Free('tmp9), Constant(Data.Str("bar"))),
                                    Constant(Data.Dec(10.0))),
                          "order" -> Constant(Data.Str("ASC"))
                        )
                      )
                    )
                  )
                )

      val exp = chain(
        $read(Collection("foo")),
        $project(Reshape.Doc(ListMap(BsonField.Name("lEft") -> \/-(Reshape.Doc(ListMap(BsonField.Name("bar") -> -\/(ExprOp.DocField(BsonField.Name("bar")))))), BsonField.Name("rIght") -> \/-(Reshape.Arr(ListMap(BsonField.Index(0) -> \/-(Reshape.Doc(ListMap(BsonField.Name("key") -> -\/(ExprOp.Divide(ExprOp.DocField(BsonField.Name("bar")), ExprOp.Literal(Bson.Dec(10.0)))), BsonField.Name("order") -> -\/(ExprOp.Literal(Bson.Text("ASC")))))))))))), 
        $sort(NonEmptyList(BsonField.Name("rIght") \ BsonField.Index(0) \ BsonField.Name("key") -> Ascending)), 
        $project(Reshape.Doc(ListMap(BsonField.Name("bar") -> -\/(ExprOp.DocField(BsonField.Name("lEft") \ BsonField.Name("bar")))))))

      plan(lp) must beWorkflow(exp)
    }
  }
  */
}<|MERGE_RESOLUTION|>--- conflicted
+++ resolved
@@ -211,10 +211,10 @@
       plan("select loc from zips where loc[0] < -73") must
       beWorkflow(chain(
         $read(Collection("zips")),
-        $simpleMap(value => Obj(ListMap(
+        $simpleMap(JsMacro(value => Obj(ListMap(
           "__tmp7" ->
             Access(Select(value, "loc").fix, Literal(Js.Num(0, false)).fix).fix,
-          "__tmp8" -> value)).fix),
+          "__tmp8" -> value)).fix)),
         $match(Selector.Doc(BsonField.Name("__tmp7") -> Selector.Lt(Bson.Int64(-73)))),
         // FIXME: This match _could_ be implemented as below (without the
         //        $simpleMap) if it weren’t for Mongo’s broken index
@@ -232,8 +232,8 @@
       plan("select loc[0] from zips") must
       beWorkflow(chain(
         $read(Collection("zips")),
-        $simpleMap(value =>
-          Access(Select(value, "loc").fix, Literal(Js.Num(0, false)).fix).fix),
+        $simpleMap(JsMacro(value =>
+          Access(Select(value, "loc").fix, Literal(Js.Num(0, false)).fix).fix)),
         $project(Reshape.Doc(ListMap(
           BsonField.Name("0") -> -\/(ExprOp.DocVar(DocVar.ROOT, None)))),
           IgnoreId)))
@@ -277,7 +277,8 @@
                  ExprOp.Literal(Bson.Int64(10000))),
                DocField(BsonField.Name("city")),
                DocField(BsonField.Name("loc")))))),
-           IgnoreId)))
+           // FIXME: This should be ExcludeId, but this is _very_ minor.
+           IncludeId)))
     }
 
     "plan negate" in {
@@ -327,13 +328,15 @@
       beWorkflow(chain(
         $read(Collection("zips")),
         // FIXME: Inline this $simpleMap with the $match (#454)
-        $simpleMap(x => Obj(ListMap(
-          "__tmp2" -> Select(Select(x, "city").fix, "length").fix,
-          "__tmp3" -> x)).fix),
+        $simpleMap(JsMacro(x => Obj(ListMap(
+          "__tmp1" -> Obj(ListMap(
+            "__tmp0" -> Select(Select(x, "city").fix, "length").fix)).fix,
+          "__tmp2" -> x)).fix)),
         $match(Selector.Doc(
-          BsonField.Name("__tmp2") -> Selector.Lt(Bson.Int64(4)))),
+          BsonField.Name("__tmp1") \ BsonField.Name("__tmp0") ->
+            Selector.Lt(Bson.Int64(4)))),
         $project(Reshape.Doc(ListMap(
-          BsonField.Name("value") -> -\/(DocField(BsonField.Name("__tmp3"))))),
+          BsonField.Name("value") -> -\/(DocField(BsonField.Name("__tmp2"))))),
           ExcludeId)))
     }
 
@@ -343,18 +346,20 @@
       beWorkflow(chain(
         $read(Collection("zips")),
         // FIXME: Inline this $simpleMap with the $match (#454)
-        $simpleMap(value => Obj(ListMap(
-          "__tmp10" -> Obj(ListMap(
-            "__tmp8" -> Select(Select(value, "city").fix, "length").fix,
-            "__tmp9" -> value)).fix,
-          "__tmp11" -> value)).fix),
+        $simpleMap(JsMacro(value => Obj(ListMap(
+          "__tmp8" -> Obj(ListMap(
+            "__tmp6" -> Obj(ListMap(
+              "__tmp5" -> Select(Select(value, "city").fix, "length").fix)).fix,
+            "__tmp7" -> value)).fix,
+          "__tmp9" -> value)).fix)),
         $match(Selector.And(
-          Selector.Doc(BsonField.Name("__tmp10") \ BsonField.Name("__tmp8") ->
+          Selector.Doc(BsonField.Name("__tmp8") \ BsonField.Name("__tmp6") \ BsonField.Name("__tmp5") ->
             Selector.Lt(Bson.Int64(4))),
-          Selector.Doc(BsonField.Name("__tmp11") \ BsonField.Name("pop") ->
+          Selector.Doc(BsonField.Name("__tmp9") \ BsonField.Name("pop") ->
             Selector.Lt(Bson.Int64(20000))))),
         $project(Reshape.Doc(ListMap(
-          BsonField.Name("value") -> -\/(DocField(BsonField.Name("__tmp10") \ BsonField.Name("__tmp9"))))),
+          BsonField.Name("value") ->
+            -\/(DocField(BsonField.Name("__tmp8") \ BsonField.Name("__tmp7"))))),
           ExcludeId)))
     }
 
@@ -422,15 +427,15 @@
       beWorkflow(chain(
         $read(Collection("zips")),
         $group(Grouped(ListMap(
-          BsonField.Name ("__tmp3") -> Push(DocVar.ROOT()),
-          BsonField.Name ("__tmp4") -> Sum(Literal(Bson.Int32(1))))),
+          BsonField.Name ("__tmp0") -> Push(DocVar.ROOT()),
+          BsonField.Name ("__tmp1") -> Sum(Literal(Bson.Int32(1))))),
           -\/(DocField(BsonField.Name("city")))),
-        $unwind(DocField(BsonField.Name("__tmp3"))),
+        $unwind(DocField(BsonField.Name("__tmp0"))),
         $match(Selector.Doc(
-          BsonField.Name("__tmp4") -> Selector.Gt(Bson.Int64(10)))),
+          BsonField.Name("__tmp1") -> Selector.Gt(Bson.Int64(10)))),
         $project(Reshape.Doc(ListMap(
           BsonField.Name("city") ->
-            -\/(DocField(BsonField.Name("__tmp3") \ BsonField.Name("city"))))),
+            -\/(DocField(BsonField.Name("__tmp0") \ BsonField.Name("city"))))),
           IgnoreId)))
     }
 
@@ -458,31 +463,17 @@
         beWorkflow(chain(
           $read(Collection("foo")),
           $project(Reshape.Doc(ListMap(
-<<<<<<< HEAD
             BsonField.Name("baz") ->
               -\/(ExprOp.DocField(BsonField.Name("baz"))),
             BsonField.Name("__sd__0") ->
               -\/(ExprOp.Divide(
                 ExprOp.DocField(BsonField.Name("bar")),
                 ExprOp.Literal(Bson.Int64(10)))))),
-            ExcludeId),
+            IgnoreId),
           $sort(NonEmptyList(BsonField.Name("__sd__0") -> Ascending)),
           $project(Reshape.Doc(ListMap(
             BsonField.Name("baz") ->
               -\/(ExprOp.DocField(BsonField.Name("baz"))))),
-=======
-            BsonField.Name("__tmp5") -> \/-(Reshape.Doc(ListMap(
-              BsonField.Name("baz") -> -\/(ExprOp.DocField(BsonField.Name("baz")))))),
-            BsonField.Name("__tmp6") -> \/-(Reshape.Arr(ListMap(
-              BsonField.Index(0) -> -\/ (ExprOp.Divide(
-                    ExprOp.DocField(BsonField.Name("bar")),
-                    ExprOp.Literal(Bson.Int64(10))))))))),
-            ExcludeId),
-          $sort(NonEmptyList(BsonField.Name("__tmp6") \ BsonField.Index(0) -> Ascending)),
-          $project(Reshape.Doc(ListMap(
-            BsonField.Name("baz") ->
-              -\/(ExprOp.DocField(BsonField.Name("__tmp5") \ BsonField.Name("baz"))))),
->>>>>>> 63f5f206
             IgnoreId)))
     }
 
@@ -530,44 +521,19 @@
         beWorkflow(chain(
           $read(Collection("zips")),
           $project(Reshape.Doc(ListMap(
-<<<<<<< HEAD
-            BsonField.Name("__tmp3") -> \/-(Reshape.Doc(ListMap(
+            BsonField.Name("__tmp1") -> \/-(Reshape.Doc(ListMap(
               BsonField.Name("__sd__0") -> -\/(ExprOp.Divide(
                 ExprOp.DocField(BsonField.Name("pop")),
                 ExprOp.Literal(Bson.Int64(10))))))),
-            BsonField.Name("__tmp4") -> -\/(ExprOp.DocVar(DocVar.ROOT, None)))),
-            IncludeId),
-          $map($Map.mapMap("__tmp2",
-            Call(AnonFunDecl(List("rez"),
-              List(
-                ForIn(Ident("attr"),Access(Ident("__tmp2"), Str("__tmp4")),If(Call(Select(Access(Ident("__tmp2"), Str("__tmp4")), "hasOwnProperty"),List(Ident("attr"))),BinOp("=",Access(Ident("rez"),Ident("attr")),Access(Access(Ident("__tmp2"), Str("__tmp4")),Ident("attr"))),None)),
-                BinOp("=",Access(Ident("rez"),Str("__sd__0")),Access(Access(Ident("__tmp2"), Str("__tmp3")), Str("__sd__0"))), Return(Ident("rez")))),
-              List(AnonObjDecl(Nil))))),
-          $sort(NonEmptyList(BsonField.Name("__sd__0") -> Descending))))
-=======
-            BsonField.Name("__tmp2") -> \/-(Reshape.Doc(ListMap(
-              BsonField.Name("__sd__0") -> -\/(ExprOp.Divide(
-                ExprOp.DocField(BsonField.Name("pop")),
-                ExprOp.Literal(Bson.Int64(10))))))),
-            BsonField.Name("__tmp3") -> -\/(ExprOp.DocVar(DocVar.ROOT, None)))),
+            BsonField.Name("__tmp2") -> -\/(ExprOp.DocVar(DocVar.ROOT, None)))),
             IncludeId),
           $map($Map.mapMap("__tmp0",
             Call(AnonFunDecl(List("rez"),
               List(
-                ForIn(Ident("attr"),Access(Ident("__tmp0"), Str("__tmp3")),If(Call(Select(Access(Ident("__tmp0"), Str("__tmp3")), "hasOwnProperty"),List(Ident("attr"))),BinOp("=",Access(Ident("rez"),Ident("attr")),Access(Access(Ident("__tmp0"), Str("__tmp3")),Ident("attr"))),None)),
-                BinOp("=",Access(Ident("rez"),Str("__sd__0")),Access(Access(Ident("__tmp0"), Str("__tmp2")), Str("__sd__0"))), Return(Ident("rez")))),
+                ForIn(Ident("attr"),Access(Ident("__tmp0"), Str("__tmp2")),If(Call(Select(Access(Ident("__tmp0"), Str("__tmp2")), "hasOwnProperty"),List(Ident("attr"))),BinOp("=",Access(Ident("rez"),Ident("attr")),Access(Access(Ident("__tmp0"), Str("__tmp2")),Ident("attr"))),None)),
+                BinOp("=",Access(Ident("rez"),Str("__sd__0")),Access(Access(Ident("__tmp0"), Str("__tmp1")), Str("__sd__0"))), Return(Ident("rez")))),
               List(AnonObjDecl(Nil))))),
-          $project(
-            Reshape.Doc(ListMap(
-              BsonField.Name("__tmp5") -> \/-(Reshape.Arr(ListMap(
-                BsonField.Index(0) -> -\/(ExprOp.DocField(BsonField.Name("__sd__0")))))),
-              BsonField.Name("__tmp6") -> -\/(ExprOp.DocVar(DocVar.ROOT, None)))),
-            ExcludeId),
-          $sort(NonEmptyList(BsonField.Name("__tmp5") \ BsonField.Index(0) -> Descending)),
-          $project(Reshape.Doc(ListMap(
-            BsonField.Name("value") -> -\/(ExprOp.DocField(BsonField.Name("__tmp6"))))),
-            ExcludeId)))
->>>>>>> 63f5f206
+          $sort(NonEmptyList(BsonField.Name("__sd__0") -> Descending))))
     }
     
     "plan simple sort with field not in projections" in {
@@ -593,26 +559,12 @@
         beWorkflow(chain(
           $read(Collection("zips")),
           $project(Reshape.Doc(ListMap(
-<<<<<<< HEAD
             BsonField.Name("popInK") ->
               -\/(ExprOp.Divide(
                 ExprOp.DocField(BsonField.Name("pop")),
                 ExprOp.Literal(Bson.Int64(1000)))))),
-            // FIXME: should be Exclude, but this is _very_ minor
-            IncludeId),
+            IgnoreId),
           $sort(NonEmptyList(BsonField.Name("popInK") -> Ascending))))
-=======
-            BsonField.Name("__tmp4") -> \/- (Reshape.Doc(ListMap(
-              BsonField.Name("popInK") -> -\/ (ExprOp.Divide(ExprOp.DocField(BsonField.Name("pop")), ExprOp.Literal(Bson.Int64(1000))))))),
-            BsonField.Name("__tmp5") -> \/- (Reshape.Arr(ListMap(
-              BsonField.Index(0) -> -\/ (ExprOp.Divide(ExprOp.DocField(
-                  BsonField.Name("pop")), ExprOp.Literal(Bson.Int64(1000))))))))),
-           IgnoreId),
-          $sort(NonEmptyList(BsonField.Name("__tmp5") \ BsonField.Index(0) -> Ascending)),
-          $project(Reshape.Doc(ListMap(
-            BsonField.Name("popInK") -> -\/ (ExprOp.DocField(BsonField.Name("__tmp4") \ BsonField.Name("popInK"))))),
-            ExcludeId)))
->>>>>>> 63f5f206
     }
     
     "plan sort with filter" in {
@@ -622,7 +574,6 @@
           $match(Selector.Doc(
             BsonField.Name("pop") -> Selector.Lte(Bson.Int64(1000)))),
           $project(Reshape.Doc(ListMap(
-<<<<<<< HEAD
             BsonField.Name("city") ->
               -\/(ExprOp.DocField(BsonField.Name("city"))),
             BsonField.Name("pop") ->
@@ -631,22 +582,6 @@
           $sort(NonEmptyList(
             BsonField.Name("pop") -> Descending,
             BsonField.Name("city") -> Ascending))))
-=======
-            BsonField.Name("__tmp5") -> \/-  (Reshape.Doc(ListMap(
-              BsonField.Name("city") -> -\/(ExprOp.DocField(BsonField.Name("city"))),
-              BsonField.Name("pop") -> -\/(ExprOp.DocField(BsonField.Name("pop")))))),
-            BsonField.Name("__tmp6") -> \/- (Reshape.Arr(ListMap(
-              BsonField.Index(0) -> -\/ (ExprOp.DocField(BsonField.Name("pop"))),
-              BsonField.Index(1) -> -\/ (ExprOp.DocField(BsonField.Name("city")))))))),
-            IgnoreId),
-          $sort(NonEmptyList(
-            BsonField.Name("__tmp6") \ BsonField.Index(0) -> Descending,
-            BsonField.Name("__tmp6") \ BsonField.Index(1) -> Ascending)),
-          $project(Reshape.Doc(ListMap(
-            BsonField.Name("city") -> -\/ (ExprOp.DocField(BsonField.Name("__tmp5") \ BsonField.Name("city"))),
-            BsonField.Name("pop") -> -\/ (ExprOp.DocField(BsonField.Name("__tmp5") \ BsonField.Name("pop"))))),
-            ExcludeId)))
->>>>>>> 63f5f206
     }
     
     "plan sort with expression, alias, and filter" in {
@@ -654,25 +589,13 @@
         beWorkflow(chain(
           $read(Collection("zips")),
           $match(Selector.Doc(BsonField.Name("pop") -> Selector.Gte(Bson.Int64(1000)))),
-<<<<<<< HEAD
           $project(Reshape.Doc(ListMap(
             BsonField.Name("popInK") ->
               -\/(ExprOp.Divide(
                 ExprOp.DocField(BsonField.Name("pop")),
                 ExprOp.Literal(Bson.Int64(1000)))))),
-            // FIXME: should be Exclude, but this is _very_ minor
-            IncludeId),
+            IgnoreId),
           $sort(NonEmptyList(BsonField.Name("popInK") -> Ascending)))
-=======
-          $project(
-            Reshape.Doc(ListMap(
-              BsonField.Name("__tmp4") -> \/-(Reshape.Doc(ListMap(BsonField.Name("popInK") -> -\/(ExprOp.Divide(ExprOp.DocField(BsonField.Name("pop")), ExprOp.Literal(Bson.Int64(1000))))))),
-              BsonField.Name("__tmp5") -> \/-(Reshape.Arr(ListMap(BsonField.Index(0) -> -\/(ExprOp.Divide(ExprOp.DocField(BsonField.Name("pop")), ExprOp.Literal(Bson.Int64(1000))))))))),
-            IgnoreId),
-          $sort(NonEmptyList(BsonField.Name("__tmp5") \ BsonField.Index(0) -> Ascending)),
-          $project(Reshape.Doc(ListMap(BsonField.Name("popInK") -> -\/(ExprOp.DocField(BsonField.Name("__tmp4") \ BsonField.Name("popInK"))))),
-            ExcludeId))
->>>>>>> 63f5f206
         )
     }
 
@@ -720,13 +643,15 @@
             $read(Collection("zips")),
             $group(
               Grouped(ListMap(
-                BsonField.Name("cnt") -> ExprOp.Sum(ExprOp.Literal(Bson.Int32(1))),
-                BsonField.Name("__tmp3") -> ExprOp.Push(ExprOp.DocField(BsonField.Name("city"))))),
-              -\/ (ExprOp.Literal(Bson.Null))),
-            $unwind(ExprOp.DocField(BsonField.Name("__tmp3"))),
+                BsonField.Name("cnt") ->
+                  ExprOp.Sum(ExprOp.Literal(Bson.Int32(1))),
+                BsonField.Name("__tmp0") ->
+                  ExprOp.Push(ExprOp.DocField(BsonField.Name("city"))))),
+              -\/(ExprOp.Literal(Bson.Null))),
+            $unwind(ExprOp.DocField(BsonField.Name("__tmp0"))),
             $simpleMap(JsMacro(x => JsCore.Obj(ListMap(
               "cnt" -> JsCore.Select(x, "cnt").fix,
-              "1" -> JsCore.Select(JsCore.Select(x, "__tmp3").fix, "length").fix)).fix)))
+              "1" -> JsCore.Select(JsCore.Select(x, "__tmp0").fix, "length").fix)).fix)))
         }
     }
 
@@ -778,22 +703,10 @@
             $read(Collection("zips")),
             $match(Selector.Doc(
               BsonField.Name("state") -> Selector.Eq(Bson.Text("CO")))),
-<<<<<<< HEAD
             $group(
               Grouped(ListMap(
                 BsonField.Name("sm") -> ExprOp.Sum(ExprOp.DocField(BsonField.Name("pop"))))),
               -\/ (ExprOp.DocField(BsonField.Name("city")))))
-=======
-            $project(Reshape.Doc(ListMap(
-              BsonField.Name("__tmp1") -> \/- (Reshape.Arr(ListMap(
-                BsonField.Index(0) -> -\/ (ExprOp.DocField(BsonField.Name("city")))))),
-              BsonField.Name("__tmp2") -> -\/ (ExprOp.DocVar.ROOT()))),
-              ExcludeId),
-            $group(
-              Grouped(ListMap(
-                BsonField.Name("sm") -> ExprOp.Sum(ExprOp.DocField(BsonField.Name("__tmp2") \ BsonField.Name("pop"))))),
-              -\/ (ExprOp.DocField(BsonField.Name("__tmp1")))))
->>>>>>> 63f5f206
         }
     }
 
@@ -815,24 +728,18 @@
       plan("select city, sum(pop-1)/1000 from zips group by city") must
       beWorkflow(chain(
         $read(Collection("zips")),
-        $project(
-          Reshape.Doc(ListMap(
-            BsonField.Name("__tmp1") -> \/-(Reshape.Arr(ListMap(
-              BsonField.Index(0) -> -\/(DocField(BsonField.Name("city")))))),
-            BsonField.Name("__tmp2") -> -\/(DocVar.ROOT()))),
-          ExcludeId),
         $group(
           Grouped(ListMap(
-            BsonField.Name("city") -> Push(DocField(BsonField.Name("__tmp2") \ BsonField.Name("city"))),
-            BsonField.Name("__tmp4") -> Sum(ExprOp.Subtract(DocField(BsonField.Name("__tmp2") \ BsonField.Name("pop")), Literal(Bson.Int64(1)))))),
-          -\/(DocField(BsonField.Name("__tmp1")))),
+            BsonField.Name("city") -> Push(DocField(BsonField.Name("city"))),
+            BsonField.Name("__tmp1") -> Sum(ExprOp.Subtract(DocField(BsonField.Name("pop")), Literal(Bson.Int64(1)))))),
+          -\/(DocField(BsonField.Name("city")))),
         $unwind(ExprOp.DocField(BsonField.Name("city"))),
         $project(
           Reshape.Doc(ListMap(
             BsonField.Name("city") -> -\/(ExprOp.DocField(BsonField.Name("city"))),
             BsonField.Name("1") ->
               -\/(ExprOp.Divide(
-                DocField(BsonField.Name("__tmp4")),
+                DocField(BsonField.Name("__tmp1")),
                 ExprOp.Literal(Bson.Int64(1000)))))),
           IgnoreId)))
     }
@@ -841,35 +748,28 @@
       plan("select state, length(min(city)) as shortest from zips group by state") must
         beWorkflow(chain(
           $read(Collection("zips")),
-          $project(
-            Reshape.Doc(ListMap(
-              BsonField.Name("__tmp1") -> \/-(Reshape.Arr(ListMap(
-                BsonField.Index(0) -> -\/(DocField(BsonField.Name("state")))))),
-              BsonField.Name("__tmp2") -> -\/(DocVar.ROOT()))),
-            ExcludeId),
           $group(
             Grouped(ListMap(
-              BsonField.Name("state") -> Push(DocField(BsonField.Name("__tmp2") \ BsonField.Name("state"))),
-              BsonField.Name("__tmp4") -> Min(DocField(BsonField.Name("__tmp2") \ BsonField.Name("city"))))),
-            -\/(DocField(BsonField.Name("__tmp1")))),
+              BsonField.Name("state") -> Push(DocField(BsonField.Name("state"))),
+              BsonField.Name("__tmp1") -> Min(DocField(BsonField.Name("city"))))),
+            -\/(DocField(BsonField.Name("state")))),
           $unwind(ExprOp.DocField(BsonField.Name("state"))),
           $simpleMap(JsMacro(x => JsCore.Obj(ListMap(
             "state" -> JsCore.Select(x, "state").fix,
-            "shortest" -> JsCore.Select(JsCore.Select(x, "__tmp4").fix, "length").fix)).fix))))
+            "shortest" -> JsCore.Select(JsCore.Select(x, "__tmp1").fix, "length").fix)).fix))))
     }
     
     "plan simple JS inside expression" in {
       plan("select length(city) + 1 from zips") must 
         beWorkflow(chain(
           $read(Collection("zips")),
+          $simpleMap(JsMacro(x => JsCore.Obj(ListMap("__tmp0" -> JsCore.Select(JsCore.Select(x, "city").fix, "length").fix)).fix)),
           $project(
             Reshape.Doc(ListMap(
-              BsonField.Name("__tmp0") -> -\/(DocField(BsonField.Name("city"))))),
-            IgnoreId),
-          $simpleMap(JsMacro(x => JsCore.Obj(ListMap("__tmp1" -> JsCore.Select(JsCore.Select(x, "__tmp0").fix, "length").fix)).fix)),
-          $project(
-            Reshape.Doc(ListMap(
-              BsonField.Name("0") -> -\/(ExprOp.Add(DocField(BsonField.Name("__tmp1")), Literal(Bson.Int64(1)))))),
+              BsonField.Name("0") ->
+                -\/(ExprOp.Add(
+                  DocField(BsonField.Name("__tmp0")),
+                  Literal(Bson.Int64(1)))))),
             IgnoreId)))
     }
 
@@ -907,11 +807,11 @@
         beWorkflow {
           chain(
             $read(Collection("zips")),
-            $simpleMap(value => Obj(ListMap(
+            $simpleMap(JsMacro(value => Obj(ListMap(
               "__tmp1" ->
                 JsCore.Access(JsCore.Select(value, "loc").fix,
                   Literal(Js.Num(0, false)).fix).fix,
-              "__tmp2" -> value)).fix),
+              "__tmp2" -> value)).fix)),
             $project(Reshape.Doc(ListMap(
               BsonField.Name("city") ->
                 -\/(ExprOp.DocField(BsonField.Name("__tmp2") \ BsonField.Name("city"))),
@@ -1162,49 +1062,22 @@
       plan("select length(city) from zips") must
         beWorkflow(chain(
           $read(Collection("zips")),
-<<<<<<< HEAD
-          $simpleMap(x => JsCore.Select(JsCore.Select(x, "city").fix, "length").fix),
-          $project(
-            Reshape.Doc(ListMap(
-              BsonField.Name("0") -> -\/(ExprOp.DocVar.ROOT()))),
-            IgnoreId)))
-=======
-          $project(
-            Reshape.Doc(ListMap(
-              BsonField.Name("__tmp0") -> -\/(ExprOp.DocField(BsonField.Name("city"))))),
-            IgnoreId),
           $simpleMap(JsMacro(x => JsCore.Obj(ListMap(
-            "0" -> JsCore.Select(JsCore.Select(x, "__tmp0").fix, "length").fix)).fix))))
->>>>>>> 63f5f206
+            "0" ->
+              JsCore.Select(JsCore.Select(x, "city").fix, "length").fix)).fix))))
     }
     
     "plan select length() and simple field" in {
       plan("select city, length(city) from zips") must
       beWorkflow(chain(
         $read(Collection("zips")),
-<<<<<<< HEAD
-        $simpleMap(value => JsCore.Obj(ListMap(
-          "__tmp1" -> JsCore.Select(JsCore.Select(value, "city").fix, "length").fix,
-          "__tmp2" -> value)).fix),
-        $project(
-          Reshape.Doc(ListMap(
-            BsonField.Name("city") -> -\/(ExprOp.DocField(BsonField.Name("__tmp2") \ BsonField.Name("city"))),
-            BsonField.Name("1") -> -\/(ExprOp.DocField(BsonField.Name("__tmp1"))))),
-=======
-        $project(
-          Reshape.Doc(ListMap(
-            BsonField.Name("__tmp2") -> \/-(Reshape.Doc(ListMap(
-              BsonField.Name("__tmp1") -> -\/(ExprOp.DocField(BsonField.Name("city")))))),
-            BsonField.Name("__tmp3") -> -\/(ExprOp.DocVar.ROOT()))),
-          IncludeId),
         $simpleMap(JsMacro(value => JsCore.Obj(ListMap(
-          "city" -> JsCore.Select(JsCore.Select(value, "__tmp3").fix, "city").fix,
-          "1" -> JsCore.Select(JsCore.Select(JsCore.Select(value, "__tmp2").fix, "__tmp1").fix, "length").fix)).fix)),
+          "city" -> JsCore.Select(value, "city").fix,
+          "1" -> JsCore.Select(JsCore.Select(value, "city").fix, "length").fix)).fix)),
         $project(
           Reshape.Doc(ListMap(
             BsonField.Name("city") -> -\/(ExprOp.DocField(BsonField.Name("city"))),
             BsonField.Name("1") -> -\/(ExprOp.DocField(BsonField.Name("1"))))),
->>>>>>> 63f5f206
           IgnoreId)))
     }
     
@@ -1234,15 +1107,26 @@
       plan("select * from days where \"date\" < timestamp '2014-11-17T22:00:00Z' and \"date\" - interval 'PT12H' > timestamp '2014-11-17T00:00:00Z'") must
         beWorkflow(chain(
           $read(Collection("days")),
+          $project(Reshape.Doc(ListMap(
+            BsonField.Name("__tmp4") -> \/-(Reshape.Doc(ListMap(
+              BsonField.Name("__tmp3") ->
+                -\/(ExprOp.Subtract(
+                  ExprOp.DocField(BsonField.Name("date")),
+                  ExprOp.Literal(Bson.Dec(12*60*60*1000))))))),
+            BsonField.Name("__tmp5") -> -\/(ExprOp.DocVar.ROOT()))),
+            ExcludeId),
           $match(
             Selector.And(
               Selector.Doc(
-                BsonField.Name("date") -> Selector.Lt(Bson.Date(Instant.parse("2014-11-17T22:00:00Z")))),
-              Selector.Where(Js.BinOp(">",
-                Js.BinOp("-",
-                  Js.Select(Js.This, "date"),
-                  Js.Num(12*60*60*1000, true)),
-                Js.New(Js.Call(Js.Ident("Date"), List(Js.Str("2014-11-17T00:00:00Z"))))))))))
+                BsonField.Name("__tmp5") \ BsonField.Name("date") ->
+                  Selector.Lt(Bson.Date(Instant.parse("2014-11-17T22:00:00Z")))),
+              Selector.Doc(
+                BsonField.Name("__tmp4") \ BsonField.Name("__tmp3") ->
+                  Selector.Gt(Bson.Date(Instant.parse("2014-11-17T00:00:00Z")))))),
+          $project(Reshape.Doc(ListMap(
+            BsonField.Name("value") ->
+              -\/(ExprOp.DocField(BsonField.Name("__tmp5"))))),
+            ExcludeId)))
     }
     
     import Js._
