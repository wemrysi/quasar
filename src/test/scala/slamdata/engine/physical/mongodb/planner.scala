package slamdata.engine.physical.mongodb

import slamdata.engine._
import slamdata.engine.fp._
import slamdata.engine.analysis.fixplate._
import slamdata.engine.analysis._
import slamdata.engine.sql.SQLParser
import slamdata.engine.std._

import scalaz._

import collection.immutable.ListMap

import org.specs2.mutable._
import org.specs2.matcher.{Matcher, Expectable}

class PlannerSpec extends Specification with CompilerHelpers {
  import StdLib._
  import structural._
  import math._
  import LogicalPlan._
  import SemanticAnalysis._
  import WorkflowTask._
  import PipelineOp._
  import ExprOp._

  case class equalToWorkflow(expected: Workflow) extends Matcher[Workflow] {
    def apply[S <: Workflow](s: Expectable[S]) = {
      def diff(l: S, r: Workflow): String = {
        val lt = RenderTree[Workflow].render(l)
        val rt = RenderTree[Workflow].render(r)
        RenderTree.show(lt diff rt)(new RenderTree[RenderedTree] { override def render(v: RenderedTree) = v }).toString
      }
      result(expected == s.value,
             "\ntrees are equal:\n" + diff(s.value, expected),
             "\ntrees are not equal:\n" + diff(s.value, expected),
             s)
    }
  }

  def plan(query: String): Either[Error, Workflow] = {
    (for {
      logical <- compile(query).leftMap(e => PlannerError.InternalError("query could not be compiled: " + e))
      simplified <- \/-(Optimizer.simplify(logical))
      phys <- MongoDbPlanner.plan(simplified)
    } yield phys).toEither
  }

  def plan(logical: Term[LogicalPlan]): Either[Error, Workflow] =
    (for {
      simplified <- \/-(Optimizer.simplify(logical))
      phys <- MongoDbPlanner.plan(simplified)
    } yield phys).toEither

  def beWorkflow(task: WorkflowTask) = beRight(equalToWorkflow(Workflow(task)))

  "plan from query string" should {
    "plan simple select *" in {
      plan("select * from foo") must beWorkflow(ReadTask(Collection("foo")))
    }

    "plan count(*)" in {
      plan("select count(*) from foo") must beWorkflow( 
        PipelineTask(
          ReadTask(Collection("foo")),
          Pipeline(List(
            Group(
              Grouped(ListMap(BsonField.Name("0") -> Count)),
              -\/(Literal(Bson.Int32(1))))))))
    }

    "plan simple field projection on single set" in {
      plan("select foo.bar from foo") must
        beWorkflow(
          PipelineTask(
            ReadTask(Collection("foo")),
            Pipeline(List(
              Project(Reshape.Doc(ListMap(BsonField.Name("bar") -> -\/(DocField(BsonField.Name("bar"))))))
            ))
          )
        )
    }

    "plan simple field projection on single set when table name is inferred" in {
      plan("select bar from foo") must
       beWorkflow(
          PipelineTask(
            ReadTask(Collection("foo")),
            Pipeline(List(
              Project(Reshape.Doc(ListMap(BsonField.Name("bar") -> -\/(DocField(BsonField.Name("bar"))))))
            ))
          )
        )
    }
    
    "plan multiple field projection on single set when table name is inferred" in {
      plan("select bar, baz from foo") must
       beWorkflow(
          PipelineTask(
            ReadTask(Collection("foo")),
            Pipeline(List(
              Project(Reshape.Doc(ListMap(
                BsonField.Name("bar") -> -\/(DocField(BsonField.Name("bar"))),
                BsonField.Name("baz") -> -\/(DocField(BsonField.Name("baz")))
              )))
            ))
          )
        )
    }

    "plan simple addition on two fields" in {
      plan("select foo + bar from baz") must
       beWorkflow(
          PipelineTask(
            ReadTask(Collection("baz")),
            Pipeline(List(
              Project(Reshape.Doc(ListMap(BsonField.Name("0") -> -\/ (ExprOp.Add(DocField(BsonField.Name("foo")), DocField(BsonField.Name("bar")))))))
            ))
          )
        )
    }
    
    "plan concat" in {
      plan("select concat(bar, baz) from foo") must
       beWorkflow(
          PipelineTask(
            ReadTask(Collection("foo")),
            Pipeline(List(
              Project(Reshape.Doc(ListMap(
                BsonField.Name("0") -> -\/ (ExprOp.Concat(
                  DocField(BsonField.Name("bar")),
                  DocField(BsonField.Name("baz")),
                  Nil
                ))
              )))
            ))
          )
        )
    }

    "plan lower" in {
      plan("select lower(bar) from foo") must
       beWorkflow(
          PipelineTask(
            ReadTask(Collection("foo")),
            Pipeline(List(
              Project(Reshape.Doc(ListMap(
                BsonField.Name("0") ->
                  -\/(ExprOp.ToLower(DocField(BsonField.Name("bar")))))))))))
    }

    "plan coalesce" in {
      plan("select coalesce(bar, baz) from foo") must
       beWorkflow(
          PipelineTask(
            ReadTask(Collection("foo")),
            Pipeline(List(
              Project(Reshape.Doc(ListMap(
                BsonField.Name("0") ->
                  -\/(ExprOp.IfNull(
                    DocField(BsonField.Name("bar")),
                    DocField(BsonField.Name("baz")))))))))))
    }

    "plan date field extraction" in {
      plan("select date_part('day', baz) from foo") must
       beWorkflow(
          PipelineTask(
            ReadTask(Collection("foo")),
            Pipeline(List(
              Project(Reshape.Doc(ListMap(
                BsonField.Name("0") ->
                  -\/(ExprOp.DayOfMonth(DocField(BsonField.Name("baz")))))))))))
    }

    "plan complex date field extraction" in {
      plan("select date_part('quarter', baz) from foo") must
       beWorkflow(
          PipelineTask(
            ReadTask(Collection("foo")),
            Pipeline(List(
              Project(Reshape.Doc(ListMap(
                BsonField.Name("0") ->
                  -\/(
                    ExprOp.Add(
                      ExprOp.Divide(
                        ExprOp.DayOfYear(DocField(BsonField.Name("baz"))),
                        ExprOp.Literal(Bson.Int32(92))),
                      ExprOp.Literal(Bson.Int32(1)))))))))))
    }

    "plan array length" in {
      plan("select array_length(bar, 1) from foo") must
       beWorkflow(
          PipelineTask(
            ReadTask(Collection("foo")),
            Pipeline(List(
              Project(Reshape.Doc(ListMap(
                BsonField.Name("0") ->
                  -\/(ExprOp.Size(DocField(BsonField.Name("bar")))))))))))
    }

    "plan conditional" in {
      plan("select case when pop < 10000 then city else loc end from zips") must
       beWorkflow(
          PipelineTask(
            ReadTask(Collection("zips")),
            Pipeline(List(
              Project(Reshape.Doc(ListMap(
                BsonField.Name("0") ->
                  -\/(Cond(
                    Lt(
                      DocField(BsonField.Name("pop")),
                      ExprOp.Literal(Bson.Int64(10000))),
                    DocField(BsonField.Name("city")),
                    DocField(BsonField.Name("loc")))))))))))
    }

<<<<<<< HEAD
=======
    "plan negate" in {
      plan("select -bar from foo") must
       beWorkflow(
          PipelineTask(
            ReadTask(Collection("foo")),
            Pipeline(List(
              Project(Reshape.Doc(ListMap(
                BsonField.Name("0") ->
                  -\/(ExprOp.Multiply(ExprOp.Literal(Bson.Int32(-1)), DocField(BsonField.Name("bar")))))))))))
    }

>>>>>>> 17990810
    "plan simple filter" in {
      plan("select * from foo where bar > 10") must
       beWorkflow(
          PipelineTask(
            ReadTask(Collection("foo")),
            Pipeline(List(
              Match(Selector.Doc(BsonField.Name("bar") -> Selector.Gt(Bson.Int64(10))))
            ))
          )
        )
    }
    
    "plan simple filter with expression in projection" in {
      plan("select a + b from foo where bar > 10") must
       beWorkflow(
          PipelineTask(
            ReadTask(Collection("foo")),
            Pipeline(List(
              Match(Selector.Doc(BsonField.Name("bar") -> Selector.Gt(Bson.Int64(10)))),
              Project(Reshape.Doc(ListMap(BsonField.Name("0") -> -\/ (ExprOp.Add(
                                                                    DocField(BsonField.Name("a")), 
                                                                    DocField(BsonField.Name("b"))
                                                                  ))
              )))
            ))
          )
        )
    }
    
    "plan filter with between" in {
      plan("select * from foo where bar between 10 and 100") must
       beWorkflow(
          PipelineTask(
            ReadTask(Collection("foo")),
            Pipeline(List(
              Match(
                Selector.And(
                  Selector.Doc(BsonField.Name("bar") -> Selector.Gte(Bson.Int64(10))),
                  Selector.Doc(BsonField.Name("bar") -> Selector.Lte(Bson.Int64(100)))
                )
              )
            ))
          )
        )
    }
    
    "plan filter with like" in {
      plan("select * from foo where bar like 'A%'") must
       beWorkflow(
          PipelineTask(
            ReadTask(Collection("foo")),
            Pipeline(List(
              Match(
                Selector.Doc(BsonField.Name("bar") -> Selector.Regex("^A.*$", false, false, false, false))
              )
            ))
          )
        )
    }
    
    "plan filter with LIKE and OR" in {
      plan("select * from foo where bar like 'A%' or bar like 'Z%'") must
       beWorkflow(
          PipelineTask(
            ReadTask(Collection("foo")),
            Pipeline(List(
              Match(
                Selector.Or(
                  Selector.Doc(BsonField.Name("bar") -> Selector.Regex("^A.*$", false, false, false, false)),
                  Selector.Doc(BsonField.Name("bar") -> Selector.Regex("^Z.*$", false, false, false, false))
                )
              )
            ))
          )
        )
    }
    
    "plan filter with negate(s)" in {
      plan("select * from foo where bar != -10 and baz > -1.0") must
       beWorkflow(
          PipelineTask(
            ReadTask(Collection("foo")),
            Pipeline(List(
              Match(
                Selector.And(
                  Selector.Doc(BsonField.Name("bar") -> Selector.Neq(Bson.Int64(-10))),
                  Selector.Doc(BsonField.Name("baz") -> Selector.Gt(Bson.Dec(-1.0)))
                )
              )
            ))
          )
        )
    }
    
    "plan complex filter" in {
      plan("select * from foo where bar > 10 and (baz = 'quux' or foop = 'zebra')") must
       beWorkflow(
          PipelineTask(
            ReadTask(Collection("foo")),
            Pipeline(List(
              Match(Selector.And(
                Selector.Doc(BsonField.Name("bar") -> Selector.Gt(Bson.Int64(10))),
                Selector.Or(
                  Selector.Doc(BsonField.Name("baz") -> Selector.Eq(Bson.Text("quux"))),
                  Selector.Doc(BsonField.Name("foop") -> Selector.Eq(Bson.Text("zebra")))
                )
              ))
            ))
          )
        )
    }

    "plan simple sort with field in projection" in {
      plan("select bar from foo order by bar") must
        beWorkflow(
          PipelineTask(
            ReadTask(Collection("foo")),
            Pipeline(List(Project(Reshape.Doc(ListMap(
              BsonField.Name("lEft") -> \/- (Reshape.Doc(ListMap(
                BsonField.Name("bar") -> -\/ (ExprOp.DocField(BsonField.Name("bar")))))), 
              BsonField.Name("rIght") -> \/- (Reshape.Arr(ListMap(
                BsonField.Index(0) -> \/- (Reshape.Doc(ListMap(
                  BsonField.Name("key") -> -\/ (ExprOp.DocField(BsonField.Name("bar")))))))))))), 
            Sort(NonEmptyList(BsonField.Name("rIght") \ BsonField.Index(0) \ BsonField.Name("key") -> Ascending)), 
            Project(Reshape.Doc(ListMap(
              BsonField.Name("bar") -> -\/ (ExprOp.DocField(BsonField.Name("lEft") \ BsonField.Name("bar")))))))))
        )
    }
    
    
    "plan simple sort with wildcard" in {
      plan("select * from foo order by bar") must
       beWorkflow(
          PipelineTask(
            ReadTask(Collection("foo")),
            Pipeline(List(
              Sort(NonEmptyList(BsonField.Name("bar") -> Ascending))
            ))
          )
        )
    }.pendingUntilFixed

    "plan sort with expression in key" in {
      plan("select baz from foo order by bar/10") must
        beWorkflow(
          PipelineTask(
            ReadTask(Collection("foo")),
            Pipeline(List(
              Project(Reshape.Doc(ListMap(
                BsonField.Name("lEft") -> \/- (Reshape.Doc(ListMap(
                  BsonField.Name("baz") -> -\/(ExprOp.DocField(BsonField.Name("baz")))))), 
                BsonField.Name("rIght") -> \/- (Reshape.Arr(ListMap(
                  BsonField.Index(0) -> \/- (Reshape.Doc(ListMap(
                    BsonField.Name("key") -> -\/ (ExprOp.Divide(ExprOp.DocField(BsonField.Name("bar")), ExprOp.Literal(Bson.Int64(10))))))))))))), 
              Sort(NonEmptyList(BsonField.Name("rIght") \ BsonField.Index(0) \ BsonField.Name("key") -> Ascending)), 
              Project(Reshape.Doc(ListMap(
                BsonField.Name("baz") -> -\/(ExprOp.DocField(BsonField.Name("lEft") \ BsonField.Name("baz")))))))))
        )
    }

    "plan sort with wildcard and expression in key" in {
      plan("select * from foo order by bar/10") must
       beWorkflow(
          PipelineTask(
            ReadTask(Collection("foo")),
            ???  // TODO: Currently cannot deal with logical plan having ObjectConcat with collection as an arg
          )
        )
    }.pendingUntilFixed
    
    "plan simple sort with field not in projections" in {
      plan("select name from person order by height") must
        beWorkflow(
          PipelineTask(
            ReadTask(Collection("person")),
            Pipeline(List(
              Project(Reshape.Doc(ListMap(
                BsonField.Name("lEft") -> \/- (Reshape.Doc(ListMap(
                  BsonField.Name("name") -> -\/ (ExprOp.DocField(BsonField.Name("name"))) ))), 
                BsonField.Name("rIght") -> \/- (Reshape.Arr(ListMap(
                  BsonField.Index(0) -> \/- (Reshape.Doc(ListMap(
                    BsonField.Name("key") -> -\/ (ExprOp.DocField(BsonField.Name("height")))))))))))), 
              Sort(NonEmptyList(BsonField.Name("rIght") \ BsonField.Index(0) \ BsonField.Name("key") -> Ascending)), 
              Project(Reshape.Doc(ListMap(
                BsonField.Name("name") -> -\/ (ExprOp.DocField(BsonField.Name("lEft") \ BsonField.Name("name")))))))))
        )
    }
    
    "plan sort with expression and alias" in {
      plan("select pop/1000 as popInK from zips order by popInK") must
        beWorkflow(
          PipelineTask(
            ReadTask(Collection("zips")),
            Pipeline(List(
              Project(Reshape.Doc(ListMap(
                BsonField.Name("lEft") -> \/- (Reshape.Doc(ListMap(
                  BsonField.Name("popInK") -> -\/ (ExprOp.Divide(ExprOp.DocField(BsonField.Name("pop")), ExprOp.Literal(Bson.Int64(1000))))))), 
                BsonField.Name("rIght") -> \/- (Reshape.Arr(ListMap(
                  BsonField.Index(0) -> \/- (Reshape.Doc(ListMap(
                    BsonField.Name("key") -> -\/ (ExprOp.Divide(ExprOp.DocField(
                      BsonField.Name("pop")), ExprOp.Literal(Bson.Int64(1000)))) ))))))))), 
              Sort(NonEmptyList(BsonField.Name("rIght") \ BsonField.Index(0) \ BsonField.Name("key") -> Ascending)), 
              Project(Reshape.Doc(ListMap(
                BsonField.Name("popInK") -> -\/ (ExprOp.DocField(BsonField.Name("lEft") \ BsonField.Name("popInK")))))))))
        )
    }
    
    "plan sort with filter" in {
      plan("select city, pop from zips where pop <= 1000 order by pop desc, city") must
        beWorkflow(
          PipelineTask(
            ReadTask(Collection("zips")),
            Pipeline(List(
              Match(Selector.Doc(BsonField.Name("pop") -> Selector.Lte(Bson.Int64(1000)))), 
              Project(Reshape.Doc(ListMap(
                BsonField.Name("lEft") -> \/-  (Reshape.Doc(ListMap(
                    BsonField.Name("city") -> -\/(ExprOp.DocField(BsonField.Name("city"))),
                    BsonField.Name("pop") -> -\/(ExprOp.DocField(BsonField.Name("pop")))))),
                BsonField.Name("rIght") -> \/- (Reshape.Arr(ListMap(
                  BsonField.Index(0) -> \/- (Reshape.Doc(ListMap(
                    BsonField.Name("key") -> -\/ (ExprOp.DocField(BsonField.Name("pop")))))),
                  BsonField.Index(1) -> \/- (Reshape.Doc(ListMap(
                    BsonField.Name("key") -> -\/ (ExprOp.DocField(BsonField.Name("city")))))))))))),
              Sort(NonEmptyList(
                BsonField.Name("rIght") \ BsonField.Index(0) \ BsonField.Name("key") -> Descending,
                BsonField.Name("rIght") \ BsonField.Index(1) \ BsonField.Name("key") -> Ascending)),
              Project(Reshape.Doc(ListMap(
                BsonField.Name("city") -> -\/ (ExprOp.DocField(BsonField.Name("lEft") \ BsonField.Name("city"))), 
                BsonField.Name("pop") -> -\/ (ExprOp.DocField(BsonField.Name("lEft") \ BsonField.Name("pop")))))))))
        )
    }
    
    "plan sort with expression, alias, and filter" in {
      plan("select pop/1000 as popInK from zips where pop >= 1000 order by popInK") must
        beWorkflow(
          PipelineTask(
            ReadTask(Collection("zips")),
            Pipeline(List(
              Match(Selector.Doc(BsonField.Name("pop") -> Selector.Gte(Bson.Int64(1000)))), 
              Project(Reshape.Doc(ListMap(
                BsonField.Name("lEft") -> \/-(Reshape.Doc(ListMap(BsonField.Name("popInK") -> -\/(ExprOp.Divide(ExprOp.DocField(BsonField.Name("pop")), ExprOp.Literal(Bson.Int64(1000))))))),
                BsonField.Name("rIght") -> \/-(Reshape.Arr(ListMap(BsonField.Index(0) -> \/-(Reshape.Doc(ListMap(BsonField.Name("key") -> -\/(ExprOp.Divide(ExprOp.DocField(BsonField.Name("pop")), ExprOp.Literal(Bson.Int64(1000))))))))))))),
              Sort(NonEmptyList(BsonField.Name("rIght") \ BsonField.Index(0) \ BsonField.Name("key") -> Ascending)),
              Project(Reshape.Doc(ListMap(BsonField.Name("popInK") -> -\/(ExprOp.DocField(BsonField.Name("lEft") \ BsonField.Name("popInK")))))))))  
        )
    }

    "plan multiple column sort with wildcard" in {
      plan("select * from foo order by bar, baz desc") must
       beWorkflow(
          PipelineTask(
            ReadTask(Collection("foo")),
            Pipeline(List(
              Sort(NonEmptyList(BsonField.Name("bar") -> Ascending, 
                                BsonField.Name("baz") -> Descending
              ))
            ))
          )
        )
    }.pendingUntilFixed
    
    "plan many sort columns" in {
      plan("select * from foo order by a1, a2, a3, a4, a5, a6") must
       beWorkflow(
          PipelineTask(
            ReadTask(Collection("foo")),
            Pipeline(List(
              Sort(NonEmptyList(BsonField.Name("a1") -> Ascending, 
                                BsonField.Name("a2") -> Ascending, 
                                BsonField.Name("a3") -> Ascending, 
                                BsonField.Name("a4") -> Ascending, 
                                BsonField.Name("a5") -> Ascending, 
                                BsonField.Name("a6") -> Ascending
              ))
            ))
          )
        )
    }.pendingUntilFixed

    "plan efficient count and field ref" in {
      plan("SELECT city, COUNT(*) AS cnt FROM zips ORDER BY cnt DESC") must
        beWorkflow {
          PipelineTask(
            ReadTask(Collection("zips")),
            Pipeline(List(
              Project(Reshape.Doc(ListMap(
                BsonField.Name("lEft") -> \/-(Reshape.Doc(ListMap(
                  BsonField.Name("city") -> -\/(ExprOp.DocField(BsonField.Name("city")))))),
                BsonField.Name("rIght") -> \/-(Reshape.Doc(ListMap(
                  BsonField.Name("city") -> -\/(ExprOp.DocField(BsonField.Name("city"))))))))),
              Group(Grouped(ListMap(
                BsonField.Name("__sd_tmp_3") -> ExprOp.Sum(ExprOp.Literal(Bson.Int32(1))),
                BsonField.Name("__sd_tmp_4") -> ExprOp.Push(ExprOp.DocField(BsonField.Name("rIght"))))),
                \/- (Reshape.Arr(ListMap(
                      BsonField.Index(0) -> -\/ (ExprOp.Literal(Bson.Int32(1))), 
                      BsonField.Index(1) -> -\/ (ExprOp.Literal(Bson.Int32(1)))
                    )))
              ), 
              Project(Reshape.Doc(ListMap(
                BsonField.Name("cnt") -> -\/ (ExprOp.DocField(BsonField.Name("__sd_tmp_3"))), 
                BsonField.Name("__sd_tmp_1") -> -\/ (ExprOp.DocField(BsonField.Name("__sd_tmp_4")))))), 
              Unwind(ExprOp.DocField(BsonField.Name("__sd_tmp_1"))), 
              Project(Reshape.Doc(ListMap(
                BsonField.Name("lEft") -> \/- (Reshape.Doc(ListMap(
                  BsonField.Name("city") -> -\/ (ExprOp.DocField(BsonField.Name("__sd_tmp_1") \ BsonField.Name("city"))), 
                  BsonField.Name("cnt") -> -\/ (ExprOp.DocField(BsonField.Name("cnt")))))), 
                BsonField.Name("rIght") -> \/- (Reshape.Arr(ListMap(
                  BsonField.Index(0) -> \/- (Reshape.Doc(ListMap(
                    BsonField.Name("key") -> -\/(ExprOp.DocField(BsonField.Name("cnt")))))))))))), 
              Sort(NonEmptyList(BsonField.Name("rIght") \ BsonField.Index(0) \ BsonField.Name("key") -> Descending)), 
              Project(Reshape.Doc(ListMap(
                BsonField.Name("city") -> -\/ (ExprOp.DocField(BsonField.Name("lEft") \ BsonField.Name("city"))), 
                BsonField.Name("cnt") -> -\/ (ExprOp.DocField(BsonField.Name("lEft") \ BsonField.Name("cnt"))),
                BsonField.Name("_id") -> -\/ (ExprOp.Exclude)))
              ))))
        }
    }

    "plan count grouped by single field" in {
      plan("select count(*) from bar group by baz") must
        beWorkflow {
          PipelineTask(
            ReadTask(Collection("bar")),
            Pipeline(List(
              Project(Reshape.Doc(ListMap(
                BsonField.Name("lEft") -> \/- (Reshape.Doc(ListMap(
                  BsonField.Name("expr") -> -\/ (ExprOp.Literal(Bson.Int32(1)))))), 
                BsonField.Name("rIght") -> \/- (Reshape.Arr(ListMap(
                  BsonField.Index(0) -> -\/ (ExprOp.DocField(BsonField.Name("baz"))))))))), 
              Group(Grouped(ListMap(
                BsonField.Name("0") -> ExprOp.Sum(ExprOp.DocField(BsonField.Name("lEft") \ BsonField.Name("expr"))))),
                -\/(ExprOp.DocField(BsonField.Name("rIght")))))))
        }
    }

    "plan count and sum grouped by single field" in {
      plan("select count(*) as cnt, sum(biz) as sm from bar group by baz") must
        beWorkflow {
          PipelineTask(
            ReadTask(Collection("bar")),
            Pipeline(List(
              Group(Grouped(ListMap(BsonField.Name("__sd_tmp_1") -> ExprOp.Sum(ExprOp.Literal(Bson.Int32(1))), BsonField.Name("__sd_tmp_2") -> ExprOp.Sum(ExprOp.DocField(BsonField.Name("biz"))))),\/-(Reshape.Arr(ListMap(BsonField.Index(0) -> \/-(Reshape.Arr(ListMap(BsonField.Index(0) -> -\/(ExprOp.DocField(BsonField.Name("baz")))))), BsonField.Index(1) -> \/-(Reshape.Arr(ListMap(BsonField.Index(0) -> -\/(ExprOp.DocField(BsonField.Name("baz")))))))))), 
              Project(Reshape.Doc(ListMap(
                BsonField.Name("cnt") -> -\/ (ExprOp.DocField(BsonField.Name("__sd_tmp_1"))), 
                BsonField.Name("sm") -> -\/(ExprOp.DocField(BsonField.Name("__sd_tmp_2")))))))))
        }
    }

    "plan count and field when grouped" in {
      // TODO: Technically we need a 'distinct by city' here
      plan("select count(*) as cnt, city from zips group by city") must
        beWorkflow {
          PipelineTask(
            ReadTask(Collection("zips")),
            Pipeline(List(
              Project(Reshape.Doc(ListMap(
                BsonField.Name("lEft") -> \/- (Reshape.Doc(ListMap(
                  BsonField.Name("lEft") -> \/- (Reshape.Doc(ListMap(
                    BsonField.Name("expr") -> -\/ (ExprOp.Literal(Bson.Int32(1)))))), 
                  BsonField.Name("rIght") -> \/- (Reshape.Arr(ListMap(
                    BsonField.Index(0) -> -\/ (ExprOp.DocField(BsonField.Name("city"))))))))), 
                BsonField.Name("rIght") -> \/-(Reshape.Doc(ListMap(
                  BsonField.Name("city") -> -\/(ExprOp.DocField(BsonField.Name("city"))))))))), 
              Group(Grouped(ListMap(
                BsonField.Name("cnt") -> ExprOp.Sum(ExprOp.DocField(BsonField.Name("lEft") \ BsonField.Name("lEft") \ BsonField.Name("expr"))), 
                BsonField.Name("__sd_tmp_1") -> ExprOp.Push(ExprOp.DocField(BsonField.Name("rIght"))))),
                -\/(ExprOp.DocField(BsonField.Name("lEft") \ BsonField.Name("rIght")))), 
              Unwind(ExprOp.DocField(BsonField.Name("__sd_tmp_1"))), 
              Project(Reshape.Doc(ListMap(
                BsonField.Name("cnt") -> -\/(ExprOp.DocField(BsonField.Name("cnt"))), 
                BsonField.Name("city") -> -\/(ExprOp.DocField(BsonField.Name("__sd_tmp_1") \ BsonField.Name("city"))), 
                BsonField.Name("_id") -> -\/(ExprOp.Exclude)))))))
        }
    }

    "plan array flatten" in {
      plan("select loc[*] from zips") must
        beWorkflow {
          PipelineTask(
            ReadTask(Collection("zips")),
            Pipeline(List(
              Project(Reshape.Doc(ListMap(BsonField.Name("expr") -> -\/ (ExprOp.DocField(BsonField.Name("loc")))))), 
              Unwind(ExprOp.DocField(BsonField.Name("expr"))), 
              Project(Reshape.Doc(ListMap(
                BsonField.Name("loc") -> -\/(ExprOp.DocField(BsonField.Name("expr"))),
                BsonField.Name("_id") -> -\/ (ExprOp.Exclude)))))))
        }
    }

    "plan filter and limit" in {
      plan("SELECT city, pop FROM zips ORDER BY pop DESC LIMIT 5") must
        beWorkflow {
          PipelineTask(
            ReadTask(Collection("zips")),
            Pipeline(List(
              Project(Reshape.Doc(ListMap(
                BsonField.Name("lEft") -> \/-(Reshape.Doc(ListMap(
                  BsonField.Name("city") -> -\/(ExprOp.DocField(BsonField.Name("city"))), 
                  BsonField.Name("pop") -> -\/(ExprOp.DocField(BsonField.Name("pop")))))), 
                BsonField.Name("rIght") -> \/-(Reshape.Arr(ListMap(BsonField.Index(0) -> \/-(Reshape.Doc(ListMap(
                  BsonField.Name("key") -> -\/(ExprOp.DocField(BsonField.Name("pop"))) ))))))))),
              Sort(NonEmptyList(BsonField.Name("rIght") \ BsonField.Index(0) \ BsonField.Name("key") -> Descending)),
              Limit(5),
              Project(Reshape.Doc(ListMap(
                BsonField.Name("city") -> -\/(ExprOp.DocField(BsonField.Name("lEft") \ BsonField.Name("city"))), 
                BsonField.Name("pop") -> -\/(ExprOp.DocField(BsonField.Name("lEft") \ BsonField.Name("pop")))))))))
        }
    }

    "plan simple single field selection and limit" in {
      plan("SELECT city FROM zips LIMIT 5") must
        beWorkflow {
          PipelineTask(
            ReadTask(Collection("zips")),
            Pipeline(List(
              Project(Reshape.Doc(ListMap(BsonField.Name("city") -> -\/ (ExprOp.DocField(BsonField.Name("city")))))),
              Limit(5))))
        }
    }

    "plan complex group by with sorting and limiting" in {
      plan("SELECT city, SUM(pop) AS pop FROM zips GROUP BY city ORDER BY pop") must
        beWorkflow {
          PipelineTask(
            ReadTask(Collection("zips")),
            Pipeline(List()))
        }
    }.pendingUntilFixed
  }

/*
  "plan from LogicalPlan" should {
    "plan simple OrderBy" in {
      val lp = LogicalPlan.Let(
                  'tmp0, read("foo"),
                  LogicalPlan.Let(
                    'tmp1, makeObj("bar" -> ObjectProject(Free('tmp0), Constant(Data.Str("bar")))),
                    LogicalPlan.Let('tmp2, 
                      set.OrderBy(
                        Free('tmp1),
                        MakeArrayN(
                          makeObj(
                            "key" -> ObjectProject(Free('tmp1), Constant(Data.Str("bar"))),
                            "order" -> Constant(Data.Str("ASC"))
                          )
                        )
                      ),
                      Free('tmp2)
                    )
                  )
                )

      val exp = PipelineTask(
        ReadTask(Collection("foo")),
        Pipeline(List(
          Project(Reshape.Doc(ListMap(
            BsonField.Name("lEft") -> \/- (Reshape.Doc(ListMap(
              BsonField.Name("bar") -> -\/ (ExprOp.DocField(BsonField.Name("bar")))))), 
            BsonField.Name("rIght") -> \/- (Reshape.Arr(ListMap(
              BsonField.Index(0) -> \/- (Reshape.Doc(ListMap(
                BsonField.Name("key") -> -\/ (ExprOp.DocField(
                  BsonField.Name("bar"))), 
                BsonField.Name("order") -> -\/ (ExprOp.Literal(Bson.Text("ASC")))))))))))), 
          Sort(NonEmptyList(BsonField.Name("rIght") \ BsonField.Index(0) \ BsonField.Name("key") -> Ascending)), 
          Project(Reshape.Doc(ListMap(BsonField.Name("bar") -> -\/(ExprOp.DocField(BsonField.Name("lEft") \ BsonField.Name("bar")))))))))

      plan(lp) must beWorkflow(exp)
    }

    "plan OrderBy with expression" in {
      val lp = LogicalPlan.Let('tmp0, 
                  read("foo"),
                  set.OrderBy(
                    Free('tmp0),
                    MakeArrayN(
                      makeObj(
                        "key" -> math.Divide(
                                  ObjectProject(Free('tmp0), Constant(Data.Str("bar"))),
                                  Constant(Data.Dec(10.0))),
                        "order" -> Constant(Data.Str("ASC"))
                      )
                    )
                  )
                )

      val exp = PipelineTask(
                  ReadTask(Collection("foo")),
                  Pipeline(List(
                    Project(Reshape.Doc(ListMap(
                      BsonField.Name("__sd_tmp_1") ->  \/- (Reshape.Arr(ListMap(
                        BsonField.Index(0) -> -\/ (ExprOp.Divide(
                                                            DocField(BsonField.Name("bar")), 
                                                            Literal(Bson.Dec(10.0))))
                      )))
                    ))),
                    Sort(NonEmptyList(BsonField.Name("__sd_tmp_1") \ BsonField.Index(0) -> Ascending))
                    // We'll want another Project here to remove the temporary field
                  ))
                )

      plan(lp) must beWorkflow(exp)
    }.pendingUntilFixed

    "plan OrderBy with expression and earlier pipeline op" in {
      val lp = LogicalPlan.Let('tmp0,
                  read("foo"),
                  LogicalPlan.Let('tmp1,
                    set.Filter(
                      Free('tmp0),
                      relations.Eq(
                        ObjectProject(Free('tmp0), Constant(Data.Str("baz"))),
                        Constant(Data.Int(0))
                      )
                    ),
                    set.OrderBy(
                      Free('tmp1),
                      MakeArrayN(
                        makeObj(
                          "key" -> ObjectProject(Free('tmp1), Constant(Data.Str("bar"))),
                          "order" -> Constant(Data.Str("ASC"))
                        )
                      )
                    )
                  )
                )

      val exp = PipelineTask(
                  ReadTask(Collection("foo")),
                  Pipeline(List(
                    Match(
                      Selector.Doc(
                        BsonField.Name("baz") -> Selector.Eq(Bson.Int64(0))
                      )
                    ),
                    Sort(NonEmptyList(BsonField.Name("bar") -> Ascending))
                  ))
                )

      plan(lp) must beWorkflow(exp)
    }.pendingUntilFixed

    "plan OrderBy with expression (and extra project)" in {
      val lp = LogicalPlan.Let('tmp0, 
                  read("foo"),
                  LogicalPlan.Let('tmp9,
                    makeObj(
                      "bar" -> ObjectProject(Free('tmp0), Constant(Data.Str("bar")))
                    ),
                    set.OrderBy(
                      Free('tmp9),
                      MakeArrayN(
                        makeObj(
                          "key" -> math.Divide(
                                    ObjectProject(Free('tmp9), Constant(Data.Str("bar"))),
                                    Constant(Data.Dec(10.0))),
                          "order" -> Constant(Data.Str("ASC"))
                        )
                      )
                    )
                  )
                )

      val exp = PipelineTask(
        ReadTask(Collection("foo")),
        Pipeline(List(
          Project(Reshape.Doc(ListMap(BsonField.Name("lEft") -> \/-(Reshape.Doc(ListMap(BsonField.Name("bar") -> -\/(ExprOp.DocField(BsonField.Name("bar")))))), BsonField.Name("rIght") -> \/-(Reshape.Arr(ListMap(BsonField.Index(0) -> \/-(Reshape.Doc(ListMap(BsonField.Name("key") -> -\/(ExprOp.Divide(ExprOp.DocField(BsonField.Name("bar")), ExprOp.Literal(Bson.Dec(10.0)))), BsonField.Name("order") -> -\/(ExprOp.Literal(Bson.Text("ASC")))))))))))), 
          Sort(NonEmptyList(BsonField.Name("rIght") \ BsonField.Index(0) \ BsonField.Name("key") -> Ascending)), 
          Project(Reshape.Doc(ListMap(BsonField.Name("bar") -> -\/(ExprOp.DocField(BsonField.Name("lEft") \ BsonField.Name("bar")))))))))

      plan(lp) must beWorkflow(exp)
    }
  }
  */
}<|MERGE_RESOLUTION|>--- conflicted
+++ resolved
@@ -216,8 +216,6 @@
                     DocField(BsonField.Name("loc")))))))))))
     }
 
-<<<<<<< HEAD
-=======
     "plan negate" in {
       plan("select -bar from foo") must
        beWorkflow(
@@ -229,7 +227,6 @@
                   -\/(ExprOp.Multiply(ExprOp.Literal(Bson.Int32(-1)), DocField(BsonField.Name("bar")))))))))))
     }
 
->>>>>>> 17990810
     "plan simple filter" in {
       plan("select * from foo where bar > 10") must
        beWorkflow(
