package blueeyes.core.service

import java.net.URI
import com.ning.http.client._
import org.specs.Specification
import blueeyes.core.service.RestPathPatternImplicits._
import blueeyes.util.{Future}
import blueeyes.core.data.{TextToTextBijection}
import blueeyes.core.http.MimeTypes._
import blueeyes.core.http.{HttpMethod, HttpVersion, HttpMethods, HttpVersions, HttpRequest, HttpResponse, HttpStatusCode, HttpStatus, HttpStatusCodes, MimeType}

class HttpServerNettySpec extends Specification{
  @volatile
  private var port = 8585
  @volatile
  private var server: Option[HttpServerNetty] = None
  "HttpServer" should{
    doFirst{
      val testServer = new HttpServerNetty(classOf[TestService] :: Nil)

      var success = false
      do{
        success = try {
          testServer.start(port)
          true
        }
        catch {
          case e: Throwable => {
            port = port + 1
            false
          }
        }
      }while(!success)

      server = Some(testServer)
    }

    "return html by correct URI" in{
      val client = new AsyncHttpClient()
      val future = client.prepareGet("http://localhost:%d/bar/foo/adCode.html".format(port)).execute();

      val response = future.get
      response.getStatusCode mustEqual (HttpStatusCodes.OK.value)
      response.getResponseBody mustEqual (Context.context)
    }

    "return html by correct URI with parameters" in{
      val client = new AsyncHttpClient()
      val future = client.prepareGet("http://localhost:%d/foo?bar=zar".format(port)).execute();

      val response = future.get
      response.getStatusCode mustEqual (HttpStatusCodes.OK.value)
      response.getResponseBody mustEqual (Context.context)
<<<<<<< HEAD
    }    
=======
    }
>>>>>>> 893e6fc4

    "return not found error by wrong URI" in{
      val client = new AsyncHttpClient()
      val future = client.prepareGet("http://localhost:%d/foo/foo/adCode.html".format(port)).execute();

      val response = future.get
      response.getStatusCode mustEqual (HttpStatusCodes.NotFound.value)
    }

    doLast{
      server.foreach(_.stop)  
    }
  }
}

class TestService extends RestHierarchyBuilder[String] with HttpService[String]{
  private implicit val transcoder = new HttpStringDataTranscoder(TextToTextBijection, text / html)
  path("/bar/'adId/adCode.html"){get(new Handler())}
  path("/foo"){get(new Handler())}

  def version = 1

  def name = "test-service"
}
class Handler extends Function1[HttpRequest[String], Future[HttpResponse[String]]]{
  def apply(request: HttpRequest[String]) = new Future[HttpResponse[String]]().deliver(HttpResponse[String](HttpStatus(HttpStatusCodes.OK), Map("Content-Type" -> "text/html"), Some(Context.context), HttpVersions.`HTTP/1.1`))
}

object Context{
  val context = """<html>
<head>
</head>

<body>
    <h1>Test</h1>
</body>
</html>"""
}<|MERGE_RESOLUTION|>--- conflicted
+++ resolved
@@ -51,11 +51,7 @@
       val response = future.get
       response.getStatusCode mustEqual (HttpStatusCodes.OK.value)
       response.getResponseBody mustEqual (Context.context)
-<<<<<<< HEAD
-    }    
-=======
     }
->>>>>>> 893e6fc4
 
     "return not found error by wrong URI" in{
       val client = new AsyncHttpClient()
