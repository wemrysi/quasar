--- conflicted
+++ resolved
@@ -392,16 +392,9 @@
     def rhs = Bson.Text(field.asField)
 
     def merge(that: PipelineOp): PipelineOpMergeError \/ MergeResult = that match {
-<<<<<<< HEAD
       case Unwind(_) if (this == that) => \/- (MergeResult.Both(this :: Nil))
       case Unwind(field)               => if (this.field.asText < field.asText) mergeThisFirst else mergeThatFirst(that)
-      case Group(_, _)                 => ???
-      case Sort(_)                     => mergeThatFirst(that)
-      case Out(_)                      => mergeThisFirst
-      case _: GeoNear                  => mergeThatFirst(that)
-=======
-      case Unwind(_)   => \/- (MergeResult.Both(this :: that :: Nil)) // FIXME: Verify logic & test!!!
-
+      
       case Group(Grouped(m), b) =>
         // FIXME: Verify logic & test!!!
         val tmpName = BsonField.genUniqName(m.keys)
@@ -414,7 +407,6 @@
       case Sort(_)     => mergeThatFirst(that)
       case Out(_)      => mergeThisFirst
       case _: GeoNear  => mergeThatFirst(that)
->>>>>>> 4816b692
       
       case _ => delegateMerge(that)
     }
@@ -504,41 +496,6 @@
 
     def mapUp0(v: ExprOp): F[ExprOp] = {
       val rec = (v match {
-<<<<<<< HEAD
-        case x @ Include               => v.point[F]
-        case x @ Exclude               => v.point[F]
-        case x @ DocField(_)           => v.point[F]
-        case x @ DocVar(_)             => v.point[F]
-        case x @ Add(l, r)             => (mapUp0(l) |@| mapUp0(r))(Add(_, _))
-        case x @ AddToSet(_)           => v.point[F]
-        case x @ And(v)                => v.map(mapUp0 _).sequenceU.map(And(_))
-        case x @ SetEquals(l, r)       => (mapUp0(l) |@| mapUp0(r))(SetEquals(_, _))
-        case x @ SetIntersection(l, r) => (mapUp0(l) |@| mapUp0(r))(SetIntersection(_, _))
-        case x @ SetDifference(l, r)   => (mapUp0(l) |@| mapUp0(r))(SetDifference(_, _))
-        case x @ SetUnion(l, r)        => (mapUp0(l) |@| mapUp0(r))(SetUnion(_, _))
-        case x @ SetIsSubset(l, r)     => (mapUp0(l) |@| mapUp0(r))(SetIsSubset(_, _))
-        case x @ AnyElementTrue(v)     => mapUp0(v).map(AnyElementTrue(_))
-        case x @ AllElementsTrue(v)    => mapUp0(v).map(AllElementsTrue(_))
-        case x @ ArrayMap(a, b, c)     => (mapUp0(a) |@| mapUp0(c))(ArrayMap(_, b, _))
-        case x @ Avg(v)                => mapUp0(v).map(Avg(_))
-        case x @ Cmp(l, r)             => (mapUp0(l) |@| mapUp0(r))(Cmp(_, _))
-        case x @ Concat(a, b, cs)      => (mapUp0(a) |@| mapUp0(b) |@| cs.map(mapUp0 _).sequenceU)(Concat(_, _, _))
-        case x @ Cond(a, b, c)         => (mapUp0(a) |@| mapUp0(b) |@| mapUp0(c))(Cond(_, _, _))
-        case x @ DayOfMonth(a)         => mapUp0(a).map(DayOfMonth(_))
-        case x @ DayOfWeek(a)          => mapUp0(a).map(DayOfWeek(_))
-        case x @ DayOfYear(a)          => mapUp0(a).map(DayOfYear(_))
-        case x @ Divide(a, b)          => (mapUp0(a) |@| mapUp0(b))(Divide(_, _))
-        case x @ Eq(a, b)              => (mapUp0(a) |@| mapUp0(b))(Eq(_, _))
-        case x @ First(a)              => mapUp0(a).map(First(_))
-        case x @ Gt(a, b)              => (mapUp0(a) |@| mapUp0(b))(Gt(_, _))
-        case x @ Gte(a, b)             => (mapUp0(a) |@| mapUp0(b))(Gte(_, _))
-        case x @ Hour(a)               => mapUp0(a).map(Hour(_))
-        case x @ Meta                  => v.point[F]
-        case x @ Size(a)               => mapUp0(a).map(Size(_))
-        case x @ IfNull(a, b)          => (mapUp0(a) |@| mapUp0(b))(IfNull(_, _))
-        case x @ Last(a)               => mapUp0(a).map(Last(_))
-        case x @ Let(a, b)             => 
-=======
         case Doc(a)             => 
           type MapBsonFieldName[X] = Map[BsonField.Name, X]
 
@@ -556,6 +513,13 @@
         case Add(l, r)          => (mapUp0(l) |@| mapUp0(r))(Add(_, _))
         case AddToSet(_)        => v.point[F]
         case And(v)             => v.map(mapUp0 _).sequenceU.map(And(_))
+        case SetEquals(l, r)       => (mapUp0(l) |@| mapUp0(r))(SetEquals(_, _))
+        case SetIntersection(l, r) => (mapUp0(l) |@| mapUp0(r))(SetIntersection(_, _))
+        case SetDifference(l, r)   => (mapUp0(l) |@| mapUp0(r))(SetDifference(_, _))
+        case SetUnion(l, r)        => (mapUp0(l) |@| mapUp0(r))(SetUnion(_, _))
+        case SetIsSubset(l, r)     => (mapUp0(l) |@| mapUp0(r))(SetIsSubset(_, _))
+        case AnyElementTrue(v)     => mapUp0(v).map(AnyElementTrue(_))
+        case AllElementsTrue(v)    => mapUp0(v).map(AllElementsTrue(_))
         case ArrayMap(a, b, c)  => (mapUp0(a) |@| mapUp0(c))(ArrayMap(_, b, _))
         case Avg(v)             => mapUp0(v).map(Avg(_))
         case Cmp(l, r)          => (mapUp0(l) |@| mapUp0(r))(Cmp(_, _))
@@ -570,39 +534,15 @@
         case Gt(a, b)           => (mapUp0(a) |@| mapUp0(b))(Gt(_, _))
         case Gte(a, b)          => (mapUp0(a) |@| mapUp0(b))(Gte(_, _))
         case Hour(a)            => mapUp0(a).map(Hour(_))
+        case Meta                  => v.point[F]
+        case Size(a)               => mapUp0(a).map(Size(_))
         case IfNull(a, b)       => (mapUp0(a) |@| mapUp0(b))(IfNull(_, _))
         case Last(a)            => mapUp0(a).map(Last(_))
         case Let(a, b)          => 
->>>>>>> 4816b692
           type MapBsonField[X] = Map[BsonField, X]
 
           (Traverse[MapBsonField].sequence[F, ExprOp](a.map(t => t._1 -> mapUp0(t._2))) |@| mapUp0(b))(Let(_, _))
 
-<<<<<<< HEAD
-        case x @ Literal(_)            => v.point[F]
-        case x @ Lt(a, b)              => (mapUp0(a) |@| mapUp0(b))(Lt(_, _))
-        case x @ Lte(a, b)             => (mapUp0(a) |@| mapUp0(b))(Lte(_, _))
-        case x @ Max(a)                => mapUp0(a).map(Max(_))
-        case x @ Millisecond(a)        => mapUp0(a).map(Millisecond(_))
-        case x @ Min(a)                => mapUp0(a).map(Min(_))
-        case x @ Minute(a)             => mapUp0(a).map(Minute(_))
-        case x @ Mod(a, b)             => (mapUp0(a) |@| mapUp0(b))(Mod(_, _))
-        case x @ Month(a)              => mapUp0(a).map(Month(_))
-        case x @ Multiply(a, b)        => (mapUp0(a) |@| mapUp0(b))(Multiply(_, _))
-        case x @ Neq(a, b)             => (mapUp0(a) |@| mapUp0(b))(Neq(_, _))
-        case x @ Not(a)                => mapUp0(a).map(Not(_))
-        case x @ Or(a)                 => a.map(mapUp0 _).sequenceU.map(Or(_))
-        case x @ Push(a)               => v.point[F]
-        case x @ Second(a)             => mapUp0(a).map(Second(_))
-        case x @ Strcasecmp(a, b)      => (mapUp0(a) |@| mapUp0(b))(Strcasecmp(_, _))
-        case x @ Substr(a, b, c)       => mapUp0(a).map(Substr(_, b, c))
-        case x @ Subtract(a, b)        => (mapUp0(a) |@| mapUp0(b))(Subtract(_, _))
-        case x @ Sum(a)                => mapUp0(a).map(Sum(_))
-        case x @ ToLower(a)            => mapUp0(a).map(ToLower(_))
-        case x @ ToUpper(a)            => mapUp0(a).map(ToUpper(_))
-        case x @ Week(a)               => mapUp0(a).map(Week(_))
-        case x @ Year(a)               => mapUp0(a).map(Year(_))
-=======
         case Literal(_)         => v.point[F]
         case Lt(a, b)           => (mapUp0(a) |@| mapUp0(b))(Lt(_, _))
         case Lte(a, b)          => (mapUp0(a) |@| mapUp0(b))(Lte(_, _))
@@ -626,7 +566,6 @@
         case ToUpper(a)         => mapUp0(a).map(ToUpper(_))
         case Week(a)            => mapUp0(a).map(Week(_))
         case Year(a)            => mapUp0(a).map(Year(_))
->>>>>>> 4816b692
       }) 
 
       rec >>= f
@@ -642,6 +581,7 @@
   }
 
   def children(expr: ExprOp): List[ExprOp] = expr match {
+    case Doc(v)                => v.values.map(_.fold(op => op, doc => doc)).toList
     case Include               => Nil
     case Exclude               => Nil
     case DocField(_)           => Nil
