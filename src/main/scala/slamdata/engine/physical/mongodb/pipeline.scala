--- conflicted
+++ resolved
@@ -50,12 +50,14 @@
 
     def applyMap[A](m: Map[BsonField, A]): Map[BsonField, A] = m.map(t => applyField(t._1) -> t._2)
 
+    def applyNel[A](m: NonEmptyList[(BsonField, A)]): NonEmptyList[(BsonField, A)] = m.map(t => applyField(t._1) -> t._2)
+
     def applyFindQuery(q: FindQuery): FindQuery = {
       q.copy(
         query   = applySelector(q.query),
         max     = q.max.map(applyMap _),
         min     = q.min.map(applyMap _),
-        orderby = q.orderby.map(applyMap _)
+        orderby = q.orderby.map(applyNel _)
       )
     }
 
@@ -68,7 +70,7 @@
       case l @ Limit(_) => l                        -> this
       case s @ Skip(_)  => s                        -> this
       case Unwind(f)    => Unwind(applyField(f))    -> this
-      case Sort(l)      => Sort(applyMap(l))        -> this
+      case Sort(l)      => Sort(applyNel(l))        -> this
       case o @ Out(_)   => o                        -> this
       case g : GeoNear  => g.copy(distanceField = applyField(g.distanceField), query = g.query.map(applyFindQuery _)) -> this
     }
@@ -427,15 +429,9 @@
       case _ => delegateMerge(that)
     }
   }
-<<<<<<< HEAD
-  case class Sort(value: NonEmptyList[(String, SortType)]) extends SimpleOp("$sort") {
+  case class Sort(value: NonEmptyList[(BsonField, SortType)]) extends SimpleOp("$sort") {
     // Note: Map doesn't in general preserve the order of entries, which means we need a different representation for Bson.Doc.
-    def rhs = Bson.Doc(Map((value.map { case (k, t) => k -> t.bson }).list: _*))
-=======
-  case class Sort(value: Map[BsonField, SortType]) extends SimpleOp("$sort") {
-    // TODO: make the value preserve the order of keys
-    def rhs = Bson.Doc(value.map(t => t._1.asText -> t._2.bson))
->>>>>>> 51498872
+    def rhs = Bson.Doc(Map((value.map { case (k, t) => k.asText -> t.bson }).list: _*))
 
     def merge(that: PipelineOp): PipelineOpMergeError \/ MergeResult = that match {
       case Sort(_) if (this == that) => mergeThisAndDropThat
