package slamdata.engine.physical.mongodb

import slamdata.engine._
import slamdata.engine.fp._
import slamdata.engine.fs.Path
import slamdata.engine.std.StdLib._

import scalaz.{Free => FreeM, Node => _, _}
import scalaz.task.Task

import Scalaz._

object MongoDbPlanner extends Planner[Workflow] {
  import LogicalPlan._

  import slamdata.engine.analysis.fixplate._

  import agg._
  import math._
  import relations._
  import set._
  import string._
  import structural._

  /**
   * This phase works bottom-up to assemble sequences of object dereferences
   * into the format required by MongoDB -- e.g. "foo.bar.baz".
   *
   * This is necessary because MongoDB does not treat object dereference as a 
   * first-class binary operator, and the resulting irregular structure cannot
   * be easily generated without computing this intermediate.
   *
   * This annotation can also be used to help detect two spans of dereferences
   * separated by non-dereference operations. Such "broken" dereferences cannot
   * be translated into a single pipeline operation and require 3 pipeline 
   * operations (or worse): [dereference, middle op, dereference].
   */
  def FieldPhase[A]: PhaseE[LogicalPlan, PlannerError, A, Option[BsonField]] = lpBoundPhaseE {
    type Output = PlannerError \/ Option[BsonField]

    toPhaseE(Phase { (attr: Attr[LogicalPlan, A]) =>
      synthPara2(forget(attr)) { (node: LogicalPlan[(Term[LogicalPlan], Output)]) => {
        def nothing: Output = \/- (None)
        def emit(field: BsonField): Output = \/- (Some(field))

        node match {
          case ObjectProject((_, objAttrOpt) :: (Constant(Data.Str(fieldName)), _) :: Nil) => 
            emit(objAttrOpt match {
              case \/- (Some(objAttr)) => objAttr \ BsonField.Name(fieldName)

              case \/- (None) => BsonField.Name(fieldName)
            })

          case ObjectProject(_) => -\/ (PlannerError.UnsupportedPlan(node))

          // Mongo treats array derefs the same as object derefs.
          case ArrayProject((_, objAttrOpt) :: (Constant(Data.Int(index)), _) :: Nil) =>
            emit(objAttrOpt match {
              case \/- (Some(objAttr)) => objAttr \ BsonField.Name(index.toString)

              case \/- (None) => BsonField.Name(index.toString)
            })

          case ArrayProject(_) => -\/ (PlannerError.UnsupportedPlan(node))

          case _ => nothing
        }
      }
    }})
  }

  /**
   * This phase builds up expression operations from field attributes.
   *
   * As it works its way up the tree, at some point, it will reach a place where
   * the value cannot be computed as an expression operation. The phase will
   * produce None at these points. Further up the tree from such a position, it
   * may again be possible to build expression operations, so this process will
   * naturally result in spans of expressions alternating with spans of nothing
   * (i.e. None).
   *
   * The "holes" represent positions where a pipeline operation or even a
   * workflow task is required to compute the given expression.
   */
  def ExprPhase: PhaseE[LogicalPlan, PlannerError, Option[BsonField], Option[ExprOp]] = lpBoundPhaseE {
    type Output = PlannerError \/ Option[ExprOp]

    toPhaseE(Phase { (attr: Attr[LogicalPlan, Option[BsonField]]) =>
      scanCata(attr) { (fieldAttr: Option[BsonField], node: LogicalPlan[Output]) =>
        def emit(expr: ExprOp): Output = \/- (Some(expr))

        // Promote a bson field annotation to an expr op:
        def promoteField = \/- (fieldAttr.map(ExprOp.DocField.apply _))

        def nothing = \/- (None)

        def invoke(func: Func, args: List[Output]): Output = {
          def invoke1(f: ExprOp => ExprOp) = {
            val x :: Nil = args

            x.map(_.map(f))
          }
          def invoke2(f: (ExprOp, ExprOp) => ExprOp) = {
            val x :: y :: Nil = args

            (x |@| y)(f)
          }

          func match {
            case `Add`      => invoke2(ExprOp.Add.apply _)
            case `Multiply` => invoke2(ExprOp.Multiply.apply _)
            case `Subtract` => invoke2(ExprOp.Subtract.apply _)
            case `Divide`   => invoke2(ExprOp.Divide.apply _)

            case `Eq`       => invoke2(ExprOp.Eq.apply _)
            case `Neq`      => invoke2(ExprOp.Neq.apply _)
            case `Lt`       => invoke2(ExprOp.Lt.apply _)
            case `Lte`      => invoke2(ExprOp.Lte.apply _)
            case `Gt`       => invoke2(ExprOp.Gt.apply _)
            case `Gte`      => invoke2(ExprOp.Gte.apply _)

            case `Concat`   => invoke2(ExprOp.Concat(_, _, Nil))

            case `Count`    => emit(ExprOp.Count)
            case `Sum`      => invoke1(ExprOp.Sum.apply _)
            case `Avg`      => invoke1(ExprOp.Avg.apply _)
            case `Min`      => invoke1(ExprOp.Min.apply _)
            case `Max`      => invoke1(ExprOp.Max.apply _)

            case `Between`  => args match {
<<<<<<< HEAD
              case \/-(Some(x)) :: array :: Nil => {
                // TODO: extract min and max from the array, which itself is not annotated
                val min = ExprOp.Literal(Bson.Int32(111))
                val max = ExprOp.Literal(Bson.Int32(999))
                emit(ExprOp.And(NonEmptyList.nel(
                              ExprOp.Gte(x, min),
                              ExprOp.Lte(x, max) ::
                              Nil
                            )))
              }

=======
              case \/- (Some(x)) :: \/- (Some(lower)) :: \/- (Some(upper)) :: Nil =>
                emit(ExprOp.And(NonEmptyList.nel(
                  ExprOp.Gte(x, lower),
                  ExprOp.Lte(x, upper) ::
                  Nil
                )))
>>>>>>> a67bf222
              case _ => nothing
            }

            case `ObjectProject`  => promoteField
            case `ArrayProject`   => promoteField

            case _ => nothing
          }
        }

        node.fold[Output](
          read      = name => emit(ExprOp.DocVar.ROOT()),
          constant  = data => Bson.fromData(data).bimap[PlannerError, Option[ExprOp]](
                        _ => PlannerError.NonRepresentableData(data), 
                        d => Some(ExprOp.Literal(d))
                      ),
          join      = (_, _, _, _, _, _) => nothing,
          invoke    = invoke(_, _),
          free      = _ => nothing,
          let       = (_, _, in) => in
        )
      }
    })
  }

  private type EitherPlannerError[A] = PlannerError \/ A

  /**
   * The selector phase tries to turn expressions into MongoDB selectors -- i.e.
   * Mongo query expressions. Selectors are only used for the filtering pipeline
   * op, so it's quite possible we build more stuff than is needed (but it
   * doesn't matter, unneeded annotations will be ignored by the pipeline
   * phase).
   *
   * Like the expression op phase, this one requires bson field annotations.
   *
   * Most expressions cannot be turned into selector expressions without using
   * the "\$where" operator, which allows embedding JavaScript
   * code. Unfortunately, using this operator turns filtering into a full table
   * scan. We should do a pass over the tree to identify partial boolean
   * expressions which can be turned into selectors, factoring out the leftovers
   * for conversion using $where.
   */
  def SelectorPhase: PhaseE[LogicalPlan, PlannerError, Option[BsonField], Option[Selector]] = lpBoundPhaseE {
    type Input = Option[BsonField]
    type Output = Option[Selector]

    liftPhaseE(Phase { (attr: Attr[LogicalPlan,Input]) =>
      scanPara2(attr) { (fieldAttr: Input, node: LogicalPlan[(Term[LogicalPlan], Input, Output)]) =>
        def emit(sel: Selector): Output = Some(sel)

        def invoke(func: Func, args: List[(Term[LogicalPlan], Input, Output)]): Output = {
<<<<<<< HEAD
          object IsBson {
            def unapply(v: Term[LogicalPlan]): Option[Bson] = Constant.unapply(v).flatMap(Bson.fromData(_).toOption)
          }
=======
 
          def extractValue(t: Term[LogicalPlan]): Option[Bson] =
            t.unFix.fold(
              read      = _ => None,
              constant  = data => Bson.fromData(data).toOption,
              join      = (_, _, _, _, _, _) => None,
              invoke    = (_, _) => None,
              free      = _ => None,
              let       = (_, _, _) => None
            )
>>>>>>> a67bf222

          /**
           * Attempts to extract a BsonField annotation and a Bson value from
           * an argument list of length two (in any order).
           */
          def extractFieldAndSelector: Option[(BsonField, Bson)] = args match {
            case (IsBson(v1), _, _) :: (_, Some(f2), _) :: Nil => Some(f2 -> v1)
            case (_, Some(f1), _) :: (IsBson(v2), _, _) :: Nil => Some(f1 -> v2)
            case _                                             => None
          }

          /**
           * All the relational operators require a field as one parameter, and 
           * BSON literal value as the other parameter. So we have to try to
           * extract out both a field annotation and a selector and then verify
           * the selector is actually a BSON literal value before we can 
           * construct the relational operator selector. If this fails for any
           * reason, it just means the given expression cannot be represented
           * using MongoDB's query operators, and must instead be written as
           * Javascript using the "$where" operator.
           */
          def relop(f: Bson => Selector.Condition) =
            for {
              (field, value) <- extractFieldAndSelector
            } yield Selector.Doc(Map(field -> Selector.Expr(f(value))))

          def stringOp(f: String => Selector.Condition) =
            for {
              (field, value) <- extractFieldAndSelector
              str <- value match { case Bson.Text(s) => Some(s); case _ => None }
            } yield (Selector.Doc(Map(field -> Selector.Expr(f(str)))))

          def invoke2Nel(f: (Selector, Selector) => Selector) = {
            val x :: y :: Nil = args.map(_._3)

            (x |@| y)(f)
          }

          def regexForLikePattern(pattern: String): String = {
            // TODO: handle '\' escapes in the pattern
            val escape: PartialFunction[Char, String] = {
              case '_'                                => "."
              case '%'                                => ".*"
              case c if ("\\^$.|?*+()[{".contains(c)) => "\\" + c
              case c                                  => c.toString
            }
            "^" + pattern.map(escape).mkString + "$"
          }

          func match {
            case `Eq`       => relop(Selector.Eq.apply _)
            case `Neq`      => relop(Selector.Neq.apply _)
            case `Lt`       => relop(Selector.Lt.apply _)
            case `Lte`      => relop(Selector.Lte.apply _)
            case `Gt`       => relop(Selector.Gt.apply _)
            case `Gte`      => relop(Selector.Gte.apply _)

            case `Like`     => stringOp(s => Selector.Regex(regexForLikePattern(s), false, false, false, false))

<<<<<<< HEAD
            case `Between`  => args match {
              case (_, Some(f), _) :: (MakeArrayN(IsBson(min) :: IsBson(max) :: Nil), _, _) :: Nil => 
                Some(Selector.And(
                    Selector.Doc(f -> Selector.Gte(min)),
                    Selector.Doc(f -> Selector.Lte(max))
                  ))
                  
              case _ => None
=======
            case `Between`  => {
              val (_, f1, _) :: (t2, _, _) :: (t3, _, _) :: Nil = args
              for {
                f <- f1
                lower <- extractValue(t2)
                upper <- extractValue(t3)
              } yield Selector.And(
                Selector.Doc(f -> Selector.Gte(lower)),
                Selector.Doc(f -> Selector.Lte(upper))
              )
>>>>>>> a67bf222
            }

            case `And`      => invoke2Nel(Selector.And.apply _)
            case `Or`       => invoke2Nel(Selector.Or.apply _)
            // case `Not`      => invoke1(Selector.Not.apply _)

            case _ => None
          }
        }

        node.fold[Output](
          read      = _ => None,
          constant  = _ => None,
          join      = (_, _, _, _, _, _) => None,
          invoke    = invoke(_, _),
          free      = _ => None,
          let       = (_, _, in) => in._3
        )
      }
    })
  }

  private def getOrElse[A, B](b: B)(a: Option[A]): B \/ A = a.map(\/- apply).getOrElse(-\/ apply b)

  /**
   * In ANSI SQL, ORDER BY (AKA Sort) may operate either on fields derived in 
   * the query selection, or fields in the original data set.
   *
   * WHERE and GROUP BY (AKA Filter / GroupBy) may operate only on fields in the
   * original data set (or inline derivations thereof).
   *
   * HAVING may operate on fields in the original data set or fields in the
   * selection.
   *
   * Meanwhile, in a MongoDB pipeline, operators may only reference data in the 
   * original data set prior to a $project (PipelineOp.Project). All fields not
   * referenced in a $project are deleted from the pipeline.
   *
   * Further, MongoDB does not allow any field transformations in sorts or 
   * groupings.
   *
   * This means that we need to perform a LOT of pre-processing:
   *
   * 1. If WHERE or GROUPBY use inline transformations of original fields, then 
   *    these derivations have to be explicitly materialized as fields in the
   *    selection, and then these new fields used for the filtering / grouping.
   *
   * 2. Move Filter and GroupBy to just after the joins, so they can operate
   *    on the original data. These should be translated into MongoDB pipeline 
   *    operators ($match and $group, respectively).
   *
   * 3. For all original fields, we need to augment the selection with these
   *    original fields (using unique names), so they can survive after the
   *    projection, at which point we can insert a MongoDB Sort ($sort).
   */

  /**
   * A helper function to determine if a plan consists solely of dereference 
   * operations. In MongoDB terminology, such a plan is referred to as a 
   * "field".
   */
  def justDerefs(t: Term[LogicalPlan]): Boolean = {
    t.cata { (fa: LogicalPlan[Boolean]) =>
      fa.fold(
        read      = _ => true,
        constant  = _ => false,
        join      = (_, _, _, _, _, _) => false,
        invoke    = (f, _) => f match {
          case `ObjectProject` => true
          case `ArrayProject` => true
          case _ => false
        },
        free      = _ => false,
        let       = (_, _, _) => false
      )
    }
  }

  /**
   * The pipeline phase tries to turn expressions and selectors into pipeline 
   * operations.
   */
  def PipelinePhase: PhaseE[LogicalPlan, PlannerError, (Option[Selector], Option[ExprOp]), Option[PipelineBuilder]] = lpBoundPhaseE {
    /*
      Notes on new approach:
      
      1. If this node is annotated with an ExprOp, DON'T DO ANYTHING.
      2. If this node is NOT annotated with an ExprOp, we need to try to create
         a Pipeline.
        a. If the children have Pipelines, then use those to form the new
           pipeline in a function-specific fashion.
        b. If the children don't have Pipelines, try to promote them to
           pipelines in a function-specific manner, then use those pipelines to
           form the new pipeline in a function-specific manner.
        c. If the node cannot be converted to a Pipeline, the process ends here.
    */
    type Input  = (Option[Selector], Option[ExprOp])
    type Output = PlannerError \/ Option[PipelineBuilder]

    import PipelineOp._

    def nothing = \/- (None)
    
    object HasSelector {
      def unapply(v: Attr[LogicalPlan, (Input, Output)]): Option[Selector] = v match {
        case Attr(((sel, _), _), _) => sel
        case _ => None
      }
    }

    object HasExpr {
      def unapply(v: Attr[LogicalPlan, (Input, Output)]): Option[ExprOp] = v match {
        case HasPipeline(_) => None
        case Attr(((_, expr), _), _) => expr
        case _ => None
      }
    }

    object HasGroupOp {
      def unapply(v: Attr[LogicalPlan, (Input, Output)]): Option[ExprOp.GroupOp] = v match {
        case HasExpr(x : ExprOp.GroupOp) => Some(x)
        case _ => None
      }
    }

    object HasField {
      def unapply(v: Attr[LogicalPlan, (Input, Output)]): Option[BsonField] = HasExpr.unapply(v) collect {
        case ExprOp.DocVar(_, Some(f)) => f
      }
    }

    object HasLiteral {
      def unapply(v: Attr[LogicalPlan, (Input, Output)]): Option[Bson] = HasExpr.unapply(v) collect {
        case ExprOp.Literal(d) => d
      }
    }

    object HasStringConstant {
      def unapply(node: Attr[LogicalPlan, (Input, Output)]): Option[String] = HasLiteral.unapply(node) collect { 
        case Bson.Text(str) => str
      }
    }

    object HasPipeline {
      def unapply(v: Attr[LogicalPlan, (Input, Output)]): Option[PipelineBuilder] = {
        val defaultCase = v.unFix.attr._2.toOption.flatten
        defaultCase.orElse(v match {
          case Read.Attr(_) => Some(PipelineBuilder.empty)
          case _ => None
        })
      }
    }

    object LeadingProject {
      def unapply(v: Attr[LogicalPlan, (Input, Output)]): Option[(Project, PipelineBuilder)] = v match {
        case HasPipeline(p) => p.buffer.find(_.isNotShapePreservingOp).collect {
        case p @ Project(_) => p
      }.headOption.map(_ -> p)

        case _ => None
      }
    }

    object LeadingGroup {
      def unapply(v: Attr[LogicalPlan, (Input, Output)]): Option[(Group, PipelineBuilder)] = v match {
        case HasPipeline(p) => p.buffer.find(_.isNotShapePreservingOp).collect {
          case g @ Group(_, _) => g
        }.headOption.map(_ -> p)
      }
    }

    object AllExprs {
      def unapply(args: List[Attr[LogicalPlan, (Input, Output)]]): Option[List[ExprOp]] = args.map(_.unFix.attr._1._2).sequenceU
    }

    object AllFields {
      def unapply(args: List[Attr[LogicalPlan, (Input, Output)]]): Option[List[BsonField]] = args match {
        case AllExprs(exprs) => 
          (exprs.map {
            case ExprOp.DocVar(_, Some(field)) => Some(field)
            case _ => None
          }).sequenceU

        case _ => None
      }
    }

    object IsSortKey {
      def unapply(node: Attr[LogicalPlan, (Input, Output)]): Option[(BsonField, SortType)] = 
        node match {
          case MakeObjectN.Attr((HasStringConstant("key"), HasField(key)) ::
                                (HasStringConstant("order"), HasStringConstant(orderStr)) :: 
                                Nil)
                  => Some(key -> (if (orderStr == "ASC") Ascending else Descending))
                  
           case _ => None
        }
    }
    
    object AllSortKeys {
      def unapply(args: List[Attr[LogicalPlan, (Input, Output)]]): Option[List[(BsonField, SortType)]] = 
        args.map(IsSortKey.unapply(_)).sequenceU
    }

    object HasSortFields {
      def unapply(v: Attr[LogicalPlan, (Input, Output)]): Option[NonEmptyList[(BsonField, SortType)]] = {
        v match {
          case MakeArrayN.Attr(AllSortKeys(k :: ks)) => Some(NonEmptyList.nel(k, ks))
          case _ => None
        }
      }
    }

    def emit[A](a: A): PlannerError \/ A = \/- (a)

    def emitSome[A](a: A): PlannerError \/ Option[A] = \/- (Some(a))

    def error[A](msg: String): PlannerError \/ A = -\/ (PlannerError.InternalError(msg))

    def projField(ts: (String, ExprOp \/ Reshape)*): Reshape = Reshape.Doc(ts.map(t => BsonField.Name(t._1) -> t._2).toMap)
    def projIndex(ts: (Int,    ExprOp \/ Reshape)*): Reshape = Reshape.Arr(ts.map(t => BsonField.Index(t._1) -> t._2).toMap)

    val convertError = (e: MergePatchError) => PlannerError.InternalError(e.message)

    def merge(pipe1: PipelineBuilder, pipe2: PipelineBuilder): PlannerError \/ PipelineBuilder = pipe1.merge(pipe2).leftMap(convertError)

    def mergeSome(pipe1: PipelineBuilder, pipe2: PipelineBuilder): Output = merge(pipe1, pipe2).map(Some.apply)

    def addOp(pipe: PipelineBuilder, op: PipelineOp): PlannerError \/ PipelineBuilder = (pipe + op).leftMap(convertError)

    def addAllOps(pipe: PipelineBuilder, ops: List[PipelineOp]): PlannerError \/ PipelineBuilder = (pipe ++ ops).leftMap(convertError)

    def addAllOpsSome(pipe: PipelineBuilder, ops: List[PipelineOp]): Output = addAllOps(pipe, ops).map(Some.apply)

    def addOpSome(pipe: PipelineBuilder, op: PipelineOp): Output = addOp(pipe, op).map(Some.apply)

    def promoteExpr(p1: PipelineBuilder, expr: ExprOp)(f: ExprOp.DocVar => PlannerError \/ PipelineOp): Output = {
      val ExprFieldName = "__sd_expr"
      val ExprField = BsonField.Name(ExprFieldName)

      val p2 = PipelineBuilder(Project(Reshape.Doc(Map(ExprField -> -\/(expr)))))

      for {
        t <- p1.merge0(p2).leftMap(convertError)

        (merged, lp, rp) = t

        newRef = rp.applyVar(ExprOp.DocVar.ROOT(ExprField)) // Where'd it go?

        finalOp <- f(newRef)

        r <- (merged + finalOp).leftMap(convertError)
      } yield Some(r)
    } 

    def splitProjectGroup(r: Reshape, by: ExprOp \/ Reshape): (Project, Group) = {
      r match {
        case Reshape.Doc(v) => 
          val (gs, ps) = ((v.toList.map {
            case (n, -\/(e : ExprOp.GroupOp)) => ((n -> e) :: Nil, Nil)
            case t @ (_,  _) => (Nil, t :: Nil)
            case _ => sys.error("oh no")
          }).unzip : (List[List[(BsonField.Name, ExprOp.GroupOp)]], List[List[(BsonField.Name, ExprOp \/ Reshape)]])).bimap(_.flatten, _.flatten)

          Project(Reshape.Doc(ps.toMap)) -> Group(Grouped(gs.toMap), by)

        case Reshape.Arr(v) =>
          val (gs, ps) = ((v.toList.map {
            case (n, -\/(e : ExprOp.GroupOp)) => ((n -> e) :: Nil, Nil)
            case t @ (_,  _) => (Nil, t :: Nil)
            case _ => sys.error("oh no")
          }).unzip : (List[List[(BsonField.Index, ExprOp.GroupOp)]], List[List[(BsonField.Index, ExprOp \/ Reshape)]])).bimap(_.flatten, _.flatten)

          Project(Reshape.Arr(ps.toMap)) -> Group(Grouped(gs.toMap), by)
      }
    }

    def sortBy(p: Project, by: ExprOp \/ Reshape): (Project, Sort) = {
      val (sortFields, r) = p.shape match {
        case Reshape.Doc(m) => 
          val field = BsonField.genUniqName(m.keys)

          NonEmptyList(field -> Ascending) -> Reshape.Doc(m + (field -> by))

        case Reshape.Arr(m) => 
          val field = BsonField.genUniqIndex(m.keys)

          NonEmptyList(field -> Ascending) -> Reshape.Arr(m + (field -> by))
      }

      Project(r) -> Sort(sortFields)
    }

    val GroupBy1 = -\/ (ExprOp.Literal(Bson.Int64(1)))

    def invoke(func: Func, args: List[Attr[LogicalPlan, (Input, Output)]]): Output = {
      def funcError(msg: String) = {
        def funcFormatter[A](func: Func, args: List[Attr[LogicalPlan, A]])(anns: List[(String, A => String)])(implicit slp: Show[LogicalPlan[_]]): (String => String) = {
          val labelWidth = anns.map(_._1.length).max + 2
          def pad(l: String) = l.padTo(labelWidth, " ").mkString
          def argSumm(n: Attr[LogicalPlan, A]) = 
            "    " + slp.show(n.unFix.unAnn) ::
            anns.map { case (label, f) => "      " + pad(label + ": ") + f(n.unFix.attr) }
          msg => (msg :: "  func: " + func.toString :: "  args:" :: args.flatMap(argSumm)).mkString("\n")
        }

        val ff = funcFormatter(func, args)(("selector" -> ((a: (Input, Output)) => a._1._1.shows)) ::
                                         ("expr"     -> ((a: (Input, Output)) => a._1._2.shows)) ::
                                         ("pipeline" -> ((a: (Input, Output)) => a._2.shows)) :: Nil)

        -\/ (PlannerError.InternalError(ff(msg)))
      }

      func match {
        case `MakeArray` => 
          args match {
            case LeadingProject(proj, pipe) :: Nil => 
              addOpSome(pipe, proj.id.nestIndex(0))

            case HasGroupOp(e) :: Nil => 
              emitSome(PipelineBuilder(Group(Grouped(Map(BsonField.Index(0) -> e)), GroupBy1)))

            case HasExpr(e) :: Nil => 
              emitSome(PipelineBuilder(Project(projIndex(0 -> -\/(e)))))

            case _ => funcError("Cannot compile a MakeArray because neither an expression nor a reshape pipeline were found")
          }

        case `MakeObject` =>
          args match {
            case HasLiteral(Bson.Text(name)) :: LeadingProject(proj, pipe) :: Nil => 
              addOpSome(pipe, proj.id.nestField(name))

            case HasLiteral(Bson.Text(name)) :: HasGroupOp(e) :: Nil => 
              emitSome(PipelineBuilder(Group(Grouped(Map(BsonField.Name(name) -> e)), GroupBy1)))

            case HasLiteral(Bson.Text(name)) :: HasExpr(e) :: Nil => 
              emitSome(PipelineBuilder(Project(projField(name -> -\/(e)))))

            case _ => funcError("Cannot compile a MakeObject because neither an expression nor a reshape pipeline were found")
          }
        
        case `ObjectConcat` =>
          args match {
            case LeadingProject(_, pipe1) :: LeadingProject(_, pipe2) :: Nil => mergeSome(pipe1, pipe2)

            case _ => funcError("Cannot compile an ObjectConcat because both sides are not projects")
          }
        
        case `ArrayConcat` =>
          args match {
            case LeadingProject(_, pipe1) :: LeadingProject(_, pipe2) :: Nil => mergeSome(pipe1, pipe2)

            case _ => funcError("Cannot compile an ArrayConcat because both sides are not projects building arrays")
          }

        case `Filter` => 
          args match {
            case HasPipeline(p) :: HasSelector(q) :: Nil => mergeSome(p, PipelineBuilder(Match(q)))

            case _ => funcError("Cannot compile a Filter because the set has no pipeline or the predicate has no selector")
          }

        case `Drop` =>
          args match {
            case HasPipeline(p) :: HasLiteral(Bson.Int64(v)) :: Nil => addOpSome(p, Skip(v))

            case _ => funcError("Cannot compile Drop because the set has no pipeline or number has no literal")
          }
        
        case `Take` => 
          args match {
            case HasPipeline(p) :: HasLiteral(Bson.Int64(v)) :: Nil => addOpSome(p, Limit(v))

            case _ => funcError("Cannot compile Take because the set has no pipeline or number has no literal")
          }

        case `GroupBy` =>
          args match {
            case LeadingProject(proj1, pipe1) :: LeadingProject(proj2, pipe2) :: Nil => 
              ???

            case LeadingProject(proj, pipe) :: HasExpr(e) :: Nil => 
              ???

            case _ => funcError("Cannot compile GroupBy because a projection or a projection / expression could not be extracted")
          }

        case `OrderBy` =>
          // TODO: Support descending and sorting fields individually
          args match {
            case LeadingProject(_, pipe) :: HasExpr(e) :: Nil =>
              promoteExpr(pipe, e) { docVar =>
                \/- (Sort(NonEmptyList(docVar.field -> Ascending)))
              }

            case LeadingProject(proj1, pipe1) :: LeadingProject(proj2, pipe2) :: Nil =>
              val (proj, sort) = sortBy(proj1.id, \/- (proj2.id.shape))

              for {
                mpipe <- merge(pipe1, pipe2)
                mpipe <- addAllOpsSome(mpipe, proj :: sort :: Nil)
              } yield mpipe

            case HasPipeline(p) :: HasSortFields(fields) :: Nil =>
              // TODO: Can generalize this simply by adding patches to PipelineBuilder so we can propagate
              // rename / nest information through the whole tree.
              addOpSome(p, Sort(fields)) 

            case _ => funcError("Cannot compile OrderBy because cannot extract out a project and a project / expression")
          }

        case `ObjectProject` =>
          args match {
            case LeadingProject(proj, pipe) :: HasLiteral(Bson.Text(field)) :: Nil =>
              proj.id.field(field).map { _ fold(
                  _ => error("Çannot deref into expression yet"), // FIXME!!! This indicates a deref resulted in an expression which cannot be translated into pipeline op.
                  projField => addOpSome(pipe, projField)
                )
              }.getOrElse(funcError("No field of value " + field + " could be found"))

            case _ => funcError("Unknown format for object project")
          }
        
        case `ArrayProject` =>
          args match {
            case LeadingProject(proj, pipe) :: HasLiteral(Bson.Int64(idx)) :: Nil =>
              proj.id.index(idx.toInt).map { _ fold(
                  _ => error("Çannot deref into expression yet"), // FIXME!!! This indicates a deref resulted in an expression which cannot be translated into pipeline op.
                  projIndex => addOpSome(pipe, projIndex)
                )
              }.getOrElse(funcError("No index of value " + idx + " could be found"))
          }

        case `Between` => nothing

        case _ => funcError("Function " + func + " cannot be compiled to a pipeline op")
      }
    }

    toPhaseE(Phase[LogicalPlan, Input, Output] { (attr: Attr[LogicalPlan, Input]) =>
      // println(Show[Attr[LogicalPlan, Input]].show(attr).toString)

      val attr2 = scanPara0(attr) { (orig: Attr[LogicalPlan, Input], node: LogicalPlan[Attr[LogicalPlan, (Input, Output)]]) =>
        val (optSel, optExprOp) = orig.unFix.attr

        // Only try to build pipelines on nodes not annotated with an expr op, but
        // propagate pipelines on other expression types:
        optExprOp.map { _ =>
          node.fold[Output](
            read      = _ => nothing,
            constant  = _ => nothing,
            join      = (_, _, _, _, _, _) => nothing,
            invoke    = (f, vs) => {
                          val ps: List[Option[PipelineBuilder]] = vs.map(_.unFix.attr).map {
                            case ((_, _), \/-(Some(pOp))) => Some(pOp)
                            case _ => None
                          }
                          
                          // If at least one argument has a pipeline...
                          if (ps.exists(_.isDefined)) {
                            // We have to create a pipeline for this node:
                            invoke(f, vs)
                          } else nothing
                        },
            free      = _ => nothing,
            let       = (_, _, in) => in.unFix.attr._2
          )
        } getOrElse {
          node.fold[Output](
            read      = _ => nothing,
            constant  = _ => nothing,
            join      = (_, _, _, _, _, _) => nothing,
            invoke    = invoke(_, _),
            free      = _ => nothing,
            let       = (_, _, in) => in.unFix.attr._2
          )
        }
      }

      // println(Show[Attr[LogicalPlan, Output]].show(attr2).toString)

      attr2
    })
  }

  private def collectReads(t: Term[LogicalPlan]): List[Path] = {
    t.foldMap[List[Path]] { term =>
      term.unFix.fold(
        read      = _ :: Nil,
        constant  = _ => Nil,
        join      = (_, _, _, _, _, _) => Nil,
        invoke    = (_, _) => Nil,
        free      = _ => Nil,
        let       = (_, _, _) => Nil
      )
    }
  }

  val AllPhases = (FieldPhase[Unit]).fork(SelectorPhase, ExprPhase) >>> PipelinePhase

  def plan(logical: Term[LogicalPlan]): PlannerError \/ Workflow = {
    import WorkflowTask._

    def trivial(p: Path) = \/- (Workflow(WorkflowTask.ReadTask(Collection(p.filename))))

    def nonTrivial = {
      val paths = collectReads(logical)

      AllPhases(attrUnit(logical)).map(_.unFix.attr).flatMap { pbOpt =>
        paths match {
          case path :: Nil => 
            val read = WorkflowTask.ReadTask(Collection(path.filename))

            pbOpt match {
              case Some(builder) => \/- (Workflow(WorkflowTask.PipelineTask(read, builder.build)))

              case None => -\/ (PlannerError.InternalError("The plan cannot yet be compiled to a MongoDB workflow"))
            }

          case _ => -\/ (PlannerError.InternalError("Pipeline compiler requires a single source for reading data from"))
        }
      }
    }

    logical.unFix.fold(
      read      = p => trivial(p),
      constant  = _ => nonTrivial,
      join      = (_, _, _, _, _, _) => nonTrivial,
      invoke    = (_, _) => nonTrivial,
      free      = _ => nonTrivial,
      let       = (_, _, _) => nonTrivial
    )
  }
}<|MERGE_RESOLUTION|>--- conflicted
+++ resolved
@@ -128,26 +128,13 @@
             case `Max`      => invoke1(ExprOp.Max.apply _)
 
             case `Between`  => args match {
-<<<<<<< HEAD
-              case \/-(Some(x)) :: array :: Nil => {
-                // TODO: extract min and max from the array, which itself is not annotated
-                val min = ExprOp.Literal(Bson.Int32(111))
-                val max = ExprOp.Literal(Bson.Int32(999))
-                emit(ExprOp.And(NonEmptyList.nel(
-                              ExprOp.Gte(x, min),
-                              ExprOp.Lte(x, max) ::
-                              Nil
-                            )))
-              }
-
-=======
               case \/- (Some(x)) :: \/- (Some(lower)) :: \/- (Some(upper)) :: Nil =>
                 emit(ExprOp.And(NonEmptyList.nel(
                   ExprOp.Gte(x, lower),
                   ExprOp.Lte(x, upper) ::
                   Nil
                 )))
->>>>>>> a67bf222
+
               case _ => nothing
             }
 
@@ -200,22 +187,9 @@
         def emit(sel: Selector): Output = Some(sel)
 
         def invoke(func: Func, args: List[(Term[LogicalPlan], Input, Output)]): Output = {
-<<<<<<< HEAD
           object IsBson {
             def unapply(v: Term[LogicalPlan]): Option[Bson] = Constant.unapply(v).flatMap(Bson.fromData(_).toOption)
           }
-=======
- 
-          def extractValue(t: Term[LogicalPlan]): Option[Bson] =
-            t.unFix.fold(
-              read      = _ => None,
-              constant  = data => Bson.fromData(data).toOption,
-              join      = (_, _, _, _, _, _) => None,
-              invoke    = (_, _) => None,
-              free      = _ => None,
-              let       = (_, _, _) => None
-            )
->>>>>>> a67bf222
 
           /**
            * Attempts to extract a BsonField annotation and a Bson value from
@@ -275,27 +249,14 @@
 
             case `Like`     => stringOp(s => Selector.Regex(regexForLikePattern(s), false, false, false, false))
 
-<<<<<<< HEAD
             case `Between`  => args match {
-              case (_, Some(f), _) :: (MakeArrayN(IsBson(min) :: IsBson(max) :: Nil), _, _) :: Nil => 
+              case (_, Some(f), _) :: (IsBson(lower), _, _) :: (IsBson(upper), _, _) :: Nil =>
                 Some(Selector.And(
-                    Selector.Doc(f -> Selector.Gte(min)),
-                    Selector.Doc(f -> Selector.Lte(max))
-                  ))
-                  
-              case _ => None
-=======
-            case `Between`  => {
-              val (_, f1, _) :: (t2, _, _) :: (t3, _, _) :: Nil = args
-              for {
-                f <- f1
-                lower <- extractValue(t2)
-                upper <- extractValue(t3)
-              } yield Selector.And(
-                Selector.Doc(f -> Selector.Gte(lower)),
-                Selector.Doc(f -> Selector.Lte(upper))
-              )
->>>>>>> a67bf222
+                  Selector.Doc(f -> Selector.Gte(lower)),
+                  Selector.Doc(f -> Selector.Lte(upper))
+                ))
+
+                case _ => None
             }
 
             case `And`      => invoke2Nel(Selector.And.apply _)
