package slamdata.engine.physical.mongodb

import slamdata.engine._
import slamdata.engine.fp._
import slamdata.engine.fs.Path
import slamdata.engine.std.StdLib._

import scalaz.{Free => FreeM, Node => _, _}
import scalaz.task.Task

import Scalaz._

object MongoDbPlanner extends Planner[Workflow] {
  import LogicalPlan._
  import Extractors._

  import slamdata.engine.analysis.fixplate._

  import agg._
  import math._
  import relations._
  import set._
  import string._
  import structural._

  /**
   * This phase works bottom-up to assemble sequences of object dereferences
   * into the format required by MongoDB -- e.g. "foo.bar.baz".
   *
   * This is necessary because MongoDB does not treat object dereference as a 
   * first-class binary operator, and the resulting irregular structure cannot
   * be easily generated without computing this intermediate.
   *
   * This annotation can also be used to help detect two spans of dereferences
   * separated by non-dereference operations. Such "broken" dereferences cannot
   * be translated into a single pipeline operation and require 3 pipeline 
   * operations (or worse): [dereference, middle op, dereference].
   */
  def FieldPhase[A]: PhaseE[LogicalPlan, PlannerError, A, Option[BsonField]] = lpBoundPhaseE {
    type Output = Option[BsonField]
    
<<<<<<< HEAD
    liftPhaseE(Phase { (attr: Attr[LogicalPlan, A]) =>
      synthPara2(forget(attr)) { (node: LogicalPlan[(Term[LogicalPlan], Output)]) =>
        node match {
          case ObjectProject((_, objAttrOpt) :: (Constant(Data.Str(fieldName)), _) :: Nil) => 
            Some(objAttrOpt match {
              case Some(objAttr) => objAttr \ BsonField.Name(fieldName)

              case None => BsonField.Name(fieldName)
            })
            
          // TODO: Make pattern matching safer (i.e. generate error if pattern not matched):
          // case ObjectProject(_) => error(...)
            
          // Mongo treats array derefs the same as object derefs.
          case ArrayProject((_, objAttrOpt) :: (Constant(Data.Int(index)), _) :: Nil) =>
            Some(objAttrOpt match {
              case Some(objAttr) => objAttr \ BsonField.Name(index.toString)

              case None => BsonField.Name(index.toString)
            })
            
          // TODO: Make pattern matching safer (i.e. generate error if pattern not matched):
          // case ArrayProject(_) => error(...)
          
          case _ => None
        }
=======
    liftPhaseE(Phase { (attr: LPAttr[A]) =>
      synthPara2(forget(attr)) { (node: LogicalPlan[(LPTerm, Output)]) =>
        node.fold[Output](
          read      = Function.const(None), 
          constant  = Function.const(None),
          join      = (left, right, tpe, rel, lproj, rproj) => None,
          invoke    = (func, args) => 
                      if (func == ObjectProject) {
                        // TODO: Make pattern matching safer (i.e. generate error if pattern not matched):
                        val (objTerm, objAttrOpt) :: (Term(LogicalPlan.Constant(Data.Str(fieldName))), _) :: Nil = args

                        Some(objAttrOpt match {
                          case Some(objAttr) => objAttr \ BsonField.Name(fieldName)

                          case None => BsonField.Name(fieldName)
                        })
                      } else if (func == ArrayProject) {
                        // Mongo treats array derefs the same as object derefs.
                        val (objTerm, objAttrOpt) :: (Term(LogicalPlan.Constant(Data.Int(index))), _) :: Nil = args

                        Some(objAttrOpt match {
                          case Some(objAttr) => objAttr \ BsonField.Name(index.toString)

                          case None => BsonField.Name(index.toString)
                        })
                      } else {
                        None
                      },
          free      = Function.const(None),
          let       = (ident, form, in) => None // ???
        )
>>>>>>> d7550112
      }
    })
  }

  /**
   * This phase builds up expression operations from field attributes.
   *
   * As it works its way up the tree, at some point, it will reach a place where
   * the value cannot be computed as an expression operation. The phase will
   * produce None at these points. Further up the tree from such a position, it
   * may again be possible to build expression operations, so this process will
   * naturally result in spans of expressions alternating with spans of nothing
   * (i.e. None).
   *
   * The "holes" represent positions where a pipeline operation or even a
   * workflow task is required to compute the given expression.
   */
  def ExprPhase: PhaseE[LogicalPlan, PlannerError, Option[BsonField], Option[ExprOp]] = lpBoundPhaseE {
    type Output = PlannerError \/ Option[ExprOp]

    toPhaseE(Phase { (attr: Attr[LogicalPlan, Option[BsonField]]) =>
      scanCata(attr) { (fieldAttr: Option[BsonField], node: LogicalPlan[Output]) =>
        def emit(expr: ExprOp): Output = \/- (Some(expr))

        // Promote a bson field annotation to an expr op:
        def promoteField = \/- (fieldAttr.map(ExprOp.DocField.apply _))

        def nothing = \/- (None)

        def invoke(func: Func, args: List[Output]): Output = {
          def invoke1(f: ExprOp => ExprOp) = {
            val x :: Nil = args

            x.map(_.map(f))
          }
          def invoke2(f: (ExprOp, ExprOp) => ExprOp) = {
            val x :: y :: Nil = args

            (x |@| y)(f)
          }

          func match {
            case `Add`      => invoke2(ExprOp.Add.apply _)
            case `Multiply` => invoke2(ExprOp.Multiply.apply _)
            case `Subtract` => invoke2(ExprOp.Subtract.apply _)
            case `Divide`   => invoke2(ExprOp.Divide.apply _)

            case `Eq`       => invoke2(ExprOp.Eq.apply _)
            case `Neq`      => invoke2(ExprOp.Neq.apply _)
            case `Lt`       => invoke2(ExprOp.Lt.apply _)
            case `Lte`      => invoke2(ExprOp.Lte.apply _)
            case `Gt`       => invoke2(ExprOp.Gt.apply _)
            case `Gte`      => invoke2(ExprOp.Gte.apply _)

            case `Concat`   => invoke2(ExprOp.Concat(_, _, Nil))

            case `Count`    => emit(ExprOp.Count)
            case `Sum`      => invoke1(ExprOp.Sum.apply _)
            case `Avg`      => invoke1(ExprOp.Avg.apply _)
            case `Min`      => invoke1(ExprOp.Min.apply _)
            case `Max`      => invoke1(ExprOp.Max.apply _)

            case `Between`  => {
              val first :: array :: Nil = args
              val xOpt: Option[ExprOp] = first.fold(e => None, x => x)
              xOpt.map(x => {
                // TODO: extract min and max from the array, which itself is not annotated
                val min = ExprOp.Literal(Bson.Int32(111))
                val max = ExprOp.Literal(Bson.Int32(999))
                emit(ExprOp.And(NonEmptyList.nel(
                              ExprOp.Gte(x, min),
                              ExprOp.Lte(x, max) ::
                              Nil
                            )))
              }).getOrElse(nothing)
            }

            case `ObjectProject`  => promoteField
            case `ArrayProject`   => promoteField

            case _ => nothing
          }
        }

        node.fold[Output](
          read      = name => emit(ExprOp.DocVar.ROOT()),
          constant  = data => Bson.fromData(data).bimap[PlannerError, Option[ExprOp]](
                        _ => PlannerError.NonRepresentableData(data), 
                        d => Some(ExprOp.Literal(d))
                      ),
          join      = (_, _, _, _, _, _) => nothing,
          invoke    = invoke(_, _),
          free      = _ => nothing,
          let       = (_, _, in) => in
        )
      }
    })
  }

  private type EitherPlannerError[A] = PlannerError \/ A

  /**
   * The selector phase tries to turn expressions into MongoDB selectors -- i.e.
   * Mongo query expressions. Selectors are only used for the filtering pipeline
   * op, so it's quite possible we build more stuff than is needed (but it
   * doesn't matter, unneeded annotations will be ignored by the pipeline
   * phase).
   *
   * Like the expression op phase, this one requires bson field annotations.
   *
   * Most expressions cannot be turned into selector expressions without using
   * the "\$where" operator, which allows embedding JavaScript
   * code. Unfortunately, using this operator turns filtering into a full table
   * scan. We should do a pass over the tree to identify partial boolean
   * expressions which can be turned into selectors, factoring out the leftovers
   * for conversion using $where.
   */
  def SelectorPhase: PhaseE[LogicalPlan, PlannerError, Option[BsonField], Option[Selector]] = lpBoundPhaseE {
    type Input = Option[BsonField]
    type Output = Option[Selector]

    liftPhaseE(Phase { (attr: Attr[LogicalPlan,Input]) =>
      scanPara2(attr) { (fieldAttr: Input, node: LogicalPlan[(Term[LogicalPlan], Input, Output)]) =>
        def emit(sel: Selector): Output = Some(sel)

        def invoke(func: Func, args: List[(Term[LogicalPlan], Input, Output)]): Output = {
<<<<<<< HEAD
          object IsBson {
            def unapply(v: Term[LogicalPlan]): Option[Bson] = Constant.unapply(v).flatMap(Bson.fromData(_).toOption)
          }
          
=======
 
          def extractValue(t: Term[LogicalPlan]): Option[Bson] =
            t.unFix.fold(
              read      = _ => None,
              constant  = data => Bson.fromData(data).toOption,
              join      = (_, _, _, _, _, _) => None,
              invoke    = (_, _) => None,
              free      = _ => None,
              let       = (_, _, _) => None
            )

          def extractValues(t: Term[LogicalPlan]): Option[List[Bson]] =
            t.unFix.fold(
              read      = _ => None,
              constant  = _ => None,
              join      = (_, _, _, _, _, _) => None,
              invoke    = (_, args) => args.map(extractValue).sequence,
              free      = _ => None,
              let       = (_, _, _) => None
            )
           
>>>>>>> d7550112
          /**
           * Attempts to extract a BsonField annotation and a Bson value from
           * an argument list of length two (in any order).
           */
          def extractFieldAndSelector: Option[(BsonField, Bson)] = args match {
            case (IsBson(v1), _, _) :: (_, Some(f2), _) :: Nil => Some(f2 -> v1)
            case (_, Some(f1), _) :: (IsBson(v2), _, _) :: Nil => Some(f1 -> v2)
            case _                                             => None
          }

          /**
           * All the relational operators require a field as one parameter, and 
           * BSON literal value as the other parameter. So we have to try to
           * extract out both a field annotation and a selector and then verify
           * the selector is actually a BSON literal value before we can 
           * construct the relational operator selector. If this fails for any
           * reason, it just means the given expression cannot be represented
           * using MongoDB's query operators, and must instead be written as
           * Javascript using the "$where" operator.
           */
          def relop(f: Bson => Selector.Condition) =
            for {
              (field, value) <- extractFieldAndSelector
            } yield Selector.Doc(Map(field -> Selector.Expr(f(value))))

          def stringOp(f: String => Selector.Condition) =
            for {
              (field, value) <- extractFieldAndSelector
              str <- value match { case Bson.Text(s) => Some(s); case _ => None }
            } yield (Selector.Doc(Map(field -> Selector.Expr(f(str)))))

          def invoke2Nel(f: (Selector, Selector) => Selector) = {
            val x :: y :: Nil = args.map(_._3)

            (x |@| y)(f)
          }

          def regexForLikePattern(pattern: String): String = {
            // TODO: handle '\' escapes in the pattern
            val escape: PartialFunction[Char, String] = {
              case '_'                                => "."
              case '%'                                => ".*"
              case c if ("\\^$.|?*+()[{".contains(c)) => "\\" + c
              case c                                  => c.toString
            }
            "^" + pattern.map(escape).mkString + "$"
          }

          func match {
            case `Eq`       => relop(Selector.Eq.apply _)
            case `Neq`      => relop(Selector.Neq.apply _)
            case `Lt`       => relop(Selector.Lt.apply _)
            case `Lte`      => relop(Selector.Lte.apply _)
            case `Gt`       => relop(Selector.Gt.apply _)
            case `Gte`      => relop(Selector.Gte.apply _)

            case `Like`     => stringOp(s => Selector.Regex(regexForLikePattern(s), false, false, false, false))

            case `Between`  => args match {
              case (_, Some(f), _) :: (MakeArrayN(IsBson(min) :: IsBson(max) :: Nil), _, _) :: Nil => 
                Some(Selector.And(
                    Selector.Doc(f -> Selector.Gte(min)),
                    Selector.Doc(f -> Selector.Lte(max))
                  ))
                  
              case _ => None
            }

            case `And`      => invoke2Nel(Selector.And.apply _)
            case `Or`       => invoke2Nel(Selector.Or.apply _)
            // case `Not`      => invoke1(Selector.Not.apply _)

            case _ => None
          }
        }

        node.fold[Output](
          read      = _ => None,
          constant  = _ => None,
          join      = (_, _, _, _, _, _) => None,
          invoke    = invoke(_, _),
          free      = _ => None,
          let       = (_, _, in) => in._3
        )
      }
    })
  }

  private def getOrElse[A, B](b: B)(a: Option[A]): B \/ A = a.map(\/- apply).getOrElse(-\/ apply b)

  /**
   * In ANSI SQL, ORDER BY (AKA Sort) may operate either on fields derived in 
   * the query selection, or fields in the original data set.
   *
   * WHERE and GROUP BY (AKA Filter / GroupBy) may operate only on fields in the
   * original data set (or inline derivations thereof).
   *
   * HAVING may operate on fields in the original data set or fields in the
   * selection.
   *
   * Meanwhile, in a MongoDB pipeline, operators may only reference data in the 
   * original data set prior to a $project (PipelineOp.Project). All fields not
   * referenced in a $project are deleted from the pipeline.
   *
   * Further, MongoDB does not allow any field transformations in sorts or 
   * groupings.
   *
   * This means that we need to perform a LOT of pre-processing:
   *
   * 1. If WHERE or GROUPBY use inline transformations of original fields, then 
   *    these derivations have to be explicitly materialized as fields in the
   *    selection, and then these new fields used for the filtering / grouping.
   *
   * 2. Move Filter and GroupBy to just after the joins, so they can operate
   *    on the original data. These should be translated into MongoDB pipeline 
   *    operators ($match and $group, respectively).
   *
   * 3. For all original fields, we need to augment the selection with these
   *    original fields (using unique names), so they can survive after the
   *    projection, at which point we can insert a MongoDB Sort ($sort).
   */

  /**
   * A helper function to determine if a plan consists solely of dereference 
   * operations. In MongoDB terminology, such a plan is referred to as a 
   * "field".
   */
  def justDerefs(t: Term[LogicalPlan]): Boolean = {
    t.cata { (fa: LogicalPlan[Boolean]) =>
      fa.fold(
        read      = _ => true,
        constant  = _ => false,
        join      = (_, _, _, _, _, _) => false,
        invoke    = (f, _) => f match {
          case `ObjectProject` => true
          case `ArrayProject` => true
          case _ => false
        },
        free      = _ => false,
        let       = (_, _) => false
      )
    }
  }

  /**
   * The pipeline phase tries to turn expressions and selectors into pipeline 
   * operations.
   */
  def PipelinePhase: PhaseE[LogicalPlan, PlannerError, (Option[Selector], Option[ExprOp]), Option[PipelineBuilder]] = lpBoundPhaseE {
    /*
      Notes on new approach:
      
      1. If this node is annotated with an ExprOp, DON'T DO ANYTHING.
      2. If this node is NOT annotated with an ExprOp, we need to try to create
         a Pipeline.
        a. If the children have Pipelines, then use those to form the new
           pipeline in a function-specific fashion.
        b. If the children don't have Pipelines, try to promote them to
           pipelines in a function-specific manner, then use those pipelines to
           form the new pipeline in a function-specific manner.
        c. If the node cannot be converted to a Pipeline, the process ends here.
    */
    type Input  = (Option[Selector], Option[ExprOp])
    type Output = PlannerError \/ Option[PipelineBuilder]

    import PipelineOp._

    def nothing = \/- (None)
    
    object HasSelector {
      def unapply(v: Attr[LogicalPlan, (Input, Output)]): Option[Selector] = v match {
        case HasAnn(((sel, _), _)) => sel
        case _ => None
      }
    }

    object HasExpr {
      def unapply(v: Attr[LogicalPlan, (Input, Output)]): Option[ExprOp] = v match {
        case HasPipeline(_) => None
        case HasAnn(((_, expr), _)) => expr
        case _ => None
      }
    }

    object HasGroupOp {
      def unapply(v: Attr[LogicalPlan, (Input, Output)]): Option[ExprOp.GroupOp] = v match {
        case HasExpr(x : ExprOp.GroupOp) => Some(x)
        case _ => None
      }
    }

    object HasField {
      def unapply(v: Attr[LogicalPlan, (Input, Output)]): Option[BsonField] = HasExpr.unapply(v) collect {
        case ExprOp.DocVar(_, Some(f)) => f
      }
    }

    object HasLiteral {
      def unapply(v: Attr[LogicalPlan, (Input, Output)]): Option[Bson] = HasExpr.unapply(v) collect {
        case ExprOp.Literal(d) => d
      }
    }

    object HasStringConstant {
      def unapply(node: Attr[LogicalPlan, (Input, Output)]): Option[String] = HasLiteral.unapply(node) collect { 
        case Bson.Text(str) => str
      }
    }

    object HasPipeline {
      def unapply(v: Attr[LogicalPlan, (Input, Output)]): Option[PipelineBuilder] = {
        val defaultCase = v.unFix.attr._2.toOption.flatten
<<<<<<< HEAD
        defaultCase.orElse(v match {
          case Read.Attr(_) => Some(PipelineBuilder.empty)
          case _ => None
        })
=======

        v.unFix.unAnn.fold(
          read      = _ => defaultCase orElse (Some(PipelineBuilder.empty)),
          constant  = _ => defaultCase,
          join      = (_, _, _, _, _, _) => defaultCase,
          invoke    = (_, _) => defaultCase,
          free      = _ => defaultCase,
          let       = (_, _, _) => defaultCase
        )
>>>>>>> d7550112
      }
    }

    object LeadingProject {
      def unapply(v: Attr[LogicalPlan, (Input, Output)]): Option[(Project, PipelineBuilder)] = v match {
        case HasPipeline(p) => p.buffer.find(_.isNotShapePreservingOp).collect {
        case p @ Project(_) => p
      }.headOption.map(_ -> p)

        case _ => None
      }
    }

    object LeadingGroup {
      def unapply(v: Attr[LogicalPlan, (Input, Output)]): Option[(Group, PipelineBuilder)] = v match {
        case HasPipeline(p) => p.buffer.find(_.isNotShapePreservingOp).collect {
          case g @ Group(_, _) => g
        }.headOption.map(_ -> p)
      }
    }

    object AllExprs {
      def unapply(args: List[Attr[LogicalPlan, (Input, Output)]]): Option[List[ExprOp]] = args.map(_.unFix.attr._1._2).sequenceU
    }

    object AllFields {
      def unapply(args: List[Attr[LogicalPlan, (Input, Output)]]): Option[List[BsonField]] = args match {
        case AllExprs(exprs) => 
          (exprs.map {
            case ExprOp.DocVar(_, Some(field)) => Some(field)
            case _ => None
          }).sequenceU

        case _ => None
      }
    }

    object IsSortKey {
      def unapply(node: Attr[LogicalPlan, (Input, Output)]): Option[(BsonField, SortType)] = 
        node match {
          case MakeObjectN.Attr((HasStringConstant("key"), HasField(key)) ::
                                (HasStringConstant("order"), HasStringConstant(orderStr)) :: 
                                Nil)
                  => Some(key -> (if (orderStr == "ASC") Ascending else Descending))
                  
           case _ => None
        }
    }
    
    object AllSortKeys {
      def unapply(args: List[Attr[LogicalPlan, (Input, Output)]]): Option[List[(BsonField, SortType)]] = 
        args.map(IsSortKey.unapply(_)).sequenceU
    }

    object HasSortFields {
      def unapply(v: Attr[LogicalPlan, (Input, Output)]): Option[NonEmptyList[(BsonField, SortType)]] = {
        v match {
          case MakeArrayN.Attr(AllSortKeys(k :: ks)) => Some(NonEmptyList.nel(k, ks))
          case _ => None
        }
      }
    }

    def emit[A](a: A): PlannerError \/ A = \/- (a)

    def emitSome[A](a: A): PlannerError \/ Option[A] = \/- (Some(a))

    def error[A](msg: String): PlannerError \/ A = -\/ (PlannerError.InternalError(msg))

    def projField(ts: (String, ExprOp \/ Reshape)*): Reshape = Reshape.Doc(ts.map(t => BsonField.Name(t._1) -> t._2).toMap)
    def projIndex(ts: (Int,    ExprOp \/ Reshape)*): Reshape = Reshape.Arr(ts.map(t => BsonField.Index(t._1) -> t._2).toMap)

    val convertError = (e: MergePatchError) => PlannerError.InternalError(e.message)

    def merge(pipe1: PipelineBuilder, pipe2: PipelineBuilder): PlannerError \/ PipelineBuilder = pipe1.merge(pipe2).leftMap(convertError)

    def mergeSome(pipe1: PipelineBuilder, pipe2: PipelineBuilder): Output = merge(pipe1, pipe2).map(Some.apply)

    def addOp(pipe: PipelineBuilder, op: PipelineOp): PlannerError \/ PipelineBuilder = (pipe + op).leftMap(convertError)

    def addAllOps(pipe: PipelineBuilder, ops: List[PipelineOp]): PlannerError \/ PipelineBuilder = (pipe ++ ops).leftMap(convertError)

    def addAllOpsSome(pipe: PipelineBuilder, ops: List[PipelineOp]): Output = addAllOps(pipe, ops).map(Some.apply)

    def addOpSome(pipe: PipelineBuilder, op: PipelineOp): Output = addOp(pipe, op).map(Some.apply)

    def promoteExpr(p1: PipelineBuilder, expr: ExprOp)(f: ExprOp.DocVar => PlannerError \/ PipelineOp): Output = {
      val ExprFieldName = "__sd_expr"
      val ExprField = BsonField.Name(ExprFieldName)

      val p2 = PipelineBuilder(Project(Reshape.Doc(Map(ExprField -> -\/(expr)))))

      for {
        t <- p1.merge0(p2).leftMap(convertError)

        (merged, lp, rp) = t

        newRef = rp.applyVar(ExprOp.DocVar.ROOT(ExprField)) // Where'd it go?

        finalOp <- f(newRef)

        r <- (merged + finalOp).leftMap(convertError)
      } yield Some(r)
    } 

    def splitProjectGroup(r: Reshape, by: ExprOp \/ Reshape): (Project, Group) = {
      r match {
        case Reshape.Doc(v) => 
          val (gs, ps) = ((v.toList.map {
            case (n, -\/(e : ExprOp.GroupOp)) => ((n -> e) :: Nil, Nil)
            case t @ (_,  _) => (Nil, t :: Nil)
            case _ => sys.error("oh no")
          }).unzip : (List[List[(BsonField.Name, ExprOp.GroupOp)]], List[List[(BsonField.Name, ExprOp \/ Reshape)]])).bimap(_.flatten, _.flatten)

          Project(Reshape.Doc(ps.toMap)) -> Group(Grouped(gs.toMap), by)

        case Reshape.Arr(v) =>
          val (gs, ps) = ((v.toList.map {
            case (n, -\/(e : ExprOp.GroupOp)) => ((n -> e) :: Nil, Nil)
            case t @ (_,  _) => (Nil, t :: Nil)
            case _ => sys.error("oh no")
          }).unzip : (List[List[(BsonField.Index, ExprOp.GroupOp)]], List[List[(BsonField.Index, ExprOp \/ Reshape)]])).bimap(_.flatten, _.flatten)

          Project(Reshape.Arr(ps.toMap)) -> Group(Grouped(gs.toMap), by)
      }
    }

    def sortBy(p: Project, by: ExprOp \/ Reshape): (Project, Sort) = {
      val (sortFields, r) = p.shape match {
        case Reshape.Doc(m) => 
          val field = BsonField.genUniqName(m.keys)

          NonEmptyList(field -> Ascending) -> Reshape.Doc(m + (field -> by))

        case Reshape.Arr(m) => 
          val field = BsonField.genUniqIndex(m.keys)

          NonEmptyList(field -> Ascending) -> Reshape.Arr(m + (field -> by))
      }

      Project(r) -> Sort(sortFields)
    }

    val GroupBy1 = -\/ (ExprOp.Literal(Bson.Int64(1)))

    def invoke(func: Func, args: List[Attr[LogicalPlan, (Input, Output)]]): Output = {
      def funcError(msg: String) = {
        def funcFormatter[A](func: Func, args: List[Attr[LogicalPlan, A]])(anns: List[(String, A => String)])(implicit slp: Show[LogicalPlan[_]]): (String => String) = {
          val labelWidth = anns.map(_._1.length).max + 2
          def pad(l: String) = l.padTo(labelWidth, " ").mkString
          def argSumm(n: Attr[LogicalPlan, A]) = 
            "    " + slp.show(n.unFix.unAnn) ::
            anns.map { case (label, f) => "      " + pad(label + ": ") + f(n.unFix.attr) }
          msg => (msg :: "  func: " + func.toString :: "  args:" :: args.flatMap(argSumm)).mkString("\n")
        }

        val ff = funcFormatter(func, args)(("selector" -> ((a: (Input, Output)) => a._1._1.shows)) ::
                                         ("expr"     -> ((a: (Input, Output)) => a._1._2.shows)) ::
                                         ("pipeline" -> ((a: (Input, Output)) => a._2.shows)) :: Nil)

        -\/ (PlannerError.InternalError(ff(msg)))
      }

      func match {
        case `MakeArray` => 
          args match {
            case LeadingProject(proj, pipe) :: Nil => 
              addOpSome(pipe, proj.id.nestIndex(0))

            case HasGroupOp(e) :: Nil => 
              emitSome(PipelineBuilder(Group(Grouped(Map(BsonField.Index(0) -> e)), GroupBy1)))

            case HasExpr(e) :: Nil => 
              emitSome(PipelineBuilder(Project(projIndex(0 -> -\/(e)))))

            case _ => funcError("Cannot compile a MakeArray because neither an expression nor a reshape pipeline were found")
          }

        case `MakeObject` =>
          args match {
            case HasLiteral(Bson.Text(name)) :: LeadingProject(proj, pipe) :: Nil => 
              addOpSome(pipe, proj.id.nestField(name))

            case HasLiteral(Bson.Text(name)) :: HasGroupOp(e) :: Nil => 
              emitSome(PipelineBuilder(Group(Grouped(Map(BsonField.Name(name) -> e)), GroupBy1)))

            case HasLiteral(Bson.Text(name)) :: HasExpr(e) :: Nil => 
              emitSome(PipelineBuilder(Project(projField(name -> -\/(e)))))

            case _ => funcError("Cannot compile a MakeObject because neither an expression nor a reshape pipeline were found")
          }
        
        case `ObjectConcat` =>
          args match {
            case LeadingProject(_, pipe1) :: LeadingProject(_, pipe2) :: Nil => mergeSome(pipe1, pipe2)

            case _ => funcError("Cannot compile an ObjectConcat because both sides are not projects")
          }
        
        case `ArrayConcat` =>
          args match {
            case LeadingProject(_, pipe1) :: LeadingProject(_, pipe2) :: Nil => mergeSome(pipe1, pipe2)

            case _ => funcError("Cannot compile an ArrayConcat because both sides are not projects building arrays")
          }

        case `Filter` => 
          args match {
            case HasPipeline(p) :: HasSelector(q) :: Nil => mergeSome(p, PipelineBuilder(Match(q)))

            case _ => funcError("Cannot compile a Filter because the set has no pipeline or the predicate has no selector")
          }

        case `Drop` =>
          args match {
            case HasPipeline(p) :: HasLiteral(Bson.Int64(v)) :: Nil => addOpSome(p, Skip(v))

            case _ => funcError("Cannot compile Drop because the set has no pipeline or number has no literal")
          }
        
        case `Take` => 
          args match {
            case HasPipeline(p) :: HasLiteral(Bson.Int64(v)) :: Nil => addOpSome(p, Limit(v))

            case _ => funcError("Cannot compile Take because the set has no pipeline or number has no literal")
          }

        case `GroupBy` =>
          args match {
            case LeadingProject(proj1, pipe1) :: LeadingProject(proj2, pipe2) :: Nil => 
              ???

            case LeadingProject(proj, pipe) :: HasExpr(e) :: Nil => 
              ???

            case _ => funcError("Cannot compile GroupBy because a projection or a projection / expression could not be extracted")
          }

        case `OrderBy` =>
          // TODO: Support descending and sorting fields individually
          args match {
            case LeadingProject(_, pipe) :: HasExpr(e) :: Nil =>
              promoteExpr(pipe, e) { docVar =>
                \/- (Sort(NonEmptyList(docVar.field -> Ascending)))
              }

            case LeadingProject(proj1, pipe1) :: LeadingProject(proj2, pipe2) :: Nil =>
              val (proj, sort) = sortBy(proj1.id, \/- (proj2.id.shape))

              for {
                mpipe <- merge(pipe1, pipe2)
                mpipe <- addAllOpsSome(mpipe, proj :: sort :: Nil)
              } yield mpipe

            case HasPipeline(p) :: HasSortFields(fields) :: Nil =>
              // TODO: Can generalize this simply by adding patches to PipelineBuilder so we can propagate
              // rename / nest information through the whole tree.
              addOpSome(p, Sort(fields)) 

            case _ => funcError("Cannot compile OrderBy because cannot extract out a project and a project / expression")
          }

        case `ObjectProject` =>
          args match {
            case LeadingProject(proj, pipe) :: HasLiteral(Bson.Text(field)) :: Nil =>
              proj.id.field(field).map { _ fold(
                  _ => error("Çannot deref into expression yet"), // FIXME!!! This indicates a deref resulted in an expression which cannot be translated into pipeline op.
                  projField => addOpSome(pipe, projField)
                )
              }.getOrElse(funcError("No field of value " + field + " could be found"))

            case _ => funcError("Unknown format for object project")
          }
        
        case `ArrayProject` =>
          args match {
            case LeadingProject(proj, pipe) :: HasLiteral(Bson.Int64(idx)) :: Nil =>
              proj.id.index(idx.toInt).map { _ fold(
                  _ => error("Çannot deref into expression yet"), // FIXME!!! This indicates a deref resulted in an expression which cannot be translated into pipeline op.
                  projIndex => addOpSome(pipe, projIndex)
                )
              }.getOrElse(funcError("No index of value " + idx + " could be found"))
          }

        case `Between` => nothing

        case _ => funcError("Function " + func + " cannot be compiled to a pipeline op")
      }
    }

    toPhaseE(Phase[LogicalPlan, Input, Output] { (attr: Attr[LogicalPlan, Input]) =>
      // println(Show[Attr[LogicalPlan, Input]].show(attr).toString)

      val attr2 = scanPara0(attr) { (orig: Attr[LogicalPlan, Input], node: LogicalPlan[Attr[LogicalPlan, (Input, Output)]]) =>
        val (optSel, optExprOp) = orig.unFix.attr

        // Only try to build pipelines on nodes not annotated with an expr op, but
        // propagate pipelines on other expression types:
        optExprOp.map { _ =>
          node.fold[Output](
            read      = _ => nothing,
            constant  = _ => nothing,
            join      = (_, _, _, _, _, _) => nothing,
            invoke    = (f, vs) => {
                          val ps: List[Option[PipelineBuilder]] = vs.map(_.unFix.attr).map {
                            case ((_, _), \/-(Some(pOp))) => Some(pOp)
                            case _ => None
                          }
                          
                          // If at least one argument has a pipeline...
                          if (ps.exists(_.isDefined)) {
                            // We have to create a pipeline for this node:
                            invoke(f, vs)
                          } else nothing
                        },
            free      = _ => nothing,
            let       = (_, _, in) => in.unFix.attr._2
          )
        } getOrElse {
          node.fold[Output](
            read      = _ => nothing,
            constant  = _ => nothing,
            join      = (_, _, _, _, _, _) => nothing,
            invoke    = invoke(_, _),
            free      = _ => nothing,
            let       = (_, _, in) => in.unFix.attr._2
          )
        }
      }

      // println(Show[Attr[LogicalPlan, Output]].show(attr2).toString)

      attr2
    })
  }

  private def collectReads(t: Term[LogicalPlan]): List[Path] = {
    t.foldMap[List[Path]] { term =>
      term.unFix.fold(
        read      = _ :: Nil,
        constant  = _ => Nil,
        join      = (_, _, _, _, _, _) => Nil,
        invoke    = (_, _) => Nil,
        free      = _ => Nil,
        let       = (_, _, _) => Nil
      )
    }
  }

  val AllPhases = (FieldPhase[Unit]).fork(SelectorPhase, ExprPhase) >>> PipelinePhase

  def plan(logical: Term[LogicalPlan]): PlannerError \/ Workflow = {
    import WorkflowTask._

    def trivial(p: Path) = \/- (Workflow(WorkflowTask.ReadTask(Collection(p.filename))))

    def nonTrivial = {
      val paths = collectReads(logical)

      AllPhases(attrUnit(logical)).map(_.unFix.attr).flatMap { pbOpt =>
        paths match {
          case path :: Nil => 
            val read = WorkflowTask.ReadTask(Collection(path.filename))

            pbOpt match {
              case Some(builder) => \/- (Workflow(WorkflowTask.PipelineTask(read, builder.build)))

              case None => -\/ (PlannerError.InternalError("The plan cannot yet be compiled to a MongoDB workflow"))
            }

          case _ => -\/ (PlannerError.InternalError("Pipeline compiler requires a single source for reading data from"))
        }
      }
    }

    logical.unFix.fold(
      read      = p => trivial(p),
      constant  = _ => nonTrivial,
      join      = (_, _, _, _, _, _) => nonTrivial,
      invoke    = (_, _) => nonTrivial,
      free      = _ => nonTrivial,
      let       = (_, _, _) => nonTrivial
    )
  }
}<|MERGE_RESOLUTION|>--- conflicted
+++ resolved
@@ -39,7 +39,6 @@
   def FieldPhase[A]: PhaseE[LogicalPlan, PlannerError, A, Option[BsonField]] = lpBoundPhaseE {
     type Output = Option[BsonField]
     
-<<<<<<< HEAD
     liftPhaseE(Phase { (attr: Attr[LogicalPlan, A]) =>
       synthPara2(forget(attr)) { (node: LogicalPlan[(Term[LogicalPlan], Output)]) =>
         node match {
@@ -66,39 +65,6 @@
           
           case _ => None
         }
-=======
-    liftPhaseE(Phase { (attr: LPAttr[A]) =>
-      synthPara2(forget(attr)) { (node: LogicalPlan[(LPTerm, Output)]) =>
-        node.fold[Output](
-          read      = Function.const(None), 
-          constant  = Function.const(None),
-          join      = (left, right, tpe, rel, lproj, rproj) => None,
-          invoke    = (func, args) => 
-                      if (func == ObjectProject) {
-                        // TODO: Make pattern matching safer (i.e. generate error if pattern not matched):
-                        val (objTerm, objAttrOpt) :: (Term(LogicalPlan.Constant(Data.Str(fieldName))), _) :: Nil = args
-
-                        Some(objAttrOpt match {
-                          case Some(objAttr) => objAttr \ BsonField.Name(fieldName)
-
-                          case None => BsonField.Name(fieldName)
-                        })
-                      } else if (func == ArrayProject) {
-                        // Mongo treats array derefs the same as object derefs.
-                        val (objTerm, objAttrOpt) :: (Term(LogicalPlan.Constant(Data.Int(index))), _) :: Nil = args
-
-                        Some(objAttrOpt match {
-                          case Some(objAttr) => objAttr \ BsonField.Name(index.toString)
-
-                          case None => BsonField.Name(index.toString)
-                        })
-                      } else {
-                        None
-                      },
-          free      = Function.const(None),
-          let       = (ident, form, in) => None // ???
-        )
->>>>>>> d7550112
       }
     })
   }
@@ -225,34 +191,10 @@
         def emit(sel: Selector): Output = Some(sel)
 
         def invoke(func: Func, args: List[(Term[LogicalPlan], Input, Output)]): Output = {
-<<<<<<< HEAD
           object IsBson {
             def unapply(v: Term[LogicalPlan]): Option[Bson] = Constant.unapply(v).flatMap(Bson.fromData(_).toOption)
           }
-          
-=======
- 
-          def extractValue(t: Term[LogicalPlan]): Option[Bson] =
-            t.unFix.fold(
-              read      = _ => None,
-              constant  = data => Bson.fromData(data).toOption,
-              join      = (_, _, _, _, _, _) => None,
-              invoke    = (_, _) => None,
-              free      = _ => None,
-              let       = (_, _, _) => None
-            )
-
-          def extractValues(t: Term[LogicalPlan]): Option[List[Bson]] =
-            t.unFix.fold(
-              read      = _ => None,
-              constant  = _ => None,
-              join      = (_, _, _, _, _, _) => None,
-              invoke    = (_, args) => args.map(extractValue).sequence,
-              free      = _ => None,
-              let       = (_, _, _) => None
-            )
-           
->>>>>>> d7550112
+
           /**
            * Attempts to extract a BsonField annotation and a Bson value from
            * an argument list of length two (in any order).
@@ -392,7 +334,7 @@
           case _ => false
         },
         free      = _ => false,
-        let       = (_, _) => false
+        let       = (_, _, _) => false
       )
     }
   }
@@ -465,22 +407,22 @@
     object HasPipeline {
       def unapply(v: Attr[LogicalPlan, (Input, Output)]): Option[PipelineBuilder] = {
         val defaultCase = v.unFix.attr._2.toOption.flatten
-<<<<<<< HEAD
+// <<<<<<< HEAD
         defaultCase.orElse(v match {
           case Read.Attr(_) => Some(PipelineBuilder.empty)
           case _ => None
         })
-=======
-
-        v.unFix.unAnn.fold(
-          read      = _ => defaultCase orElse (Some(PipelineBuilder.empty)),
-          constant  = _ => defaultCase,
-          join      = (_, _, _, _, _, _) => defaultCase,
-          invoke    = (_, _) => defaultCase,
-          free      = _ => defaultCase,
-          let       = (_, _, _) => defaultCase
-        )
->>>>>>> d7550112
+// =======
+//
+//         v.unFix.unAnn.fold(
+//           read      = _ => defaultCase orElse (Some(PipelineBuilder.empty)),
+//           constant  = _ => defaultCase,
+//           join      = (_, _, _, _, _, _) => defaultCase,
+//           invoke    = (_, _) => defaultCase,
+//           free      = _ => defaultCase,
+//           let       = (_, _, _) => defaultCase
+//         )
+// >>>>>>> d75501124ab09465024db947adc0b4df8e784d1c
       }
     }
 
