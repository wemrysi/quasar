--- conflicted
+++ resolved
@@ -31,51 +31,6 @@
 
   type OutputM[A] = Error \/ A
 
-<<<<<<< HEAD
-=======
-  /**
-   * This phase works bottom-up to assemble sequences of object dereferences
-   * into the format required by MongoDB -- e.g. "foo.bar.baz".
-   *
-   * This is necessary because MongoDB does not treat object dereference as a 
-   * first-class binary operator, and the resulting irregular structure cannot
-   * be easily generated without computing this intermediate.
-   *
-   * This annotation can also be used to help detect two spans of dereferences
-   * separated by non-dereference operations. Such "broken" dereferences cannot
-   * be translated into a single pipeline operation and require 3 pipeline 
-   * operations (or worse): [dereference, middle op, dereference].
-   */
-  def FieldPhase[A]: Phase[LogicalPlan, A, OutputM[Option[BsonField]]] =
-    optimalBoundSynthPara2Phase[A, OutputM[Option[BsonField]]] {
-      type Output = OutputM[Option[BsonField]]
-
-      (node: LogicalPlan[(Term[LogicalPlan], Output)]) => {
-        def nothing: Output = \/- (None)
-        def emit(field: BsonField): Output = \/- (Some(field))
-
-        def buildProject(parent: Option[BsonField], child: BsonField.Leaf) =
-          emit(parent match {
-            case Some(objAttr) => objAttr \ child
-            case None          => child
-          })
-
-        node match {
-          case ObjectProject((_, \/- (objAttrOpt)) :: (Constant(Data.Str(fieldName)), _) :: Nil) =>
-            buildProject(objAttrOpt, BsonField.Name(fieldName))
-
-          case ObjectProject(_) => -\/ (PlannerError.UnsupportedPlan(node))
-
-          case ArrayProject((_, \/- (objAttrOpt)) :: (Constant(Data.Int(index)), _) :: Nil) =>
-            buildProject(objAttrOpt, BsonField.Index(index.toInt))
-
-          case ArrayProject(_) => -\/ (PlannerError.UnsupportedPlan(node))
-
-          case _ => nothing
-        }
-      }
-    }
-
   def parseTimestamp(str: String): Error \/ Bson.Date =
     \/.fromTryCatchNonFatal(Instant.parse(str)).bimap(
       _    => PlannerError.DateFormatError(ToTimestamp, str),
@@ -86,7 +41,6 @@
       _   => PlannerError.DateFormatError(ToInterval, str),
       dur => Bson.Dec(dur.getSeconds*1000 + dur.getNano*1e-6))
 
->>>>>>> 63f5f206
   def JsExprPhase[A]:
     Phase[LogicalPlan, A, OutputM[Js.Expr => Js.Expr]] = {
     type Output = OutputM[Js.Expr => Js.Expr]
@@ -174,7 +128,6 @@
                 Js.Select(Js.Select(Js.Ident("Math"), "max"), "apply"),
                 List(Js.Null, x(arg)))
           }
-<<<<<<< HEAD
         case `Add`      => makeSimpleBinop("+", args)
         case `Multiply` => makeSimpleBinop("*", args)
         case `Subtract` => makeSimpleBinop("-", args)
@@ -192,21 +145,6 @@
         case `Or`  => makeSimpleBinop("||", args)
         case `Not` => makeSimpleUnop("!", args)
         case `In`  =>
-=======
-        case `Add`  => makeSimpleBinop("+", args)
-        case `Subtract` => makeSimpleBinop("-", args)
-        case `Negate` => makeSimpleUnop("-", args)
-        case `Eq`   => makeSimpleBinop("==", args)
-        case `Neq`  => makeSimpleBinop("!=", args)
-        case `Lt`   => makeSimpleBinop("<",  args)
-        case `Lte`  => makeSimpleBinop("<=", args)
-        case `Gt`   => makeSimpleBinop(">",  args)
-        case `Gte`  => makeSimpleBinop(">=", args)
-        case `And`  => makeSimpleBinop("&&", args)
-        case `Or`   => makeSimpleBinop("||", args)
-        case `Not`  => makeSimpleUnop("!", args)
-        case `In`   =>
->>>>>>> 63f5f206
           Arity2(HasJs, HasJs).map {
             case (value, array) => arg =>
               Js.BinOp("!=",
@@ -303,10 +241,8 @@
         node.fold[Output](
           read      = Function.const(\/-(identity)),
           constant  = const => convertConstant(const).map(Function.const(_)),
-          join      = (left, right, tpe, rel, lproj, rproj) =>
-            -\/(UnsupportedPlan(node)),
+          join      = (_, _, _, _, _, _) => -\/(UnsupportedPlan(node)),
           invoke    = invoke(_, _),
-        
           free      = Function.const(\/-(identity)),
           let       = (ident, form, body) =>
             (body._2 |@| form._2)((b, f) =>
@@ -563,7 +499,6 @@
             case (p1, p2) => arrayConcat(p1, p2)
           }
         case `Filter` =>
-<<<<<<< HEAD
           def collect(a: Ann, dir: Dir): M[WorkflowBuilder] = dir match {
             case Nil           => HasWorkflow(a)
             case index :: next => collect((a.children.apply)(index), next)
@@ -579,37 +514,13 @@
             case _ => fail(FuncArity(func, 2))
           }
         case `Drop` =>
-          Arity2(HasWorkflow, HasInt64).flatMap {
-            case (p, v) => emitSt(skip(p, v))
-          }
+          Arity2(HasWorkflow, HasInt64).flatMap((skip(_, _)).tupled)
         case `Take` =>
-          Arity2(HasWorkflow, HasInt64).flatMap {
-            case (p, v) => emitSt(limit(p, v))
-=======
-          Arity2(HasWorkflow, HasSelector).flatMap {
-            case (p, q) => appendOp(p, $match(q))
-          }
-        case `Drop` =>
-          Arity2(HasWorkflow, HasInt64).flatMap {
-            case (p, v) => appendOp(p, $skip(v))
-          }
-        case `Take` =>
-          Arity2(HasWorkflow, HasInt64).flatMap {
-            case (p, v) => appendOp(p, $limit(v))
->>>>>>> 63f5f206
-          }
+          Arity2(HasWorkflow, HasInt64).flatMap ((limit(_, _)).tupled)
         case `Cross` =>
-          Arity2(HasWorkflow, HasWorkflow).flatMap {
-            case (l, r) => cross(l, r)
-          }
+          Arity2(HasWorkflow, HasWorkflow).flatMap((cross (_, _)).tupled)
         case `GroupBy` =>
-<<<<<<< HEAD
-          Arity2(HasWorkflow, HasKeys).flatMap {
-=======
-          Arity2(HasWorkflow, HasWorkflow).flatMap {
->>>>>>> 63f5f206
-            case (p1, p2) => groupBy(p1, p2)
-          }
+          Arity2(HasWorkflow, HasKeys).flatMap((groupBy(_, _)).tupled)
         case `OrderBy` =>
           Arity3(HasWorkflow, HasKeys, HasSortDirs).flatMap {
             case (p1, p2, dirs) => sortBy(p1, p2, dirs)
