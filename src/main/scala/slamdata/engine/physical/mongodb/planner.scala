--- conflicted
+++ resolved
@@ -577,20 +577,22 @@
     val GroupBy1 = -\/ (ExprOp.Literal(Bson.Int64(1)))
 
     def invoke(func: Func, args: List[Attr[LogicalPlan, (Input, Output)]]): Output = {
-      // FIXME: this fxn is generic, could go in logicalplan.scala?
-      def funcFormatter[A](func: Func, args: List[Attr[LogicalPlan, A]])(anns: List[(String, A => String)])(implicit slp: Show[LogicalPlan[_]]): (String => String) = {
-        val labelWidth = anns.map(_._1.length).max + 2
-        def pad(l: String) = l.padTo(labelWidth, " ").mkString
-        def argSumm(n: Attr[LogicalPlan, A]) = 
-          "    " + slp.show(n.unFix.unAnn) ::
-          anns.map { case (label, f) => "      " + pad(label + ": ") + f(n.unFix.attr) }
-        msg => (msg :: "  func: " + func.toString :: "  args:" :: args.flatMap(argSumm)).mkString("\n")
-      }
-      
-      val ff = funcFormatter(func, args)(("selector" -> ((a: (Input, Output)) => a._1._1.shows)) ::
+      def funcError(msg: String) = {
+        def funcFormatter[A](func: Func, args: List[Attr[LogicalPlan, A]])(anns: List[(String, A => String)])(implicit slp: Show[LogicalPlan[_]]): (String => String) = {
+          val labelWidth = anns.map(_._1.length).max + 2
+          def pad(l: String) = l.padTo(labelWidth, " ").mkString
+          def argSumm(n: Attr[LogicalPlan, A]) = 
+            "    " + slp.show(n.unFix.unAnn) ::
+            anns.map { case (label, f) => "      " + pad(label + ": ") + f(n.unFix.attr) }
+          msg => (msg :: "  func: " + func.toString :: "  args:" :: args.flatMap(argSumm)).mkString("\n")
+        }
+
+        val ff = funcFormatter(func, args)(("selector" -> ((a: (Input, Output)) => a._1._1.shows)) ::
                                          ("expr"     -> ((a: (Input, Output)) => a._1._2.shows)) ::
                                          ("pipeline" -> ((a: (Input, Output)) => a._2.shows)) :: Nil)
-      def funcError(msg: String) = -\/ (PlannerError.InternalError(ff(msg)))
+
+        -\/ (PlannerError.InternalError(ff(msg)))
+      }
 
       func match {
         case `MakeArray` => 
@@ -604,13 +606,7 @@
             case HasExpr(e) :: Nil => 
               emitSome(PipelineBuilder(Project(projIndex(0 -> -\/(e)))))
 
-<<<<<<< HEAD
-            case _ => error("Cannot compile a MakeArray because neither an expression nor a reshape pipeline were found")
-=======
-            case HasExpr(e) :: Nil => emitOps(Project(projIndex(0 -> -\/(e))) :: Nil)
-            
             case _ => funcError("Cannot compile a MakeArray because neither an expression nor a reshape pipeline were found")
->>>>>>> 2859bf49
           }
 
         case `MakeObject` =>
@@ -703,24 +699,7 @@
                   _ => error("Çannot deref into expression yet"), // FIXME!!! This indicates a deref resulted in an expression which cannot be translated into pipeline op.
                   projField => addOpSome(pipe, projField)
                 )
-<<<<<<< HEAD
-              }.getOrElse(error("Could not find the field " + field))
-=======
-              } getOrElse (funcError("No field of value " + field + " could be found"))
-
-            case HasProject(t) :: HasLiteral(Bson.Text(field)) :: Nil =>
-              reviseHistory(t) {
-                case proj @ Project(_) =>
-                  val patch = MergePatch.Rename(ExprOp.DocVar.ROOT(BsonField.Name(field)), ExprOp.DocVar.ROOT())
-
-                  proj.field(field).map { 
-                    _ fold(
-                      _         => funcError("Cannot project into expression"),
-                      projField => \/- (projField :: Nil, patch, patch)
-                    )
-                  }.getOrElse(funcError("Could not find the field " + field))
-              }
->>>>>>> 2859bf49
+              }.getOrElse(funcError("No field of value " + field + " could be found"))
 
             case _ => funcError("Unknown format for object project")
           }
@@ -732,13 +711,7 @@
                   _ => error("Çannot deref into expression yet"), // FIXME!!! This indicates a deref resulted in an expression which cannot be translated into pipeline op.
                   projIndex => addOpSome(pipe, projIndex)
                 )
-<<<<<<< HEAD
-              }.getOrElse(error("Could not find the index " + idx))
-=======
-              } getOrElse (funcError("No index of value " + idx + " could be found"))
-
-            case _ => funcError("Unknown format for array project")
->>>>>>> 2859bf49
+              }.getOrElse(funcError("No index of value " + idx + " could be found"))
           }
         
         case _ => funcError("Function " + func + " cannot be compiled to a pipeline op")
