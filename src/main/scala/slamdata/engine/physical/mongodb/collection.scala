--- conflicted
+++ resolved
@@ -1,10 +1,5 @@
 package slamdata.engine.physical.mongodb
 
-<<<<<<< HEAD
-case class Collection(name: String) {
-  override def toString = s"""Collection("$name")"""
-}
-=======
 import scalaz._
 import Scalaz._
 
@@ -22,6 +17,8 @@
 
 case class Collection(name: String) {
   def asPath: Path = Path(Collection.PathUnparser(name))
+
+  override def toString = s"""Collection("$name")"""
 }
 object Collection {
   def fromPath(path: Path): PathError \/ Collection = PathParser(path.pathname).map(Collection(_))
@@ -67,5 +64,4 @@
   implicit val ShowCollection = new Show[Collection] {
     override def show(v: Collection) = v.toString
   }
-}
->>>>>>> d38d368f
+}