--- conflicted
+++ resolved
@@ -34,8 +34,7 @@
   import WorkflowBuilder.ExprVar
 
   def srcs: List[WorkflowOp]
-<<<<<<< HEAD
-  def coalesce: WorkflowOp
+  // def coalesce: WorkflowOp
   /**
     Returns both the final WorkflowTask as well as a DocVar indicating the base
     of the collection.
@@ -44,15 +43,7 @@
 
   // TODO: Automatically call `coalesce` when an op is created, rather than here
   //       and recursively in every overridden coalesce.
-  def finish: WorkflowOp = this.coalesce.deleteUnusedFields(Set.empty)
-=======
-  // def coalesce: WorkflowOp
-  def crush: WorkflowTask
-
-  // TODO: Automatically call `coalesce` when an op is created, rather than here
-  //       and recursively in every overriden coalesce.
   def finish: WorkflowOp = this.deleteUnusedFields(Set.empty)
->>>>>>> 62c01d73
 
   def workflow: Workflow = Workflow(finalize(this.finish).crush._2)
   
@@ -146,23 +137,12 @@
   }
 
   def map(f: WorkflowOp => WorkflowOp): WorkflowOp = this match {
-<<<<<<< HEAD
-    case _: SourceOp => this
-    case p: WPipelineOp     => p.reparent(f(p.src))
-    case MapOp(src, fn)     => MapOp(f(src), fn)
-    case FlatMapOp(src, fn) => FlatMapOp(f(src), fn)
-    case ReduceOp(src, fn)  => ReduceOp(f(src), fn)
-    case FoldLeftOp(srcs)   => FoldLeftOp(srcs.map(f))
-    case FoldLeftOp0(srcs)   => FoldLeftOp0(srcs.map(f))
-    case JoinOp(srcs)       => JoinOp(srcs.map(f))
-    // case OutOp(src, dst)    => OutOp(f(src), dst)
-=======
-    case _: SourceOp            => this
-    case p: SingleSourceOp      => p.reparent(f(p.src))
-    case FoldLeftOp(head, tail) => FoldLeftOp.make(f(head), tail.map(f))
-    case JoinOp(srcs)           => JoinOp.make(srcs.map(f))
+    case _: SourceOp             => this
+    case p: SingleSourceOp       => p.reparent(f(p.src))
+    case FoldLeftOp(head, tail)  => FoldLeftOp.make(f(head), tail.map(f))
+    case FoldLeftOp0(head, tail) => FoldLeftOp0(f(head), tail.map(f))
+    case JoinOp(srcs)            => JoinOp.make(srcs.map(f))
     // case OutOp(src, dst)        => OutOp.make(f(src), dst)
->>>>>>> 62c01d73
   }
 
   def deleteUnusedFields(usedRefs: Set[DocVar]): WorkflowOp = {
@@ -204,8 +184,6 @@
       else this
     pruned.map(_.deleteUnusedFields(getRefs(pruned, usedRefs)))
   }
-<<<<<<< HEAD
-=======
   
   def merge(that: WorkflowOp): ((DocVar, DocVar), WorkflowOp) = {
     import WorkflowBuilder.{ExprVar, ExprName, LeftLabel, LeftVar, LeftName, RightLabel, RightVar, RightName}
@@ -337,21 +315,18 @@
 
         case (l @ ReadOp(_), MapOp(rsrc, fn)) =>
           val ((lb, rb), src) = l merge rsrc
-          ((ExprVar \\ LeftVar \\ lb, ExprVar \\ RightVar) ->
+          ((LeftVar \\ lb, RightVar) ->
             // TODO: we’re using src in 2 places here. Need #347’s `ForkOp`.
             foldLeftOp(
               chain(src,
                 projectOp(Reshape.Doc(ListMap(
-                    LeftName -> -\/(DocVar.ROOT())))),
-                projectOp(Reshape.Doc(ListMap(
-                  ExprName -> -\/(DocVar.ROOT()))))),
+                    LeftName -> -\/(DocVar.ROOT()))))),
               chain(src,
                 projectOp(
                   Reshape.Doc(ListMap(ExprName -> -\/(rb \\ ExprVar)))),
                 mapOp(fn),
                 projectOp(Reshape.Doc(ListMap(
-                  RightName -> -\/(DocVar.ROOT())))),
-                reduceOp(JsGen.foldLeftReduce))))
+                  RightName -> -\/(DocVar.ROOT())))))))
         case (MapOp(_, _), ReadOp(_)) => delegate
 
         case (left @ MapOp(_, _), r @ ProjectOp(rsrc, shape)) =>
@@ -373,21 +348,16 @@
         case (_: WPipelineOp, _: WorkflowOp) => delegate
 
         case (l, r) =>
-          ((ExprVar \\ LeftVar, ExprVar \\ RightVar) ->
+          ((LeftVar, RightVar) ->
             foldLeftOp(
               chain(l,
                 projectOp(Reshape.Doc(ListMap(
-                  LeftName -> -\/(DocVar.ROOT())))),
-                projectOp(Reshape.Doc(ListMap(
-                  ExprName -> -\/(DocVar.ROOT()))))),
+                  LeftName -> -\/(DocVar.ROOT()))))),
               chain(r,
                 projectOp(Reshape.Doc(ListMap(
-                    RightName -> -\/(DocVar.ROOT())))),
-                reduceOp(JsGen.foldLeftReduce))))
+                    RightName -> -\/(DocVar.ROOT())))))))
       }
   }
-}
->>>>>>> 62c01d73
 
   /**
     Performs some irreversible conversions, meant to be used once, after the
@@ -401,40 +371,47 @@
   // none:              SortOp
   // NB: We don’t convert a ProjectOp after a map/reduce op because it could
   //     affect the final shape unnecessarily.
-  private def finalize(op: WorkflowOp): WorkflowOp = op.coalesce match {
+  private def finalize(op: WorkflowOp): WorkflowOp = op match {
     case FlatMapOp(ProjectOp(src, shape), fn) =>
       shape.toJs(Js.Ident("value")).fold(op.map(finalize(_)))(
-        x => finalize(FlatMapOp(MapOp(finalize(src), MapOp.mapMap("value", x)), fn)))
+        x => finalize(chain(
+          finalize(src),
+          mapOp(MapOp.mapMap("value", x)),
+          flatMapOp(fn))))
     case FlatMapOp(uw @ UnwindOp(src, _), fn) =>
-      finalize(FlatMapOp(FlatMapOp(finalize(src), uw.flatmapop), fn))
+      finalize(chain(finalize(src), flatMapOp(uw.flatmapop), flatMapOp(fn)))
     case MapOp(ProjectOp(src, shape), fn) =>
       shape.toJs(Js.Ident("value")).fold(op.map(finalize(_)))(
-        x => finalize(MapOp(MapOp(finalize(src), MapOp.mapMap("value", x)), fn)))
+        x => finalize(chain(
+          finalize(src),
+          mapOp(MapOp.mapMap("value", x)),
+          mapOp(fn))))
     case MapOp(uw @ UnwindOp(src, _), fn) =>
-      finalize(MapOp(FlatMapOp(finalize(src), uw.flatmapop), fn))
+      finalize(chain(finalize(src), flatMapOp(uw.flatmapop), mapOp(fn)))
     case ReduceOp(ProjectOp(src, shape), fn) =>
       shape.toJs(Js.Ident("value")).fold(op.map(finalize(_)))(
-        x => finalize(ReduceOp(MapOp(finalize(src), MapOp.mapMap("value", x)), fn)))
+        x => finalize(chain(
+          finalize(src),
+          mapOp(MapOp.mapMap("value", x)),
+          reduceOp(fn))))
     case ReduceOp(uw @ UnwindOp(src, _), fn) =>
-      finalize(ReduceOp(FlatMapOp(finalize(src), uw.flatmapop), fn))
-    case op @ FoldLeftOp(lsrcs) =>
-      FoldLeftOp0(NonEmptyList.nel(
-        finalize(ProjectOp(lsrcs.head,
-          PipelineOp.Reshape.Doc(ListMap(
-            WorkflowBuilder.ExprName -> -\/(ExprOp.DocVar.ROOT()))))),
-        lsrcs.tail.map(x => finalize(x match {
+      finalize(chain(finalize(src), flatMapOp(uw.flatmapop), reduceOp(fn)))
+    case op @ FoldLeftOp(head, tail) =>
+      FoldLeftOp0(
+        finalize(chain(
+          head,
+          projectOp(PipelineOp.Reshape.Doc(ListMap(
+            ExprName -> -\/(ExprOp.DocVar.ROOT())))))),
+        tail.map(x => finalize(x match {
           case op @ ReduceOp(_, _) => op
-          case op => ReduceOp(op, ReduceOp.reduceFoldLeft)
-        }))))
-      
-
+          case op => chain(op, reduceOp(ReduceOp.reduceFoldLeft))
+        })))
     case op => op.map(finalize(_))
   }
 }
 
 object WorkflowOp {
   import ExprOp.DocVar
-  import WorkflowBuilder.ExprVar
 
   private val ExprLabel  = "value"
   private val ExprName   = BsonField.Name(ExprLabel)
@@ -474,18 +451,8 @@
    * This should be renamed once the other PipelineOp goes away, but it is the
    * subset of operations that can ever be pipelined.
    */
-<<<<<<< HEAD
-  sealed trait WPipelineOp extends WorkflowOp {
-    def src: WorkflowOp
+  sealed trait WPipelineOp extends SingleSourceOp {
     def pipeline: Option[(DocVar, WorkflowTask, List[PipelineOp])]
-    def reparent(newSrc: WorkflowOp): WPipelineOp
-
-    def coalesce: WorkflowOp = reparent(src.coalesce)
-    def srcs = List(src) // Set(src)
-=======
-  sealed trait WPipelineOp extends SingleSourceOp {
-    def pipeline: Option[(WorkflowTask, List[PipelineOp])]
->>>>>>> 62c01d73
   }
   sealed trait ShapePreservingOp extends WPipelineOp
 
@@ -504,23 +471,13 @@
   def chain[A <: SingleSourceOp](src: WorkflowOp, op1: WorkflowOp => A, ops: (WorkflowOp => A)*): A =
     ops.foldLeft(op1(src))((s, o) => o(s))
 
-<<<<<<< HEAD
   case class PureOp(value: Bson) extends SourceOp {
     def crush = (DocVar.ROOT(),  PureTask(value))
-=======
-  case class PureOp (value: Bson) extends SourceOp {
-    def crush = PureTask(value)
->>>>>>> 62c01d73
   }
   val pureOp = PureOp.apply _
 
-<<<<<<< HEAD
   case class ReadOp(coll: Collection) extends SourceOp {
     def crush = (DocVar.ROOT(), ReadTask(coll))
-=======
-  case class ReadOp (coll: Collection) extends SourceOp {
-    def crush = WorkflowTask.ReadTask(coll)
->>>>>>> 62c01d73
   }
   val readOp = ReadOp.apply _
 
@@ -852,12 +809,10 @@
     import MapOp._
     import Js._
 
-<<<<<<< HEAD
-    def srcs = List(src)
-    def coalesce = src.coalesce match {
-      case MapOp(src0, fn0)     => MapOp(src0, compose(fn, fn0))
+    private def coalesce: SingleSourceOp = src match {
+      case MapOp(src0, fn0)     => chain(src0, mapOp(compose(fn, fn0)))
       case FlatMapOp(src0, fn0) =>
-        FlatMapOp(src0, FlatMapOp.compose(fn, fn0, false))
+        chain(src0, flatMapOp(FlatMapOp.compose(fn, fn0, false)))
       case csrc                 => MapOp(csrc, fn)
     }
 
@@ -894,57 +849,6 @@
         case srcTask =>
           newMR(base, srcTask, None, None, None)
       }
-=======
-    private def coalesce: SingleSourceOp = src match {
-      case MapOp(src0, fn0) =>
-        chain(src0,
-          mapOp(
-            AnonFunDecl(List("key"),
-              List(
-                VarDef(List(
-                  "rez" -> Call(Select(fn0, "call"),
-                    List(Ident("this"), Ident("key"))))),
-                Return(Call(Select(fn, "call"),
-                  List(
-                    Access(Ident("rez"), Num(1, false)),
-                    Access(Ident("rez"), Num(0, false)))))))))
-      case FlatMapOp(src0, fn0) =>
-        chain(src0,
-          flatMapOp(
-            AnonFunDecl(List("key"),
-              List(Call(
-                Select(Call(Select(fn0, "call"),
-                  List(Ident("this"), Ident("key"))), "map"),
-                List(AnonFunDecl(List("args"),
-                  List(Return(Call(Select(fn, "call"), List(
-                    Access(Ident("args"), Num(1, false)),
-                    Access(Ident("args"), Num(0, false)))))))))))))
-      case csrc => MapOp(csrc, fn)
-    }
-
-    private def newMR(src: WorkflowTask, sel: Option[Selector], sort: Option[NonEmptyList[(BsonField, SortType)]], count: Option[Long]) =
-      MapReduceTask(src, MapReduce(mapFn(this.fn), ReduceOp.reduceNOP, selection = sel, inputSort = sort, limit = count))
-
-    def crush = src.crush match {
-      case MapReduceTask(src0, mr @ MapReduce(_, _, _, _, _, _, None, _, _, _)) =>
-        MapReduceTask(src0, mr applyLens MapReduce._finalizer set Some(finalizerFn(this.fn)))
-      case PipelineTask(src0, Pipeline(List(PipelineOp.Match(sel)))) =>
-        newMR(src0, Some(sel), None, None)
-      case PipelineTask(src0, Pipeline(List(PipelineOp.Sort(sort)))) =>
-        newMR(src0, None, Some(sort), None)
-      case PipelineTask(src0, Pipeline(List(PipelineOp.Limit(count)))) =>
-        newMR(src0, None, None, Some(count))
-      case PipelineTask(src0, Pipeline(List(PipelineOp.Match(sel), PipelineOp.Sort(sort)))) =>
-        newMR(src0, Some(sel), Some(sort), None)
-      case PipelineTask(src0, Pipeline(List(PipelineOp.Match(sel), PipelineOp.Limit(count)))) =>
-        newMR(src0, Some(sel), None, Some(count))
-      case PipelineTask(src0, Pipeline(List(PipelineOp.Sort(sort), PipelineOp.Limit(count)))) =>
-        newMR(src0, None, Some(sort), Some(count))
-      case PipelineTask(src0, Pipeline(List(PipelineOp.Match(sel), PipelineOp.Sort(sort), PipelineOp.Limit(count)))) =>
-        newMR(src0, Some(sel), Some(sort), Some(count))
-      case srcTask =>
-        newMR(srcTask, None, None, None)
->>>>>>> 62c01d73
     }
 
     def reparent(newSrc: WorkflowOp) = copy(src = newSrc)
@@ -952,7 +856,8 @@
   object MapOp {
     import Js._
 
-<<<<<<< HEAD
+    def make(fn: Js.AnonFunDecl)(src: WorkflowOp): SingleSourceOp = MapOp(src, fn).coalesce
+
     def compose(g: Js.AnonFunDecl, f: Js.AnonFunDecl): Js.AnonFunDecl =
       AnonFunDecl(List("key", "value"), List(
         Return(Call(Select(g, "apply"),
@@ -965,12 +870,6 @@
 
     def mapKeyVal(idents: (String, String), key: Js.Expr, value: Js.Expr) =
       AnonFunDecl(List(idents._1, idents._2),
-=======
-    def make(fn: Js.AnonFunDecl)(src: WorkflowOp): SingleSourceOp = MapOp(src, fn).coalesce
-
-    def mapKeyVal(key: Js.Expr, value: Js.Expr) =
-      AnonFunDecl(List("key"),
->>>>>>> 62c01d73
         List(Return(AnonElem(List(key, value)))))
     def mapMap(ident: String, transform: Js.Expr) =
       mapKeyVal(("key", ident), Ident("key"), transform)
@@ -1002,24 +901,8 @@
     import FlatMapOp._
     import Js._
 
-<<<<<<< HEAD
-    def srcs = List(src)
-    def coalesce = src.coalesce match {
+    private def coalesce: FlatMapOp = src match {
       case MapOp(src0, fn0)     => FlatMapOp(src0, MapOp.compose(fn, fn0))
-=======
-    private def coalesce: FlatMapOp = src match {
-      case MapOp(src0, fn0) =>
-        FlatMapOp(src0,
-          AnonFunDecl(List("key"),
-            List(
-              VarDef(List(
-                "rez" -> Call(Select(fn0, "call"),
-                  List(Ident("this"), Ident("key"))))),
-              Return(Call(Select(fn, "call"),
-                List(
-                  Access(Ident("rez"), Num(1, false)),
-                  Access(Ident("rez"), Num(0, false))))))))
->>>>>>> 62c01d73
       case FlatMapOp(src0, fn0) =>
         FlatMapOp(src0, FlatMapOp.compose(fn, fn0, true))
       case csrc                 => FlatMapOp(csrc, fn)
@@ -1062,7 +945,8 @@
   object FlatMapOp {
     import Js._
 
-<<<<<<< HEAD
+    def make(fn: Js.AnonFunDecl)(src: WorkflowOp): FlatMapOp = FlatMapOp(src, fn).coalesce
+
     def compose(g: Js.AnonFunDecl, f: Js.AnonFunDecl, shouldConcat: Boolean) = {
       val composition =
         Call(
@@ -1077,10 +961,6 @@
               List(AnonElem(Nil), composition))
           else composition)))
     }
-=======
-    def make(fn: Js.AnonFunDecl)(src: WorkflowOp): FlatMapOp = FlatMapOp(src, fn).coalesce
->>>>>>> 62c01d73
-
     def mapFn(fn: Js.Expr) =
       AnonFunDecl(Nil,
         List(
@@ -1100,10 +980,6 @@
     */
   case class ReduceOp private (src: WorkflowOp, fn: Js.AnonFunDecl) extends SingleSourceOp {
     import ReduceOp._
-
-<<<<<<< HEAD
-    def srcs = List(src)
-    def coalesce = ReduceOp(src.coalesce, fn)
 
     private def newMR(base: DocVar, src: WorkflowTask, sel: Option[Selector], sort: Option[NonEmptyList[(BsonField, SortType)]], count: Option[Long]) =
       (ExprVar,
@@ -1138,42 +1014,15 @@
         case srcTask =>
           newMR(base, srcTask, None, None, None)
       }
-=======
-    private def newMR(src: WorkflowTask, sel: Option[Selector], sort: Option[NonEmptyList[(BsonField, SortType)]], count: Option[Long]) =
-      MapReduceTask(src, MapReduce(MapOp.mapFn(MapOp.mapNOP), this.fn, selection = sel, inputSort = sort, limit = count))
-
-    def crush = src.crush match {
-      case MapReduceTask(src0, mr @ MapReduce(_, reduceNOP, _, _, _, _, None, _, _, _)) =>
-        MapReduceTask(src0, mr applyLens MapReduce._reduce set this.fn)
-      case PipelineTask(src0, Pipeline(List(PipelineOp.Match(sel)))) =>
-        newMR(src0, Some(sel), None, None)
-      case PipelineTask(src0, Pipeline(List(PipelineOp.Sort(sort)))) =>
-        newMR(src0, None, Some(sort), None)
-      case PipelineTask(src0, Pipeline(List(PipelineOp.Limit(count)))) =>
-        newMR(src0, None, None, Some(count))
-      case PipelineTask(src0, Pipeline(List(PipelineOp.Match(sel), PipelineOp.Sort(sort)))) =>
-        newMR(src0, Some(sel), Some(sort), None)
-      case PipelineTask(src0, Pipeline(List(PipelineOp.Match(sel), PipelineOp.Limit(count)))) =>
-        newMR(src0, Some(sel), None, Some(count))
-      case PipelineTask(src0, Pipeline(List(PipelineOp.Sort(sort), PipelineOp.Limit(count)))) =>
-        newMR(src0, None, Some(sort), Some(count))
-      case PipelineTask(src0, Pipeline(List(PipelineOp.Match(sel), PipelineOp.Sort(sort), PipelineOp.Limit(count)))) =>
-        newMR(src0, Some(sel), Some(sort), Some(count))
-      case srcTask =>
-        newMR(srcTask, None, None, None)
->>>>>>> 62c01d73
     }
 
     def reparent(newSrc: WorkflowOp) = copy(src = newSrc)
   }
   object ReduceOp {
-<<<<<<< HEAD
     import Js._
 
-=======
     def make(fn: Js.AnonFunDecl)(src: WorkflowOp): ReduceOp = ReduceOp(src, fn)
     
->>>>>>> 62c01d73
     val reduceNOP =
       AnonFunDecl(List("key", "values"), List(
         Return(Access(Ident("values"), Num(0, false)))))
@@ -1204,42 +1053,31 @@
   /**
     Performs a sequence of operations, sequentially, merging their results.
     */
-<<<<<<< HEAD
-  case class FoldLeftOp(lsrcs: NonEmptyList[WorkflowOp]) extends WorkflowOp {
-    def srcs = lsrcs.toList
-    def coalesce = lsrcs.map(_.coalesce) match {
-      case NEL(src,                Nil)  => src
-      case NEL(FoldLeftOp(csrcs0), tail) => FoldLeftOp(csrcs0 :::> tail)
-      case csrcs                         => FoldLeftOp(csrcs)
-=======
   case class FoldLeftOp private (head: WorkflowOp, tail: NonEmptyList[WorkflowOp]) extends WorkflowOp {
     def srcs = head :: tail.toList
     private def coalesce = head match {
       case FoldLeftOp(head0, tail0) => FoldLeftOp.make(head0, tail0 append tail)
       case _                        => this
->>>>>>> 62c01d73
     }
     def crush = sys.error("Trying to crush un-patched FoldLeftOp.")
   }
+  object FoldLeftOp {
+    def make(head: WorkflowOp, tail: NonEmptyList[WorkflowOp]): FoldLeftOp = FoldLeftOp(head, tail).coalesce
+  }
+  def foldLeftOp(first: WorkflowOp, second: WorkflowOp, rest: WorkflowOp*) = FoldLeftOp.make(first, NonEmptyList.nel(second, rest.toList))
 
   /**
     This exists solely to prevent repeated insertion of ops when we traverse
     FoldLeftOp multiple times in `finalize`. A better `finalize` might obviate this.
     */
-  private case class FoldLeftOp0(lsrcs: NonEmptyList[WorkflowOp])
+  private case class FoldLeftOp0(head: WorkflowOp, tail: NonEmptyList[WorkflowOp])
       extends WorkflowOp {
-    def srcs = lsrcs.toList
-    def coalesce = lsrcs.map(_.coalesce) match {
-      case NEL(src,                Nil)  => src
-      case NEL(FoldLeftOp(csrcs0), tail) => FoldLeftOp0(csrcs0 :::> tail)
-      case csrcs                         => FoldLeftOp0(csrcs)
-    }
+    def srcs = head :: tail.toList
     def crush =
-<<<<<<< HEAD
       (ExprVar,
         FoldLeftTask(
-          lsrcs.head.crush._2,
-          lsrcs.tail.map(_.crush._2 match {
+          head.crush._2,
+          tail.map(_.crush._2 match {
             case MapReduceTask(src, mr) =>
               // FIXME: FoldLeftOp currently always reduces, but in future we’ll
               //        want to have more control.
@@ -1248,36 +1086,12 @@
             // NB: `finalize` should ensure that the final op is always a
             //     ReduceOp.
             case src => sys.error("not a mapReduce: " + src)
-          }) match {
-            case head :: tail => NonEmptyList.nel(head, tail)
-            // NB: `coalesce` should ensure that we always have at least two
-            //     srcs.
-            case Nil          => sys.error("can’t fold a single task")
-          }))
-=======
-      FoldLeftTask(head.crush, tail.map(_.crush match {
-        case MapReduceTask(src, mr) =>
-          // FIXME: FoldLeftOp currently always reduces, but in future we’ll want
-          //        to have more control.
-          MapReduceTask(src,
-            mr applyLens MapReduce._out set Some(MapReduce.WithAction(MapReduce.Action.Reduce)))
-        case src => sys.error("not a mapReduce: " + src)  // FIXME: need to rewrite as a mapReduce
-      }))
->>>>>>> 62c01d73
-  }
-  object FoldLeftOp {
-    def make(head: WorkflowOp, tail: NonEmptyList[WorkflowOp]): FoldLeftOp = FoldLeftOp(head, tail).coalesce
-  }
-  def foldLeftOp(first: WorkflowOp, second: WorkflowOp, rest: WorkflowOp*) = FoldLeftOp.make(first, NonEmptyList.nel(second, rest.toList))
+          })))
+  }
 
   case class JoinOp private (ssrcs: Set[WorkflowOp]) extends WorkflowOp {
     def srcs = ssrcs.toList
-<<<<<<< HEAD
-    def coalesce = JoinOp(ssrcs.map(_.coalesce))
     def crush = (ExprVar, JoinTask(ssrcs.map(_.crush._2)))
-=======
-    def crush = JoinTask(ssrcs.map(_.crush))
->>>>>>> 62c01d73
   }
   object JoinOp {
     def make(ssrcs: Set[WorkflowOp]): JoinOp = JoinOp(ssrcs)
@@ -1344,21 +1158,12 @@
                                         Terminal(uniqueDocs.toString, nodeType("GeoNearOp") :+ "UniqueDocs") ::
                                         Nil,
                                     nodeType("GeoNearOp"))
-<<<<<<< HEAD
-      case MapOp(src, fn) => NonTerminal("", WorkflowOpRenderTree.render(src) :: Terminal(fn.toString, nodeType("MapReduce")) :: Nil, nodeType("MapOp"))
-      case FlatMapOp(src, fn) => NonTerminal("", WorkflowOpRenderTree.render(src) :: Terminal(fn.toString, nodeType("MapReduce")) :: Nil, nodeType("FlatMapOp"))
-      case ReduceOp(src, fn) => NonTerminal("", WorkflowOpRenderTree.render(src) :: Terminal(fn.toString, nodeType("MapReduce")) :: Nil, nodeType("ReduceOp"))
-      case FoldLeftOp(lsrcs)    => NonTerminal("", lsrcs.toList.map(WorkflowOpRenderTree.render(_)), nodeType("FoldLeftOp"))
-      case FoldLeftOp0(lsrcs)    => NonTerminal("", lsrcs.toList.map(WorkflowOpRenderTree.render(_)), nodeType("FoldLeftOp"))
-      case JoinOp(ssrcs)        => NonTerminal("", ssrcs.toList.map(WorkflowOpRenderTree.render(_)), nodeType("JoinOp"))
-=======
 
       case MapOp(src, fn)       => NonTerminal("", RJ.render(fn) :: Nil, nodeType("MapOp"))
       case FlatMapOp(src, fn)   => NonTerminal("", RJ.render(fn) :: Nil, nodeType("FlatMapOp"))
       case ReduceOp(src, fn)    => NonTerminal("", RJ.render(fn) :: Nil, nodeType("ReduceOp"))
 
       case op                   => render(op)
->>>>>>> 62c01d73
     }
 
     def render(v: WorkflowOp) = v match {
@@ -1367,30 +1172,8 @@
       case op: SingleSourceOp   => NonTerminal("", chain(op).map(renderFlat(_)), nodeType("Chain"))
 
       case op @ FoldLeftOp(_, _) => NonTerminal("", op.srcs.map(WorkflowOpRenderTree.render(_)), nodeType("FoldLeftOp"))
+      case op @ FoldLeftOp0(_, _) => NonTerminal("", op.srcs.map(WorkflowOpRenderTree.render(_)), nodeType("FoldLeftOp"))
       case op @ JoinOp(ssrcs)    => NonTerminal("", op.srcs.map(WorkflowOpRenderTree.render(_)), nodeType("JoinOp"))
     }
   }
-}
-
-object JsGen {
-  def copyOneField(key: Js.Expr, expr: Js.Expr) =
-    Js.BinOp("=", Js.Access(Js.Ident("rez"), key), expr)
-
-  def copyAllFields(expr: Js.Expr) =
-      Js.ForIn(Js.Ident("attr"), expr,
-        Js.If(
-          Js.Call(Js.Select(expr, "hasOwnProperty"), List(Js.Ident("attr"))),
-          copyOneField(Js.Ident("attr"), Js.Access(expr, Js.Ident("attr"))),
-          None))
-
-  val foldLeftReduce = {
-    import Js._
-    AnonFunDecl(List("key", "values"),
-      List(
-        VarDef(List("rez" -> AnonObjDecl(Nil))),
-        Call(Select(Ident("values"), "forEach"),
-          List(AnonFunDecl(List("value"),
-            List(copyAllFields(Ident("value")))))),
-        Return(Ident("rez"))))
-  }
 }