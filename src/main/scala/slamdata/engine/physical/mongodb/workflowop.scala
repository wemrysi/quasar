--- conflicted
+++ resolved
@@ -250,14 +250,15 @@
           ((lb0, rb), right0.reparent(src))
         case (_, _ : GeoNearOp) => delegate
 
-        case (left @ ProjectOp(lsrc, lshape), right) if lsrc == right =>
+        case (left @ ProjectOp(lsrc, lshape, id), right) if lsrc == right =>
           ((LeftVar, RightVar) ->
             chain(lsrc,
               projectOp(
                 Reshape.Doc(ListMap(
                   LeftName -> \/- (lshape),
-                  RightName -> -\/ (ExprOp.DocVar.ROOT()))))))
-        case (left, ProjectOp(rsrc, _)) if left == rsrc => delegate
+                  RightName -> -\/ (ExprOp.DocVar.ROOT()))),
+                id + IncludeId)))
+        case (left, ProjectOp(rsrc, _, _)) if left == rsrc => delegate
 
         case (left: WorkflowOp.ShapePreservingOp, r: WPipelineOp) =>
           val ((lb, rb), src) = left merge r.src
@@ -294,19 +295,6 @@
           ((lb0, rb0) ->
             ProjectOp.EmptyDoc(chain(src, groupOp(Grouped(g), b))).setAll(to.mapValues(f => -\/ (DocVar.ROOT(f)))))
 
-<<<<<<< HEAD
-        case (ProjectOp(lsrc, lshape, lid), right) if lsrc == right =>
-          ((LeftVar, RightVar) ->
-            chain(lsrc,
-              projectOp(
-                Reshape.Doc(ListMap(
-                  LeftName -> \/- (lshape),
-                  RightName -> -\/ (ExprOp.DocVar.ROOT()))),
-                lid + IncludeId)))
-        case (left, ProjectOp(rsrc, _, _)) if left == rsrc => delegate
-
-=======
->>>>>>> 13791f70
         case (left @ GroupOp(_, Grouped(_), _), r: WPipelineOp) =>
           val ((lb, rb), src) = left.src merge r
           val (GroupOp(_, Grouped(g1_), b1), lb0) = rewrite(left, lb)
