package slamdata.engine.sql

import scalaz._
import Scalaz._

import slamdata.engine.{RenderTree, Terminal, NonTerminal}

sealed trait Node {
  def sql: String

  def children: List[Node]

  protected def _q(s: String): String = "\"" + s + "\""

  type Self = this.type

  def mapUpM[F[_]: Monad](select:   SelectStmt => F[SelectStmt],
                          proj:     Proj => F[Proj],
                          relation: SqlRelation => F[SqlRelation],
                          expr:     Expr => F[Expr],
                          groupBy:  GroupBy => F[GroupBy],
                          orderBy:  OrderBy => F[OrderBy],
                          case0:    Case => F[Case]): F[Self] = {
    mapUpM0[F](
      v => select(v._2),
      v => proj(v._2),
      v => relation(v._2),
      v => expr(v._2),
      v => groupBy(v._2),
      v => orderBy(v._2),
      v => case0(v._2))
  }

  def mapUpM0[F[_]: Monad](select:  ((SelectStmt, SelectStmt)) => F[SelectStmt],
                          proj:     ((Proj, Proj)) => F[Proj],
                          relation: ((SqlRelation, SqlRelation)) => F[SqlRelation],
                          expr:     ((Expr, Expr)) => F[Expr],
                          groupBy:  ((GroupBy, GroupBy)) => F[GroupBy],
                          orderBy:  ((OrderBy, OrderBy)) => F[OrderBy],
                          case0:    ((Case, Case)) => F[Case]): F[Self] = {

    def selectLoop(node: SelectStmt): F[SelectStmt] = node match {
      case select0 @ SelectStmt(p, r, f, g, o, limit, offset) => (for {
        p2 <- p.map(projLoop).sequence
        r2 <- r.map(relationLoop).sequence
        f2 <- f.map(exprLoop).sequence
        g2 <- g.map(groupByLoop).sequence
        o2 <- o.map(orderByLoop).sequence
      } yield select0 -> SelectStmt(p2, r2, f2, g2, o2, limit, offset)).flatMap(select)
    }

    def caseLoop(node: Case): F[Case] = (for {
      cond <- exprLoop(node.cond)
      expr <- exprLoop(node.expr)
    } yield node -> Case(cond, expr)).flatMap(case0)

    def projLoop(node: Proj): F[Proj] = (for {
      x2 <- exprLoop(node.expr)
    } yield node -> Proj(x2, node.alias)).flatMap(proj)

    def relationLoop(node: SqlRelation): F[SqlRelation] = node match {
      case t @ TableRelationAST(_, _) => relation(t -> t)

      case r @ SubqueryRelationAST(s, alias) =>
        (for {
          s2 <- selectLoop(s)
        } yield r -> SubqueryRelationAST(s2, alias)).flatMap(relation)

      case r @ CrossRelation(left, right) =>
        (for {
          l2 <- relationLoop(left)
          r2 <- relationLoop(right)
        } yield r -> CrossRelation(l2, r2)).flatMap(relation)

      case r @ JoinRelation(left, right, jt, expr) =>
        (for {
          l2 <- relationLoop(left)
          r2 <- relationLoop(right)
          x2 <- exprLoop(expr)
        } yield r -> JoinRelation(l2, r2, jt, x2)).flatMap(relation)
    }

    def exprLoop(node: Expr): F[Expr] = node match {
      case e @ Unop(x, op) =>
        (for {
          x2 <- exprLoop(x)
        } yield e -> Unop(x2, op)).flatMap(expr)

      case e @ Binop(left, right, op) =>
        (for {
          l2 <- exprLoop(left)
          r2 <- exprLoop(right)
        } yield e -> Binop(l2, r2, op)).flatMap(expr)

      case e @ InvokeFunction(name, args) =>
        (for {
          a2 <- args.map(exprLoop).sequence
        } yield e -> InvokeFunction(name, a2)).flatMap(expr)

      case e @ SetLiteral(set) =>
        (for {
          s2 <- set.map(exprLoop).sequence
        } yield e -> SetLiteral(s2)).flatMap(expr)

      case e @ Match(x, cases, default) =>
        (for {
          x2 <- exprLoop(x)
          c2 <- cases.map(caseLoop _).sequence
          d2 <- default.map(exprLoop).sequence
        } yield e -> Match(x2, c2, d2)).flatMap(expr)

      case e @ Switch(cases, default) =>
        (for {
          c2 <- cases.map(caseLoop _).sequence
          d2 <- default.map(exprLoop).sequence
        } yield e -> Switch(c2, d2)).flatMap(expr)

      case e @ Subselect(sel) =>
        (for {
          s2 <- selectLoop(sel)
        } yield e -> Subselect(s2)).flatMap(expr)

      case l @ Ident(_)         => expr(l -> l)
      case l @ Wildcard         => expr(l -> l)
      case l @ IntLiteral(_)    => expr(l -> l)
      case l @ FloatLiteral(_)  => expr(l -> l)
      case l @ StringLiteral(_) => expr(l -> l)
      case l @ NullLiteral()    => expr(l -> l)
      case l @ BoolLiteral(_)   => expr(l -> l)
      case l @ Vari(_)          => expr(l -> l)
    }

    def groupByLoop(node: GroupBy): F[GroupBy] = (for {
      k2 <- node.keys.map(exprLoop).sequence
      h2 <- node.having.map(exprLoop).sequence
    } yield node -> GroupBy(k2, h2)).flatMap(groupBy)

    def orderByLoop(node: OrderBy): F[OrderBy] = (for {
      k2 <- node.keys.map { case (key, orderType) => exprLoop(key).map(_ -> orderType) }.sequence
    } yield node -> OrderBy(k2)).flatMap(orderBy)

    (this match {
      case x : SelectStmt  => selectLoop(x)
      case x : SqlRelation => relationLoop(x)
      case x : Expr        => exprLoop(x)
      case x : GroupBy     => groupByLoop(x)
      case x : OrderBy     => orderByLoop(x)
      case x               => x.point[F]
    }).asInstanceOf[F[Self]]
  }
}

trait NodeInstances {
  implicit def NodeRenderTree[A <: Node]: RenderTree[A] = new RenderTree[A] {
    override def render(n: A) = {
      n match {
        case SelectStmt(isDistinct, projections, relations, filter, groupBy, orderBy, limit, offset) =>
          NonTerminal(isDistinct match { case `SelectDistinct` =>  "distinct"; case _ => "" },
                      projections.map(p => NodeRenderTree.render(p)) ++
                        (relations.map(r => NodeRenderTree.render(r)) ::
                          filter.map(f => NodeRenderTree.render(f)) ::
                          groupBy.map(g => NodeRenderTree.render(g)) ::
                          orderBy.map(o => NodeRenderTree.render(o)) ::
                          limit.map(l => Terminal(l.toString, List("AST", "Limit"))) ::
                          offset.map(o => Terminal(o.toString, List("AST", "Offset"))) ::
                          Nil).flatten,
                    List("AST", "Select"))

        case Proj(expr, Some(alias)) => NonTerminal(alias, NodeRenderTree.render(expr) :: Nil, List("AST", "Proj"))
        case Proj(expr, None)        => NonTerminal("", NodeRenderTree.render(expr) :: Nil, List("AST", "Proj"))

        case SubqueryRelationAST(select, alias) => NonTerminal("Subquery as " + alias, NodeRenderTree.render(select) :: Nil, List("AST", "SubqueryRelation"))

        case TableRelationAST(name, Some(alias)) => Terminal(name + " as " + alias, List("AST", "TableRelation"))
        case TableRelationAST(name, None)        => Terminal(name, List("AST", "TableRelation"))

        case CrossRelation(left, right) => NonTerminal("Cross", NodeRenderTree.render(left) :: NodeRenderTree.render(right) :: Nil, List("AST", "CrossRelation"))

        case JoinRelation(left, right, jt, clause) => NonTerminal(s"Join ($jt)",
          NodeRenderTree.render(left) :: NodeRenderTree.render(right) :: NodeRenderTree.render(clause) :: Nil,
          List("AST", "JoinRelation"))

        case OrderBy(keys) => NonTerminal("", keys.map { case (x, t) => NonTerminal(t.toString, NodeRenderTree.render(x) :: Nil, List("AST", "OrderType"))}, List("AST", "OrderBy"))

        case GroupBy(keys, Some(having)) => NonTerminal("", keys.map(NodeRenderTree.render(_)) :+ NodeRenderTree.render(having), List("AST", "GroupBy"))
        case GroupBy(keys, None)         => NonTerminal("", keys.map(NodeRenderTree.render(_)), List("AST", "GroupBy"))

        case Subselect(select) => NodeRenderTree.render(select)

        case SetLiteral(exprs) => NonTerminal("", exprs.map(NodeRenderTree.render(_)), List("AST", "Set"))

        case InvokeFunction(name, args) => NonTerminal(name, args.map(NodeRenderTree.render(_)), List("AST", "InvokeFunction"))

        case Case(cond, expr) => NonTerminal("", NodeRenderTree.render(cond) :: NodeRenderTree.render(expr) :: Nil, List("AST", "Case"))

        case Match(expr, cases, Some(default)) => NonTerminal("", NodeRenderTree.render(expr) :: (cases.map(NodeRenderTree.render(_)) :+ NodeRenderTree.render(default)), List("AST", "Match"))
        case Match(expr, cases, None)          => NonTerminal("", NodeRenderTree.render(expr) :: cases.map(NodeRenderTree.render(_)), List("AST", "Match"))

        case Switch(cases, Some(default)) => NonTerminal("", cases.map(NodeRenderTree.render(_)) :+ NodeRenderTree.render(default), List("AST", "Switch"))
        case Switch(cases, None)          => NonTerminal("", cases.map(NodeRenderTree.render(_)), List("AST", "Switch"))

        case Binop(lhs, rhs, op) => NonTerminal(op.toString, NodeRenderTree.render(lhs) :: NodeRenderTree.render(rhs) :: Nil, List("AST", "Binop"))

        case Unop(expr, op) => NonTerminal(op.sql, NodeRenderTree.render(expr) :: Nil, List("AST", "Unop"))

        case Wildcard => Terminal("*", List("AST", "Wildcard"))

        case Ident(name) => Terminal(name, List("AST", "Ident"))

        case Vari(name) => Terminal(":" + name, List("AST", "Variable"))

        case x: LiteralExpr => Terminal(x.sql, List("AST", "LiteralExpr"))
      }
    }
  }
}

object Node extends NodeInstances

final case class SelectStmt(isDistinct:     IsDistinct,
                            projections:  List[Proj],
                            relations:    Option[SqlRelation],
                            filter:       Option[Expr],
                            groupBy:      Option[GroupBy],
                            orderBy:      Option[OrderBy],
                            limit:        Option[Long],
                            offset:       Option[Long]) extends Node {
  def sql =
    List(Some("select"),
      isDistinct match { case `SelectDistinct` => Some("distinct"); case _ => None },
        Some(projections.map(_.sql).mkString(", ")),
        relations.headOption.map(_ => "from " + relations.map(_.sql).mkString(", ")),
        filter.map(x => "where " + x.sql),
        groupBy.map(_.sql),
        orderBy.map(_.sql),
        limit.map(x => "limit " + x.toString),
        offset.map(x => "offset " + x.toString)).flatten.mkString(" ")

  def children: List[Node] = projections.toList ++ relations ++ filter.toList ++ groupBy.toList ++ orderBy.toList

  // TODO: move this logic to another file where it can be used by both the type checker and compiler?
  def namedProjections: List[(String, Expr)] = {
    def extractName(expr: Expr): Option[String] = expr match {
      case Ident(name)                               => Some(name)
      case Binop(_, StringLiteral(name), FieldDeref) => Some(name)
      case Binop(Binop(_, StringLiteral(name), FieldDeref), Wildcard, FieldDeref) => Some(name)
      case Binop(Binop(_, StringLiteral(name), FieldDeref), Wildcard, IndexDeref) => Some(name)
      case Binop(Ident(name), Wildcard, FieldDeref)  => Some(name)
      case Binop(Ident(name), Wildcard, IndexDeref)  => Some(name)
      case _                                         => None
    }
    projections.toList.zipWithIndex.map {
      case (Proj(expr, Some(name)), _) => name -> expr
      case (Proj(expr, None), index)   => extractName(expr).getOrElse(index.toString()) -> expr
    }
  }
<<<<<<< HEAD

  def mapUpM[F[_]: Monad](select: SelectStmt => F[SelectStmt],
                          proj: Proj => F[Proj],
                          relation: SqlRelation => F[SqlRelation],
                          expr: Expr => F[Expr],
                          groupBy: GroupBy => F[GroupBy],
                          orderBy: OrderBy => F[OrderBy]): F[SelectStmt] = {

    def selectLoop(node: SelectStmt): F[SelectStmt] = node match {
      case SelectStmt(d, p, r, f, g, o, limit, offset) => (for {
        p2 <- p.map(projLoop).sequence
        r2 <- r.map(relationLoop).sequence
        f2 <- f.map(exprLoop).sequence
        g2 <- g.map(groupByLoop).sequence
        o2 <- o.map(orderByLoop).sequence
      } yield SelectStmt(d, p2, r2, f2, g2, o2, limit, offset)).flatMap(select)
    }

    def projLoop(node: Proj): F[Proj] = (for {
      x2 <- exprLoop(node.expr)
    } yield Proj(x2, node.alias)).flatMap(proj)

    def relationLoop(node: SqlRelation): F[SqlRelation] = node match {
      case t @ TableRelationAST(_, _) => relation(t)

      case SubqueryRelationAST(s, alias) =>
        (for {
          s2 <- selectLoop(s)
        } yield SubqueryRelationAST(s2, alias)).flatMap(relation)

      case CrossRelation(left, right) =>
        (for {
          l2 <- relationLoop(left)
          r2 <- relationLoop(right)
        } yield CrossRelation(l2, r2)).flatMap(relation)

      case JoinRelation(left, right, jt, expr) =>
        (for {
          l2 <- relationLoop(left)
          r2 <- relationLoop(right)
          x2 <- exprLoop(expr)
        } yield JoinRelation(l2, r2, jt, x2)).flatMap(relation)
    }

    def exprLoop(node: Expr): F[Expr] = node match {
      case Unop(x, op) =>
        (for {
          x2 <- exprLoop(x)
        } yield Unop(x2, op)).flatMap(expr)

      case Binop(left, right, op) =>
        (for {
          l2 <- exprLoop(left)
          r2 <- exprLoop(right)
        } yield Binop(l2, r2, op)).flatMap(expr)

      case InvokeFunction(name, args) =>
        (for {
          a2 <- args.map(exprLoop).sequence
        } yield InvokeFunction(name, a2)).flatMap(expr)

      case SetLiteral(set) =>
        (for {
          s2 <- set.map(exprLoop).sequence
        } yield SetLiteral(s2)).flatMap(expr)

      case Match(x, cases, default) =>
        (for {
          x2 <- exprLoop(x)
          c2 <- cases.map(c => Case(exprLoop(c.cond), exprLoop(c.expr))).sequence
          d2 <- default.map(exprLoop).sequence
        } yield Match(x2, c2, d2)).flatMap(expr)

      case Switch(cases, default) =>
        (for {
          c2 <- cases.map(c => Case(exprLoop(c.cond), exprLoop(c.expr))).sequence
          d2 <- default.map(exprLoop).sequence
        } yield Switch(c2, d2)).flatMap(expr)

      case Subselect(sel) =>
        (for {
          s2 <- selectLoop(sel)
        } yield Subselect(s2)).flatMap(expr)

      case i @ Ident(_)         => expr(i)
      case w @ Wildcard         => expr(w)
      case l @ IntLiteral(_)    => expr(l)
      case l @ FloatLiteral(_)  => expr(l)
      case l @ StringLiteral(_) => expr(l)
      case l @ NullLiteral()    => expr(l)
    }

    def groupByLoop(node: GroupBy): F[GroupBy] = (for {
      k2 <- node.keys.map(exprLoop).sequence
      h2 <- node.having.map(exprLoop).sequence
    } yield GroupBy(k2, h2)).flatMap(groupBy)

    def orderByLoop(node: OrderBy): F[OrderBy] = (for {
      k2 <- node.keys.map { case (key, orderType) => exprLoop(key).map(_ -> orderType) }.sequence
    } yield OrderBy(k2)).flatMap(orderBy)

    selectLoop(this)
  }
=======
>>>>>>> a3ace0ef
}

trait IsDistinct
case object SelectDistinct extends IsDistinct
case object SelectAll extends IsDistinct

case class Proj(expr: Expr, alias: Option[String]) extends Node {  
  def sql = List(Some(expr.sql), alias).flatten.mkString(" as ")

  def children = expr :: Nil
}

sealed trait Expr extends Node

sealed trait SetExpr extends Expr

final case class Subselect(select: SelectStmt) extends SetExpr {
  def sql = List("(", select.sql, ")") mkString ""

  def children = select :: Nil
}

final case class Vari(symbol: String) extends Expr {
  def sql = ":" + symbol

  def children = Nil
}

final case class SetLiteral(set: List[Expr]) extends SetExpr {
  def sql = set.map(_.sql).mkString("(", ", ", ")")

  def children = set.toList
}

case object Wildcard extends Expr {
  def sql = "*"

  def children = Nil
}

final case class Binop(lhs: Expr, rhs: Expr, op: BinaryOperator) extends Expr {
  def sql = op match {
    case FieldDeref => rhs match {
      case StringLiteral(str) => List("(", lhs.sql, ").", str) mkString ""
      case _ => List("(", lhs.sql, "){", rhs.sql, "}") mkString ""
    }
    case IndexDeref => List("(", lhs.sql, ")[", rhs.sql, "]") mkString ""
    case _ => List("(" + lhs.sql + ")", op.sql, "(" + rhs.sql + ")") mkString " "
  }

  def children = lhs :: rhs :: Nil
}

sealed abstract class BinaryOperator(val sql: String) extends Node with ((Expr, Expr) => Binop) {
  def apply(lhs: Expr, rhs: Expr): Binop = Binop(lhs, rhs, this)

  val name = "(" + sql + ")"

  def children = Nil

  override def equals(that: Any) = that match {
    case x : BinaryOperator if (sql == x.sql) => true
    case _ => false
  }

  override def hashCode = sql.hashCode

  override def toString = sql
}

case object Or      extends BinaryOperator("or")
case object And     extends BinaryOperator("and")
case object Eq      extends BinaryOperator("=")
case object Neq     extends BinaryOperator("<>")
case object Ge      extends BinaryOperator(">=")
case object Gt      extends BinaryOperator(">")
case object Le      extends BinaryOperator("<=")
case object Lt      extends BinaryOperator("<")
case object Like    extends BinaryOperator("like")
case object NotLike extends BinaryOperator("not like")
case object Plus    extends BinaryOperator("+")
case object Minus   extends BinaryOperator("-")
case object Mult    extends BinaryOperator("*")
case object Div     extends BinaryOperator("/")
case object Mod     extends BinaryOperator("%")
case object In      extends BinaryOperator("in")
case object NotIn   extends BinaryOperator("not in")
case object Between extends BinaryOperator("between")
case object FieldDeref extends BinaryOperator("{}")
case object IndexDeref extends BinaryOperator("[]")

final case class Unop(expr: Expr, op: UnaryOperator) extends Expr {
  def sql = List(op.sql, "(", expr.sql, ")") mkString " "

  def children = expr :: Nil
}

sealed abstract class UnaryOperator(val sql: String) extends Node with (Expr => Unop) {
  def apply(expr: Expr): Unop = Unop(expr, this)

  val name = sql

  def children = Nil
}

case object Not         extends UnaryOperator("not")
case object Exists      extends UnaryOperator("exists")
case object Positive    extends UnaryOperator("+")
case object Negative    extends UnaryOperator("-")
case object Distinct    extends UnaryOperator("distinct")
case object YearFrom    extends UnaryOperator("year from")
case object MonthFrom   extends UnaryOperator("month from")
case object DayFrom     extends UnaryOperator("day from")
case object HourFrom    extends UnaryOperator("hour from")
case object MinuteFrom  extends UnaryOperator("minute from")
case object SecondFrom  extends UnaryOperator("second from")
case object ToDate      extends UnaryOperator("date")
case object ToInterval  extends UnaryOperator("interval")

final case class Ident(name: String) extends Expr {
  def sql = name

  def children = Nil
}

final case class InvokeFunction(name: String, args: List[Expr]) extends Expr {
  def sql = List(name, "(", args.map(_.sql) mkString ", ", ")") mkString ""

  def children = args.toList
}

final case class Case(cond: Expr, expr: Expr) extends Node {
  def sql = List("when", cond.sql, "then", expr.sql) mkString " "

  def children = cond :: expr :: Nil
}

final case class Match(expr: Expr, cases: List[Case], default: Option[Expr]) extends Expr {
  def sql = List(Some("case"), Some(expr.sql), Some(cases.map(_.sql) mkString " "), default.map(d => "else " + d.sql), Some("end")).flatten.mkString(" ")

  def children = expr :: cases.toList ++ default.toList
}

final case class Switch(cases: List[Case], default: Option[Expr]) extends Expr {
  def sql = List(Some("case"), Some(cases.map(_.sql) mkString " "), default.map(d => "else " + d.sql), Some("end")).flatten.mkString(" ")

  def children = cases.toList ++ default.toList
}

sealed trait LiteralExpr extends Expr {
  def children = Nil
}

final case class IntLiteral(v: Long) extends LiteralExpr {
  def sql = v.toString
}
final case class FloatLiteral(v: Double) extends LiteralExpr {
  def sql = v.toString
}
final case class StringLiteral(v: String) extends LiteralExpr {
  def sql = _q(v)
}

final case class NullLiteral() extends LiteralExpr {
  def sql = "null"
}

final case class BoolLiteral(value: Boolean) extends LiteralExpr {
  def sql = if (value) "true" else "false"
}

sealed trait SqlRelation extends Node {
  def namedRelations: Map[String, List[NamedRelation]] = {
    def collect(n: SqlRelation): List[(String, NamedRelation)] = n match {
      case t @ TableRelationAST(_, _) => (t.aliasName -> t) :: Nil
      case t @ SubqueryRelationAST(_, _) => (t.aliasName -> t) :: Nil
      case CrossRelation(left, right) => collect(left) ++ collect(right)
      case JoinRelation(left, right, _, _) => collect(left) ++ collect(right)
    }

    collect(this).groupBy(_._1).mapValues(_.map(_._2))
  }
}

sealed trait NamedRelation extends SqlRelation {
  def aliasName: String
}

final case class TableRelationAST(name: String, alias: Option[String]) extends NamedRelation {
  def sql = List(Some(name), alias).flatten.mkString(" ")

  def aliasName = alias.getOrElse(name)

  def children = Nil
}

final case class SubqueryRelationAST(subquery: SelectStmt, aliasName: String) extends NamedRelation {
  def sql = List("(", subquery.sql, ")", "as", aliasName) mkString " "

  def children = subquery :: Nil
}

final case class CrossRelation(left: SqlRelation, right: SqlRelation) extends SqlRelation {
  def sql = List(left.sql, "cross join", right.sql).mkString(" ")

  def children = left :: right :: Nil
}

final case class JoinRelation(left: SqlRelation, right: SqlRelation, tpe: JoinType, clause: Expr) extends SqlRelation {
  def sql = List(left.sql, tpe.sql, right.sql, "on", "(", clause.sql, ")") mkString " "

  def children = left :: right :: clause :: Nil
}

sealed abstract class JoinType(val sql: String)
case object LeftJoin extends JoinType("left join")
case object RightJoin extends JoinType("right join")
case object InnerJoin extends JoinType("inner join")
case object FullJoin extends JoinType("full join")

sealed trait OrderType
case object ASC extends OrderType
case object DESC extends OrderType

final case class GroupBy(keys: List[Expr], having: Option[Expr]) extends Node {
  def sql = List(Some("group by"), Some(keys.map(_.sql).mkString(", ")), having.map(e => "having " + e.sql)).flatten.mkString(" ")

  def children = keys.toList ++ having.toList
}

final case class OrderBy(keys: List[(Expr, OrderType)]) extends Node {
  def sql = List("order by", keys map (x => x._1.sql + " " + x._2.toString) mkString ", ") mkString " "

  def children = keys.map(_._1).toList
}<|MERGE_RESOLUTION|>--- conflicted
+++ resolved
@@ -40,13 +40,13 @@
                           case0:    ((Case, Case)) => F[Case]): F[Self] = {
 
     def selectLoop(node: SelectStmt): F[SelectStmt] = node match {
-      case select0 @ SelectStmt(p, r, f, g, o, limit, offset) => (for {
+      case select0 @ SelectStmt(d, p, r, f, g, o, limit, offset) => (for {
         p2 <- p.map(projLoop).sequence
         r2 <- r.map(relationLoop).sequence
         f2 <- f.map(exprLoop).sequence
         g2 <- g.map(groupByLoop).sequence
         o2 <- o.map(orderByLoop).sequence
-      } yield select0 -> SelectStmt(p2, r2, f2, g2, o2, limit, offset)).flatMap(select)
+      } yield select0 -> SelectStmt(d, p2, r2, f2, g2, o2, limit, offset)).flatMap(select)
     }
 
     def caseLoop(node: Case): F[Case] = (for {
@@ -254,112 +254,6 @@
       case (Proj(expr, None), index)   => extractName(expr).getOrElse(index.toString()) -> expr
     }
   }
-<<<<<<< HEAD
-
-  def mapUpM[F[_]: Monad](select: SelectStmt => F[SelectStmt],
-                          proj: Proj => F[Proj],
-                          relation: SqlRelation => F[SqlRelation],
-                          expr: Expr => F[Expr],
-                          groupBy: GroupBy => F[GroupBy],
-                          orderBy: OrderBy => F[OrderBy]): F[SelectStmt] = {
-
-    def selectLoop(node: SelectStmt): F[SelectStmt] = node match {
-      case SelectStmt(d, p, r, f, g, o, limit, offset) => (for {
-        p2 <- p.map(projLoop).sequence
-        r2 <- r.map(relationLoop).sequence
-        f2 <- f.map(exprLoop).sequence
-        g2 <- g.map(groupByLoop).sequence
-        o2 <- o.map(orderByLoop).sequence
-      } yield SelectStmt(d, p2, r2, f2, g2, o2, limit, offset)).flatMap(select)
-    }
-
-    def projLoop(node: Proj): F[Proj] = (for {
-      x2 <- exprLoop(node.expr)
-    } yield Proj(x2, node.alias)).flatMap(proj)
-
-    def relationLoop(node: SqlRelation): F[SqlRelation] = node match {
-      case t @ TableRelationAST(_, _) => relation(t)
-
-      case SubqueryRelationAST(s, alias) =>
-        (for {
-          s2 <- selectLoop(s)
-        } yield SubqueryRelationAST(s2, alias)).flatMap(relation)
-
-      case CrossRelation(left, right) =>
-        (for {
-          l2 <- relationLoop(left)
-          r2 <- relationLoop(right)
-        } yield CrossRelation(l2, r2)).flatMap(relation)
-
-      case JoinRelation(left, right, jt, expr) =>
-        (for {
-          l2 <- relationLoop(left)
-          r2 <- relationLoop(right)
-          x2 <- exprLoop(expr)
-        } yield JoinRelation(l2, r2, jt, x2)).flatMap(relation)
-    }
-
-    def exprLoop(node: Expr): F[Expr] = node match {
-      case Unop(x, op) =>
-        (for {
-          x2 <- exprLoop(x)
-        } yield Unop(x2, op)).flatMap(expr)
-
-      case Binop(left, right, op) =>
-        (for {
-          l2 <- exprLoop(left)
-          r2 <- exprLoop(right)
-        } yield Binop(l2, r2, op)).flatMap(expr)
-
-      case InvokeFunction(name, args) =>
-        (for {
-          a2 <- args.map(exprLoop).sequence
-        } yield InvokeFunction(name, a2)).flatMap(expr)
-
-      case SetLiteral(set) =>
-        (for {
-          s2 <- set.map(exprLoop).sequence
-        } yield SetLiteral(s2)).flatMap(expr)
-
-      case Match(x, cases, default) =>
-        (for {
-          x2 <- exprLoop(x)
-          c2 <- cases.map(c => Case(exprLoop(c.cond), exprLoop(c.expr))).sequence
-          d2 <- default.map(exprLoop).sequence
-        } yield Match(x2, c2, d2)).flatMap(expr)
-
-      case Switch(cases, default) =>
-        (for {
-          c2 <- cases.map(c => Case(exprLoop(c.cond), exprLoop(c.expr))).sequence
-          d2 <- default.map(exprLoop).sequence
-        } yield Switch(c2, d2)).flatMap(expr)
-
-      case Subselect(sel) =>
-        (for {
-          s2 <- selectLoop(sel)
-        } yield Subselect(s2)).flatMap(expr)
-
-      case i @ Ident(_)         => expr(i)
-      case w @ Wildcard         => expr(w)
-      case l @ IntLiteral(_)    => expr(l)
-      case l @ FloatLiteral(_)  => expr(l)
-      case l @ StringLiteral(_) => expr(l)
-      case l @ NullLiteral()    => expr(l)
-    }
-
-    def groupByLoop(node: GroupBy): F[GroupBy] = (for {
-      k2 <- node.keys.map(exprLoop).sequence
-      h2 <- node.having.map(exprLoop).sequence
-    } yield GroupBy(k2, h2)).flatMap(groupBy)
-
-    def orderByLoop(node: OrderBy): F[OrderBy] = (for {
-      k2 <- node.keys.map { case (key, orderType) => exprLoop(key).map(_ -> orderType) }.sequence
-    } yield OrderBy(k2)).flatMap(orderBy)
-
-    selectLoop(this)
-  }
-=======
->>>>>>> a3ace0ef
 }
 
 trait IsDistinct
