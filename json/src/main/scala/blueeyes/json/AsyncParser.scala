package blueeyes.json

import scala.annotation.{switch, tailrec}
import scala.math.max
import scala.collection.mutable
import java.nio.ByteBuffer

case class AsyncParse(errors: Seq[ParseException], values: Seq[JValue])

/**
 * This class is used internally by AsyncParser to signal that we've reached
 * the end of the particular input we were given.
 */
private[json] class AsyncException extends Exception

private[json] class FailureException extends Exception

object AsyncParser {
<<<<<<< HEAD
  def apply(failFast: Boolean): AsyncParser =
    new AsyncParser(new Array[Byte](131072), 0, 131072, 0, false, failFast)

  sealed trait Input
  case class More(buf: ByteBuffer) extends Input
  case object Done extends Input
=======
  @deprecated("Use AsyncParser.stream() to maintain the current behavior", "1.0")
  def apply(): AsyncParser = stream()

  def stream(): AsyncParser = 
    new AsyncParser(-1, 0, Nil, new Array[Byte](131072), 0, 131072, 0, false, 0)

  def json(): AsyncParser =
    new AsyncParser(-1, 0, Nil, new Array[Byte](131072), 0, 131072, 0, false, -1)

  def unwrap(): AsyncParser =
    new AsyncParser(-5, 0, Nil, new Array[Byte](131072), 0, 131072, 0, false, 1)
>>>>>>> 578218b1
}

// We have a lot of fields here.
// 
// The (state, curr, stack) triple is used to save and restore parser
// state between async calls. State also helps encode extra
// information when streaming or unwrapping an array.
//
// The (data, len, allocated) triple is used to manage the underlying
// data the parser is keeping track of. As new data comes in, data may
// be expanded if not enough space is available.
// 
// The offset parameter is used to drive the outer async parsing. It
// stores similar information to curr but is kept separate to avoid
// "corrupting" our snapshot.
// 
// The done parameter is used internally to help figure out when the
// atEof() parser method should return true. This will be set when
// apply(None) is called.
// 
// The streamMode parameter controls how the asynchronous parser will
// be handling multiple values. There are three states:
// 
//    1: An array is being unwrapped. Normal JSON array rules apply
//       (Note that if the outer value observed is not an array, this
//       mode will toggle to the -1 mode).
//
//    0: A JSON stream is being parsed. JSON values will be separated
//       by optional whitespace
//
//   -1: No streaming is occuring. Only a single JSON value is
//       allowed.
final class AsyncParser protected[json] (
  protected[json] var state: Int,
  protected[json] var curr: Int,
  protected[json] var stack: List[Context],
  protected[json] var data: Array[Byte],
  protected[json] var len: Int,
  protected[json] var allocated: Int,
  protected[json] var offset: Int,
  protected[json] var done: Boolean,
  protected[json] var streamMode: Int
) extends ByteBasedParser {
  import AsyncParser._

  protected[this] var line = 0
  protected[this] var pos = 0
  protected[this] final def newline(i: Int) { line += 1; pos = i + 1 }
  protected[this] final def column(i: Int) = i - pos

  protected[this] final def copy() =
    new AsyncParser(state, curr, stack, data.clone, len, allocated, offset, done, streamMode)

  final def apply(input: Input): (AsyncParse, AsyncParser) = copy.feed(input)

  protected[this] final def absorb(buf: ByteBuffer): Unit = {
    done = false
    val free = allocated - len
    val buflen = buf.limit - buf.position
    val need = len + buflen

    // if we don't have enough free space available we'll need to grow our
    // data array. we never shrink the data array, assuming users will call
    // feed with similarly-sized buffers.
    if (need > allocated) {
      val doubled = if (allocated < 0x40000000) allocated * 2 else Int.MaxValue
      val newsize = max(need, doubled)
      val newdata = new Array[Byte](newsize)
      System.arraycopy(data, 0, newdata, 0, len)
      data = newdata
      allocated = newsize
    }

    buf.get(data, len, buflen)
    len = need
  }

  // Explanation of the new synthetic states .The parser machinery
  // uses positive integers for states while parsing json values. We
  // use these negative states to keep track of the async parser's
  // status between json values.
  //
  // ASYNC_PRESTART: We haven't seen any non-whitespace yet. We
  // could be parsing an array, or not. We are waiting for valid
  // JSON.
  // 
  // ASYNC_START: We've seen an array and have begun unwrapping
  // it. We could see a ] if the array is empty, or valid JSON.
  // 
  // ASYNC_END: We've parsed an array and seen the final ]. At this
  // point we should only see whitespace or an EOF.
  // 
  // ASYNC_POSTVAL: We just parsed a value from inside the array. We
  // expect to see whitespace, a comma, or an EOF.
  // 
  // ASYNC_PREVAL: We are in an array and we just saw a comma. We
  // expect to see whitespace or a JSON value.
  @inline private[this] final def ASYNC_PRESTART = -5
  @inline private[this] final def ASYNC_START = -4
  @inline private[this] final def ASYNC_END = -3
  @inline private[this] final def ASYNC_POSTVAL = -2
  @inline private[this] final def ASYNC_PREVAL = -1

  protected[json] def feed(b: Input): (AsyncParse, AsyncParser) = {
    b match {
      case Done => done = true
      case More(buf) => absorb(buf)
    }

    // accumulates errors and results
    val errors = mutable.ArrayBuffer.empty[ParseException]
    val results = mutable.ArrayBuffer.empty[JValue]

    // FIXME: make sure that array streamer stores whether it is
    // streaming an array or not.

    // we rely on exceptions to tell us when we run out of data
    try {
      while (true) {
        if (state < 0) {
          (at(offset): @switch) match {
            case '\n' =>
              newline(offset)
              offset += 1

            case ' ' | '\t' | '\r' =>
              offset += 1

            case '[' =>
              if (state == ASYNC_PRESTART) {
                offset += 1
                state = ASYNC_START
              } else if (state == ASYNC_END) {
                die(offset, "expected eof")
              } else if (state == ASYNC_POSTVAL) {
                die(offset, "expected , or ]")
              } else {
                state = 0
              }

            case ',' =>
              if (state == ASYNC_POSTVAL) {
                offset += 1
                state = ASYNC_PREVAL
              } else if (state == ASYNC_END) {
                die(offset, "expected eof")
              } else {
                die(offset, "expected json value")
              }

            case ']' =>
              if (state == ASYNC_POSTVAL || state == ASYNC_START) {
                if (streamMode > 0) {
                  offset += 1
                  state = ASYNC_END
                } else {
                  die(offset, "expected json value or eof")
                }
              } else if (state == ASYNC_END) {
                die(offset, "expected eof")
              } else {
                die(offset, "expected json value")
              }

            case c =>
              if (state == ASYNC_END) {
                die(offset, "expected eof")
              } else if (state == ASYNC_POSTVAL) {
                die(offset, "expected ] or ,")
              } else {
                if (state == ASYNC_PRESTART && streamMode > 0) streamMode = -1
                state = 0
              }
          }

        } else {
          // jump straight back into rparse
          offset = reset(offset)
          val (value, j) = if (state <= 0) {
            parse(offset)
          } else {
            rparse(state, curr, stack)
          }
          if (streamMode > 0) {
            state = ASYNC_POSTVAL
          } else if (streamMode == 0) {
            state = ASYNC_PREVAL
          } else {
            state = ASYNC_END
          }
          curr = j
          offset = j
          stack = Nil
          results.append(value)
        }
      }
    } catch {
      case e: AsyncException =>
        // we ran out of data, so return what we have so far

      case e: ParseException =>
        // we hit a parser error, so return that error and results so far
        errors.append(e)
    }
    (AsyncParse(errors, results), this)
  }

  // every 1M we shift our array back by 1M.
  protected[this] final def reset(i: Int): Int = {
    if (offset >= 1048576) {
      len -= 1048576
      offset -= 1048576
      pos -= 1048576
      System.arraycopy(data, 1048576, data, 0, len)
      i - 1048576
    } else {
      i
    }
  }

  /**
   * We use this to keep track of the last recoverable place we've
   * seen. If we hit an AsyncException, we can later resume from this
   * point.
   *
   * This method is called during every loop of rparse, and the
   * arguments are the exact arguments we can pass to rparse to
   * continue where we left off.
   */
  protected[this] final def checkpoint(state: Int, i: Int, stack: List[Context]) {
    this.state = state
    this.curr = i
    this.stack = stack
  }

  /**
   * This is a specialized accessor for the case where our underlying data are
   * bytes not chars.
   */
  protected[this] final def byte(i: Int): Byte = if (i >= len)
    throw new AsyncException
  else
    data(i)

  // we need to signal if we got out-of-bounds
  protected[this] final def at(i: Int): Char = if (i >= len)
    throw new AsyncException
  else
    data(i).toChar

  /**
   * Access a byte range as a string.
   *
   * Since the underlying data are UTF-8 encoded, i and k must occur on unicode
   * boundaries. Also, the resulting String is not guaranteed to have length
   * (k - i).
   */
  protected[this] final def at(i: Int, k: Int): String = {
    if (k > len) throw new AsyncException
    val size = k - i
    val arr = new Array[Byte](size)
    System.arraycopy(data, i, arr, 0, size)
    new String(arr, utf8)
  }

  // the basic idea is that we don't signal EOF until done is true, which means
  // the client explicitly send us an EOF.
  protected[this] final def atEof(i: Int) = if (done) i >= len else false

  // we don't have to do anything special on close.
  protected[this] final def close() = ()
}<|MERGE_RESOLUTION|>--- conflicted
+++ resolved
@@ -16,14 +16,10 @@
 private[json] class FailureException extends Exception
 
 object AsyncParser {
-<<<<<<< HEAD
-  def apply(failFast: Boolean): AsyncParser =
-    new AsyncParser(new Array[Byte](131072), 0, 131072, 0, false, failFast)
-
   sealed trait Input
   case class More(buf: ByteBuffer) extends Input
   case object Done extends Input
-=======
+
   @deprecated("Use AsyncParser.stream() to maintain the current behavior", "1.0")
   def apply(): AsyncParser = stream()
 
@@ -35,7 +31,6 @@
 
   def unwrap(): AsyncParser =
     new AsyncParser(-5, 0, Nil, new Array[Byte](131072), 0, 131072, 0, false, 1)
->>>>>>> 578218b1
 }
 
 // We have a lot of fields here.
