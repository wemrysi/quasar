--- conflicted
+++ resolved
@@ -747,18 +747,13 @@
     type Self = JValue
     
     def values = value
-<<<<<<< HEAD
     
     // SI-6173
     override val hashCode = 0
-=======
-
-    def sort: JInt = this
->>>>>>> 6d926871
+
+    def sort: JNum = this
   }
   case object JNum extends (BigDecimal => JNum) {
-    
-<<<<<<< HEAD
     // John's idea...
     def apply(double: Double): JValue = fromDouble(double)
     
@@ -769,11 +764,6 @@
         case _: NumberFormatException => JNothing
       }
     }
-=======
-    def values = value
-
-    def sort: JDouble = this
->>>>>>> 6d926871
   }
   case class JString(value: String) extends JValue {
     type Values = String
