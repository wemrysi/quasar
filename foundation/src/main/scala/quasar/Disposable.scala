--- conflicted
+++ resolved
@@ -20,10 +20,7 @@
 import quasar.contrib.scalaz.MonadError_
 import quasar.fp.ski.κ
 
-<<<<<<< HEAD
-=======
 import fs2.Stream
->>>>>>> 2a149c6c
 import scalaz.{~>, Functor, Monad, Monoid, Semigroup, Zip}
 import scalaz.syntax.monad._
 import scalaz.syntax.monoid._
@@ -35,12 +32,8 @@
   * in which case the resource will automatically be disposed of, or
   * explicitly dispose of the resource.
   */
-<<<<<<< HEAD
-final class Disposable[F[_], A](val value: A, val dispose: F[Unit]) {
-=======
 final class Disposable[F[_], A](val unsafeValue: A, val dispose: F[Unit]) {
 
->>>>>>> 2a149c6c
   def apply[B](f: A => F[B])(implicit F0: Monad[F], F1: MonadError_[F, Throwable]): F[B] =
     F1.ensuring(f(unsafeValue))(κ(dispose))
 
@@ -59,9 +52,6 @@
 
   def mapK[G[_]](f: F ~> G): Disposable[G, A] =
     Disposable(unsafeValue, f(dispose))
-
-  def mapK[G[_]](f: F ~> G): Disposable[G, A] =
-    Disposable(value, f(dispose))
 
   def mappend(other: => Disposable[F, A])(
       implicit
