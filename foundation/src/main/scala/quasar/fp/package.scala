--- conflicted
+++ resolved
@@ -469,92 +469,6 @@
 
   implicit def finShow[N <: Succ[_]]: Show[Fin[N]] = Show.showFromToString
 
-<<<<<<< HEAD
-  // TODO: Move to Matryoshka
-
-  /** Algebra transformation that allows a standard algebra to be used on a
-    * CoEnv structure (given a function that converts the leaves to the result
-    * type).
-    */
-  def interpret[F[_], A, B](f: A => B, φ: Algebra[F, B]):
-      Algebra[CoEnv[A, F, ?], B] =
-    interpretM[Id, F, A, B](f, φ)
-
-  def interpretM[M[_], F[_], A, B](f: A => M[B], φ: AlgebraM[M, F, B]):
-      AlgebraM[M, CoEnv[A, F, ?], B] =
-    ginterpretM[Id, M, F, A, B](f, φ)
-
-  def ginterpretM[W[_], M[_], F[_], A, B](f: A => M[B], φ: GAlgebraM[W, M, F, B]):
-      GAlgebraM[W, M, CoEnv[A, F, ?], B] =
-    _.run.fold(f, φ)
-
-  /** A specialization of `interpret` where the leaves are of the result type.
-    */
-  def recover[F[_], A](φ: Algebra[F, A]): Algebra[CoEnv[A, F, ?], A] =
-    interpret(ι, φ)
-
-  implicit val equalTFix: EqualT[Fix] = new EqualT[Fix] {
-    def equal[F[_]](tf1: Fix[F], tf2: Fix[F])(implicit del: Delay[Equal, F]): Boolean =
-      del(equalT[F](del)).equal(tf1.unFix, tf2.unFix)
-  }
-
-  implicit def equalTEqual[T[_[_]], F[_]](implicit T: EqualT[T], F: Delay[Equal, F]):
-      Equal[T[F]] =
-    T.equalT[F](F)
-
-  implicit val showTFix: ShowT[Fix] = new ShowT[Fix] {
-    override def show[F[_]](tf: Fix[F])(implicit del: Delay[Show, F]): Cord =
-      del(showT[F](del)).show(tf.unFix)
-  }
-
-  implicit def showTShow[T[_[_]], F[_]](implicit T: ShowT[T], F: Delay[Show, F]):
-      Show[T[F]] =
-    T.showT[F](F)
-
-  implicit def traverseEnvT[F[_]: Traverse, X]: Traverse[EnvT[X, F, ?]] = new Traverse[EnvT[X, F, ?]] {
-    def traverseImpl[G[_]: Applicative, A, B](envT: EnvT[X, F, A])(f: A => G[B]): G[EnvT[X, F, B]] =
-      envT.run match {
-        case (x, fa) => fa.traverse(f).map(fb => EnvT((x, fb)))
-      }
-  }
-
-  def elgotM[M[_]: Monad, F[_]: Traverse, A, B](a: A)(φ: F[B] => M[B], ψ: A => M[B \/ F[A]]):
-      M[B] = {
-    def h(a: A): M[B] = ψ(a) >>= (_.traverse(_.traverse(h) >>= φ).map(_.merge))
-    h(a)
-  }
-
-  // TODO: This should definitely be in Matryoshka.
-  // apomorphism - short circuit by returning left
-  def substitute[T[_[_]], F[_]](original: T[F], replacement: T[F])(implicit T: Equal[T[F]]):
-      T[F] => T[F] \/ T[F] =
-   tf => if (tf ≟ original) replacement.left else tf.right
-
-  // TODO: This should definitely be in Matryoshka.
-  def transApoT[T[_[_]]: FunctorT, F[_]: Functor](t: T[F])(f: T[F] => T[F] \/ T[F]):
-      T[F] =
-    f(t).fold(ι, FunctorT[T].map(_)(_.map(transApoT(_)(f))))
-
-  def freeCata[F[_]: Functor, E, A](free: Free[F, E])(φ: Algebra[CoEnv[E, F, ?], A]): A =
-    free.hylo(φ, CoEnv.freeIso[E, F].reverseGet)
-
-  def freeCataM[M[_]: Monad, F[_]: Traverse, E, A](free: Free[F, E])(φ: AlgebraM[M, CoEnv[E, F, ?], A]): M[A] =
-    free.hyloM(φ, CoEnv.freeIso[E, F].reverseGet(_).point[M])
-
-  def freeGcataM[W[_]: Comonad: Traverse, M[_]: Monad, F[_]: Traverse, E, A](
-    free: Free[F, E])(
-    k: DistributiveLaw[CoEnv[E, F, ?], W],
-    φ: GAlgebraM[W, M, CoEnv[E, F, ?], A]):
-      M[A] =
-    free.ghyloM[W, Id, M, CoEnv[E, F, ?], A](k, distAna, φ, CoEnv.freeIso[E, F].reverseGet(_).point[M])
-
-  def distTraverse[F[_]: Traverse, G[_]: Applicative] =
-    new DistributiveLaw[F, G] {
-      def apply[A](fga: F[G[A]]) = fga.sequence
-    }
-
-=======
->>>>>>> 6db987c3
   implicit final class FreeOps[F[_], E](val self: Free[F, E]) extends scala.AnyVal {
     final def toCoEnv[T[_[_]]: Corecursive](implicit fa: Functor[F]): T[CoEnv[E, F, ?]] =
       self.ana(CoEnv.freeIso[E, F].reverseGet)
