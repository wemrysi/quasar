/*
 * Copyright 2014–2016 SlamData Inc.
 *
 * Licensed under the Apache License, Version 2.0 (the "License");
 * you may not use this file except in compliance with the License.
 * You may obtain a copy of the License at
 *
 *     http://www.apache.org/licenses/LICENSE-2.0
 *
 * Unless required by applicable law or agreed to in writing, software
 * distributed under the License is distributed on an "AS IS" BASIS,
 * WITHOUT WARRANTIES OR CONDITIONS OF ANY KIND, either express or implied.
 * See the License for the specific language governing permissions and
 * limitations under the License.
 */

package quasar

import quasar.Predef._

import matryoshka._
import matryoshka.implicits._
import matryoshka.patterns._
import monocle.Lens
import scalaz.{Lens => _, _}, Liskov._, Scalaz._
import scalaz.iteratee.EnumeratorT
import scalaz.stream._
import shapeless.{Fin, Nat, Sized, Succ}

sealed trait LowerPriorityTreeInstances {
  implicit def Tuple2RenderTree[A, B](implicit RA: RenderTree[A], RB: RenderTree[B]):
      RenderTree[(A, B)] =
    new RenderTree[(A, B)] {
      def render(t: (A, B)) =
        NonTerminal("tuple" :: Nil, None,
          RA.render(t._1) ::
            RB.render(t._2) ::
            Nil)
    }
}

sealed trait LowPriorityTreeInstances extends LowerPriorityTreeInstances {
  implicit def LeftTuple3RenderTree[A, B, C](implicit RA: RenderTree[A], RB: RenderTree[B], RC: RenderTree[C]):
      RenderTree[((A, B), C)] =
    new RenderTree[((A, B), C)] {
      def render(t: ((A, B), C)) =
        NonTerminal("tuple" :: Nil, None,
          RA.render(t._1._1) ::
            RB.render(t._1._2) ::
            RC.render(t._2) ::
            Nil)
    }
}

sealed trait TreeInstances extends LowPriorityTreeInstances {
  implicit def LeftTuple4RenderTree[A, B, C, D](implicit RA: RenderTree[A], RB: RenderTree[B], RC: RenderTree[C], RD: RenderTree[D]):
      RenderTree[(((A, B), C), D)] =
    new RenderTree[(((A, B), C), D)] {
      def render(t: (((A, B), C), D)) =
        NonTerminal("tuple" :: Nil, None,
           RA.render(t._1._1._1) ::
            RB.render(t._1._1._2) ::
            RC.render(t._1._2) ::
            RD.render(t._2) ::
            Nil)
    }

  implicit def EitherRenderTree[A, B](implicit RA: RenderTree[A], RB: RenderTree[B]):
      RenderTree[A \/ B] =
    new RenderTree[A \/ B] {
      def render(v: A \/ B) =
        v match {
          case -\/ (a) => NonTerminal("-\\/" :: Nil, None, RA.render(a) :: Nil)
          case \/- (b) => NonTerminal("\\/-" :: Nil, None, RB.render(b) :: Nil)
        }
    }

  implicit def OptionRenderTree[A](implicit RA: RenderTree[A]):
      RenderTree[Option[A]] =
    new RenderTree[Option[A]] {
      def render(o: Option[A]) = o match {
        case Some(a) => RA.render(a)
        case None => Terminal("None" :: "Option" :: Nil, None)
      }
    }

  implicit def ListRenderTree[A](implicit RA: RenderTree[A]):
      RenderTree[List[A]] =
    new RenderTree[List[A]] {
      def render(v: List[A]) = NonTerminal(List("List"), None, v.map(RA.render))
    }

  implicit def ListMapRenderTree[K: Show, V](implicit RV: RenderTree[V]):
      RenderTree[ListMap[K, V]] =
    new RenderTree[ListMap[K, V]] {
      def render(v: ListMap[K, V]) =
        NonTerminal("Map" :: Nil, None,
          v.toList.map { case (k, v) =>
            NonTerminal("Key" :: "Map" :: Nil, Some(k.shows), RV.render(v) :: Nil)
          })
    }

  implicit def ListMapEqual[A: Equal, B: Equal]: Equal[ListMap[A, B]] =
    Equal.equalBy(_.toList)

  implicit def VectorRenderTree[A](implicit RA: RenderTree[A]):
      RenderTree[Vector[A]] =
    new RenderTree[Vector[A]] {
      def render(v: Vector[A]) = NonTerminal(List("Vector"), None, v.map(RA.render).toList)
    }

  implicit val BooleanRenderTree: RenderTree[Boolean] =
    RenderTree.fromShow[Boolean]("Boolean")
  implicit val IntRenderTree: RenderTree[Int] =
    RenderTree.fromShow[Int]("Int")
  implicit val DoubleRenderTree: RenderTree[Double] =
    RenderTree.fromShow[Double]("Double")
  implicit val StringRenderTree: RenderTree[String] =
    RenderTree.fromShow[String]("String")

  implicit val SymbolEqual: Equal[Symbol] = Equal.equalA

  implicit def PathRenderTree[B,T,S]: RenderTree[pathy.Path[B,T,S]] =
    new RenderTree[pathy.Path[B,T,S]] {
      // NB: the implicit Show instance in scope here ends up being a circular
      // call, so an explicit reference to pathy's Show is needed.
      def render(v: pathy.Path[B,T,S]) = Terminal(List("Path"), pathy.Path.PathShow.shows(v).some)
    }
}

sealed trait ListMapInstances {
  implicit def seqW[A](xs: Seq[A]): SeqW[A] = new SeqW(xs)
  class SeqW[A](xs: Seq[A]) {
    def toListMap[B, C](implicit ev: A <~< (B, C)): ListMap[B, C] = {
      ListMap(co[Seq, A, (B, C)](ev)(xs) : _*)
    }
  }

  implicit def TraverseListMap[K]:
      Traverse[ListMap[K, ?]] with IsEmpty[ListMap[K, ?]] =
    new Traverse[ListMap[K, ?]] with IsEmpty[ListMap[K, ?]] {
      // FIXME: not sure what is being overloaded here
      @SuppressWarnings(Array("org.wartremover.warts.Overloading"))
      def empty[V] = ListMap.empty[K, V]
      def plus[V](a: ListMap[K, V], b: => ListMap[K, V]) = a ++ b
      def isEmpty[V](fa: ListMap[K, V]) = fa.isEmpty
      override def map[A, B](fa: ListMap[K, A])(f: A => B) = fa.map{case (k, v) => (k, f(v))}
      def traverseImpl[G[_],A,B](m: ListMap[K,A])(f: A => G[B])(implicit G: Applicative[G]): G[ListMap[K,B]] = {
        import G.functorSyntax._
        scalaz.std.list.listInstance.traverseImpl(m.toList)({ case (k, v) => f(v) map (k -> _) }) map (_.toListMap)
      }
    }
}

trait OptionTInstances {
  implicit def optionTCatchable[F[_]: Catchable : Functor]: Catchable[OptionT[F, ?]] =
    new Catchable[OptionT[F, ?]] {
      def attempt[A](fa: OptionT[F, A]) =
        OptionT[F, Throwable \/ A](
          Catchable[F].attempt(fa.run) map {
            case -\/(t)  => Some(\/.left(t))
            case \/-(oa) => oa map (\/.right)
          })

      def fail[A](t: Throwable) =
        OptionT[F, A](Catchable[F].fail(t))
    }
}

trait StateTInstances {
  implicit def stateTCatchable[F[_]: Catchable : Monad, S]: Catchable[StateT[F, S, ?]] =
    new Catchable[StateT[F, S, ?]] {
      def attempt[A](fa: StateT[F, S, A]) =
        StateT[F, S, Throwable \/ A](s =>
          Catchable[F].attempt(fa.run(s)) map {
            case -\/(t)       => (s, t.left)
            case \/-((s1, a)) => (s1, a.right)
          })

      def fail[A](t: Throwable) =
        StateT[F, S, A](_ => Catchable[F].fail(t))
    }
}

trait WriterTInstances {
  implicit def writerTCatchable[F[_]: Catchable : Functor, W: Monoid]: Catchable[WriterT[F, W, ?]] =
    new Catchable[WriterT[F, W, ?]] {
      def attempt[A](fa: WriterT[F, W, A]) =
        WriterT[F, W, Throwable \/ A](
          Catchable[F].attempt(fa.run) map {
            case -\/(t)      => (mzero[W], t.left)
            case \/-((w, a)) => (w, a.right)
          })

      def fail[A](t: Throwable) =
        WriterT(Catchable[F].fail(t).strengthL(mzero[W]))
    }
}

trait ToCatchableOps {
  trait CatchableOps[F[_], A] extends scalaz.syntax.Ops[F[A]] {
    import fp.ski._

    /** A new task which runs a cleanup task only in the case of failure, and
      * ignores any result from the cleanup task.
      */
    final def onFailure(cleanup: F[_])(implicit FM: Monad[F], FC: Catchable[F]):
        F[A] =
      self.attempt.flatMap(_.fold(
        err => cleanup.attempt.flatMap(κ(FC.fail(err))),
        _.point[F]))
  }

  implicit def ToCatchableOpsFromCatchable[F[_], A](a: F[A]):
      CatchableOps[F, A] =
    new CatchableOps[F, A] { val self = a }
}

trait PartialFunctionOps {
  implicit class PFOps[A, B](self: PartialFunction[A, B]) {
    def |?| [C](that: PartialFunction[A, C]): PartialFunction[A, B \/ C] =
      Function.unlift(v =>
        self.lift(v).fold[Option[B \/ C]](
          that.lift(v).map(\/-(_)))(
          x => Some(-\/(x))))
  }
}

trait JsonOps {
  import argonaut._
  import fp.ski._

  def optional[A: DecodeJson](cur: ACursor): DecodeResult[Option[A]] =
    cur.either.fold(
      κ(DecodeResult(scala.util.Right(None))),
      v => v.as[A].map(Some(_)))

  def orElse[A: DecodeJson](cur: ACursor, default: => A): DecodeResult[A] =
    cur.either.fold(
      κ(DecodeResult(scala.util.Right(default))),
      v => v.as[A]
    )

  def decodeJson[A](text: String)(implicit DA: DecodeJson[A]): String \/ A = \/.fromEither(for {
    json <- Parse.parse(text)
    a <- DA.decode(json.hcursor).result.leftMap { case (exp, hist) => "expected: " + exp + "; " + hist }
  } yield a)


  /* Nicely formatted, order-preserving, single-line. */
  val minspace = PrettyParams(
    "",       // indent
    "", " ",  // lbrace
    " ", "",  // rbrace
    "", " ",  // lbracket
    " ", "",  // rbracket
    "",       // lrbracketsEmpty
    "", " ",  // arrayComma
    "", " ",  // objectComma
    "", " ",  // colon
    true,     // preserveOrder
    false     // dropNullKeys
  )

  /** Nicely formatted, order-preserving, 2-space indented. */
  val multiline = PrettyParams(
    "  ",     // indent
    "", "\n",  // lbrace
    "\n", "",  // rbrace
    "", "\n",  // lbracket
    "\n", "",  // rbracket
    "",       // lrbracketsEmpty
    "", "\n",  // arrayComma
    "", "\n",  // objectComma
    "", " ",  // colon
    true,     // preserveOrder
    false     // dropNullKeys
  )
}

trait QFoldableOps {
  final implicit class ToQFoldableOps[F[_]: Foldable, A](val self: F[A]) {
    final def toProcess: Process0[A] =
      self.foldRight[Process0[A]](Process.halt)((a, p) => Process.emit(a) ++ p)
  }
}

trait DebugOps {
  final implicit class ToDebugOps[A](val self: A) {
    /** Applies some operation to a value and returns the original value. Useful
      * for things like adding debugging printlns in the middle of an
      * expression.
      */
    final def <|(f: A => Unit): A = {
      f(self)
      self
    }
  }
}


package object fp
    extends TreeInstances
    with ListMapInstances
    with OptionTInstances
    with StateTInstances
    with WriterTInstances
    with ToCatchableOps
    with PartialFunctionOps
    with JsonOps
    with ProcessOps
    with QFoldableOps
    with DebugOps
    with CatchableInstances {


  import ski._

  type EnumT[F[_], A] = EnumeratorT[A, F]

  /** An endomorphism is a mapping from a category to itself.
   *  It looks like scalaz already staked out "Endo" for the
   *  lower version.
   */
  type EndoK[F[X]] = scalaz.NaturalTransformation[F, F]

  // TODO generalize this and matryoshka.Delay into
  // `type KleisliK[M[_], F[_], G[_]] = F ~> (M ∘ G)#λ`
  type NTComp[F[X], G[Y]] = scalaz.NaturalTransformation[F, matryoshka.∘[G, F]#λ]

<<<<<<< HEAD
  implicit def ShowShowF[F[_], A: Show, FF[A] <: F[A]](implicit FS: ShowF[F]):
      Show[FF[A]] =
    new Show[FF[A]] { override def show(fa: FF[A]) = FS.show(fa) }

  implicit def ShowFNT[F[_]](implicit SF: ShowF[F]) =
    λ[Show ~> λ[α => Show[F[α]]]](st => ShowShowF(st, SF))

  implicit def EqualEqualF[F[_], A: Equal, FF[A] <: F[A]](implicit FE: EqualF[F]):
      Equal[FF[A]] =
    new Equal[FF[A]] { def equal(fa1: FF[A], fa2: FF[A]) = FE.equal(fa1, fa2) }

  implicit def EqualFNT[F[_]](implicit EF: EqualF[F]):
      Equal ~> λ[α => Equal[F[α]]] =
    new (Equal ~> λ[α => Equal[F[α]]]) {
      def apply[α](eq: Equal[α]): Equal[F[α]] = EqualEqualF(eq, EF)
    }
=======
  def unzipDisj[A, B](ds: List[A \/ B]): (List[A], List[B]) = {
    val (as, bs) = ds.foldLeft((List[A](), List[B]())) {
      case ((as, bs), -\/ (a)) => (a :: as, bs)
      case ((as, bs),  \/-(b)) => (as, b :: bs)
    }
    (as.reverse, bs.reverse)
  }
>>>>>>> 25462ccc

  /** Accept a value (forcing the argument expression to be evaluated for its
    * effects), and then discard it, returning Unit. Makes it explicit that
    * you're discarding the result, and effectively suppresses the
    * "NonUnitStatement" warning from wartremover.
    */
  def ignore[A](a: A): Unit = ()

  def reflNT[F[_]] = λ[F ~> F](x => x)

  /** `liftM` as a natural transformation
    *
    * TODO: PR to scalaz
    */
  def liftMT[F[_]: Monad, G[_[_], _]: MonadTrans] = λ[F ~> G[F, ?]](_.liftM[G])

  /** `point` as a natural transformation */
  def pointNT[F[_]: Applicative] = λ[Id ~> F](Applicative[F] point _)

  def evalNT[F[_]: Monad, S](initial: S) = λ[StateT[F, S, ?] ~> F](_ eval initial)

  def liftFG[F[_], G[_], A](orig: F[A] => G[A])(implicit F: F :<: G):
      G[A] => G[A] =
    ftf => F.prj(ftf).fold(ftf)(orig)

  def liftFF[F[_], G[_], A](orig: F[A] => F[A])(implicit F: F :<: G):
      G[A] => G[A] =
    ftf => F.prj(ftf).fold(ftf)(orig.andThen(F.inj))

  def liftR[T[_[_]]: BirecursiveT, F[_]: Traverse, G[_]: Traverse](orig: T[F] => T[F])(implicit F: F:<: G):
      T[G] => T[G] =
    tg => prjR[T, F, G](tg).fold(tg)(orig.andThen(injR[T, F, G]))

  def injR[T[_[_]]: BirecursiveT, F[_]: Functor, G[_]: Functor](orig: T[F])(implicit F: F :<: G):
      T[G] =
    orig.transCata[T[G]](F.inj)

  def prjR[T[_[_]]: BirecursiveT, F[_]: Traverse, G[_]: Traverse](orig: T[G])(implicit F: F :<: G):
      Option[T[F]] =
    orig.transAnaM[Option, T[F], F](F.prj)

  implicit final class ListOps[A](val self: List[A]) extends scala.AnyVal {
    final def mapAccumLeft1[B, C](c: C)(f: (C, A) => (C, B)): (C, List[B]) = self.mapAccumLeft(c, f)
  }

  implicit def coproductEqual[F[_], G[_]](implicit F: Delay[Equal, F], G: Delay[Equal, G]): Delay[Equal, Coproduct[F, G, ?]] =
    Delay.fromNT(λ[Equal ~> DelayedFG[F, G]#Equal](eq =>
      Equal equal ((cp1, cp2) =>
        (cp1.run, cp2.run) match {
          case (-\/(f1), -\/(f2)) => F(eq).equal(f1, f2)
          case (\/-(g1), \/-(g2)) => G(eq).equal(g1, g2)
          case (_,       _)       => false
        })))

  implicit def coproductShow[F[_], G[_]](implicit F: Delay[Show, F], G: Delay[Show, G]): Delay[Show, Coproduct[F, G, ?]] =
    Delay.fromNT(λ[Show ~> DelayedFG[F, G]#Show](sh =>
      Show show (_.run.fold(F(sh).show, G(sh).show))))

  implicit def constEqual[A: Equal]: Delay[Equal, Const[A, ?]] =
    Delay.fromNT(λ[Equal ~> DelayedA[A]#Equal](_ =>
      Equal equal (_.getConst ≟ _.getConst)))

  implicit def constShow[A: Show]: Delay[Show, Const[A, ?]] =
    Delay.fromNT(λ[Show ~> DelayedA[A]#Show](_ =>
      Show show (Show[A] show _.getConst)))

  implicit def sizedEqual[A: Equal, N <: Nat]: Equal[Sized[A, N]] =
    Equal.equal((a, b) => a.unsized ≟ b.unsized)

  implicit def sizedShow[A: Show, N <: Nat]: Show[Sized[A, N]] =
    Show.showFromToString

  implicit def natEqual[N <: Nat]: Equal[N] = Equal.equal((a, b) => true)

  implicit def natShow[N <: Nat]: Show[N] = Show.showFromToString

  implicit def finEqual[N <: Succ[_]]: Equal[Fin[N]] =
    Equal.equal((a, b) => true)

  implicit def finShow[N <: Succ[_]]: Show[Fin[N]] = Show.showFromToString

  implicit final class QuasarFreeOps[F[_], A](val self: Free[F, A]) extends scala.AnyVal {
    type Self    = Free[F, A]
    type Step[X] = F[X] \/ A

    def resumeTwice(implicit F: Functor[F]): Step[Step[Self]] =
      self.resume leftMap (_ map (_.resume))
  }

  def liftCo[T[_[_]], F[_], A, B](f: F[B] => CoEnv[A, F, B])
      : CoEnv[A, F, B] => CoEnv[A, F, B] =
    co => co.run.fold(κ(co), f)

  def idPrism[F[_]] = PrismNT[F, F](
    λ[F ~> (Option ∘ F)#λ](_.some),
    reflNT[F])

  def coenvPrism[F[_], A] = PrismNT[CoEnv[A, F, ?], F](
    λ[CoEnv[A, F, ?] ~> λ[α => Option[F[α]]]](_.run.toOption),
    λ[F ~> CoEnv[A, F, ?]](fb => CoEnv(fb.right[A])))
}

package fp {
  /** Lift a `State` computation to operate over a "larger" state given a `Lens`.
    *
    * NB: Uses partial application of `F[_]` for better type inference, usage:
    *
    *   `zoomNT[F](lens)`
    */
  object zoomNT {
    def apply[F[_]]: Aux[F] =
      new Aux[F]

    final class Aux[F[_]] {
      type ST[S, A] = StateT[F, S, A]
      def apply[A, B](lens: Lens[A, B])(implicit M: Monad[F]): ST[B, ?] ~> ST[A, ?] =
        new (ST[B, ?] ~> ST[A, ?]) {
          def apply[C](s: ST[B, C]) =
            StateT((a: A) => s.run(lens.get(a)).map(_.leftMap(lens.set(_)(a))))
        }
    }
  }
  object Inj {
    def unapply[F[_], G[_], A](g: G[A])(implicit F: F :<: G): Option[F[A]] =
      F.prj(g)
  }

  // type Delay[F[_], G[_]] = F ~> λ[A => F[G[A]]]
  trait DelayedA[A] {
    /** The B is discarded in each case; the type was fixed by A. */
    type Show[B]       = scalaz.Show[Const[A, B]]
    type Equal[B]      = scalaz.Equal[Const[A, B]]
    type RenderTree[B] = quasar.RenderTree[Const[A, B]]
  }
  trait DelayedFG[F[_], G[_]] {
    type Equal[A]      = scalaz.Equal[Coproduct[F, G, A]]
    type Show[A]       = scalaz.Show[Coproduct[F, G, A]]
    type RenderTree[A] = quasar.RenderTree[Coproduct[F, G, A]]
  }
}<|MERGE_RESOLUTION|>--- conflicted
+++ resolved
@@ -328,33 +328,6 @@
   // `type KleisliK[M[_], F[_], G[_]] = F ~> (M ∘ G)#λ`
   type NTComp[F[X], G[Y]] = scalaz.NaturalTransformation[F, matryoshka.∘[G, F]#λ]
 
-<<<<<<< HEAD
-  implicit def ShowShowF[F[_], A: Show, FF[A] <: F[A]](implicit FS: ShowF[F]):
-      Show[FF[A]] =
-    new Show[FF[A]] { override def show(fa: FF[A]) = FS.show(fa) }
-
-  implicit def ShowFNT[F[_]](implicit SF: ShowF[F]) =
-    λ[Show ~> λ[α => Show[F[α]]]](st => ShowShowF(st, SF))
-
-  implicit def EqualEqualF[F[_], A: Equal, FF[A] <: F[A]](implicit FE: EqualF[F]):
-      Equal[FF[A]] =
-    new Equal[FF[A]] { def equal(fa1: FF[A], fa2: FF[A]) = FE.equal(fa1, fa2) }
-
-  implicit def EqualFNT[F[_]](implicit EF: EqualF[F]):
-      Equal ~> λ[α => Equal[F[α]]] =
-    new (Equal ~> λ[α => Equal[F[α]]]) {
-      def apply[α](eq: Equal[α]): Equal[F[α]] = EqualEqualF(eq, EF)
-    }
-=======
-  def unzipDisj[A, B](ds: List[A \/ B]): (List[A], List[B]) = {
-    val (as, bs) = ds.foldLeft((List[A](), List[B]())) {
-      case ((as, bs), -\/ (a)) => (a :: as, bs)
-      case ((as, bs),  \/-(b)) => (as, b :: bs)
-    }
-    (as.reverse, bs.reverse)
-  }
->>>>>>> 25462ccc
-
   /** Accept a value (forcing the argument expression to be evaluated for its
     * effects), and then discard it, returning Unit. Makes it explicit that
     * you're discarding the result, and effectively suppresses the
