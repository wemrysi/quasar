--- conflicted
+++ resolved
@@ -136,19 +136,11 @@
   import TableModule._
 
   trait TableCompanion extends ColumnarTableCompanion {
-<<<<<<< HEAD
     def apply(slices: StreamT[M, Slice], size: TableSize = UnknownSize) = new Table(slices, size)
     def align(sourceLeft: Table, alignOnL: TransSpec1, sourceRight: Table, alignOnR: TransSpec1): M[(Table, Table)] = sys.error("Feature not implemented in test stub.")
   }
   
   class Table(slices: StreamT[M, Slice], size: TableSize) extends ColumnarTable(slices, size) {
-=======
-    def apply(slices: StreamT[M, Slice], size: Option[Long] = None) = new Table(slices, size)
-    def align(sourceLeft: Table, alignOnL: TransSpec1, sourceRight: Table, alignOnR: TransSpec1): M[(Table, Table)] = sys.error("Feature not implemented in test stub.")
-  }
-  
-  class Table(slices: StreamT[M, Slice], size: Option[Long]) extends ColumnarTable(slices, size) {
->>>>>>> f6d217e3
     import trans._
     def sort(sortKey: TransSpec1, sortOrder: DesiredSortOrder, unique: Boolean = false) = sys.error("Feature not implemented in test stub")
     
