/*
 * Copyright 2014–2018 SlamData Inc.
 *
 * Licensed under the Apache License, Version 2.0 (the "License");
 * you may not use this file except in compliance with the License.
 * You may obtain a copy of the License at
 *
 *     http://www.apache.org/licenses/LICENSE-2.0
 *
 * Unless required by applicable law or agreed to in writing, software
 * distributed under the License is distributed on an "AS IS" BASIS,
 * WITHOUT WARRANTIES OR CONDITIONS OF ANY KIND, either express or implied.
 * See the License for the specific language governing permissions and
 * limitations under the License.
 */

package quasar.yggdrasil.vfs

import slamdata.Predef.{SuppressWarnings, Array}

import quasar.Disposable
import quasar.contrib.pathy.{unsafeSandboxAbs, ADir, AFile, APath, RPath}
import quasar.contrib.scalaz.stateT, stateT._
import quasar.fp.free._
import quasar.contrib.iota.{:<<:, ACopK}
import quasar.fs.MoveSemantics

import argonaut.{Argonaut, Parse}

import cats.effect.{Effect, IO, LiftIO}

import fs2.Stream
import fs2.async, async.mutable

import pathy.Path, Path.file

import scalaz.{~>, Equal, Free, Monad, Show, StateT, Scalaz}, Scalaz._

import iotaz.CopK

import scodec.Codec
import scodec.bits.ByteVector
import scodec.codecs, codecs.uint16
import scodec.interop.scalaz.ByteVectorMonoidInstance

import shims.monoidToCats

import java.io.File
import java.util.UUID

import scala.concurrent.ExecutionContext.Implicits.global
import scala.concurrent.Promise
import scala.util.{Failure, Success}

final case class VFS(
    baseDir: ADir,
    metaLog: VersionLog,
    paths: Map[AFile, Blob],
    index: Map[ADir, Vector[RPath]],
    versions: Map[Blob, VersionLog],    // always getOrElse this with VersionLog.init
    blobs: Set[Blob])

object FreeVFS {
  import Argonaut._

  import RPath._

  private val MetaDir = Path.dir("META")
  private val PathsFile = Path.file("paths.json")
  private val IndexFile = Path.file("index.json")

  private type ST[F[_], A] = StateT[F, VFS, A]

  val currentVFSVersion: VFSVersion = VFSVersion.VFSVersion0
  val currentMetaVersion: MetaVersion = MetaVersion.MetaVersion0

  sealed abstract class VFSVersion

  object VFSVersion {
    final case object VFSVersion0 extends VFSVersion

    implicit val codec: Codec[VFSVersion] =
      codecs.discriminated[VFSVersion].by(uint16)
        .typecase(0, codecs.provide(VFSVersion0))

    implicit val show: Show[VFSVersion] = Show.showFromToString

    implicit val equal: Equal[VFSVersion] = Equal.equalA
  }

  sealed abstract class MetaVersion

  object MetaVersion {
    final case object MetaVersion0 extends MetaVersion

    implicit val codec: Codec[MetaVersion] =
      codecs.discriminated[MetaVersion].by(uint16)
        .typecase(0, codecs.provide(MetaVersion0))

    implicit val show: Show[MetaVersion] = Show.showFromToString

    implicit val equal: Equal[MetaVersion] = Equal.equalA
  }

  def writeVersion[S[a] <: ACopK[a], A](
    path: AFile, currentVersion: A
  )(implicit
    S0: POSIXOp :<<: S, S1: IO :<<: S, C: Codec[A]
  ): Free[S, Unit] =
    for {
      verSink <- POSIX.openW[S](path)
      v <- lift(C.encode(currentVersion).fold(
        e => IO.raiseError(new RuntimeException(e.message)),
        r => IO.pure(r.toByteVector))).intoCopK[S]
      verWriter = Stream.emit(v).covary[POSIXWithIO].to(verSink).compile.drain
      _ <- POSIXWithIO.generalize(verWriter)
    } yield ()

  @SuppressWarnings(Array(""))
  def initVersion[S[a] <: ACopK[a], A: Equal: Show](
    path: AFile, currentVersion: A
  )(implicit
    S0: POSIXOp :<<: S, S1: IO :<<: S, C: Codec[A]
  ): Free[S, Unit] = {
    def checkAndUpdateVersion: Free[S, Unit] =
      for {
        verStream <- POSIX.openR[S](path)
        verBV <- verStream.compile.foldMonoid.mapSuspension(
          CopK.NaturalTransformation.of[POSIXWithIOCopK, S](S0.inj, S1.inj))
        ver <- lift(
          C.decode(verBV.toBitVector).fold(
            e => IO.raiseError(new RuntimeException(e.message)),
            r => r.remainder.isEmpty.fold(
              IO.pure(r.value),
              IO.raiseError(new RuntimeException(
                s"Unexpected VERSION, ${r.remainder.toBin}"))))).intoCopK[S]
        _ <- (ver ≠ currentVersion).whenM(
          lift(IO.raiseError(new RuntimeException(
            s"Unexpected VERSION. Found ${ver.shows}, current is ${currentVersion.shows}"
          ))).intoCopK[S])
      } yield ()

    POSIX.exists[S](path).ifM(checkAndUpdateVersion, writeVersion(path, currentVersion))
  }

  def init[S[a] <: ACopK[a]](baseDir: ADir)(implicit IP: POSIXOp :<<: S, IT: IO :<<: S): Free[S, VFS] = {
    for {
      _ <- initVersion(baseDir </> file("VFSVERSION"), currentVFSVersion)

      exists <- POSIX.exists[S](baseDir </> MetaDir)

      triple <- if (!exists) {
        for {
          _ <- POSIX.mkDir[S](baseDir </> MetaDir)
          metaLog <- VersionLog.init[S](baseDir </> MetaDir)

          paths = Map[AFile, Blob]()
          index = Map[ADir, Vector[RPath]]()
          metaLog2 <- persistMeta[S](paths, index).exec(metaLog)
        } yield (metaLog2, paths, index)
      } else {
        for {
          metaLog <- VersionLog.init[S](baseDir </> MetaDir)

          pathsST = for {
            dir <- VersionLog.underlyingHeadDir[Free[S, ?]]

            pair <- dir match {
              case Some(dir) =>
                readMeta(dir)

              case None =>
                val paths = Map[AFile, Blob]()
                val index = Map[ADir, Vector[RPath]]()
                persistMeta[S](paths, index).map(_ => (paths, index))
            }
          } yield pair

          pairPair <- pathsST(metaLog)
          (metaLog2, (paths, index)) = pairPair
        } yield (metaLog2, paths, index)
      }

      (metaLog, paths, index) = triple

      blobPaths <- POSIX.ls[S](baseDir)

      dirs = blobPaths flatMap { path =>
        val back = Path.maybeDir(path).flatMap(Path.dirName).map(_.value)

        back.toList
      }

      blobs = dirs.filterNot(n => Path.dir(n) === MetaDir) flatMap { name =>
        try {
          List(Blob(UUID.fromString(name)))
        } catch {
          case _: IllegalArgumentException => Nil
        }
      }
    } yield VFS(baseDir, metaLog, paths, index, Map(), blobs.toSet)
  }

  private def persistMeta[S[a] <: ACopK[a]](paths: Map[AFile, Blob], index: Map[ADir, Vector[RPath]])(implicit IP: POSIXOp :<<: S, IT: IO :<<: S): StateT[Free[S, ?], VersionLog, Unit] = {
    for {
      v <- VersionLog.fresh[S]
      target <- VersionLog.underlyingDir[Free[S, ?]](v)

      _ <- writeVersion(target </> file("METAVERSION"), currentMetaVersion).liftM[StateT[?[_], VersionLog, ?]]

      pathsSink <- POSIX.openW[S](target </> PathsFile).liftM[StateT[?[_], VersionLog, ?]]

      pathsFromStrings = paths map {
        case (k, v) => Path.posixCodec.printPath(k) -> v
      }

      pathsJson = pathsFromStrings.asJson.nospaces
      pathsWriter = Stream.emit(ByteVector(pathsJson.getBytes)).covary[POSIXWithIO].to(pathsSink).compile.drain
      _ <- POSIXWithIO.generalize(pathsWriter).liftM[StateT[?[_], VersionLog, ?]]

      indexSink <- POSIX.openW[S](target </> IndexFile).liftM[StateT[?[_], VersionLog, ?]]

      indexFromStrings = index map {
        case (k, v) => Path.posixCodec.printPath(k) -> v
      }

      indexJson = indexFromStrings.asJson.nospaces
      indexWriter = Stream.emit(ByteVector(indexJson.getBytes)).covary[POSIXWithIO].to(indexSink).compile.drain
      _ <- POSIXWithIO.generalize[S](indexWriter).liftM[StateT[?[_], VersionLog, ?]]

      _ <- VersionLog.commit[S](v)
      _ <- VersionLog.purgeOld[S]
    } yield ()
  }

  private def readMeta[S[a] <: ACopK[a]](dir: ADir)(implicit IP: POSIXOp :<<: S, IT: IO :<<: S): StateT[Free[S, ?], VersionLog, (Map[AFile, Blob], Map[ADir, Vector[RPath]])] = {
    for {
      maybeDir <- VersionLog.underlyingHeadDir[Free[S, ?]]

      back <- maybeDir match {
        case Some(dir) =>
          for {
            pathsStream <- POSIX.openR[S](dir </> PathsFile).liftM[StateT[?[_], VersionLog, ?]]
            pathsString = pathsStream.map(_.toArray).map(new String(_)).foldMonoid
            pathsJson <- POSIXWithIO.generalize[S](pathsString.compile.last).liftM[StateT[?[_], VersionLog, ?]]

            pathsFromStrings =
              pathsJson.flatMap(Parse.decodeOption[Map[String, Blob]]).getOrElse(Map())

            paths = pathsFromStrings flatMap {
              case (k, v) =>
                val maybe = Path.posixCodec.parseAbsFile(k).map(unsafeSandboxAbs)
                maybe.fold(Map[AFile, Blob]())(k => Map(k -> v))
            }

            indexStream <- POSIX.openR[S](dir </> IndexFile).liftM[StateT[?[_], VersionLog, ?]]
            indexString = indexStream.map(_.toArray).map(new String(_)).foldMonoid
            indexJson <- POSIXWithIO.generalize[S](indexString.compile.last).liftM[StateT[?[_], VersionLog, ?]]

            indexFromStrings =
              indexJson.flatMap(Parse.decodeOption[Map[String, Vector[RPath]]](_)).getOrElse(Map())

            index = indexFromStrings flatMap {
              case (k, v) =>
                val maybe = Path.posixCodec.parseAbsDir(k).map(unsafeSandboxAbs)

                maybe.fold(Map[ADir, Vector[RPath]]())(k => Map(k -> v))
            }
          } yield (paths, index)

        case None =>
          (Map[AFile, Blob](), Map[ADir, Vector[RPath]]()).point[StateT[Free[S, ?], VersionLog, ?]]
      }
    } yield back
  }

  def scratch[S[a] <: ACopK[a]](implicit IP: POSIXOp :<<: S, IT: IO :<<: S): StateT[Free[S, ?], VFS, Blob] = {
    for {
      vfs <- StateTContrib.get[Free[S, ?], VFS]
      uuid <- POSIX.genUUID[S].liftM[ST]

      target = vfs.baseDir </> Path.dir(uuid.toString)
      blob = Blob(uuid)

      back <- if (!vfs.blobs.contains(blob)) {
        for {
          _ <- POSIX.mkDir[S](target).liftM[ST]
          vlog <- VersionLog.init[S](target).liftM[ST]
          vfs2 = vfs.copy(blobs = vfs.blobs + blob, versions = vfs.versions + (blob -> vlog))
          _ <- StateTContrib.put[Free[S, ?], VFS](vfs2)
        } yield blob
      } else {
        scratch[S]
      }
    } yield back
  }

  def exists[F[_]: Monad](path: APath): StateT[F, VFS, Boolean] = {
    Path.refineType(path).fold(
      dir =>
        if (dir ≟ Path.rootDir)
          true.point[StateT[F, VFS, ?]] // root directory always exists
        else {
          StateTContrib.get[F, VFS].map(_.index.contains(dir))
        },
      file => StateTContrib.get[F, VFS].map(_.paths.contains(file)))
  }

  def ls[F[_]: Monad](parent: ADir): StateT[F, VFS, List[RPath]] = {
    StateTContrib.get[F, VFS] map { vfs =>
      vfs.index.get(parent).map(_.toList).getOrElse(Nil)
    }
  }

  def link[S[a] <: ACopK[a]](from: Blob, to: AFile)(implicit IP: POSIXOp :<<: S, IT: IO :<<: S): StateT[Free[S, ?], VFS, Boolean] = {
    for {
      vfs <- StateTContrib.get[Free[S, ?], VFS]

      success <- if (vfs.paths.contains(to) || !vfs.blobs.contains(from)) {
        false.point[ST[Free[S, ?], ?]]
      } else {
        val paths2 = vfs.paths + (to -> from)
        val index2 = vfs.index |+| computeSubIndex(to)

        for {
          metaLog2 <- persistMeta[S](paths2, index2).exec(vfs.metaLog).liftM[ST]
          vfs2 = vfs.copy(metaLog = metaLog2, paths = paths2, index = index2)
          _ <- StateTContrib.put[Free[S, ?], VFS](vfs2)
        } yield true
      }
    } yield success
  }

  def moveFile[S[a] <: ACopK[a]](from: AFile, to: AFile, semantics: MoveSemantics)(implicit IP: POSIXOp :<<: S, IT: IO :<<: S): StateT[Free[S, ?], VFS, Boolean] = {
    for {
      vfs <- StateTContrib.get[Free[S, ?], VFS]

      success <- if (vfs.paths.contains(from) && semantics(vfs.paths.contains(to))) {
        // we could delegate to delete >> link, but that would persist metadata twice
        val blob = vfs.paths(from)
        val paths2 = vfs.paths - from + (to -> blob)
        val index2 = computeIndex(paths2.keys.toList)

        for {
          metaLog2 <- persistMeta[S](paths2, index2).exec(vfs.metaLog).liftM[ST]
          vfs2 = vfs.copy(metaLog = metaLog2, paths = paths2, index = index2)
          _ <- StateTContrib.put[Free[S, ?], VFS](vfs2)
        } yield true
      } else {
        false.point[ST[Free[S, ?], ?]]
      }
    } yield success
  }

  def moveDir[S[a] <: ACopK[a]](from: ADir, to: ADir, semantics: MoveSemantics)(implicit IP: POSIXOp :<<: S, IT: IO :<<: S): StateT[Free[S, ?], VFS, Boolean] = {
    for {
      vfs <- StateTContrib.get[Free[S, ?], VFS]

      // TODO overwrite file with dir
      success <- if (vfs.index.contains(from) && semantics(vfs.index.contains(to))) {
        for {
          // remove all pre-existing directories
          _ <- if (vfs.index.contains(to))
            deleteDir[S](to, false)
          else
            ().point[ST[Free[S, ?], ?]]

          leaves <- reparentLeaves[Free[S, ?]](from, to)
          vfs2 <- StateTContrib.get[Free[S, ?], VFS]

          index2 = computeIndex(vfs2.paths.keys.toList)

          metaLog2 <- persistMeta[S](vfs2.paths, index2).exec(vfs2.metaLog).liftM[ST]

          _ <- StateTContrib.put[Free[S, ?], VFS](
            vfs2.copy(index = index2, metaLog = metaLog2))
        } yield true
      } else {
        false.point[ST[Free[S, ?], ?]]
      }
    } yield success
  }

  def reparentLeaves[F[_]: Monad](from: ADir, to: ADir): StateT[F, VFS, Unit] = {
    for {
      vfs <- StateTContrib.get[F, VFS]

      _ <- vfs.index.getOrElse(from, Vector.empty) traverse { child =>
        Path.refineType(child).fold[StateT[F, VFS, Unit]](
          d => reparentLeaves(from </> d, to </> d),
          { f =>
            val source = from </> f
            val result = to </> f

            for {
              vfs <- StateTContrib.get[F, VFS]
              blob = vfs.paths(source)
              paths2 = vfs.paths - source + (result -> blob)
              _ <- StateTContrib.put[F, VFS](vfs.copy(paths = paths2))
            } yield ()
          })
      }
    } yield ()
  }

  def delete[S[a] <: ACopK[a]](target: APath)(implicit IP: POSIXOp :<<: S, IT: IO :<<: S): StateT[Free[S, ?], VFS, Boolean] =
    Path.refineType(target).fold(deleteDir[S](_), deleteFile[S](_))

  private def deleteFile[S[a] <: ACopK[a]](target: AFile)(implicit IP: POSIXOp :<<: S, IT: IO :<<: S): StateT[Free[S, ?], VFS, Boolean] = {
    for {
      vfs <- StateTContrib.get[Free[S, ?], VFS]

      success <- if (vfs.paths.contains(target)) {
        val paths2 = vfs.paths - target
        val index2 = computeIndex(paths2.keys.toList)

        for {
          metaLog2 <- persistMeta[S](paths2, index2).exec(vfs.metaLog).liftM[ST]
          vfs2 = vfs.copy(metaLog = metaLog2, paths = paths2, index = index2)
          _ <- StateTContrib.put[Free[S, ?], VFS](vfs2)
        } yield true
      } else {
        false.point[ST[Free[S, ?], ?]]
      }
    } yield success
  }

  private def deleteDir[S[a] <: ACopK[a]](dir: ADir, persist: Boolean = true)(implicit IP: POSIXOp :<<: S, IT: IO :<<: S): StateT[Free[S, ?], VFS, Boolean] = {
    for {
      vfs <- StateTContrib.get[Free[S, ?], VFS]

      _ <- vfs.index.getOrElse(dir, Vector.empty) traverse { child =>
        Path.refineType(child).fold[StateT[Free[S, ?], VFS, Boolean]](
          d => deleteDir(dir </> d),
          { f =>
            for {
              vfs <- StateTContrib.get[Free[S, ?], VFS]
              paths2 = vfs.paths - (dir </> f)
              _ <- StateTContrib.put[Free[S, ?], VFS](vfs.copy(paths = paths2))
            } yield true
          })
      }

      _ <- if (persist) {
        for {
          // get the new one
          vfs2 <- StateTContrib.get[Free[S, ?], VFS]

          index2 = computeIndex(vfs2.paths.keys.toList)

          metaLog2 <- persistMeta[S](vfs2.paths, index2).exec(vfs2.metaLog).liftM[ST]
          _ <- StateTContrib.put[Free[S, ?], VFS](vfs2.copy(metaLog = metaLog2, index = index2))
        } yield ()
      } else {
        ().point[ST[Free[S, ?], ?]]
      }
    } yield true    // TODO failure modes
  }

  def readPath[F[_]: Monad](path: AFile): StateT[F, VFS, Option[Blob]] =
    StateTContrib.get[F, VFS].map(_.paths.get(path))

  def underlyingDir[S[a] <: ACopK[a]](blob: Blob, version: Version)(implicit IP: POSIXOp :<<: S, IT: IO :<<: S): StateT[Free[S, ?], VFS, Option[ADir]] =
    withVLog(blob)(VersionLog.underlyingDir[Free[S, ?]](version))

  private def blobVLog[S[a] <: ACopK[a]](blob: Blob)(implicit IP: POSIXOp :<<: S, IT: IO :<<: S): StateT[Free[S, ?], VFS, VersionLog] = {
    for {
      vfs <- StateTContrib.get[Free[S, ?], VFS]

      vlog <- vfs.versions.get(blob) match {
        case Some(vlog) =>
          vlog.point[ST[Free[S, ?], ?]]

        case None =>
          for {
            vlog <- VersionLog.init[S](vfs.baseDir </> Path.dir(blob.value.toString)).liftM[ST]
            vfs2 = vfs.copy(versions = vfs.versions + (blob -> vlog))
            _ <- StateTContrib.put[Free[S, ?], VFS](vfs2)
          } yield vlog
      }
    } yield vlog
  }

  private def withVLog[S[a] <: ACopK[a], A](blob: Blob)(st: StateT[Free[S, ?], VersionLog, A])(
    implicit
      IP: POSIXOp :<<: S,
      IT: IO :<<: S): StateT[Free[S, ?], VFS, Option[A]] = {

    for {
      vfs <- StateTContrib.get[Free[S, ?], VFS]

      back <- if (vfs.blobs.contains(blob)) {
        for {
          vlog <- blobVLog[S](blob)
          pair <- st(vlog).liftM[ST]
          (vlog2, a) = pair

          vfs <- StateTContrib.get[Free[S, ?], VFS]
          vfs2 = vfs.copy(versions = vfs.versions.updated(blob, vlog2))
          _ <- StateTContrib.put[Free[S, ?], VFS](vfs2)
        } yield Some(a)
      } else {
        (None: Option[A]).point[StateT[Free[S, ?], VFS, ?]]
      }
    } yield back
  }

  def headOfBlob[S[a] <: ACopK[a]](blob: Blob)(implicit IP: POSIXOp :<<: S, IT: IO :<<: S): StateT[Free[S, ?], VFS, Option[Version]] =
    blobVLog[S](blob).map(_.head)

  def fresh[S[a] <: ACopK[a]](blob: Blob)(implicit IP: POSIXOp :<<: S, IT: IO :<<: S): StateT[Free[S, ?], VFS, Option[Version]] =
    withVLog(blob)(VersionLog.fresh[S])

  def commit[S[a] <: ACopK[a]](blob: Blob, version: Version)(implicit IP: POSIXOp :<<: S, IT: IO :<<: S): StateT[Free[S, ?], VFS, Unit] =
    withVLog(blob)(VersionLog.commit[S](version)).map(_ => ())

  private def computeIndex(paths: List[APath]): Map[ADir, Vector[RPath]] =
    paths.foldMap(computeSubIndex(_))

  // computes the subset of the index pertaining to the given path, recursively
  private def computeSubIndex(path: APath): Map[ADir, Vector[RPath]] = {
    Path.peel(path) match {
      case Some((dir, dirOrFile)) =>
        val rpath = dirOrFile.fold(Path.dir1, Path.file1)
        computeSubIndex(dir) + (dir -> Vector(rpath))

      case None => Map()
    }
  }
}

/**
 * A IO frontend to FreeVFS which imposes serial access semantics.
 * This may result in lower throughput than a frontend with transactional
 * semantics, but it is considerably easier to implement.  Note that the
 * serialization is imposed without thread locking.
 */
final class SerialVFS[F[_]] private (
    root: File,
    @volatile private var current: VFS,
    worker: mutable.Queue[F, F[Unit]],    // this exists solely for #serialize
    interp: POSIXWithIO ~> F)(
    implicit F: Effect[F]) {

  import SerialVFS.S
  import shims.monadToScalaz

  def scratch: F[Blob] =
    runST(FreeVFS.scratch[S])

  def exists(path: APath): F[Boolean] =
    runST(FreeVFS.exists[POSIXWithIO](path))

  def ls(parent: ADir): F[List[RPath]] =
    runST(FreeVFS.ls[POSIXWithIO](parent))

  def link(from: Blob, to: AFile): F[Boolean] =
    runST(FreeVFS.link[S](from, to))

  def moveFile(from: AFile, to: AFile, semantics: MoveSemantics): F[Boolean] =
    runST(FreeVFS.moveFile[S](from, to, semantics))

  def moveDir(from: ADir, to: ADir, semantics: MoveSemantics): F[Boolean] =
    runST(FreeVFS.moveDir[S](from, to, semantics))

  def delete(target: APath): F[Boolean] =
    runST(FreeVFS.delete[S](target))

  def readPath(path: AFile): F[Option[Blob]] =
    runST(FreeVFS.readPath[POSIXWithIO](path))

  def underlyingDir(blob: Blob, version: Version): F[File] =
    runST(FreeVFS.underlyingDir[S](blob, version)).map(_.get) map { adir =>
      new File(root, Path.posixCodec.printPath(adir))
    }

  def headOfBlob(blob: Blob): F[Option[Version]] =
    runST(FreeVFS.headOfBlob[S](blob))

  def fresh(blob: Blob): F[Version] =
    runST(FreeVFS.fresh[S](blob)).map(_.get)

  def commit(blob: Blob, version: Version): F[Unit] =
    runST(FreeVFS.commit[S](blob, version))

  // runs the given State against the current mutable cell with serialized semantics
  private def runST[A](st: StateT[POSIXWithIO, VFS, A]): F[A] = {
    val run = for {
      vfs <- F.delay(current)
      pair <- st.mapT(interp(_)).apply(vfs)
      (vfs2, back) = pair
      _ <- F.delay(current = vfs2)
    } yield back

    serialize(run)
  }

  private def serialize[A](fa: F[A]): F[A] = {
    for {
      ref <- F.delay(Promise[A])
      _ <- worker.enqueue1(F.attempt(fa).flatMap {
        case Left(e) => F.delay(ref.complete(Failure(e)))
        case Right(a) => F.delay(ref.complete(Success(a)))
      })
      r <- F.async[A](cb => ref.future.onComplete {
        case Success(a) => cb(Right(a))
        case Failure(e) => cb(Left(e))
      })
    } yield r
  }
}

object SerialVFS {
  private[SerialVFS] type S[A] = POSIXWithIOCopK[A]

  /**
   * Returns a stream which will immediately emit SerialVFS and then
   * continue running until the end of the world.  When the stream ends,
   * SerialVFS will no longer function.
   *
   * TODO: Return a `Stream[F, SerialVFS[F]]` to allow for better resource
   *       handling once we're rid of `BackendModule`.
   */
<<<<<<< HEAD
  def apply[F[_]: Effect](root: File): Stream[F, SerialVFS[F]] = {
=======
  def apply[F[_]: Concurrent](root: File): F[Disposable[F, SerialVFS[F]]] = {
>>>>>>> a267481d
    import shims.monadToScalaz

    val ioToF = λ[IO ~> F](LiftIO[F].liftIO(_))

    for {
      pint <- RealPOSIX[F](root)
      interp = CopK.NaturalTransformation.of[S, F](pint, ioToF)
      vfs <- FreeVFS.init[S](Path.rootDir).foldMap(interp)

      worker <- async.boundedQueue[F, F[Unit]](10)
      sdown <- async.signalOf[F, Boolean](false)

      svfs = new SerialVFS(root, vfs, worker, λ[POSIXWithIO ~> F](_.foldMap(interp)))
      exec = worker.dequeue.evalMap(t => t).interruptWhen(sdown)

      _ <- Concurrent[F].start(exec.compile.drain)
    } yield Disposable(svfs, sdown.set(true))
  }
}<|MERGE_RESOLUTION|>--- conflicted
+++ resolved
@@ -621,11 +621,7 @@
    * TODO: Return a `Stream[F, SerialVFS[F]]` to allow for better resource
    *       handling once we're rid of `BackendModule`.
    */
-<<<<<<< HEAD
-  def apply[F[_]: Effect](root: File): Stream[F, SerialVFS[F]] = {
-=======
   def apply[F[_]: Concurrent](root: File): F[Disposable[F, SerialVFS[F]]] = {
->>>>>>> a267481d
     import shims.monadToScalaz
 
     val ioToF = λ[IO ~> F](LiftIO[F].liftIO(_))
