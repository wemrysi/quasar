/*
 * Copyright 2014–2018 SlamData Inc.
 *
 * Licensed under the Apache License, Version 2.0 (the "License");
 * you may not use this file except in compliance with the License.
 * You may obtain a copy of the License at
 *
 *     http://www.apache.org/licenses/LICENSE-2.0
 *
 * Unless required by applicable law or agreed to in writing, software
 * distributed under the License is distributed on an "AS IS" BASIS,
 * WITHOUT WARRANTIES OR CONDITIONS OF ANY KIND, either express or implied.
 * See the License for the specific language governing permissions and
 * limitations under the License.
 */

package quasar.yggdrasil.table

import quasar.blueeyes._, json._
import quasar.precog._
import quasar.precog.common._
import quasar.precog.util._
import quasar.precog.util.RingDeque
import qdata.time.{DateTimeInterval, OffsetDate}
import quasar.yggdrasil._
import quasar.yggdrasil.TransSpecModule._
import quasar.yggdrasil.bytecode._
import quasar.yggdrasil.util.CPathUtils

import cats.effect.IO
import scalaz._, Scalaz._, Ordering._
import shims._

import java.nio.CharBuffer
import java.time.{LocalDate, LocalDateTime, LocalTime, OffsetDateTime, OffsetTime}

import scala.annotation.{switch, tailrec}
import scala.collection.mutable
import scala.reflect.ClassTag
import scala.specialized

trait Slice { source =>
  import Slice._
  import TableModule._

  def size: Int
  def isEmpty: Boolean = size == 0
  def nonEmpty         = !isEmpty

  def columns: Map[ColumnRef, Column]

  def logicalColumns: JType => Set[Column] = { jtpe =>
    // TODO Use a flatMap and:
    // If ColumnRef(_, CArrayType(_)) and jType has a JArrayFixedT of this type,
    //   then we need to map these to multiple columns.
    // Else if Schema.includes(...), then return List(col).
    // Otherwise return Nil.
    columns collect {
      case (ColumnRef(cpath, ctype), col) if Schema.includes(jtpe, cpath, ctype) => col
    } toSet
  }

  lazy val valueColumns: Set[Column] = columns collect { case (ColumnRef(CPath.Identity, _), col) => col } toSet

  def isDefinedAt(row: Int) = columns.values.exists(_.isDefinedAt(row))

  def definedAt: BitSet = {
    val defined = BitSetUtil.create()
    columns foreach {
      case (_, col) =>
        defined.or(col.definedAt(0, size))
    }
    defined
  }

  override def equals(other: Any): Boolean =
    if (other.isInstanceOf[Slice]) {
      val otherSlice = other.asInstanceOf[Slice]
      size == otherSlice.size && columns == otherSlice.columns
    } else {
      false
    }

  def mapRoot(f: CF1): Slice = new Slice {
    val size = source.size

    val columns: Map[ColumnRef, Column] = {
      val resultColumns = for {
        col <- source.columns collect { case (ref, col) if ref.selector == CPath.Identity => col }
        result <- f(col)
      } yield result

      resultColumns.groupBy(_.tpe) map {
        case (tpe, cols) => (ColumnRef(CPath.Identity, tpe), cols.reduceLeft((c1, c2) => Column.unionRightSemigroup.append(c1, c2)))
      }
    }
  }

  def mapColumns(f: CF1): Slice = new Slice {
    val size = source.size

    val columns: Map[ColumnRef, Column] = {
      val resultColumns: Seq[(ColumnRef, Column)] = for {
        (ref, col) <- source.columns.toSeq
        result <- f(col)
      } yield (ref.copy(ctype = result.tpe), result)

      resultColumns.groupBy(_._1) map {
        case (ref, pairs) => (ref, pairs.map(_._2).reduceLeft((c1, c2) => Column.unionRightSemigroup.append(c1, c2)))
      } toMap
    }
  }

  def toArray[A](implicit tpe0: CValueType[A]) = new Slice {
    val size = source.size

    val cols0 = (source.columns).toList sortBy { case (ref, _) => ref.selector }
    val cols  = cols0 map { case (_, col)                      => col }

    def inflate[@specialized X: ClassTag](cols: Array[Int => X], row: Int) = {
      val as = new Array[X](cols.length)
      var i = 0
      while (i < cols.length) {
        as(i) = cols(i)(row)
        i += 1
      }
      as
    }

    def loopForall[X <: Column](cols: Array[X])(row: Int) = !cols.isEmpty && Loop.forall(cols)(_ isDefinedAt row)

    val columns: Map[ColumnRef, Column] = {
      Map((ColumnRef(CPath(CPathArray), CArrayType(tpe0)), tpe0 match {
        case CLong =>
          val longcols = cols.collect { case (col: LongColumn) => col }.toArray

          new HomogeneousArrayColumn[Long] {
            private val cols: Array[Int => Long] = longcols map { col =>
              col.apply _
            }

            val tpe = CArrayType(CLong)
            def isDefinedAt(row: Int)        = loopForall[LongColumn](longcols)(row)
            def apply(row: Int): Array[Long] = inflate(cols, row)
          }
        case CDouble =>
          val doublecols = cols.collect { case (col: DoubleColumn) => col }.toArray
          new HomogeneousArrayColumn[Double] {
            private val cols: Array[Int => Double] = doublecols map { x =>
              x(_)
            }

            val tpe = CArrayType(CDouble)
            def isDefinedAt(row: Int)          = loopForall[DoubleColumn](doublecols)(row)
            def apply(row: Int): Array[Double] = inflate(cols, row)
          }
        case CNum =>
          val numcols = cols.collect { case (col: NumColumn) => col }.toArray
          new HomogeneousArrayColumn[BigDecimal] {
            private val cols: Array[Int => BigDecimal] = numcols map { x =>
              x(_)
            }

            val tpe = CArrayType(CNum)
            def isDefinedAt(row: Int)              = loopForall[NumColumn](numcols)(row)
            def apply(row: Int): Array[BigDecimal] = inflate(cols, row)
          }
        case CBoolean =>
          val boolcols = cols.collect { case (col: BoolColumn) => col }.toArray
          new HomogeneousArrayColumn[Boolean] {
            private val cols: Array[Int => Boolean] = boolcols map { x =>
              x(_)
            }

            val tpe = CArrayType(CBoolean)
            def isDefinedAt(row: Int)           = loopForall[BoolColumn](boolcols)(row)
            def apply(row: Int): Array[Boolean] = inflate(cols, row)
          }
        case CString =>
          val strcols = cols.collect { case (col: StrColumn) => col }.toArray
          new HomogeneousArrayColumn[String] {
            private val cols: Array[Int => String] = strcols map { x =>
              x(_)
            }

            val tpe = CArrayType(CString)
            def isDefinedAt(row: Int)          = loopForall[StrColumn](strcols)(row)
            def apply(row: Int): Array[String] = inflate(cols, row)
          }
        case _ => sys.error("unsupported type")
      }))
    }
  }

  /**
    * Transform this slice such that its columns are only defined for row indices
    * in the given BitSet.
    */
  def redefineWith(s: BitSet): Slice = mapColumns(cf.util.filter(0, size, s))

  def definedConst(value: CValue): Slice = new Slice {
    val size = source.size
    val columns = {
      Map(
        value match {
          case CString(s) =>
            (ColumnRef(CPath.Identity, CString), new StrColumn {
              def isDefinedAt(row: Int) = source.isDefinedAt(row)
              def apply(row: Int)       = s
            })
          case CBoolean(b) =>
            (ColumnRef(CPath.Identity, CBoolean), new BoolColumn {
              def isDefinedAt(row: Int) = source.isDefinedAt(row)
              def apply(row: Int)       = b
            })
          case CLong(l) =>
            (ColumnRef(CPath.Identity, CLong), new LongColumn {
              def isDefinedAt(row: Int) = source.isDefinedAt(row)
              def apply(row: Int)       = l
            })
          case CDouble(d) =>
            (ColumnRef(CPath.Identity, CDouble), new DoubleColumn {
              def isDefinedAt(row: Int) = source.isDefinedAt(row)
              def apply(row: Int)       = d
            })
          case CNum(n) =>
            (ColumnRef(CPath.Identity, CNum), new NumColumn {
              def isDefinedAt(row: Int) = source.isDefinedAt(row)
              def apply(row: Int)       = n
            })
          case COffsetDateTime(d) =>
            (ColumnRef(CPath.Identity, COffsetDateTime), new OffsetDateTimeColumn {
              def isDefinedAt(row: Int) = source.isDefinedAt(row)
              def apply(row: Int)       = d
            })
          case COffsetTime(d) =>
            (ColumnRef(CPath.Identity, COffsetTime), new OffsetTimeColumn {
              def isDefinedAt(row: Int) = source.isDefinedAt(row)
              def apply(row: Int)       = d
            })
          case COffsetDate(d) =>
            (ColumnRef(CPath.Identity, COffsetDate), new OffsetDateColumn {
              def isDefinedAt(row: Int) = source.isDefinedAt(row)
              def apply(row: Int)       = d
            })
          case CLocalDateTime(d) =>
            (ColumnRef(CPath.Identity, CLocalDateTime), new LocalDateTimeColumn {
              def isDefinedAt(row: Int) = source.isDefinedAt(row)
              def apply(row: Int)       = d
            })
          case CLocalTime(d) =>
            (ColumnRef(CPath.Identity, CLocalTime), new LocalTimeColumn {
              def isDefinedAt(row: Int) = source.isDefinedAt(row)
              def apply(row: Int)       = d
            })
          case CLocalDate(d) =>
            (ColumnRef(CPath.Identity, CLocalDate), new LocalDateColumn {
              def isDefinedAt(row: Int) = source.isDefinedAt(row)
              def apply(row: Int)       = d
            })
          case CInterval(p) =>
            (ColumnRef(CPath.Identity, CInterval), new IntervalColumn {
              def isDefinedAt(row: Int) = source.isDefinedAt(row)
              def apply(row: Int)       = p
            })
          case value: CArray[a] =>
            (ColumnRef(CPath.Identity, value.cType), new HomogeneousArrayColumn[a] {
              val tpe = value.cType
              def isDefinedAt(row: Int) = source.isDefinedAt(row)
              def apply(row: Int)       = value.value
            })
          case CNull =>
            (ColumnRef(CPath.Identity, CNull), new NullColumn {
              def isDefinedAt(row: Int) = source.isDefinedAt(row)
            })
          case CEmptyObject =>
            (ColumnRef(CPath.Identity, CEmptyObject), new EmptyObjectColumn {
              def isDefinedAt(row: Int) = source.isDefinedAt(row)
            })
          case CEmptyArray =>
            (ColumnRef(CPath.Identity, CEmptyArray), new EmptyArrayColumn {
              def isDefinedAt(row: Int) = source.isDefinedAt(row)
            })
          case CUndefined => sys.error("Cannot define a constant undefined value")
        }
      )
    }
  }

  def deref(node: CPathNode): Slice = new Slice {
    val size = source.size
    val columns = node match {
      case CPathIndex(i) =>
        source.columns collect {
          case (ColumnRef(CPath(CPathArray, xs @ _ *), CArrayType(elemType)), col: HomogeneousArrayColumn[_]) =>
            (ColumnRef(CPath(xs: _*), elemType), col.select(i))

          case (ColumnRef(CPath(CPathIndex(`i`), xs @ _ *), ctype), col) =>
            (ColumnRef(CPath(xs: _*), ctype), col)
        }

      case _ =>
        source.columns collect {
          case (ColumnRef(CPath(`node`, xs @ _ *), ctype), col) =>
            (ColumnRef(CPath(xs: _*), ctype), col)
        }
    }
  }

  def wrap(wrapper: CPathNode): Slice = new Slice {
    val size = source.size

    // This is a little weird; CPathArray actually wraps in CPathIndex(0).
    // Unfortunately, CArrayType(_) cannot wrap CNullTypes, so we can't just
    // arbitrarily wrap everything in a CPathArray.

    val columns = wrapper match {
      case CPathArray =>
        source.columns map {
          case (ColumnRef(CPath(nodes @ _ *), ctype), col) =>
            (ColumnRef(CPath(CPathIndex(0) +: nodes: _*), ctype), col)
        }
      case _ =>
        source.columns map {
          case (ColumnRef(CPath(nodes @ _ *), ctype), col) =>
            (ColumnRef(CPath(wrapper +: nodes: _*), ctype), col)
        }
    }
  }

  // ARRAYS:
  // TODO Here, if we delete a JPathIndex/JArrayFixedT, then we need to
  // construct a new Homo*ArrayColumn that has some indices missing.
  //
  // -- I've added a col.without(indicies) method to H*ArrayColumn to support
  // this operation.
  //
  def delete(jtype: JType): Slice = new Slice {
    def fixArrays(columns: Map[ColumnRef, Column]): Map[ColumnRef, Column] = {
      columns.toSeq
        .sortBy(_._1)
        .foldLeft((Map.empty[Vector[CPathNode], Int], Map.empty[ColumnRef, Column])) {
          case ((arrayPaths, acc), (ColumnRef(jpath, ctype), col)) =>
            val (arrayPaths0, nodes) = jpath.nodes.foldLeft((arrayPaths, Vector.empty[CPathNode])) {
              case ((ap, nodes), CPathIndex(_)) =>
                val idx = ap.getOrElse(nodes, -1) + 1
                (ap + (nodes -> idx), nodes :+ CPathIndex(idx))

              case ((ap, nodes), fieldNode) => (ap, nodes :+ fieldNode)
            }

            (arrayPaths0, acc + (ColumnRef(CPath(nodes: _*), ctype) -> col))
        }
        ._2
    }

    // Used for homogeneous arrays. Constructs a function, suitable for use in a
    // flatMap, that will modify the homogeneous array according to `jType`.
    //
    def flattenDeleteTree[A](jType: JType, cType: CValueType[A], cPath: CPath): A => Option[A] = {
      val delete: A => Option[A] = _ => None
      val retain: A => Option[A] = Some(_)

      (jType, cType, cPath) match {
        case (JUnionT(aJType, bJType), _, _) =>
          flattenDeleteTree(aJType, cType, cPath) andThen (_ flatMap flattenDeleteTree(bJType, cType, cPath))
        case (JTextT, CString, CPath.Identity) =>
          delete
        case (JBooleanT, CBoolean, CPath.Identity) =>
          delete
        case (JNumberT, CLong | CDouble | CNum, CPath.Identity) =>
          delete
        case (JObjectUnfixedT, _, CPath(CPathField(_), _ *)) =>
          delete
        case (JObjectFixedT(fields), _, CPath(CPathField(name), cPath @ _ *)) =>
          fields get name map (flattenDeleteTree(_, cType, CPath(cPath: _*))) getOrElse (retain)
        case (JArrayUnfixedT, _, CPath(CPathArray | CPathIndex(_), _ *)) =>
          delete
        case (JArrayFixedT(elems), cType, CPath(CPathIndex(i), cPath @ _ *)) =>
          elems get i map (flattenDeleteTree(_, cType, CPath(cPath: _*))) getOrElse (retain)
        case (JArrayFixedT(elems), CArrayType(cElemType), CPath(CPathArray, cPath @ _ *)) =>
          val mappers = elems mapValues (flattenDeleteTree(_, cElemType, CPath(cPath: _*)))
          xs =>
            Some(xs.zipWithIndex map {
              case (x, j) =>
                mappers get j match {
                  case Some(f) => f(x)
                  case None    => x
                }
            })
          case (JArrayHomogeneousT(jType), CArrayType(cType), CPath(CPathArray, _ *)) if Schema.ctypes(jType)(cType) =>
          delete
        case _ =>
          retain
      }
    }

    val size = source.size
    val columns = fixArrays(source.columns flatMap {
      case (ColumnRef(cpath, ctype), _) if Schema.includes(jtype, cpath, ctype) =>
        None

      case (ref @ ColumnRef(cpath, ctype: CArrayType[a]), col: HomogeneousArrayColumn[_]) if ctype == col.tpe =>
        val trans = flattenDeleteTree(jtype, ctype, cpath)
        Some((ref, new HomogeneousArrayColumn[a] {
          val tpe = ctype
          def isDefinedAt(row: Int)     = col.isDefinedAt(row)
          def apply(row: Int): Array[a] = trans(col(row).asInstanceOf[Array[a]]) getOrElse sys.error("Oh dear, this cannot be happening to me.")
        }))

      case (ref, col) =>
        Some((ref, col))
    })
  }

  def deleteFields(prefixes: scala.collection.Set[CPathField]) = new Slice {
    private val (removed, withoutPrefixes) = source.columns partition {
      case (ColumnRef(CPath(head @ CPathField(_), _ @_ *), _), _) => prefixes contains head
      case _                                                      => false
    }

    private val becomeEmpty = BitSetUtil.filteredRange(0, source.size) { i =>
      Column.isDefinedAt(removed.values.toArray, i) && !Column.isDefinedAt(withoutPrefixes.values.toArray, i)
    }

    private val ref = ColumnRef(CPath.Identity, CEmptyObject)

    // The object might have become empty. Make the
    // EmptyObjectColumn defined at the row position.
    private lazy val emptyObjectColumn = withoutPrefixes get ref map { c =>
      new EmptyObjectColumn {
        def isDefinedAt(row: Int) = c.isDefinedAt(row) || becomeEmpty(row)
      }
    } getOrElse {
      new EmptyObjectColumn {
        def isDefinedAt(row: Int) = becomeEmpty(row)
      }
    }

    val size = source.size
    val columns =
      if (becomeEmpty.isEmpty)
        withoutPrefixes
      else
        withoutPrefixes + (ref -> emptyObjectColumn)
  }

  def typed(jtpe: JType): Slice = new Slice {
    val size    = source.size
    val columns = source.columns filter { case (ColumnRef(path, ctpe), _) => Schema.requiredBy(jtpe, path, ctpe) }
  }

  def typedSubsumes(jtpe: JType): Slice = {
    val tuples: Seq[(CPath, CType)] = source.columns.map({ case (ColumnRef(path, ctpe), _) => (path, ctpe) })(collection.breakOut)
    val columns = if (Schema.subsumes(tuples, jtpe)) {
      source.columns filter { case (ColumnRef(path, ctpe), _) => Schema.requiredBy(jtpe, path, ctpe) }
    } else {
      Map.empty[ColumnRef, Column]
    }

    Slice(columns, source.size)
  }

  /**
    * returns a BoolColumn that is true if row subsumes jtype, false otherwise (unless undefined)
    * determine if the supplied jtype subsumes all the columns
    * if false, return a BoolColumn with all falses, defined by union
    * if true, collect just those columns that the jtype specifies
    * then on a row-by-row basis, using a BitSet, we use `Schema.findTypes(...)` to determine the Boolean values
    */
  def isType(jtpe: JType): Slice = new Slice {
    val size                               = source.size
    val pathsAndTypes: Seq[(CPath, CType)] = source.columns.toSeq map { case (ColumnRef(selector, ctype), _) => (selector, ctype) }

    // we cannot just use subsumes because there could be rows with undefineds in them
    val subsumes = Schema.subsumes(pathsAndTypes, jtpe)

    val definedBits = (source.columns).values.map(_.definedAt(0, size)).reduceOption(_ | _) getOrElse new BitSet

    val columns = if (subsumes) {
      val cols = source.columns filter { case (ColumnRef(path, ctpe), _) => Schema.requiredBy(jtpe, path, ctpe) }

      val included     = Schema.findTypes(jtpe, CPath.Identity, cols, size)
      val includedBits = BitSetUtil.filteredRange(0, size)(included)

      Map(ColumnRef(CPath.Identity, CBoolean) -> BoolColumn.Either(definedBits, includedBits))
    } else {
      Map(ColumnRef(CPath.Identity, CBoolean) -> BoolColumn.False(definedBits))
    }
  }

  def arraySwap(index: Int) = new Slice {
    val size = source.size
    val columns = source.columns.collect {
      case (ColumnRef(cPath @ CPath(CPathArray, _ *), cType), col: HomogeneousArrayColumn[a]) =>
        (ColumnRef(cPath, cType), new HomogeneousArrayColumn[a] {
          val tpe = col.tpe
          def isDefinedAt(row: Int) = col.isDefinedAt(row)
          def apply(row: Int) = {
            val xs = col(row)
            if (index >= xs.length) xs
            else {
              val ys = tpe.elemType.classTag.newArray(xs.length)

              var i = 1
              while (i < ys.length) {
                ys(i) = xs(i)
                i += 1
              }

              ys(0) = xs(index)
              ys(index) = xs(0)
              ys
            }
          }
        })

      case (ColumnRef(CPath(CPathIndex(0), xs @ _ *), ctype), col) =>
        (ColumnRef(CPath(CPathIndex(index) +: xs: _*), ctype), col)

      case (ColumnRef(CPath(CPathIndex(`index`), xs @ _ *), ctype), col) =>
        (ColumnRef(CPath(CPathIndex(0) +: xs: _*), ctype), col)

      case c @ (ColumnRef(CPath(CPathIndex(i), xs @ _ *), ctype), col) => c
    }
  }

  // Takes an array where the indices correspond to indices in this slice,
  // and the values give the indices in the sparsened slice.
  def sparsen(index: Array[Int], toSize: Int): Slice = new Slice {
    val size = toSize
    val columns = source.columns lazyMapValues { col =>
      cf.util.Sparsen(index, toSize)(col).get //sparsen is total
    }
  }

  def remap(indices: ArrayIntList) = new Slice {
    val size = indices.size
    val columns: Map[ColumnRef, Column] = source.columns lazyMapValues { col =>
      cf.util.RemapIndices(indices).apply(col).get
    }
  }

  def map(from: CPath, to: CPath)(f: CF1): Slice = new Slice {
    val size = source.size

    val columns: Map[ColumnRef, Column] = {
      val resultColumns = for {
        col <- source.columns collect { case (ref, col) if ref.selector.hasPrefix(from) => col }
        result <- f(col)
      } yield result

      resultColumns.groupBy(_.tpe) map {
        case (tpe, cols) => (ColumnRef(to, tpe), cols.reduceLeft((c1, c2) => Column.unionRightSemigroup.append(c1, c2)))
      }
    }
  }

  def map2(froml: CPath, fromr: CPath, to: CPath)(f: CF2): Slice = new Slice {
    val size = source.size

    val columns: Map[ColumnRef, Column] = {
      val resultColumns = for {
        left <- source.columns collect { case (ref, col) if ref.selector.hasPrefix(froml)  => col }
        right <- source.columns collect { case (ref, col) if ref.selector.hasPrefix(fromr) => col }
        result <- f(left, right)
      } yield result

      resultColumns.groupBy(_.tpe) map { case (tpe, cols) => (ColumnRef(to, tpe), cols.reduceLeft((c1, c2) => Column.unionRightSemigroup.append(c1, c2))) }
    }
  }

  def filterDefined(filter: Slice, definedness: Definedness) = {
    new Slice {
      private val colValues = filter.columns.values.toArray
      lazy val defined = definedness match {
        case AnyDefined =>
          BitSetUtil.filteredRange(0, source.size) { i =>
            colValues.exists(_.isDefinedAt(i))
          }

        case AllDefined =>
          if (colValues.isEmpty)
            new BitSet
          else
            BitSetUtil.filteredRange(0, source.size) { i =>
              colValues.forall(_.isDefinedAt(i))
            }
      }

      val size = source.size
      val columns: Map[ColumnRef, Column] = source.columns lazyMapValues { col =>
        cf.util.filter(0, source.size, defined)(col).get
      }
    }
  }

  def compact(filter: Slice, definedness: Definedness): Slice = {
    new Slice {
      private val cols = filter.columns

      lazy val retained = definedness match {
        case AnyDefined => {
          val acc = new ArrayIntList
          Loop.range(0, filter.size) { i =>
            if (cols.values.toArray.exists(_.isDefinedAt(i))) acc.add(i)
          }
          acc
        }

        case AllDefined => {
          val acc = new ArrayIntList
          val (numCols, otherCols) = cols partition {
            case (ColumnRef(_, ctype), _) =>
              ctype.isNumeric
          }

          val grouped = numCols groupBy { case (ColumnRef(cpath, _), _) => cpath }

          Loop.range(0, filter.size) { i =>
            val numBools = grouped.values map {
              case refs =>
                refs.values.toArray.exists(_.isDefinedAt(i))
            }

            val numBool   = numBools reduce { _ && _ }
            val otherBool = otherCols.values.toArray.forall(_.isDefinedAt(i))

            if (otherBool && numBool) acc.add(i)
          }
          acc
        }
      }

      lazy val size = retained.size
      lazy val columns: Map[ColumnRef, Column] = source.columns lazyMapValues { col =>
        (col |> cf.util.RemapIndices(retained)).get
      }
    }
  }

  def retain(refs: Set[ColumnRef]) = {
    new Slice {
      val size                            = source.size
      val columns: Map[ColumnRef, Column] = source.columns.filterKeys(refs)
    }
  }

  /**
    * Assumes that this and the previous slice (if any) are sorted.
    */
  def distinct(prevFilter: Option[Slice], filter: Slice): Slice = {
    new Slice {
      lazy val retained: ArrayIntList = {
        val acc = new ArrayIntList

        def findSelfDistinct(prevRow: Int, curRow: Int) = {
          val selfComparator = rowComparatorFor(filter, filter)(_.columns.keys map (_.selector))

          @tailrec
          def findSelfDistinct0(prevRow: Int, curRow: Int): ArrayIntList = {
            if (curRow >= filter.size) acc
            else {
              val retain = selfComparator.compare(prevRow, curRow) != EQ
              if (retain) acc.add(curRow)
              findSelfDistinct0(if (retain) curRow else prevRow, curRow + 1)
            }
          }

          findSelfDistinct0(prevRow, curRow)
        }

        def findStraddlingDistinct(prev: Slice, prevRow: Int, curRow: Int) = {
          val straddleComparator = rowComparatorFor(prev, filter)(_.columns.keys map (_.selector))

          @tailrec
          def findStraddlingDistinct0(prevRow: Int, curRow: Int): ArrayIntList = {
            if (curRow >= filter.size) acc
            else {
              val retain = straddleComparator.compare(prevRow, curRow) != EQ
              if (retain) acc.add(curRow)
              if (retain)
                findSelfDistinct(curRow, curRow + 1)
              else
                findStraddlingDistinct0(prevRow, curRow + 1)
            }
          }

          findStraddlingDistinct0(prevRow, curRow)
        }

        val lastDefined = prevFilter.flatMap { slice =>
          (slice.size - 1 to 0 by -1).find(row => slice.columns.values.exists(_.isDefinedAt(row)))
        }.map {
          (prevFilter.get, _)
        }

        val firstDefined = (0 until filter.size).find(i => filter.columns.values.exists(_.isDefinedAt(i)))

        (lastDefined, firstDefined) match {
          case (Some((prev, i)), Some(j)) => findStraddlingDistinct(prev, i, j)
          case (_, Some(j))               => acc.add(j); findSelfDistinct(j, j + 1)
          case _                          => acc
        }
      }

      lazy val size = retained.size
      lazy val columns: Map[ColumnRef, Column] = source.columns lazyMapValues { col =>
        (col |> cf.util.RemapIndices(retained)).get
      }
    }
  }

  def order: spire.algebra.Order[Int] =
    if (columns.size == 1) {
      val col = columns.head._2
      Column.rowOrder(col)
    } else {

      // The 2 cases are handled differently. In the first case, we don't have
      // any pesky homogeneous arrays and only 1 column per path. In this case,
      // we don't need to use the CPathTraversal machinery.

      type GroupedCols = Either[Map[CPath, Column], Map[CPath, Set[Column]]]

      val grouped = columns.foldLeft(Left(Map.empty): GroupedCols) {
        case (Left(acc), (ColumnRef(path, CArrayType(_)), col)) =>
          val acc0 = acc.map { case (k, v) => (k, Set(v)) }
          Right(acc0 + (path -> Set(col)))

        case (Left(acc), (ColumnRef(path, _), col)) =>
          acc get path map { col0 =>
            val acc0 = acc.map { case (k, v) => (k, Set(v)) }
            Right(acc0 + (path         -> Set(col0, col)))
          } getOrElse Left(acc + (path -> col))

        case (Right(acc), (ColumnRef(path, _), col)) =>
          Right(acc + (path -> (acc.getOrElse(path, Set.empty[Column]) + col)))
      }

      grouped match {
        case Left(cols0) =>
          val cols = cols0.toList
            .sortBy(_._1)
            .map {
              case (_, col) =>
                Column.rowOrder(col)
            }
            .toArray

          new spire.algebra.Order[Int] {
            def compare(i: Int, j: Int): Int = {
              var k = 0
              while (k < cols.length) {
                val cmp = cols(k).compare(i, j)
                if (cmp != 0)
                  return cmp
                k += 1
              }
              0
            }
          }

        case Right(cols) =>
          val paths     = cols.keys.toList
          val traversal = CPathTraversal(paths)
          traversal.rowOrder(paths, cols)
      }
    }

  def sortWith(keySlice: Slice, sortOrder: DesiredSortOrder = SortAscending): (Slice, Slice) = {

    // We filter out rows that are completely undefined.
    val order: Array[Int] = Array.range(0, source.size) filter { row =>
      keySlice.isDefinedAt(row) && source.isDefinedAt(row)
    }
    val rowOrder = if (sortOrder == SortAscending) keySlice.order else cats.kernel.Order.reverse(keySlice.order)
    spire.math.MergeSort.sort(order)(rowOrder, implicitly)

    val remapOrder = new ArrayIntList(order.size)
    var i = 0
    while (i < order.length) {
      remapOrder.add(i, order(i))
      i += 1
    }

    val sortedSlice    = source.remap(remapOrder)
    val sortedKeySlice = keySlice.remap(remapOrder)

    // TODO Remove the duplicate distinct call. Should be able to handle this in 1 pass.
    (sortedSlice.distinct(None, sortedKeySlice), sortedKeySlice.distinct(None, sortedKeySlice))
  }

  def sortBy(prefixes: Vector[CPath], sortOrder: DesiredSortOrder = SortAscending): Slice = {
    // TODO This is slow... Faster would require a prefix map or something... argh.
    val keySlice = new Slice {
      val size = source.size
      val columns: Map[ColumnRef, Column] = {
        prefixes.zipWithIndex.flatMap({
          case (prefix, i) =>
            source.columns collect {
              case (ColumnRef(path, tpe), col) if path hasPrefix prefix =>
                (ColumnRef(CPathIndex(i) \ path, tpe), col)
            }
        })(collection.breakOut)
      }
    }

    source.sortWith(keySlice)._1
  }

  /**
    * Split the table at the specified index, exclusive. The
    * new prefix will contain all indices less than that index, and
    * the new suffix will contain indices >= that index.
    */
  def split(idx: Int): (Slice, Slice) = {
    (take(idx), drop(idx))
  }

  def take(sz: Int): Slice = {
    if (sz >= source.size) {
      source
    } else {
      new Slice {
        val size = sz
        val columns = source.columns lazyMapValues { col =>
          (col |> cf.util.RemapFilter(_ < sz, 0)).get
        }
      }
    }
  }

  def drop(sz: Int): Slice = {
    if (sz <= 0) {
      source
    } else {
      new Slice {
        val size = source.size - sz
        val columns = source.columns lazyMapValues { col =>
          (col |> cf.util.RemapFilter(_ < size, sz)).get
        }
      }
    }
  }

  def takeRange(startIndex: Int, numberToTake: Int): Slice = {
    val take2 = math.min(this.size, startIndex + numberToTake) - startIndex
    new Slice {
      val size = take2
      val columns = source.columns lazyMapValues { col =>
        (col |> cf.util.RemapFilter(_ < take2, startIndex)).get
      }
    }
  }

  def zip(other: Slice): Slice = {
    new Slice {
      val size = source.size min other.size
      val columns: Map[ColumnRef, Column] = other.columns.foldLeft(source.columns) {
        case (acc, (ref, col)) =>
          acc + (ref -> (acc get ref flatMap { c =>
                    cf.util.UnionRight(c, col)
                  } getOrElse col))
      }
    }
  }

  /**
    * This creates a new slice with the same size and columns as this slice, but
    * whose values have been materialized and stored in arrays.
    */
  def materialized: Slice = {
    new Slice {
      val size = source.size
      val columns = source.columns lazyMapValues {
        case col: BoolColumn =>
          val defined = col.definedAt(0, source.size)
          val values = BitSetUtil.filteredRange(0, source.size) { row =>
            defined(row) && col(row)
          }
          ArrayBoolColumn(defined, values)

        case col: LongColumn =>
          val defined = col.definedAt(0, source.size)
          val values  = new Array[Long](source.size)
          Loop.range(0, source.size) { row =>
            if (defined(row)) values(row) = col(row)
          }
          ArrayLongColumn(defined, values)

        case col: DoubleColumn =>
          val defined = col.definedAt(0, source.size)
          val values  = new Array[Double](source.size)
          Loop.range(0, source.size) { row =>
            if (defined(row)) values(row) = col(row)
          }
          ArrayDoubleColumn(defined, values)

        case col: NumColumn =>
          val defined = col.definedAt(0, source.size)
          val values  = new Array[BigDecimal](source.size)
          Loop.range(0, source.size) { row =>
            if (defined(row)) values(row) = col(row)
          }
          ArrayNumColumn(defined, values)

        case col: StrColumn =>
          val defined = col.definedAt(0, source.size)
          val values  = new Array[String](source.size)
          Loop.range(0, source.size) { row =>
            if (defined(row)) values(row) = col(row)
          }
          ArrayStrColumn(defined, values)

        case col: OffsetDateTimeColumn =>
          val defined = col.definedAt(0, source.size)
          val values  = new Array[OffsetDateTime](source.size)
          Loop.range(0, source.size) { row =>
            if (defined(row)) values(row) = col(row)
          }
          ArrayOffsetDateTimeColumn(defined, values)

        case col: OffsetTimeColumn =>
          val defined = col.definedAt(0, source.size)
          val values  = new Array[OffsetTime](source.size)
          Loop.range(0, source.size) { row =>
            if (defined(row)) values(row) = col(row)
          }
          ArrayOffsetTimeColumn(defined, values)

        case col: OffsetDateColumn =>
          val defined = col.definedAt(0, source.size)
          val values  = new Array[OffsetDate](source.size)
          Loop.range(0, source.size) { row =>
            if (defined(row)) values(row) = col(row)
          }
          ArrayOffsetDateColumn(defined, values)

        case col: LocalDateTimeColumn =>
          val defined = col.definedAt(0, source.size)
          val values  = new Array[LocalDateTime](source.size)
          Loop.range(0, source.size) { row =>
            if (defined(row)) values(row) = col(row)
          }
          ArrayLocalDateTimeColumn(defined, values)

        case col: LocalTimeColumn =>
          val defined = col.definedAt(0, source.size)
          val values  = new Array[LocalTime](source.size)
          Loop.range(0, source.size) { row =>
            if (defined(row)) values(row) = col(row)
          }
          ArrayLocalTimeColumn(defined, values)

        case col: LocalDateColumn =>
          val defined = col.definedAt(0, source.size)
          val values  = new Array[LocalDate](source.size)
          Loop.range(0, source.size) { row =>
            if (defined(row)) values(row) = col(row)
          }
          ArrayLocalDateColumn(defined, values)

        case col: IntervalColumn =>
          val defined = col.definedAt(0, source.size)
          val values  = new Array[DateTimeInterval](source.size)
          Loop.range(0, source.size) { row =>
            if (defined(row)) values(row) = col(row)
          }
          ArrayIntervalColumn(defined, values)

        case col: EmptyArrayColumn =>
          val ncol = MutableEmptyArrayColumn.empty()
          Loop.range(0, source.size) { row =>
            ncol.update(row, col.isDefinedAt(row))
          }
          ncol

        case col: EmptyObjectColumn =>
          val ncol = MutableEmptyObjectColumn.empty()
          Loop.range(0, source.size) { row =>
            ncol.update(row, col.isDefinedAt(row))
          }
          ncol

        case col: NullColumn =>
          val ncol = MutableNullColumn.empty()
          Loop.range(0, source.size) { row =>
            ncol.update(row, col.isDefinedAt(row))
          }
          ncol

        case col =>
          sys.error("Cannot materialise non-standard (extensible) column")
      }
    }
  }

  def renderJson(delimiter: String): (StreamT[IO, CharBuffer], Boolean) = {
    if (columns.isEmpty) {
      (StreamT.empty[IO, CharBuffer], false)
    } else {
      val BufferSize = 1024 * 10 // 10 KB

      val optSchema = {
        def insert(target: SchemaNode, ref: ColumnRef, col: Column): SchemaNode = {
          val ColumnRef(selector, ctype) = ref

          selector.nodes match {
            case CPathField(name) :: tail => {
              target match {
                case SchemaNode.Obj(nodes) => {
                  val subTarget = nodes get name getOrElse SchemaNode.Union(Set())
                  val result    = insert(subTarget, ColumnRef(CPath(tail), ctype), col)
                  SchemaNode.Obj(nodes + (name -> result))
                }

                case SchemaNode.Union(nodes) => {
                  val objNode = nodes find {
                    case _: SchemaNode.Obj => true
                    case _                 => false
                  }

                  val subTarget = objNode getOrElse SchemaNode.Obj(Map())
                  SchemaNode.Union(nodes - subTarget + insert(subTarget, ref, col))
                }

                case node =>
                  SchemaNode.Union(Set(node, insert(SchemaNode.Obj(Map()), ref, col)))
              }
            }

            case CPathIndex(idx) :: tail => {
              target match {
                case SchemaNode.Arr(map) => {
                  val subTarget = map get idx getOrElse SchemaNode.Union(Set())
                  val result    = insert(subTarget, ColumnRef(CPath(tail), ctype), col)
                  SchemaNode.Arr(map + (idx -> result))
                }

                case SchemaNode.Union(nodes) => {
                  val objNode = nodes find {
                    case _: SchemaNode.Arr => true
                    case _                 => false
                  }

                  val subTarget = objNode getOrElse SchemaNode.Arr(Map())
                  SchemaNode.Union(nodes - subTarget + insert(subTarget, ref, col))
                }

                case node =>
                  SchemaNode.Union(Set(node, insert(SchemaNode.Arr(Map()), ref, col)))
              }
            }

            case CPathMeta(_) :: _ => target

            case CPathArray :: _ => sys.error("todo")

            case Nil => {
              val node = SchemaNode.Leaf(ctype, col)

              target match {
                case SchemaNode.Union(nodes) => SchemaNode.Union(nodes + node)
                case oldNode                 => SchemaNode.Union(Set(oldNode, node))
              }
            }
          }
        }

        def normalize(schema: SchemaNode): Option[SchemaNode] = schema match {
          case SchemaNode.Obj(nodes) => {
            val nodes2 = nodes flatMap {
              case (key, value) => normalize(value) map { key -> _ }
            }

            val back =
              if (nodes2.isEmpty)
                None
              else
                Some(SchemaNode.Obj(nodes2))

            back foreach { obj =>
              obj.keys = new Array[String](nodes2.size)
              obj.values = new Array[SchemaNode](nodes2.size)
            }

            var i = 0
            back foreach { obj =>
              for ((key, value) <- nodes2) {
                obj.keys(i) = key
                obj.values(i) = value
                i += 1
              }
            }

            back
          }

          case SchemaNode.Arr(map) => {
            val map2 = map flatMap {
              case (idx, value) => normalize(value) map { idx -> _ }
            }

            val back =
              if (map2.isEmpty)
                None
              else
                Some(SchemaNode.Arr(map2))

            back foreach { arr =>
              arr.nodes = new Array[SchemaNode](map2.size)
            }

            var i = 0
            back foreach { arr =>
              val values = map2.toSeq sortBy { _._1 } map { _._2 }

              for (value <- values) {
                arr.nodes(i) = value
                i += 1
              }
            }

            back
          }

          case SchemaNode.Union(nodes) => {
            val nodes2 = nodes flatMap normalize

            if (nodes2.isEmpty)
              None
            else if (nodes2.size == 1)
              nodes2.headOption
            else {
              val union = SchemaNode.Union(nodes2)
              union.possibilities = nodes2.toArray
              Some(union)
            }
          }

          case lf: SchemaNode.Leaf => Some(lf)
        }

        val schema = columns.foldLeft(SchemaNode.Union(Set()): SchemaNode) {
          case (acc, (ref, col)) => insert(acc, ref, col)
        }

        normalize(schema)
      }

      // don't remove!  @tailrec bugs if you use optSchema.map
      if (optSchema.isDefined) {
        val schema = optSchema.get

        val depth = {
          def loop(schema: SchemaNode): Int = schema match {
            case obj: SchemaNode.Obj =>
              4 + (obj.values map loop max)

            case arr: SchemaNode.Arr =>
              2 + (arr.nodes map loop max)

            case union: SchemaNode.Union =>
              union.possibilities map loop max

            case SchemaNode.Leaf(_, _) => 0
          }

          loop(schema)
        }

        // we have the schema, now emit

        var buffer = CharBuffer.allocate(BufferSize)
        val vector = new mutable.ArrayBuffer[CharBuffer](math.max(1, size / 10))

        @inline
        def checkPush(length: Int) {
          if (buffer.remaining < length) {
            buffer.flip()
            vector += buffer

            buffer = CharBuffer.allocate(BufferSize)
          }
        }

        @inline
        def push(c: Char) {
          checkPush(1)
          buffer.put(c)
        }

        @inline
        def pushStr(str: String) {
          checkPush(str.length)
          buffer.put(str)
        }

        val in      = new RingDeque[String](depth + 1)
        val inFlags = new RingDeque[Boolean](depth + 1)

        @inline
        def pushIn(str: String, flag: Boolean) {
          in.pushBack(str)
          inFlags.pushBack(flag)
        }

        @inline
        def popIn() {
          in.popBack()
          inFlags.popBack()
        }

        @inline
        @tailrec
        def flushIn() {
          if (!in.isEmpty) {
            val str = in.popFront()

            val flag = inFlags.popFront()

            if (flag) {
              renderString(str)
            } else {
              checkPush(str.length)
              buffer.put(str)
            }

            flushIn()
          }
        }

        // emitters

        @inline
        @tailrec
        def renderString(str: String, idx: Int = 0) {
          if (idx == 0) {
            push('"')
          }

          if (idx < str.length) {
            val c = str.charAt(idx)

            (c: @switch) match {
              case '"'  => pushStr("\\\"")
              case '\\' => pushStr("\\\\")
              case '\b' => pushStr("\\b")
              case '\f' => pushStr("\\f")
              case '\n' => pushStr("\\n")
              case '\r' => pushStr("\\r")
              case '\t' => pushStr("\\t")

              case c => {
                if ((c >= '\u0000' && c < '\u001f') || (c >= '\u0080' && c < '\u00a0') || (c >= '\u2000' && c < '\u2100')) {
                  pushStr("\\u")
                  pushStr("%04x".format(Character.codePointAt(str, idx)))
                } else {
                  push(c)
                }
              }
            }

            renderString(str, idx + 1)
          } else {
            push('"')
          }
        }

        @inline
        def renderLong(ln: Long) {

          @inline
          @tailrec
          def power10(ln: Long, seed: Long = 1): Long = {
            // note: we could be doing binary search here

            if (seed * 10 < 0) // overflow
              seed
            else if (seed * 10 > ln)
              seed
            else
              power10(ln, seed * 10)
          }

          @inline
          @tailrec
          def renderPositive(ln: Long, power: Long) {
            if (power > 0) {
              val c = Character.forDigit((ln / power % 10).toInt, 10)
              push(c)
              renderPositive(ln, power / 10)
            }
          }

          if (ln == Long.MinValue) {
            val MinString = "-9223372036854775808"
            checkPush(MinString.length)
            buffer.put(MinString)
          } else if (ln == 0) {
            push('0')
          } else if (ln < 0) {
            push('-')

            val ln2 = ln * -1
            renderPositive(ln2, power10(ln2))
          } else {
            renderPositive(ln, power10(ln))
          }
        }

        // TODO is this a problem?
        @inline
        def renderDouble(d: Double) {
          val str = d.toString
          checkPush(str.length)
          buffer.put(str)
        }

        // TODO is this a problem?
        @inline
        def renderNum(d: BigDecimal) {
          val str = d.toString
          checkPush(str.length)
          buffer.put(str)
        }

        @inline
        def renderBoolean(b: Boolean) {
          if (b) {
            pushStr("true")
          } else {
            pushStr("false")
          }
        }

        @inline
        def renderNull() {
          pushStr("null")
        }

        @inline
        def renderEmptyObject() {
          pushStr("{}")
        }

        @inline
        def renderEmptyArray() {
          pushStr("[]")
        }

        @inline
        def renderOffsetDateTime(time: OffsetDateTime) {
          renderString(time.toString)
        }

        @inline
        def renderOffsetTime(time: OffsetTime) {
          renderString(time.toString)
        }

        @inline
        def renderOffsetDate(date: OffsetDate) {
          renderString(date.toString)
        }

        @inline
        def renderLocalDateTime(time: LocalDateTime) {
          renderString(time.toString)
        }

        @inline
        def renderLocalTime(time: LocalTime) {
          renderString(time.toString)
        }

        @inline
        def renderLocalDate(date: LocalDate) {
          renderString(date.toString)
        }

        @inline
        def renderInterval(duration: DateTimeInterval) {
          renderString(duration.toString)
        }

        @inline
        def renderArray[A](array: Array[A]) {
          renderString(array.deep.toString)
        }

        def traverseSchema(row: Int, schema: SchemaNode): Boolean = schema match {
          case obj: SchemaNode.Obj => {
            val keys   = obj.keys
            val values = obj.values

            @inline
            @tailrec
            def loop(idx: Int, done: Boolean): Boolean = {
              if (idx < keys.length) {
                val key   = keys(idx)
                val value = values(idx)

                if (done) {
                  pushIn(",", false)
                }

                pushIn(key, true)
                pushIn(":", false)

                val emitted = traverseSchema(row, value)

                if (!emitted) { // less efficient
                  popIn()
                  popIn()

                  if (done) {
                    popIn()
                  }
                }

                loop(idx + 1, done || emitted)
              } else {
                done
              }
            }

            pushIn("{", false)
            val done = loop(0, false)

            if (done) {
              push('}')
            } else {
              popIn()
            }

            done
          }

          case arr: SchemaNode.Arr => {
            val values = arr.nodes

            @inline
            @tailrec
            def loop(idx: Int, done: Boolean): Boolean = {
              if (idx < values.length) {
                val value = values(idx)

                if (done) {
                  pushIn(",", false)
                }

                val emitted = traverseSchema(row, value)

                if (!emitted && done) { // less efficient
                  popIn()
                }

                loop(idx + 1, done || emitted)
              } else {
                done
              }
            }

            pushIn("[", false)
            val done = loop(0, false)

            if (done) {
              push(']')
            } else {
              popIn()
            }

            done
          }

          case union: SchemaNode.Union => {
            val pos = union.possibilities

            @inline
            @tailrec
            def loop(idx: Int): Boolean = {
              if (idx < pos.length) {
                traverseSchema(row, pos(idx)) || loop(idx + 1)
              } else {
                false
              }
            }

            loop(0)
          }

          case SchemaNode.Leaf(tpe, col) =>
            tpe match {
              case CString => {
                val specCol = col.asInstanceOf[StrColumn]

                if (specCol.isDefinedAt(row)) {
                  flushIn()
                  renderString(specCol(row))
                  true
                } else {
                  false
                }
              }

              case CBoolean => {
                val specCol = col.asInstanceOf[BoolColumn]

                if (specCol.isDefinedAt(row)) {
                  flushIn()
                  renderBoolean(specCol(row))
                  true
                } else {
                  false
                }
              }

              case CLong => {
                val specCol = col.asInstanceOf[LongColumn]

                if (specCol.isDefinedAt(row)) {
                  flushIn()
                  renderLong(specCol(row))
                  true
                } else {
                  false
                }
              }

              case CDouble => {
                val specCol = col.asInstanceOf[DoubleColumn]

                if (specCol.isDefinedAt(row)) {
                  flushIn()
                  renderDouble(specCol(row))
                  true
                } else {
                  false
                }
              }

              case CNum => {
                val specCol = col.asInstanceOf[NumColumn]

                if (specCol.isDefinedAt(row)) {
                  flushIn()
                  renderNum(specCol(row))
                  true
                } else {
                  false
                }
              }

              case CNull => {
                val specCol = col.asInstanceOf[NullColumn]
                if (specCol.isDefinedAt(row)) {
                  flushIn()
                  renderNull()
                  true
                } else {
                  false
                }
              }

              case CEmptyObject => {
                val specCol = col.asInstanceOf[EmptyObjectColumn]
                if (specCol.isDefinedAt(row)) {
                  flushIn()
                  renderEmptyObject()
                  true
                } else {
                  false
                }
              }

              case CEmptyArray => {
                val specCol = col.asInstanceOf[EmptyArrayColumn]
                if (specCol.isDefinedAt(row)) {
                  flushIn()
                  renderEmptyArray()
                  true
                } else {
                  false
                }
              }

              case COffsetDateTime => {
                val specCol = col.asInstanceOf[OffsetDateTimeColumn]

                if (specCol.isDefinedAt(row)) {
                  flushIn()
                  renderOffsetDateTime(specCol(row))
                  true
                } else {
                  false
                }
              }

              case COffsetTime => {
                val specCol = col.asInstanceOf[OffsetTimeColumn]

                if (specCol.isDefinedAt(row)) {
                  flushIn()
                  renderOffsetTime(specCol(row))
                  true
                } else {
                  false
                }
              }

              case COffsetDate => {
                val specCol = col.asInstanceOf[OffsetDateColumn]

                if (specCol.isDefinedAt(row)) {
                  flushIn()
                  renderOffsetDate(specCol(row))
                  true
                } else {
                  false
                }
              }

              case CLocalDateTime => {
                val specCol = col.asInstanceOf[LocalDateTimeColumn]

                if (specCol.isDefinedAt(row)) {
                  flushIn()
                  renderLocalDateTime(specCol(row))
                  true
                } else {
                  false
                }
              }

              case CLocalTime => {
                val specCol = col.asInstanceOf[LocalTimeColumn]

                if (specCol.isDefinedAt(row)) {
                  flushIn()
                  renderLocalTime(specCol(row))
                  true
                } else {
                  false
                }
              }

              case CLocalDate => {
                val specCol = col.asInstanceOf[LocalDateColumn]

                if (specCol.isDefinedAt(row)) {
                  flushIn()
                  renderLocalDate(specCol(row))
                  true
                } else {
                  false
                }
              }

              case CInterval => {
                val specCol = col.asInstanceOf[IntervalColumn]

                if (specCol.isDefinedAt(row)) {
                  flushIn()
                  renderInterval(specCol(row))
                  true
                } else {
                  false
                }
              }

              case CArrayType(_) => {
                val specCol = col.asInstanceOf[HomogeneousArrayColumn[_]]

                if (specCol.isDefinedAt(row)) {
                  flushIn()
                  renderArray(specCol(row))
                  true
                } else {
                  false
                }
              }

              case CUndefined => false
            }
        }

        @tailrec
        def render(row: Int, delimit: Boolean): Boolean = {
          if (row < size) {
            if (delimit) {
              pushIn(delimiter, false)
            }

            val rowRendered = traverseSchema(row, schema)

            if (delimit && !rowRendered) {
              popIn()
            }

            render(row + 1, delimit || rowRendered)
          } else {
            delimit
          }
        }

        val rendered = render(0, false)

        buffer.flip()
        vector += buffer

        val stream = StreamT.unfoldM(0) { idx =>
          val back =
            if (idx < vector.length)
              Some((vector(idx), idx + 1))
            else
              None

          IO.pure(back)
        }

        (stream, rendered)
      }
      else StreamT.empty[IO, CharBuffer] -> false
    }
  }

  def toRValue(row: Int): RValue = {
    columns.foldLeft[RValue](CUndefined) {
      case (rv, (ColumnRef(selector, _), col)) if col.isDefinedAt(row) =>
        CPathUtils.cPathToJPaths(selector, col.cValue(row)).foldLeft(rv) {
          case (rv, (path, value)) => rv.unsafeInsert(CPath(path), value)
        }

      case (rv, _) => rv
    }
  }

  def toRValues: List[RValue] = {
    @tailrec
    def loop(idx: Int, rvalues: List[RValue]): List[RValue] =
      if (idx >= 0)
        toRValue(idx) match {
          case CUndefined => loop(idx - 1, rvalues)
          case rv         => loop(idx - 1, rv :: rvalues)
        }
      else
        rvalues

    loop(source.size - 1, Nil)
  }

  def toJValue(row: Int) = {
    columns.foldLeft[JValue](JUndefined) {
      case (jv, (ColumnRef(selector, _), col)) if col.isDefinedAt(row) =>
        CPathUtils.cPathToJPaths(selector, col.cValue(row)).foldLeft(jv) {
          case (jv, (path, value)) => jv.unsafeInsert(path, value.toJValueRaw)
        }

      case (jv, _) => jv
    }
  }

  def toJson(row: Int): Option[JValue] = {
    toJValue(row) match {
      case JUndefined => None
      case jv         => Some(jv)
    }
  }

  def toJsonElements: Vector[JValue] = {
    @tailrec def rec(i: Int, acc: Vector[JValue]): Vector[JValue] = {
      if (i < source.size) {
        toJValue(i) match {
          case JUndefined => rec(i + 1, acc)
          case jv         => rec(i + 1, acc :+ jv)
        }
      } else acc
    }

    rec(0, Vector())
  }

  def toString(row: Int): Option[String] = {
    (columns.toList.sortBy(_._1) map { case (ref, col) => ref.toString + ": " + (if (col.isDefinedAt(row)) col.strValue(row) else "(undefined)") }) match {
      case Nil                                         => None
      case l                                           => Some(l.mkString("[", ", ", "]"))
    }
  }

  def toJsonString(prefix: String = ""): String = {
    (0 until size).map(i => prefix + " " + toJson(i)).mkString("\n")
  }

  override def toString = (0 until size).map(toString(_).getOrElse("")).mkString("\n", "\n", "\n")
}

object Slice {
  def empty: Slice = Slice(Map.empty, 0)

  def apply(columns0: Map[ColumnRef, Column], dataSize: Int): Slice = {
    new Slice {
      val size    = dataSize
      val columns = columns0
    }
  }

  def updateRefs(rv: List[(CPath, CValue)], into: Map[ColumnRef, ArrayColumn[_]], sliceIndex: Int, sliceSize: Int): Map[ColumnRef, ArrayColumn[_]] = {
    var acc = into
    var cursor = rv
    while (cursor.isInstanceOf[::[(CPath, CValue)]]) {
      cursor.head match {
        case (cpath, CUndefined) =>
        case (cpath, cvalue) =>
          val ref = ColumnRef(cpath, cvalue.cType)

          val updatedColumn: ArrayColumn[_] = cvalue match {
            case CBoolean(b) =>
              val c = acc.getOrElse(ref, ArrayBoolColumn.empty(sliceSize)).asInstanceOf[ArrayBoolColumn]
              c.update(sliceIndex, b)

              c

            case CLong(d) =>
              val c = acc.getOrElse(ref, ArrayLongColumn.empty(sliceSize)).asInstanceOf[ArrayLongColumn]
              c.update(sliceIndex, d.toLong)

              c

            case CDouble(d) =>
              val c = acc.getOrElse(ref, ArrayDoubleColumn.empty(sliceSize)).asInstanceOf[ArrayDoubleColumn]
              c.update(sliceIndex, d.toDouble)

              c

            case CNum(d) =>
              val c = acc.getOrElse(ref, ArrayNumColumn.empty(sliceSize)).asInstanceOf[ArrayNumColumn]
              c.update(sliceIndex, d)

              c

            case CString(s) =>
              val c = acc.getOrElse(ref, ArrayStrColumn.empty(sliceSize)).asInstanceOf[ArrayStrColumn]
              c.update(sliceIndex, s)

              c

            case COffsetDateTime(d) =>
              val c = acc.getOrElse(ref, ArrayOffsetDateTimeColumn.empty(sliceSize)).asInstanceOf[ArrayOffsetDateTimeColumn]
              c.update(sliceIndex, d)

              c

            case COffsetTime(d) =>
              val c = acc.getOrElse(ref, ArrayOffsetTimeColumn.empty(sliceSize)).asInstanceOf[ArrayOffsetTimeColumn]
              c.update(sliceIndex, d)

              c

            case COffsetDate(d) =>
              val c = acc.getOrElse(ref, ArrayOffsetDateColumn.empty(sliceSize)).asInstanceOf[ArrayOffsetDateColumn]
              c.update(sliceIndex, d)

              c

            case CLocalDateTime(d) =>
              val c = acc.getOrElse(ref, ArrayLocalDateTimeColumn.empty(sliceSize)).asInstanceOf[ArrayLocalDateTimeColumn]
              c.update(sliceIndex, d)

              c

            case CLocalTime(d) =>
              val c = acc.getOrElse(ref, ArrayLocalTimeColumn.empty(sliceSize)).asInstanceOf[ArrayLocalTimeColumn]
              c.update(sliceIndex, d)

              c

            case CLocalDate(d) =>
              val c = acc.getOrElse(ref, ArrayLocalDateColumn.empty(sliceSize)).asInstanceOf[ArrayLocalDateColumn]
              c.update(sliceIndex, d)

              c

            case CInterval(p) =>
              val c = acc.getOrElse(ref, ArrayIntervalColumn.empty(sliceSize)).asInstanceOf[ArrayIntervalColumn]
              c.update(sliceIndex, p)

              c

            case CArray(arr, cType) =>
              val c = acc.getOrElse(ref, ArrayHomogeneousArrayColumn.empty(sliceSize)(cType)).asInstanceOf[ArrayHomogeneousArrayColumn[cType.tpe]]
              c.update(sliceIndex, arr)

              c

            case CEmptyArray =>
              val c = acc.getOrElse(ref, MutableEmptyArrayColumn.empty()).asInstanceOf[MutableEmptyArrayColumn]
              c.update(sliceIndex, true)

              c

            case CEmptyObject =>
              val c = acc.getOrElse(ref, MutableEmptyObjectColumn.empty()).asInstanceOf[MutableEmptyObjectColumn]
              c.update(sliceIndex, true)

              c

            case CNull =>
              val c = acc.getOrElse(ref, MutableNullColumn.empty()).asInstanceOf[MutableNullColumn]
              c.update(sliceIndex, true)

              c
            case x =>
              sys.error(s"Unexpected arg $x")
          }

          acc = acc.updated(ref, updatedColumn)
      }
      cursor = cursor.tail
    }
    acc
  }

  final case class ArraySliced[A](arr: Array[A], start: Int, size: Int) {
    def head: A = arr(start)
    def tail: ArraySliced[A] = ArraySliced(arr, start + 1, size - 1)
    // have to override this because of `Array.equals`
    override def equals(other: Any): Boolean =
      if (other.isInstanceOf[ArraySliced[A]]) {
        val otherA = other.asInstanceOf[ArraySliced[A]]
        arr.deep == otherA.arr.deep && start == otherA.start && size == otherA.size
      } else {
        false
      }
  }

  object ArraySliced {
    val noRValues = Slice.ArraySliced(new Array[RValue](0), 0, 0)
  }

  // doesn't return the next power of two
  // when the input is already a power of two
  def nextPowerOfTwo(i: Int): Int = {
    val highestOneBit = Integer.highestOneBit(i)
    if (i == highestOneBit)
      i
    else
      highestOneBit << 1
  }

  def fromRValuesStep(
    values: ArraySliced[RValue], maxRows: Int, maxColumns: Int, startingSize: Int
  ): (Slice, ArraySliced[RValue]) = {
    @tailrec
    def inner(
      next: ArraySliced[RValue], rows: Int, colsOverflowed: Boolean,
      acc: Map[ColumnRef, ArrayColumn[_]], allocatedColSize: Int
    ): (Slice, ArraySliced[RValue]) = {
      if (next.size == 0) {
        // there's no more data to make slices of.
        // we'll have to emit whatever data we have already as a slice.
        if (acc.isEmpty) {
          // println("no more data to use, emitting slice with no data")
          (Slice.empty, ArraySliced.noRValues)
        } else {
          // println("no more data to use, emitting slice with data")
          (new Slice {
            val size = rows
            val columns = acc
          }, ArraySliced.noRValues)
        }
      } else {
        // we have some data.
        if (rows >= maxRows) {
          // we'd have more rows than `maxRows` if we added
          // this row to the slice. so we have to emit the
          // data we have already as a slice, and pass
          // the row back to the caller.
          // println(s"we have the maximum ($maxRows) rows, cutting slice early")
          (new Slice {
            val size = rows
            val columns = acc
          }, next)
        } else if (rows >= allocatedColSize && !colsOverflowed) {
          // we'd have more rows than `allocatedColSize` if we added this
          // row to the slice. `allocatedColSize` is the size in rows of
          // all of the columns we've accumulated, so we'll
          // have to resize those columns to add further data.
          // `allocatedColSize` should always be a power of two, so we multiply
          // by two.
          val newSize =
            if (allocatedColSize == 4 && startingSize != 4) startingSize
            else allocatedColSize * 2
          // println(s"we're resizing the columns from $allocatedColSize to $newSize because we have too many rows")
          inner(next, rows, false, acc.map { case (k, c) => (k, c.resize(newSize)) }.toMap, newSize)
        } else {
          // we already have too many columns, so there's no need to check
          // if the next row would put us over the limit.
          if (colsOverflowed) {
          // println(s"we already have too many columns (${acc.size}), cutting slice early at $rows (allocated size $allocatedColSize)")
            (new Slice {
              val size = rows
              val columns = acc
            }, next)
          } else {
            // we *may* have enough space in this slice for the
            // next `RValue`. we're going to flatten the `RValue`
            // out to find out how many columns we would have
            // if we added that `RValue` to the current slice.
            // if we have no other rows, we'll start with a two-row
            // slice, just in case we have too many columns immediately.
            val flattened = next.head.flattenWithPath
            val newAcc = updateRefs(flattened, acc, rows, allocatedColSize)
            val newCols = newAcc.size
            if (newCols > maxColumns && rows > 0) {
              // we would have too many columns in this slice if we added this
              // `RValue`. so we're going to pass it back to the caller and
              // return a slice with the data we have already. we don't have to
              // clear the new `RValue`'s data out of the accumulated data,
              // because we've already made sure to set `size` correctly.
              // println(s"we would have too many columns with this new value ($newCols), cutting slice early at $rows")
              (new Slice {
                val size = rows
                val columns = acc
              }, next)
            } else {
              // we're okay with adding this RValue to the slice!
              // we already have the slice's data including RValue in `newAcc`,
              // so we pass that on and advance the data cursor.
              // println("we're adding an RValue to the slice")
              inner(next.tail, rows + 1, false, newAcc, allocatedColSize) // newCols > maxColumns, newAcc, allocatedColSize)
            }
          }
        }
      }
    }

    if (values.size == 0) {
      (Slice.empty, ArraySliced.noRValues)
    } else {
<<<<<<< HEAD
      val size = Math.min(maxRows, 32)
      inner(values, 0, false, Map.empty, size)
=======
      val size = Math.min(maxRows, startingSize)
      inner(values, 0, Map.empty, size)
>>>>>>> 01dab632
    }
  }

  def allFromRValues(
    values: fs2.Stream[IO, RValue], maxRows: Option[Int] = None, maxColumns: Option[Int] = None
  ): fs2.Stream[IO, Slice] = {
    val maxRowsC = maxRows.getOrElse(Config.maxSliceRows)
    val maxColumnsC = maxColumns.getOrElse(Config.maxSliceColumns)
    // println(s"maxRows: $maxRowsC, maxCols: $maxColumnsC")
    def rec(next: Slice.ArraySliced[RValue], values: fs2.Stream[IO, RValue]): fs2.Pull[IO, Slice, Unit] =
      if (next.size == 0) {
        for {
          uncons <- values.pull.unconsChunk
          _ <- uncons match {
            case Some((chunk, next)) =>
              val chunkArr = chunk.toArray
              rec(Slice.ArraySliced(chunkArr, 0, chunkArr.length), next)
            case None                =>
              // println("Finished top-level loop")
              fs2.Pull.done
          }
        } yield ()
      } else {
        // println(s"extracting slice from data with size ${next.size}")
        val (nextSlice, remainingData) = Slice.fromRValuesStep(next, maxRowsC, maxColumnsC, 32)
        fs2.Pull.output1(nextSlice) >> rec(remainingData, values)
      }

    rec(Slice.ArraySliced(new Array[RValue](0), 0, 0), values).stream
  }

  def fromJValues(values: Stream[JValue]): Slice =
    fromRValues(values.map(RValue.fromJValueRaw))

  // don't use this anymore. It doesn't limit the slice size properly,
  // unlike allFromRValues and fromRValuesStep.
  def fromRValues(values: Stream[RValue]): Slice = {
    val sliceSize = values.size

    @tailrec def buildColArrays(from: Stream[RValue], into: Map[ColumnRef, ArrayColumn[_]], sliceIndex: Int): (Map[ColumnRef, ArrayColumn[_]], Int) = {
      from match {
        case jv #:: xs =>
          val refs = updateRefs(jv.flattenWithPath, into, sliceIndex, sliceSize)
          buildColArrays(xs, refs, sliceIndex + 1)
        case _ =>
          (into, sliceIndex)
      }
    }

    new Slice {
      val (columns, size) = buildColArrays(values, Map.empty[ColumnRef, ArrayColumn[_]], 0)
    }
  }

  /**
    * Concatenate multiple slices into 1 big slice. The slices will be
    * concatenated in the order they appear in `slices`.
    */
  def concat(slices: Seq[Slice]): Slice = {
    val (_columns, _size) = slices.foldLeft((Map.empty[ColumnRef, List[(Int, Column)]], 0)) {
      case ((cols, offset), slice) if slice.size > 0 =>
        (slice.columns.foldLeft(cols) {
          case (acc, (ref, col)) =>
            acc + (ref -> ((offset, col) :: acc.getOrElse(ref, Nil)))
        }, offset + slice.size)

      case ((cols, offset), _) => (cols, offset)
    }

    val slice = new Slice {
      val size = _size
      val columns = _columns.flatMap {
        case (ref, parts) =>
          cf.util.NConcat(parts) map ((ref, _))
      }
    }

    slice
  }

  def rowComparatorFor(s1: Slice, s2: Slice)(keyf: Slice => Iterable[CPath]): RowComparator = {
    val paths     = (keyf(s1) ++ keyf(s2)).toList
    val traversal = CPathTraversal(paths)
    val lCols     = s1.columns groupBy (_._1.selector) map { case (path, m) => path -> m.values.toSet }
    val rCols     = s2.columns groupBy (_._1.selector) map { case (path, m) => path -> m.values.toSet }
    val allPaths  = (lCols.keys ++ rCols.keys).toList
    val order     = traversal.rowOrder(allPaths, lCols, Some(rCols))
    new RowComparator {
      def compare(r1: Int, r2: Int): Ordering = scalaz.Ordering.fromInt(order.compare(r1, r2))
    }
  }

  /**
    * Given a JValue, an existing map of columnrefs to column data,
    * a sliceIndex, and a sliceSize, return an updated map.
    */
  def withIdsAndValues(jv: JValue,
                       into: Map[ColumnRef, ArrayColumn[_]],
                       sliceIndex: Int,
                       sliceSize: Int,
                       remapPath: Option[JPath => CPath] = None): Map[ColumnRef, ArrayColumn[_]] = {
    jv.flattenWithPath.foldLeft(into) {
      case (acc, (jpath, JUndefined)) => acc
      case (acc, (jpath, v)) =>
        val ctype = CType.forJValueRaw(v) getOrElse { sys.error("Cannot determine ctype for " + v + " at " + jpath + " in " + jv) }
        val ref   = ColumnRef(remapPath.map(_ (jpath)).getOrElse(CPath(jpath)), ctype)

        val updatedColumn: ArrayColumn[_] = v match {
          case JBool(b) =>
            val c = acc.getOrElse(ref, ArrayBoolColumn.empty(sliceSize)).asInstanceOf[ArrayBoolColumn]
            c.update(sliceIndex, b)

            c

          case JNum(d) =>
            ctype match {
              case CLong =>
                val c = acc.getOrElse(ref, ArrayLongColumn.empty(sliceSize)).asInstanceOf[ArrayLongColumn]
                c.update(sliceIndex, d.toLong)

                c

              case CDouble =>
                val c = acc.getOrElse(ref, ArrayDoubleColumn.empty(sliceSize)).asInstanceOf[ArrayDoubleColumn]
                c.update(sliceIndex, d.toDouble)

                c

              case CNum =>
                val c = acc.getOrElse(ref, ArrayNumColumn.empty(sliceSize)).asInstanceOf[ArrayNumColumn]
                c.update(sliceIndex, d)

                c

              case _ => sys.error("non-numeric type reached")
            }

          case JString(s) =>
            val c = acc.getOrElse(ref, ArrayStrColumn.empty(sliceSize)).asInstanceOf[ArrayStrColumn]
            c.update(sliceIndex, s)

            c

          case JArray(Nil) =>
            val c = acc.getOrElse(ref, MutableEmptyArrayColumn.empty()).asInstanceOf[MutableEmptyArrayColumn]
            c.update(sliceIndex, true)

            c

          case JObject.empty =>
            val c = acc.getOrElse(ref, MutableEmptyObjectColumn.empty()).asInstanceOf[MutableEmptyObjectColumn]
            c.update(sliceIndex, true)

            c

          case JNull =>
            val c = acc.getOrElse(ref, MutableNullColumn.empty()).asInstanceOf[MutableNullColumn]
            c.update(sliceIndex, true)

            c

          case _ => sys.error("non-flattened value reached")
        }

        acc + (ref -> updatedColumn)
    }
  }

  private sealed trait SchemaNode

  private object SchemaNode {
    final case class Obj(nodes: Map[String, SchemaNode]) extends SchemaNode {
      final var keys: Array[String]       = _
      final var values: Array[SchemaNode] = _
    }

    final case class Arr(map: Map[Int, SchemaNode]) extends SchemaNode {
      final var nodes: Array[SchemaNode] = _
    }

    final case class Union(nodes: Set[SchemaNode]) extends SchemaNode {
      final var possibilities: Array[SchemaNode] = _
    }

    final case class Leaf(tpe: CType, col: Column) extends SchemaNode
  }
}<|MERGE_RESOLUTION|>--- conflicted
+++ resolved
@@ -2029,7 +2029,7 @@
               // we already have the slice's data including RValue in `newAcc`,
               // so we pass that on and advance the data cursor.
               // println("we're adding an RValue to the slice")
-              inner(next.tail, rows + 1, false, newAcc, allocatedColSize) // newCols > maxColumns, newAcc, allocatedColSize)
+              inner(next.tail, rows + 1, newCols > maxColumns, newAcc, allocatedColSize)
             }
           }
         }
@@ -2039,13 +2039,8 @@
     if (values.size == 0) {
       (Slice.empty, ArraySliced.noRValues)
     } else {
-<<<<<<< HEAD
-      val size = Math.min(maxRows, 32)
+      val size = Math.min(maxRows, startingSize)
       inner(values, 0, false, Map.empty, size)
-=======
-      val size = Math.min(maxRows, startingSize)
-      inner(values, 0, Map.empty, size)
->>>>>>> 01dab632
     }
   }
 
