/*
 *  ____    ____    _____    ____    ___     ____ 
 * |  _ \  |  _ \  | ____|  / ___|  / _/    / ___|        Precog (R)
 * | |_) | | |_) | |  _|   | |     | |  /| | |  _         Advanced Analytics Engine for NoSQL Data
 * |  __/  |  _ <  | |___  | |___  |/ _| | | |_| |        Copyright (C) 2010 - 2013 SlamData, Inc.
 * |_|     |_| \_\ |_____|  \____|   /__/   \____|        All Rights Reserved.
 *
 * This program is free software: you can redistribute it and/or modify it under the terms of the 
 * GNU Affero General Public License as published by the Free Software Foundation, either version 
 * 3 of the License, or (at your option) any later version.
 *
 * This program is distributed in the hope that it will be useful, but WITHOUT ANY WARRANTY; 
 * without even the implied warranty of MERCHANTABILITY or FITNESS FOR A PARTICULAR PURPOSE. See 
 * the GNU Affero General Public License for more details.
 *
 * You should have received a copy of the GNU Affero General Public License along with this 
 * program. If not, see <http://www.gnu.org/licenses/>.
 *
 */
package com.precog.yggdrasil

import com.precog.util._

import blueeyes.json._
import blueeyes.json.JsonAST._
import blueeyes.json.JsonDSL._
import blueeyes.json.serialization._
import blueeyes.json.serialization.Extractor._
import blueeyes.json.serialization.DefaultSerialization._

import scalaz._
import scalaz.Ordering._
import scalaz.syntax.order._
import scalaz.syntax.semigroup._
import scalaz.syntax.equal._
import scalaz.std.AllInstances._

sealed trait SValue {
  def isA(valueType: SType): Boolean 
  def hasProperty(selector: JPath) = (this \ selector).isDefined

  def \(selector: JPath): Option[SValue] = {
    if (selector == JPath.Identity) {
      Some(this)
    } else {
      this match {
        case SObject(obj) => 
          (selector.nodes : @unchecked) match {
            case JPathField(name) :: Nil => obj.get(name)
            case JPathField(name) :: xs  => obj.get(name).flatMap(_ \ JPath(xs)) 
          }

        case SArray(arr) => 
          (selector.nodes : @unchecked) match {
            case JPathIndex(i)    :: Nil => arr.lift(i) 
            case JPathIndex(i)    :: xs  => arr.lift(i).flatMap(_ \ JPath(xs)) 
          }

        case _ => None
      }
    }
  }

  def set(selector: JPath, value: SValue): Option[SValue] = this match {
    case SObject(obj) => 
      (selector.nodes : @unchecked) match {
        case JPathField(name) :: Nil => Some(SObject(obj + (name -> value))) 
        case JPathField(name) :: xs  => 
          val child = xs.head match { 
            case JPathField(_) => SObject.Empty
            case JPathIndex(_) => SArray.Empty
          }

          obj.getOrElse(name, child).set(JPath(xs), value).map(sv => (SObject(obj + (name -> sv)))) 
      }

    case SArray(arr) => 
      (selector.nodes : @unchecked) match {
        case JPathIndex(i) :: Nil => Some(SArray(arr.padTo(i + 1, SNull).updated(i, value))) 
        case JPathIndex(i) :: xs  => 
          val child = xs.head match { 
            case JPathField(_) => SObject.Empty
            case JPathIndex(_) => SArray.Empty
          }

          arr.lift(i).getOrElse(child).set(JPath(xs), value).map(sv => SArray(arr.padTo(i + 1, SNull).updated(i, sv))) 
      }

    case SNull if (selector == JPath.Identity) => Some(value)

    case _ => None
  }
  
  def set(selector: JPath, cv: CValue): Option[SValue] =
    if (cv eq null) None else set(selector, SValue.fromCValue(cv))
  
  def structure: Seq[(JPath, CType)] = {
    import SValue._
    val s = this match {
      case SObject(m) =>
        if (m.isEmpty) List((JPath(), CEmptyObject))
        else {
          m.toSeq.flatMap { 
            case (name, value) => value.structure map { 
              case (path, ctype) => (JPathField(name) \ path, ctype) 
            }
          }
        }
      
      case SArray(a) =>
        if (a.isEmpty) List((JPath(), CEmptyArray))
        else {
          a.zipWithIndex.flatMap { 
            case (value, index) => value.structure map { 
              case (path, ctype) => (JPathIndex(index) \ path, ctype) 
            }
          }
        }
      
      case SString(_)     => List((JPath(), CString))
      case STrue | SFalse => List((JPath(), CBoolean))
      case SDecimal(_)    => List((JPath(), CNum))
      case SNull          => List((JPath(), CNull)) 
    }

    s.sorted
  }
   
  lazy val shash: Long = structure.hashCode

  lazy val toJValue: JValue = this match {
    case SObject(obj) => JObject(obj.map({ case (k, v) => JField(k, v.toJValue) })(collection.breakOut))
    case SArray(arr)  => JArray(arr.map(_.toJValue)(collection.breakOut))
    case SString(s)   => JString(s)
    case STrue        => JBool(true)
    case SFalse       => JBool(false)
    case SDecimal(n)  => JNum(n)
    case SNull        => JNull
  }
}


trait SValueInstances {
  case class paired(sv1: SValue, sv2: SValue) {
    assert(sv1 != null && sv2 != null)
    def fold[A](default: => A)(
      obj:    Map[String, SValue] => Map[String, SValue] => A,
      arr:    Vector[SValue] => Vector[SValue] => A,
      str:    String => String => A,
      bool:   Boolean => Boolean => A,
      num:    BigDecimal => BigDecimal => A,
      nul:    => A) = {
      (sv1, sv2) match {
        case (SObject(o1), SObject(o2)) => obj(o1)(o2)
        case (SArray(a1) , SArray(a2))  => arr(a1)(a2)
        case (SString(s1), SString(s2)) => str(s1)(s2)
        case (SBoolean(b1), SBoolean(b2)) => bool(b1)(b2)
        case (SDecimal(d1), SDecimal(d2)) => num(d1)(d2)
        case (SNull, SNull) => nul
        case _ => default
      }
    }
  }

  def typeIndex(sv: SValue) = sv match {
    case SObject(_)  => 7
    case SArray(_)   => 6
    case SString(_)  => 5
    case SDecimal(_) => 4
    case STrue | SFalse => 1
    case SNull       => 0
  }

  implicit def order: Order[SValue] = new Order[SValue] {
    private val objectOrder = (o1: Map[String, SValue]) => (o2: Map[String, SValue]) => {
      (o1.size ?|? o2.size) |+| 
      (o1.toSeq.sortBy(_._1) zip o2.toSeq.sortBy(_._1)).foldLeft[Ordering](EQ) {
        case (ord, ((k1, v1), (k2, v2))) => ord |+| (k1 ?|? k2) |+| (v1 ?|? v2)
      }
    }

    private val arrayOrder = (o1: Vector[SValue]) => (o2: Vector[SValue]) => {
      (o1.length ?|? o2.length) |+| 
      (o1 zip o2).foldLeft[Ordering](EQ) {
        case (ord, (v1, v2)) => ord |+| (v1 ?|? v2)
      }
    }

    private val stringOrder = (Order[String].order _).curried
    private val boolOrder = (Order[Boolean].order _).curried
    private val longOrder = (Order[Long].order _).curried
    private val doubleOrder = (Order[Double].order _).curried
    private val numOrder = (Order[BigDecimal].order _).curried

    def order(sv1: SValue, sv2: SValue) = paired(sv1, sv2).fold(typeIndex(sv1) ?|? typeIndex(sv2))(
      obj    = objectOrder,
      arr    = arrayOrder,
      str    = stringOrder,
      bool   = boolOrder,
      num    = numOrder,
      nul    = EQ
    )
  }

  implicit def equal: Equal[SValue] = new Equal[SValue] {
    private val objectEqual = (o1: Map[String, SValue]) => (o2: Map[String, SValue]) => 
      (o1.size == o2.size) &&
      (o1.toSeq.sortBy(_._1) zip o2.toSeq.sortBy(_._1)).foldLeft(true) {
        case (eql, ((k1, v1), (k2, v2))) => eql && k1 == k2 && v1 === v2
      }

    private val arrayEqual = (o1: Vector[SValue]) => (o2: Vector[SValue]) => 
      (o1.length == o2.length) &&
      (o1 zip o2).foldLeft(true) {
        case (eql, (v1, v2)) => eql && v1 === v2
      }

    private val stringEqual = (Equal[String].equal _).curried
    private val boolEqual = (Equal[Boolean].equal _).curried
    private val longEqual = (Equal[Long].equal _).curried
    private val doubleEqual = (Equal[Double].equal _).curried
    private val numEqual = (Equal[BigDecimal].equal _).curried

    def equal(sv1: SValue, sv2: SValue) = paired(sv1, sv2).fold(false)(
      obj    = objectEqual,
      arr    = arrayEqual,
      str    = stringEqual,
      bool   = boolEqual,
      num    = numEqual,
      nul    = true
    )
  }

  implicit val StructureOrdering: scala.math.Ordering[(JPath, CType)] = implicitly[Order[(JPath, CType)]].toScalaOrdering
}

object SValue extends SValueInstances {
  @inline
  def fromCValue(cv: CValue): SValue = cv match {
    case CString(s) => SString(s)
    case CBoolean(b) => SBoolean(b)
    case CLong(n) => SDecimal(BigDecimal(n))
    case CDouble(n) => SDecimal(BigDecimal(n))
    case CNum(n) => SDecimal(n)
    case CDate(d) => sys.error("todo") // Should this be SString(d.toString)?
<<<<<<< HEAD
    case CArray(as, CArrayType(aType)) =>
      SArray(as.map(a => fromCValue(aType(a)))(collection.breakOut))
=======
>>>>>>> 4eac4eac
    case CNull => SNull
    case CEmptyArray => SArray(Vector())
    case CEmptyObject => SObject(Map())
    case CUndefined => SUndefined
  }

  // Note this conversion has a peer for CValues that should always be changed
  // in conjunction with this mapping.
   @inline
  def fromJValue(jv: JValue): SValue = jv match {
    case JObject(fields) => SObject(fields.map{ case JField(name, v) => (name, fromJValue(v)) }(collection.breakOut))
    case JArray(elements) => SArray((elements map fromJValue)(collection.breakOut))
    case JString(s) => SString(s)
    case JBool(s) => SBoolean(s)
    case JNum(d) => SDecimal(d)
    case JNull => SNull
    case _ => sys.error("Fix JValue")
  }

  def apply(selector: JPath, cv: CValue): SValue = {
    selector.nodes match {
      case JPathField(_) :: xs => SObject(Map()).set(selector, cv).get
      case JPathIndex(_) :: xs => SArray(Vector.empty[SValue]).set(selector, cv).get
      case Nil => SValue.fromCValue(cv)
    }
  }

  //TODO: Optimize
  def deref(selector: JPath): PartialFunction[SValue, SValue] = {
    case sv if (sv \ selector).isDefined => (sv \ selector).get
  }

  def asJSON(sv: SValue): String = pretty(render(sv.toJValue))
}


sealed trait SType {
  def =~(v: SValue): Boolean
}

object SType {
  @inline
  def fromCType(ct: CType): SType = ct match {
    case CString => SString
    case CBoolean => SBoolean
    case (_: CNumericType[_]) => SDecimal
    case CDate => sys.error("todo")
    case CNull => SNull
<<<<<<< HEAD
    case CArrayType(_) => SArray
=======
>>>>>>> 4eac4eac
    case CEmptyObject => SObject
    case CEmptyArray => SArray
    case CUndefined => SUndefined
  }
}


case class SObject(fields: Map[String, SValue]) extends SValue {
  def isA(stype: SType) = stype == SObject
}

case object SObject extends SType {
  val Empty = SObject(Map())
  def =~(v: SValue): Boolean = v match {
    case SObject(_) => true
    case _ => false
  }
}


case class SArray(elements: Vector[SValue]) extends SValue {
  def isA(stype: SType) = stype == SArray
}

case object SArray extends SType  {
  val Empty = SArray(Vector())
  def =~(v: SValue): Boolean = v match {
    case SArray(_) => true
    case _ => false
  }
}


case class SString(value: String) extends SValue {
  def isA(stype: SType) = stype == SString
}

case object SString extends SType  {
  def =~(v: SValue): Boolean = v match {
    case SString(_) => true
    case _ => false
  }
}


case object SBoolean extends SType with (Boolean => SValue) {
  def apply(v: Boolean) = if (v) STrue else SFalse
  def unapply(v: SValue): Option[Boolean] = v match {
    case STrue  => Some(true)
    case SFalse => Some(false)
    case _ => None
  }

  def =~(v: SValue): Boolean = v match {
    case STrue | SFalse => true
    case _ => false
  }

  override def toString(): String = "SBoolean"
}

sealed trait SBooleanValue extends SValue {
  def &&(bool: SBooleanValue): SBooleanValue
  def ||(bool: SBooleanValue): SBooleanValue
  def isA(t: SType) = t == SBoolean
}

case object STrue extends SValue with SBooleanValue {
  def &&(bool: SBooleanValue): SBooleanValue = bool
  def ||(bool: SBooleanValue): SBooleanValue = this
}

case object SFalse extends SValue with SBooleanValue {
  def &&(bool: SBooleanValue): SBooleanValue = this
  def ||(bool: SBooleanValue): SBooleanValue = bool
}


case class SDecimal(value: BigDecimal) extends SValue {
  def isA(stype: SType) = stype == SDecimal
}

case object SDecimal extends SType {
  def =~(v: SValue): Boolean = v match {
    case SDecimal(_) => true
    case _ => false
  }
}


case object SNull extends SType with SValue {
  def isA(stype: SType) = stype == this
  def =~(v: SValue): Boolean = v match {
    case SNull => true
    case _ => false
  }
}

case object SUndefined extends SType with SValue {
  def isA(stype: SType) = stype == this
  def =~(v: SValue): Boolean = v match {
    case SUndefined => true
    case _ => false
  }
}
<|MERGE_RESOLUTION|>--- conflicted
+++ resolved
@@ -243,11 +243,8 @@
     case CDouble(n) => SDecimal(BigDecimal(n))
     case CNum(n) => SDecimal(n)
     case CDate(d) => sys.error("todo") // Should this be SString(d.toString)?
-<<<<<<< HEAD
     case CArray(as, CArrayType(aType)) =>
       SArray(as.map(a => fromCValue(aType(a)))(collection.breakOut))
-=======
->>>>>>> 4eac4eac
     case CNull => SNull
     case CEmptyArray => SArray(Vector())
     case CEmptyObject => SObject(Map())
@@ -296,10 +293,7 @@
     case (_: CNumericType[_]) => SDecimal
     case CDate => sys.error("todo")
     case CNull => SNull
-<<<<<<< HEAD
     case CArrayType(_) => SArray
-=======
->>>>>>> 4eac4eac
     case CEmptyObject => SObject
     case CEmptyArray => SArray
     case CUndefined => SUndefined
