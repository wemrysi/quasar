--- conflicted
+++ resolved
@@ -1067,22 +1067,6 @@
       val orderedTicVars = requiredSorts.toList
       val sortTransSpecs = orderedTicVars map { ticvars => groupKeyTrans.alignTo(ticvars).prefixTrans(ticvars.length) }
 
-<<<<<<< HEAD
-        val sortedM: M[Table] = filteredSource.sort(sortTransSpec)
-        for { 
-          //json <- filteredSource.toJson
-          //_ = println(ticvars + " sorted by " + sortTransSpec + " for " + ns.groupId)
-          //_ = println("pre-materialize\n" + json.mkString("\n"))
-          sorted <- sortedM
-          //sjson <- sorted.toJson
-          //_ = println("post-materialize " + ns.groupId + ticvars +"\n" + sjson.mkString("\n"))
-        } yield {
-          ticvars -> NodeSubset(node0, sorted, idTrans, targetTrans, groupKeyTrans, ticvars, size = sorted.size)
-        }
-      }.sequence
-
-      nodeSubsetsM map { _.toMap }
-=======
       filteredSource.groupByN(sortTransSpecs, Leaf(Source)) map { tables =>
         (orderedTicVars zip tables).map({ case (ticvars, sortedTable) =>
           ticvars ->
@@ -1095,7 +1079,6 @@
                      size = sortedTable.size)
         }).toMap
       }
->>>>>>> d127ba8a
     }
 
     def alignOnEdges(spanningGraph: MergeGraph, requiredSorts: Map[MergeNode, Set[Seq[TicVar]]]): M[Map[GroupId, Set[NodeSubset]]] = {
