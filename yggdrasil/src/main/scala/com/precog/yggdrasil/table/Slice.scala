/*
 *  ____    ____    _____    ____    ___     ____ 
 * |  _ \  |  _ \  | ____|  / ___|  / _/    / ___|        Precog (R)
 * | |_) | | |_) | |  _|   | |     | |  /| | |  _         Advanced Analytics Engine for NoSQL Data
 * |  __/  |  _ <  | |___  | |___  |/ _| | | |_| |        Copyright (C) 2010 - 2013 SlamData, Inc.
 * |_|     |_| \_\ |_____|  \____|   /__/   \____|        All Rights Reserved.
 *
 * This program is free software: you can redistribute it and/or modify it under the terms of the 
 * GNU Affero General Public License as published by the Free Software Foundation, either version 
 * 3 of the License, or (at your option) any later version.
 *
 * This program is distributed in the hope that it will be useful, but WITHOUT ANY WARRANTY; 
 * without even the implied warranty of MERCHANTABILITY or FITNESS FOR A PARTICULAR PURPOSE. See 
 * the GNU Affero General Public License for more details.
 *
 * You should have received a copy of the GNU Affero General Public License along with this 
 * program. If not, see <http://www.gnu.org/licenses/>.
 *
 */
package com.precog.yggdrasil
package table

import util.CPathUtils

import com.precog.common.VectorCase
import com.precog.bytecode._

import com.precog.common.json._

import blueeyes.json._
import blueeyes.json.JsonAST._
import org.apache.commons.collections.primitives.ArrayIntList

import scala.annotation.tailrec
import scala.collection.{breakOut, BitSet}
import scalaz._
import scalaz.Ordering._
import scalaz.Validation._
import scalaz.syntax.foldable._
import scalaz.syntax.semigroup._
import scalaz.std.iterable._

trait RowComparator { self =>
  def compare(i1: Int, i2: Int): Ordering

  def swap: RowComparator = new RowComparator {
    def compare(i1: Int, i2: Int) = self.compare(i2, i1)
  }

  @tailrec
  final def nextLeftIndex(lidx: Int, lsize: Int, ridx: Int, step: Int): Int = {
    if (lidx < lsize) {
      compare(lidx, ridx) match {
        case EQ | GT =>
          if (step <= 1) lidx -1
          nextLeftIndex(lidx - (step / 2), lsize, ridx, step / 2)

        case LT => 
          nextLeftIndex(lidx + step, lsize, ridx, step)
      }
    } else {
      lsize
    }
  }
}

trait Slice { source =>
  import Slice._
  import TableModule._

  def size: Int
  def isEmpty: Boolean = size == 0

  def columns: Map[ColumnRef, Column]

  def logicalColumns: JType => Set[Column] = { jtpe =>
    columns collect {
      case (ColumnRef(jpath, ctype), col) if Schema.includes(jtpe, jpath, ctype) => col
    } toSet
  }

<<<<<<< HEAD
  lazy val valueColumns: Set[Column] = columns collect { case (ColumnRef(CPath.Identity, _), col) => col } toSet
=======
  lazy val valueColumns: Set[Column] = columns collect { case (ColumnRef(JPath.Identity, _), col) => col } toSet
  
  def isDefinedAt(row: Int) = columns.values.exists(_.isDefinedAt(row))
>>>>>>> f22f3314

  // FIXME: rename to mapRoot
  def mapColumns(f: CF1): Slice = new Slice {
    val size = source.size
    val columns = source.columns flatMap {
      case (ref, col) => 
        if (ref.selector == CPath.Identity) f(col) map { (ref, _ ) }  
        else None
    }
  }

  // FIXME: rename to mapColumns
  def filterColumns(f: CF1): Slice = new Slice {
    val size = source.size
    val columns = source.columns flatMap {
      case (ref, col) => f(col) map { (ref, _ ) }  
    }
  }

<<<<<<< HEAD
  def deref(node: CPathNode): Slice = new Slice {
    val size = source.size
    val columns = source.columns.collect {
      // case (ColumnRef(CPath(`node` :: rest), ctype), col) => (ColumnRef(CPath(rest), ctype), col) // TODO: why won't this work?
      case (ColumnRef(CPath(`node`, xs @ _*), ctype), col) => (ColumnRef(CPath(xs: _*), ctype), col)
=======
  /**
   * Transform this slice such that its columns are only defined for row indices
   * in the given BitSet.
   */
  def redefineWith(s: BitSet): Slice = filterColumns(cf.util.filter(0, size, s))
  
  def definedConst(value: CValue): Slice = new Slice {
    val size = source.size
    val columns = {
      Map(
        value match {
          case CString(s) => (ColumnRef(JPath.Identity, CString), new StrColumn {
            def isDefinedAt(row: Int) = source.isDefinedAt(row)
            def apply(row: Int) = s
          })
          case CBoolean(b) => (ColumnRef(JPath.Identity, CBoolean), new BoolColumn {
            def isDefinedAt(row: Int) = source.isDefinedAt(row)
            def apply(row: Int) = b
          })
          case CLong(l) => (ColumnRef(JPath.Identity, CLong), new LongColumn {
            def isDefinedAt(row: Int) = source.isDefinedAt(row)
            def apply(row: Int) = l
          })
          case CDouble(d) => (ColumnRef(JPath.Identity, CDouble), new DoubleColumn {
            def isDefinedAt(row: Int) = source.isDefinedAt(row)
            def apply(row: Int) = d
          })
          case CNum(n) => (ColumnRef(JPath.Identity, CNum), new NumColumn {
            def isDefinedAt(row: Int) = source.isDefinedAt(row)
            def apply(row: Int) = n
          })
          case CDate(d) => (ColumnRef(JPath.Identity, CDate), new DateColumn {
            def isDefinedAt(row: Int) = source.isDefinedAt(row)
            def apply(row: Int) = d
          })
          case CNull => (ColumnRef(JPath.Identity, CNull), new NullColumn {
            def isDefinedAt(row: Int) = source.isDefinedAt(row)
          })
          case CEmptyObject => (ColumnRef(JPath.Identity, CEmptyObject), new EmptyObjectColumn {
            def isDefinedAt(row: Int) = source.isDefinedAt(row)
          })
          case CEmptyArray => (ColumnRef(JPath.Identity, CEmptyArray), new EmptyArrayColumn {
            def isDefinedAt(row: Int) = source.isDefinedAt(row)
          })
          case CUndefined => sys.error("Cannot define a constant undefined value")
        }
      )
    }
  }

  def deref(node: JPathNode): Slice = new Slice {
    val size = source.size
    val columns = source.columns.collect {
      case (ColumnRef(JPath(`node`, xs @ _*), ctype), col) => (ColumnRef(JPath(xs: _*), ctype), col)
>>>>>>> f22f3314
    }
  }

  def wrap(wrapper: CPathNode): Slice = new Slice {
    val size = source.size
    val columns = source.columns.map {
      case (ColumnRef(CPath(nodes @ _*), ctype), col) => (ColumnRef(CPath(wrapper +: nodes : _*), ctype), col)
    }
  }

  def delete(jtype: JType): Slice = new Slice {
    def fixArrays(columns: Map[ColumnRef, Column]): Map[ColumnRef, Column] = {
      columns.toSeq.sortBy(_._1).foldLeft((Map.empty[Vector[CPathNode], Int], Map.empty[ColumnRef, Column])) {
        case ((arrayPaths, acc), (ColumnRef(jpath, ctype), col)) => 
          val (arrayPaths0, nodes) = jpath.nodes.foldLeft((arrayPaths, Vector.empty[CPathNode])) {
            case ((ap, nodes), CPathIndex(_)) => 
              val idx = ap.getOrElse(nodes, -1) + 1
              (ap + (nodes -> idx), nodes :+ CPathIndex(idx))

            case ((ap, nodes), fieldNode) => (ap, nodes :+ fieldNode)
          }

          (arrayPaths0, acc + (ColumnRef(CPath(nodes: _*), ctype) -> col))
      }._2
    }
    
    val size = source.size
    val columns = fixArrays(
      source.columns.filterNot {
        case (ColumnRef(selector, ctype), _) => Schema.includes(jtype, selector, ctype)
      }
    )
  }

  def deleteFields(prefixes: scala.collection.Set[CPathField]) = {
    new Slice {
      val size = source.size
      val columns = source.columns filterNot {
        case (ColumnRef(CPath(head @ CPathField(_), _ @ _*), _), _) => prefixes contains head
        case _ => false
      }
    }
  }

  def typed(jtpe: JType): Slice = new Slice {  //TODO use logicalColumns
    val size = source.size
    val sub = Schema.subsumes(source.columns.map { case (ColumnRef(path, ctpe), _) => (path, ctpe) }(breakOut), jtpe)
    val columns = {
      if (size == 0 || Schema.subsumes(source.columns.map { case (ColumnRef(path, ctpe), _) => (path, ctpe) }(breakOut), jtpe)) {
        val filteredCols = source.columns.filter { case (ColumnRef(path, ctpe), _) => {
          Schema.includes(jtpe, path, ctpe)
        }} 

        val next: Seq[(JPath, CType)] = filteredCols.keys.toList map { case ColumnRef(path, ctpe) => (path, ctpe) }

        val grouped: Map[(JPath, JType), Seq[(JPath, CType)]] = next.groupBy { case (path, ctpe) => (path, ctpe match {
          case CString => JTextT
          case CBoolean => JBooleanT
          case CLong | CDouble | CNum => JNumberT
          case CNull => JNullT
          case CEmptyObject => JObjectFixedT(Map.empty[String, JType])
          case CEmptyArray => JArrayFixedT(Map.empty[Int, JType])
          case invalid => sys.error("Cannot group on CType: " + invalid)
        })}

        val values = grouped.values map { seq => seq.flatMap { case (path, ctpe) => filteredCols.get(ColumnRef(path, ctpe)) } }
        
        def defined(row: Int, values: Iterable[Seq[Column]]): Boolean = values.forall { _.exists { _.isDefinedAt(row) }}

        def sdflsd(values: Iterable[Seq[Column]], col: Column): Column = {
          col match {
            case c: StrColumn => {
              new StrColumn {
                def apply(row: Int) = c(row)
                def isDefinedAt(row: Int) = c.isDefinedAt(row) && defined(row, values)
              }
            }
            case c: LongColumn => {
              new LongColumn {
                def apply(row: Int) = c(row)
                def isDefinedAt(row: Int) = c.isDefinedAt(row) && defined(row, values)
              }
            }
            case c: NumColumn => {
              new NumColumn {
                def apply(row: Int) = c(row)
                def isDefinedAt(row: Int) = c.isDefinedAt(row) && defined(row, values)
              }
            }
            case c: DoubleColumn => {
              new DoubleColumn {
                def apply(row: Int) = c(row)
                def isDefinedAt(row: Int) = c.isDefinedAt(row) && defined(row, values)
              }
            }
            case c: BoolColumn => {
              new BoolColumn {
                def apply(row: Int) = c(row)
                def isDefinedAt(row: Int) = c.isDefinedAt(row) && defined(row, values)
              }
            }
            case c: NullColumn => {
              new NullColumn {
                def isDefinedAt(row: Int) = c.isDefinedAt(row) && defined(row, values)
              }
            }
            case c: EmptyArrayColumn => {
              new EmptyArrayColumn {
                def isDefinedAt(row: Int) = c.isDefinedAt(row) && defined(row, values)
              }
            }
            case c: EmptyObjectColumn => {
              new EmptyObjectColumn {
                def isDefinedAt(row: Int) = c.isDefinedAt(row) && defined(row, values)
              }
            }
            case c: DateColumn => {
              new DateColumn {
                def apply(row: Int) = c(row)
                def isDefinedAt(row: Int) = c.isDefinedAt(row) && defined(row, values)
              }
            }
            case invalid => sys.error("sdflsd on invalid column: " + invalid)
          }
        }

        filteredCols map { case (cref, col) => (cref, sdflsd(values, col)) }
      }
      else
        Map.empty[ColumnRef, Column]
    }
  }

  def nest(selectorPrefix: CPath) = new Slice {
    val size = source.size
    val columns = source.columns map { case (ColumnRef(selector, ctype), v) => ColumnRef(selectorPrefix \ selector, ctype) -> v }
  }

  def arraySwap(index: Int) = new Slice {
    val size = source.size
    val columns = source.columns.collect {
      case (ColumnRef(CPath(CPathIndex(0), xs @ _*), ctype), col) => 
        (ColumnRef(CPath(CPathIndex(index) +: xs : _*), ctype), col)

      case (ColumnRef(CPath(CPathIndex(`index`), xs @ _*), ctype), col) => 
        (ColumnRef(CPath(CPathIndex(0) +: xs : _*), ctype), col)

      case c @ (ColumnRef(JPath(JPathIndex(i), xs @ _*), ctype), col) => c
    }
  }

  // Takes an array where the indices correspond to indices in this slice,
  // and the values give the indices in the sparsened slice.
  def sparsen(index: Array[Int], toSize: Int): Slice = new Slice {
    val size = toSize
    val columns = source.columns mapValues { col => 
      cf.util.Sparsen(index, toSize)(col).get //sparsen is total
    }
  }

  def remap(indices: ArrayIntList) = new Slice {
    val size = indices.size
    val columns: Map[ColumnRef, Column] = source.columns mapValues { col => 
      cf.util.Remap.forIndices(indices).apply(col).get //Remap is total
    }
  }

  def map(from: CPath, to: CPath)(f: CF1): Slice = new Slice {
    val size = source.size
    val columns = source.columns flatMap {
                    case (ref, col) if ref.selector.hasPrefix(from) => f(col) map {v => (ref, v)}
                    case unchanged => Some(unchanged)
                  }
  }

  def map2(froml: CPath, fromr: CPath, to: CPath)(f: CF2): Slice = new Slice {
    val size = source.size

    val columns: Map[ColumnRef, Column] = {
      val resultColumns = for {
        left   <- source.columns collect { case (ref, col) if ref.selector.hasPrefix(froml) => col }
        right  <- source.columns collect { case (ref, col) if ref.selector.hasPrefix(fromr) => col }
        result <- f(left, right)
      } yield result

      resultColumns.groupBy(_.tpe) map { case (tpe, cols) => (ColumnRef(to, tpe), cols.reduceLeft((c1, c2) => Column.unionRightSemigroup.append(c1, c2))) }
    }
  }

  def compact(filter: Slice, definedness: Definedness): Slice = {
    new Slice {
      lazy val retained = definedness match {
        case AnyDefined =>
          (0 until filter.size).foldLeft(new ArrayIntList) {
            case (acc, i) => if (filter.columns.values.exists(_.isDefinedAt(i))) acc.add(i) ; acc
          }

        case AllDefined =>
          (0 until filter.size).foldLeft(new ArrayIntList) {
            case (acc, i) => if (filter.columns.values.forall(_.isDefinedAt(i))) acc.add(i) ; acc
          }
      }

      lazy val size = retained.size
      lazy val columns: Map[ColumnRef, Column] = source.columns mapValues { col => (col |> cf.util.Remap.forIndices(retained)).get }
    }
  }

  def retain(refs: Set[ColumnRef]) = {
    new Slice {
      val size = source.size
      val columns: Map[ColumnRef, Column] = source.columns.filterKeys(refs)
    }
  }
  
  /**
   * Assumes that this and the previous slice (if any) are sorted.
   */
  def distinct(prevFilter: Option[Slice], filter: Slice): Slice = {
    new Slice {
      lazy val retained : ArrayIntList = {
        val acc = new ArrayIntList
        
        def findSelfDistinct(prevRow: Int, curRow: Int) = {
          val selfComparator = rowComparatorFor(filter, filter)(_.columns.keys.toList.sorted)
        
          @tailrec
          def findSelfDistinct0(prevRow: Int, curRow: Int) : ArrayIntList = {
            if(curRow >= filter.size) acc
            else {
              val retain = selfComparator.compare(prevRow, curRow) != EQ
              if(retain) acc.add(curRow)
              findSelfDistinct0(if(retain) curRow else prevRow, curRow+1)
            }
          }
          
          findSelfDistinct0(prevRow, curRow)
        }

        def findStraddlingDistinct(prev: Slice, prevRow: Int, curRow: Int) = {
          val straddleComparator = rowComparatorFor(prev, filter)(_.columns.keys.toList.sorted) 

          @tailrec
          def findStraddlingDistinct0(prevRow: Int, curRow: Int): ArrayIntList = {
            if(curRow >= filter.size) acc
            else {
              val retain = straddleComparator.compare(prevRow, curRow) != EQ
              if(retain) acc.add(curRow)
              if(retain)
                findSelfDistinct(curRow, curRow+1)
              else
                findStraddlingDistinct0(prevRow, curRow+1)
            }
          }

          findStraddlingDistinct0(prevRow, curRow)
        }
        
        val lastDefined = prevFilter.flatMap { slice =>
          (slice.size-1 to 0 by -1).find(row => slice.columns.values.exists(_.isDefinedAt(row))) }.map {
            (prevFilter.get, _)
          }
        
        val firstDefined = (0 until filter.size).find(i => filter.columns.values.exists(_.isDefinedAt(i)))

        (lastDefined, firstDefined) match {
          case (Some((prev, i)), Some(j)) => findStraddlingDistinct(prev, i, j)
          case (_,               Some(j)) => acc.add(j) ; findSelfDistinct(j, j+1)
          case _                          => acc
        }
      }

      lazy val size = retained.size
      lazy val columns: Map[ColumnRef, Column] = source.columns mapValues { col => (col |> cf.util.Remap.forIndices(retained)).get }
    }
  }

  def sortBy(refs: VectorCase[CPath]): Slice = {
    val sortedIndices: Array[Int] = {
      import java.util.Arrays
      val arr = Array.range(0, source.size)

      val comparator = new IntOrder {
        def order(i1: Int, i2: Int) = {
          var i = 0
          var result: Ordering = EQ
          //while (i < accessors.length && (result eq EQ)) {
            sys.error("todo")
          //}
          result
        }
      }

      Slice.qsort(arr, comparator)
      arr
    }

    source mapColumns cf.util.Remap(sortedIndices)
  }

  def split(idx: Int): (Slice, Slice) = (
    new Slice {
      val size = idx
      val columns = source.columns mapValues { col => (col |> cf.util.Remap({case i if i < idx => i})).get }
    },
    new Slice {
      val size = source.size - idx
      val columns = source.columns mapValues { col => (col |> cf.util.Remap({case i if i < size => i + idx})).get }
    }
  )

  def takeRange(startIndex: Int, numberToTake: Int): Slice = {
    new Slice {
      val size = numberToTake
      val columns = source.columns mapValues { 
        col => (col |> cf.util.Remap( { case i if i < numberToTake => i + startIndex} )).get 
      }
    }
  }

  def append(other: Slice): Slice = {
    new Slice {
      val size = source.size + other.size
      val columns = other.columns.foldLeft(source.columns) {
        case (acc, (ref, col)) => 
          val appendedCol = acc.get(ref) flatMap { sc => 
            cf.util.Concat(source.size)(sc, col)
          } getOrElse {
            (col |> cf.util.Shift(source.size)).get
          }

          acc + (ref -> appendedCol)
      }
    }
  }

  def zip(other: Slice): Slice = {
    new Slice {
      val size = source.size max other.size
      val columns: Map[ColumnRef, Column] = other.columns.foldLeft(source.columns) {
        case (acc, (ref, col)) => acc + (ref -> (acc get ref flatMap { c => cf.util.UnionRight(c, col) } getOrElse col))
      }
    }
  }

  def toJson(row: Int): Option[JValue] = {
    columns.foldLeft[JValue](JNothing) {
<<<<<<< HEAD
      case (jv, (ref @ ColumnRef(selector, _), col)) if col.isDefinedAt(row) => {
        CPathUtils.cPathToJPaths(selector, col.cValue(row)).foldLeft(jv) {
          case (jv, (path, value)) => jv.unsafeInsert(path, value.toJValue)
        }
      }
=======
      case (jv, (ColumnRef(selector, _), col)) if col.isDefinedAt(row) =>
        jv.unsafeInsert(selector, col.jValue(row))
>>>>>>> f22f3314

      case (jv, _) => jv
    } match {
      case JNothing => None
      case jv       => Some(jv)
    }
  }

  def toString(row: Int): Option[String] = {
    (columns.toList.sortBy(_._1) collect { case (ref, col) if col.isDefinedAt(row) => ref.toString + ": " + col.strValue(row) }) match {
      case Nil => None
      case l   => Some(l.mkString("[", ", ", "]")) 
    }
  }

  override def toString = (0 until size).map(toString).mkString("\n")
}

object Slice {
  def apply(columns0: Map[ColumnRef, Column], dataSize: Int) = {
    new Slice {
      val size = dataSize
      val columns = columns0
    }
  }

  // scalaz order isn't @specialized
  trait IntOrder {
    def order(i1: Int, i2: Int): Ordering
  }

  private val MIN_QSORT_SIZE = 7; 

  def qsort(x: Array[Int], ord: IntOrder): Unit = {
    val random = new java.util.Random();
    qsortPartial(x, 0, x.length-1, ord, random);
    isort(x, ord);
  }

  private def isort(x: Array[Int], ord: IntOrder): Unit = {
    @tailrec def sort(i: Int): Unit = if (i < x.length) {
      val t = x(i);
      var j = i;
      while(j > 0 && (ord.order(t, x(j-1)) eq LT)) { x(j) = x(j-1); j -= 1 } 
      x(j) = t;
      sort(i + 1)
    }

    sort(0)
  }

  private def qsortPartial(x: Array[Int], lower: Int, upper: Int, ord: IntOrder, random: java.util.Random): Unit = {
    if (upper - lower >= MIN_QSORT_SIZE) {
      swap(x, lower, lower + random.nextInt(upper-lower+1));
      val t = x(lower);
      var i = lower;
      var j = upper + 1;
      var cont = true
      while (cont) {
        do { i += 1 } while (i <= upper && (ord.order(x(i), t) eq LT))
        do { j -= 1 } while (ord.order(t, x(j)) eq LT)
        if (i > j) cont = false
        swap(x, i, j)
      }
    }
  }

  @inline 
  private def swap(xs: Array[Int], i: Int, j: Int) {
    val temp = xs(i);
    xs(i) = xs(j);
    xs(j) = temp;
  }

  def rowComparatorFor(s1: Slice, s2: Slice)(keyf: Slice => List[ColumnRef]): RowComparator = {
    def compare0(cols: (Column, Column)): RowComparator = {
      cols match {
        case (c1: BoolColumn, c2: BoolColumn) => new RowComparator {
          def compare(thisRow: Int, thatRow: Int) = {
            val thisVal = c1(thisRow) 
            if (thisVal == c2(thatRow)) EQ else if (thisVal) GT else LT
          }
        }

        case (c1: LongColumn, c2: LongColumn) => new RowComparator {
          def compare(thisRow: Int, thatRow: Int) = {
            val thisVal = c1(thisRow)
            val thatVal = c2(thatRow)
            if (thisVal > thatVal) GT else if (thisVal == thatVal) EQ else LT
          }
        }

        case (c1: LongColumn, c2: DoubleColumn) => new RowComparator {
          def compare(thisRow: Int, thatRow: Int) = {
            val thisVal = c1(thisRow)
            val thatVal = c2(thatRow)
            if (thisVal > thatVal) GT else if (thisVal == thatVal) EQ else LT
          }
        }

        case (c1: LongColumn, c2: NumColumn) => new RowComparator {
          def compare(thisRow: Int, thatRow: Int) = {
            val thisVal = c1(thisRow)
            val thatVal = c2(thatRow)
            if (thisVal > thatVal) GT else if (thisVal == thatVal) EQ else LT
          }
        }

        case (c1: DoubleColumn, c2: LongColumn) => new RowComparator {
          def compare(thisRow: Int, thatRow: Int) = {
            val thisVal = c1(thisRow)
            val thatVal = c2(thatRow)
            if (thisVal > thatVal) GT else if (thisVal == thatVal) EQ else LT
          }
        }

        case (c1: DoubleColumn, c2: DoubleColumn) => new RowComparator {
          def compare(thisRow: Int, thatRow: Int) = {
            val thisVal = c1(thisRow)
            val thatVal = c2(thatRow)
            if (thisVal > thatVal) GT else if (thisVal == thatVal) EQ else LT
          }
        }

        case (c1: DoubleColumn, c2: NumColumn) => new RowComparator {
          def compare(thisRow: Int, thatRow: Int) = {
            val thisVal = BigDecimal(c1(thisRow))
            val thatVal = c2(thatRow)
            if (thisVal > thatVal) GT else if (thisVal == thatVal) EQ else LT
          }
        }

        case (c1: NumColumn, c2: LongColumn) => new RowComparator {
          def compare(thisRow: Int, thatRow: Int) = {
            val thisVal = c1(thisRow)
            val thatVal = BigDecimal(c2(thatRow))
            if (thisVal > thatVal) GT else if (thisVal == thatVal) EQ else LT
          }
        }

        case (c1: NumColumn, c2: DoubleColumn) => new RowComparator {
          def compare(thisRow: Int, thatRow: Int) = {
            val thisVal = c1(thisRow)
            val thatVal = BigDecimal(c2(thatRow))
            if (thisVal > thatVal) GT else if (thisVal == thatVal) EQ else LT
          }
        }

        case (c1: NumColumn, c2: NumColumn) => new RowComparator {
          val ord = Order[BigDecimal]
          def compare(thisRow: Int, thatRow: Int) = {
            ord.order(c1(thisRow), c2(thatRow))
          }
        }

        case (c1: StrColumn, c2: StrColumn) => new RowComparator {
          val ord = Order[String]
          def compare(thisRow: Int, thatRow: Int) = {
            ord.order(c1(thisRow), c2(thatRow))
          }
        }

        case (c1: DateColumn, c2: DateColumn) => new RowComparator {
          def compare(thisRow: Int, thatRow: Int) = {
            val thisVal = c1(thisRow)
            val thatVal = c2(thatRow)
            if (thisVal isAfter thatVal) GT else if (thisVal == thatVal) EQ else LT
          }
        }

        case (c1: EmptyObjectColumn, c2: EmptyObjectColumn) => new RowComparator {
          def compare(thisRow: Int, thatRow: Int) = EQ
        }

        case (c1: EmptyArrayColumn, c2: EmptyArrayColumn) => new RowComparator {
          def compare(thisRow: Int, thatRow: Int) = EQ
        }

        case (c1: NullColumn, c2: NullColumn) => new RowComparator {
          def compare(thisRow: Int, thatRow: Int) = EQ
        }
        
        case (c1, c2) => {
          val ordering = implicitly[Order[CType]].apply(c1.tpe, c2.tpe)
          
          new RowComparator {
            def compare(thisRow: Int, thatRow: Int) = ordering
          }
        }
      }
    }

    val refs1 = keyf(s1)
    val refs2 = keyf(s2)

    // Return the first column in the array defined at the row, or -1 if none are defined for that row
    @inline def firstDefinedIndexFor(columns: Array[Column], row: Int): Int = {
      var i = 0
      while (i < columns.length && ! columns(i).isDefinedAt(row)) { i += 1 }
      if (i == columns.length) -1 else i
    }

    @inline def genComparatorFor(l1: List[ColumnRef], l2: List[ColumnRef]): RowComparator = {
      new RowComparator {
        private val array1 = l1.map(s1.columns).toArray
        private val array2 = l2.map(s2.columns).toArray

        // Build an array of pairwise comparator functions for later use
        private val comparators: Array[RowComparator] = (for {
          i1 <- 0 until array1.length
          i2 <- 0 until array2.length
        } yield compare0(array1(i1), array2(i2))).toArray

        def compare(i: Int, j: Int) = {
          val first1 = firstDefinedIndexFor(array1, i)
          val first2 = firstDefinedIndexFor(array2, j)

          // In the following, undefined always sorts LT defined values
          if (first1 == -1 && first2 == -1) {
            EQ
          } else if (first1 == -1) {
            LT
          } else if (first2 == -1) {
            GT
          } else {
            // We have the indices, so use it to look up the comparator for the rows
            comparators(first1 * array2.length + first2).compare(i, j)
          }
        }
      }
    }

    @inline @tailrec
    def pairColumns(l1: List[ColumnRef], l2: List[ColumnRef], comparators: List[RowComparator]): List[RowComparator] = {
      import scalaz.syntax.order._

      (l1, l2) match {
        case (h1 :: t1, h2 :: t2) if h1.selector == h2.selector => {
          val (l1Equal, l1Rest) = l1.partition(_.selector == h1.selector)
          val (l2Equal, l2Rest) = l2.partition(_.selector == h2.selector)

          pairColumns(l1Rest, l2Rest, genComparatorFor(l1Equal, l2Equal) :: comparators)
        }

        case (h1 :: t1, h2 :: t2) if h1 ?|? h2 == LT => {
          val (l1Equal, l1Rest) = l1.partition(_.selector == h1.selector)

          pairColumns(l1Rest, l2, genComparatorFor(l1Equal, Nil) :: comparators)
        }

        case (h1 :: t1, h2 :: t2) if h1 ?|? h2 == GT => {
          val (l2Equal, l2Rest) = l2.partition(_.selector == h2.selector)

          pairColumns(l1, l2Rest, genComparatorFor(Nil, l2Equal) :: comparators)
        }

        case (h1 :: t1, Nil) => {
          val (l1Equal, l1Rest) = l1.partition(_.selector == h1.selector)

          pairColumns(l1Rest, Nil, genComparatorFor(l1Equal, Nil) :: comparators)
        }

        case (Nil, h2 :: t2) => {
          val (l2Equal, l2Rest) = l2.partition(_.selector == h2.selector)

          pairColumns(Nil, l2Rest, genComparatorFor(Nil, l2Equal) :: comparators)
        }

        case (Nil, Nil) => comparators.reverse

        case (h1 :: t1, h2 :: t2) => sys.error("selector guard failure in pairColumns")
      }
    }

    val comparators: Array[RowComparator] = pairColumns(refs1, refs2, Nil).toArray

    new RowComparator {
      def compare(i1: Int, i2: Int) = {
        var i = 0
        var result: Ordering = EQ

        while (i < comparators.length && result == EQ) {
          result = comparators(i).compare(i1, i2)
          i += 1
        }
        
        result
      }
    }
  } 
}<|MERGE_RESOLUTION|>--- conflicted
+++ resolved
@@ -79,13 +79,9 @@
     } toSet
   }
 
-<<<<<<< HEAD
   lazy val valueColumns: Set[Column] = columns collect { case (ColumnRef(CPath.Identity, _), col) => col } toSet
-=======
-  lazy val valueColumns: Set[Column] = columns collect { case (ColumnRef(JPath.Identity, _), col) => col } toSet
   
   def isDefinedAt(row: Int) = columns.values.exists(_.isDefinedAt(row))
->>>>>>> f22f3314
 
   // FIXME: rename to mapRoot
   def mapColumns(f: CF1): Slice = new Slice {
@@ -105,13 +101,6 @@
     }
   }
 
-<<<<<<< HEAD
-  def deref(node: CPathNode): Slice = new Slice {
-    val size = source.size
-    val columns = source.columns.collect {
-      // case (ColumnRef(CPath(`node` :: rest), ctype), col) => (ColumnRef(CPath(rest), ctype), col) // TODO: why won't this work?
-      case (ColumnRef(CPath(`node`, xs @ _*), ctype), col) => (ColumnRef(CPath(xs: _*), ctype), col)
-=======
   /**
    * Transform this slice such that its columns are only defined for row indices
    * in the given BitSet.
@@ -123,37 +112,37 @@
     val columns = {
       Map(
         value match {
-          case CString(s) => (ColumnRef(JPath.Identity, CString), new StrColumn {
+          case CString(s) => (ColumnRef(CPath.Identity, CString), new StrColumn {
             def isDefinedAt(row: Int) = source.isDefinedAt(row)
             def apply(row: Int) = s
           })
-          case CBoolean(b) => (ColumnRef(JPath.Identity, CBoolean), new BoolColumn {
+          case CBoolean(b) => (ColumnRef(CPath.Identity, CBoolean), new BoolColumn {
             def isDefinedAt(row: Int) = source.isDefinedAt(row)
             def apply(row: Int) = b
           })
-          case CLong(l) => (ColumnRef(JPath.Identity, CLong), new LongColumn {
+          case CLong(l) => (ColumnRef(CPath.Identity, CLong), new LongColumn {
             def isDefinedAt(row: Int) = source.isDefinedAt(row)
             def apply(row: Int) = l
           })
-          case CDouble(d) => (ColumnRef(JPath.Identity, CDouble), new DoubleColumn {
+          case CDouble(d) => (ColumnRef(CPath.Identity, CDouble), new DoubleColumn {
             def isDefinedAt(row: Int) = source.isDefinedAt(row)
             def apply(row: Int) = d
           })
-          case CNum(n) => (ColumnRef(JPath.Identity, CNum), new NumColumn {
+          case CNum(n) => (ColumnRef(CPath.Identity, CNum), new NumColumn {
             def isDefinedAt(row: Int) = source.isDefinedAt(row)
             def apply(row: Int) = n
           })
-          case CDate(d) => (ColumnRef(JPath.Identity, CDate), new DateColumn {
+          case CDate(d) => (ColumnRef(CPath.Identity, CDate), new DateColumn {
             def isDefinedAt(row: Int) = source.isDefinedAt(row)
             def apply(row: Int) = d
           })
-          case CNull => (ColumnRef(JPath.Identity, CNull), new NullColumn {
-            def isDefinedAt(row: Int) = source.isDefinedAt(row)
-          })
-          case CEmptyObject => (ColumnRef(JPath.Identity, CEmptyObject), new EmptyObjectColumn {
-            def isDefinedAt(row: Int) = source.isDefinedAt(row)
-          })
-          case CEmptyArray => (ColumnRef(JPath.Identity, CEmptyArray), new EmptyArrayColumn {
+          case CNull => (ColumnRef(CPath.Identity, CNull), new NullColumn {
+            def isDefinedAt(row: Int) = source.isDefinedAt(row)
+          })
+          case CEmptyObject => (ColumnRef(CPath.Identity, CEmptyObject), new EmptyObjectColumn {
+            def isDefinedAt(row: Int) = source.isDefinedAt(row)
+          })
+          case CEmptyArray => (ColumnRef(CPath.Identity, CEmptyArray), new EmptyArrayColumn {
             def isDefinedAt(row: Int) = source.isDefinedAt(row)
           })
           case CUndefined => sys.error("Cannot define a constant undefined value")
@@ -162,11 +151,10 @@
     }
   }
 
-  def deref(node: JPathNode): Slice = new Slice {
+  def deref(node: CPathNode): Slice = new Slice {
     val size = source.size
     val columns = source.columns.collect {
-      case (ColumnRef(JPath(`node`, xs @ _*), ctype), col) => (ColumnRef(JPath(xs: _*), ctype), col)
->>>>>>> f22f3314
+      case (ColumnRef(CPath(`node`, xs @ _*), ctype), col) => (ColumnRef(CPath(xs: _*), ctype), col)
     }
   }
 
@@ -220,9 +208,9 @@
           Schema.includes(jtpe, path, ctpe)
         }} 
 
-        val next: Seq[(JPath, CType)] = filteredCols.keys.toList map { case ColumnRef(path, ctpe) => (path, ctpe) }
-
-        val grouped: Map[(JPath, JType), Seq[(JPath, CType)]] = next.groupBy { case (path, ctpe) => (path, ctpe match {
+        val next: Seq[(CPath, CType)] = filteredCols.keys.toList map { case ColumnRef(path, ctpe) => (path, ctpe) }
+
+        val grouped: Map[(CPath, JType), Seq[(CPath, CType)]] = next.groupBy { case (path, ctpe) => (path, ctpe match {
           case CString => JTextT
           case CBoolean => JBooleanT
           case CLong | CDouble | CNum => JNumberT
@@ -314,7 +302,7 @@
       case (ColumnRef(CPath(CPathIndex(`index`), xs @ _*), ctype), col) => 
         (ColumnRef(CPath(CPathIndex(0) +: xs : _*), ctype), col)
 
-      case c @ (ColumnRef(JPath(JPathIndex(i), xs @ _*), ctype), col) => c
+      case c @ (ColumnRef(CPath(CPathIndex(i), xs @ _*), ctype), col) => c
     }
   }
 
@@ -514,16 +502,10 @@
 
   def toJson(row: Int): Option[JValue] = {
     columns.foldLeft[JValue](JNothing) {
-<<<<<<< HEAD
-      case (jv, (ref @ ColumnRef(selector, _), col)) if col.isDefinedAt(row) => {
+      case (jv, (ColumnRef(selector, _), col)) if col.isDefinedAt(row) =>
         CPathUtils.cPathToJPaths(selector, col.cValue(row)).foldLeft(jv) {
           case (jv, (path, value)) => jv.unsafeInsert(path, value.toJValue)
         }
-      }
-=======
-      case (jv, (ColumnRef(selector, _), col)) if col.isDefinedAt(row) =>
-        jv.unsafeInsert(selector, col.jValue(row))
->>>>>>> f22f3314
 
       case (jv, _) => jv
     } match {
