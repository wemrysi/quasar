/*
 *  ____    ____    _____    ____    ___     ____ 
 * |  _ \  |  _ \  | ____|  / ___|  / _/    / ___|        Precog (R)
 * | |_) | | |_) | |  _|   | |     | |  /| | |  _         Advanced Analytics Engine for NoSQL Data
 * |  __/  |  _ <  | |___  | |___  |/ _| | | |_| |        Copyright (C) 2010 - 2013 SlamData, Inc.
 * |_|     |_| \_\ |_____|  \____|   /__/   \____|        All Rights Reserved.
 *
 * This program is free software: you can redistribute it and/or modify it under the terms of the 
 * GNU Affero General Public License as published by the Free Software Foundation, either version 
 * 3 of the License, or (at your option) any later version.
 *
 * This program is distributed in the hope that it will be useful, but WITHOUT ANY WARRANTY; 
 * without even the implied warranty of MERCHANTABILITY or FITNESS FOR A PARTICULAR PURPOSE. See 
 * the GNU Affero General Public License for more details.
 *
 * You should have received a copy of the GNU Affero General Public License along with this 
 * program. If not, see <http://www.gnu.org/licenses/>.
 *
 */
package com.precog.yggdrasil
package table

import util.CPathUtils

import com.precog.common.VectorCase
<<<<<<< HEAD
import com.precog.bytecode.{ JType, JUnionT, JPrimitiveType }
import com.precog.bytecode.{ JNumberT, JTextT, JBooleanT }
import com.precog.bytecode.{ JArrayHomogeneousT, JArrayFixedT, JArrayUnfixedT }
import com.precog.bytecode.{ JObjectFixedT, JObjectUnfixedT }

import com.precog.common.json._
=======
import com.precog.bytecode._
import com.precog.util._

import com.precog.common.json._

import TransSpecModule._
>>>>>>> 4eac4eac

import blueeyes.json._
import blueeyes.json.JsonAST._
import org.apache.commons.collections.primitives.ArrayIntList

import org.joda.time.DateTime

import com.precog.util.{BitSet, BitSetUtil, Loop}
import com.precog.util.BitSetUtil.Implicits._

import scala.annotation.{switch, tailrec}

import scala.collection.{breakOut, mutable}
import scalaz._
import scalaz.Ordering._
import scalaz.Validation._
import scalaz.syntax.foldable._
import scalaz.syntax.semigroup._
import scalaz.std.iterable._

import java.nio.CharBuffer


trait Slice { source =>
  import Slice._
  import TableModule._

  def size: Int
  def isEmpty: Boolean = size == 0
  def nonEmpty = !isEmpty

  def columns: Map[ColumnRef, Column]

  def logicalColumns: JType => Set[Column] = { jtpe =>
    // TODO Use a flatMap and:
    // If ColumnRef(_, CArrayType(_)) and jType has a JArrayFixedT of this type,
    //   then we need to map these to multiple columns.
    // Else if Schema.includes(...), then return List(col).
    // Otherwise return Nil.
    columns collect {
      case (ColumnRef(jpath, ctype), col) if Schema.includes(jtpe, jpath, ctype) => col
    } toSet
  }

  lazy val valueColumns: Set[Column] = columns collect { case (ColumnRef(CPath.Identity, _), col) => col } toSet
  
  def isDefinedAt(row: Int) = columns.values.exists(_.isDefinedAt(row))

  def mapRoot(f: CF1): Slice = new Slice {
    val size = source.size
<<<<<<< HEAD
    val columns = source.columns flatMap {
      case (ref, col) =>
        if (ref.selector == CPath.Identity) f(col) map { (ref, _ ) }  
        else None
=======

    val columns: Map[ColumnRef, Column] = {
      val resultColumns = for {
        col <- source.columns collect { case (ref, col) if ref.selector == CPath.Identity => col }
        result <- f(col)
      } yield result

      resultColumns.groupBy(_.tpe) map { 
        case (tpe, cols) => (ColumnRef(CPath.Identity, tpe), cols.reduceLeft((c1, c2) => Column.unionRightSemigroup.append(c1, c2)))
      }
>>>>>>> 4eac4eac
    }
  }

  def mapColumns(f: CF1): Slice = new Slice {
    val size = source.size

    val columns: Map[ColumnRef, Column] = {
      val resultColumns: Map[ColumnRef, Column] = for {
        (ref, col) <- source.columns
        result <- f(col)
      } yield (ref.copy(ctype = result.tpe), result)

      resultColumns.groupBy(_._1) map {
        case (ref, pairs) => (ref, pairs.map(_._2).reduceLeft((c1, c2) => Column.unionRightSemigroup.append(c1, c2)))
      }
    }
  }

  /**
   * Transform this slice such that its columns are only defined for row indices
   * in the given BitSet.
   */
  def redefineWith(s: BitSet): Slice = mapColumns(cf.util.filter(0, size, s))
  
  def definedConst(value: CValue): Slice = new Slice {
    val size = source.size
    val columns = {
      Map(
        value match {
          case CString(s) => (ColumnRef(CPath.Identity, CString), new StrColumn {
            def isDefinedAt(row: Int) = source.isDefinedAt(row)
            def apply(row: Int) = s
          })
          case CBoolean(b) => (ColumnRef(CPath.Identity, CBoolean), new BoolColumn {
            def isDefinedAt(row: Int) = source.isDefinedAt(row)
            def apply(row: Int) = b
          })
          case CLong(l) => (ColumnRef(CPath.Identity, CLong), new LongColumn {
            def isDefinedAt(row: Int) = source.isDefinedAt(row)
            def apply(row: Int) = l
          })
          case CDouble(d) => (ColumnRef(CPath.Identity, CDouble), new DoubleColumn {
            def isDefinedAt(row: Int) = source.isDefinedAt(row)
            def apply(row: Int) = d
          })
          case CNum(n) => (ColumnRef(CPath.Identity, CNum), new NumColumn {
            def isDefinedAt(row: Int) = source.isDefinedAt(row)
            def apply(row: Int) = n
          })
          case CDate(d) => (ColumnRef(CPath.Identity, CDate), new DateColumn {
            def isDefinedAt(row: Int) = source.isDefinedAt(row)
            def apply(row: Int) = d
          })
          case CNull => (ColumnRef(CPath.Identity, CNull), new NullColumn {
            def isDefinedAt(row: Int) = source.isDefinedAt(row)
          })
          case CEmptyObject => (ColumnRef(CPath.Identity, CEmptyObject), new EmptyObjectColumn {
            def isDefinedAt(row: Int) = source.isDefinedAt(row)
          })
          case CEmptyArray => (ColumnRef(CPath.Identity, CEmptyArray), new EmptyArrayColumn {
            def isDefinedAt(row: Int) = source.isDefinedAt(row)
          })
          case CUndefined => sys.error("Cannot define a constant undefined value")
        }
      )
    }
  }

<<<<<<< HEAD
  def deref(node: CPathNode): Slice = new Slice {
    val size = source.size
    val columns = node match {
      case CPathIndex(i) => source.columns collect {
        case (ColumnRef(CPath(CPathArray, xs @ _*), CArrayType(elemType)), col: HomogeneousArrayColumn[_]) =>
          (ColumnRef(CPath(xs: _*), elemType), col.select(i))

        case (ColumnRef(CPath(CPathIndex(`i`), xs @ _*), ctype), col) =>
          (ColumnRef(CPath(xs: _*), ctype), col)
      }

      case _ => source.columns collect {
        case (ColumnRef(CPath(`node`, xs @ _*), ctype), col) =>
          (ColumnRef(CPath(xs: _*), ctype), col)
      }
    }
  }

  def wrap(wrapper: CPathNode): Slice = new Slice {
    val size = source.size

    // TODO This is a little weird; CPathArray actually wraps in CPathIndex(0).
    // Unfortunately, CArrayType(_) cannot wrap CNullTypes, so we can't just
    // arbitrarily wrap everything in a CPathArray.

    val columns = wrapper match {
      case CPathArray => source.columns map {
        case (ColumnRef(CPath(nodes @ _*), ctype), col) =>
          (ColumnRef(CPath(CPathIndex(0) +: nodes : _*), ctype), col)
      }
      case _ => source.columns map {
        case (ColumnRef(CPath(nodes @ _*), ctype), col) =>
          (ColumnRef(CPath(wrapper +: nodes : _*), ctype), col)
=======
  def deref(node: CPathNode): Slice = {
    new Slice {
      val size = source.size
      val columns = source.columns.collect {
        case (ColumnRef(CPath(`node`, xs @ _*), ctype), col) => (ColumnRef(CPath(xs: _*), ctype), col)
      }
    }
  }

  def wrap(wrapper: CPathNode): Slice = {
    new Slice {
      val size = source.size
      val columns = source.columns.map {
        case (ColumnRef(CPath(nodes @ _*), ctype), col) => (ColumnRef(CPath(wrapper +: nodes : _*), ctype), col)
>>>>>>> 4eac4eac
      }
    }
  }

  // ARRAYS:
  // TODO Here, if we delete a JPathIndex/JArrayFixedT, then we need to
  // construct a new Homo*ArrayColumn that has some indices missing.
  //
  // -- I've added a col.without(indicies) method to H*ArrayColumn to support
  // this operation.
  //
  def delete(jtype: JType): Slice = new Slice {
    def fixArrays(columns: Map[ColumnRef, Column]): Map[ColumnRef, Column] = {
      columns.toSeq.sortBy(_._1).foldLeft((Map.empty[Vector[CPathNode], Int], Map.empty[ColumnRef, Column])) {
        case ((arrayPaths, acc), (ColumnRef(jpath, ctype), col)) => 
          val (arrayPaths0, nodes) = jpath.nodes.foldLeft((arrayPaths, Vector.empty[CPathNode])) {
            case ((ap, nodes), CPathIndex(_)) => 
              val idx = ap.getOrElse(nodes, -1) + 1
              (ap + (nodes -> idx), nodes :+ CPathIndex(idx))

            case ((ap, nodes), fieldNode) => (ap, nodes :+ fieldNode)
          }

          (arrayPaths0, acc + (ColumnRef(CPath(nodes: _*), ctype) -> col))
      }._2
    }

    // Used for homogeneous arrays. Constructs a function, suitable for use in a
    // flatMap, that will modify the homogeneous array according to `jType`.
    //
    def flattenDeleteTree[A](jType: JType, cType: CValueType[A], cPath: CPath): A => Option[A] = {
      val delete: A => Option[A] = _ => None
      val retain: A => Option[A] = Some(_)

      (jType, cType, cPath) match {
        case (JUnionT(aJType, bJType), _, _) =>
          flattenDeleteTree(aJType, cType, cPath) andThen (_ flatMap flattenDeleteTree(bJType, cType, cPath))
        case (JTextT, CString, CPath.Identity) =>
          delete
        case (JBooleanT, CBoolean, CPath.Identity) =>
          delete
        case (JNumberT, CLong | CDouble | CNum, CPath.Identity) =>
          delete
        case (JObjectUnfixedT, _, CPath(CPathField(_), _*)) =>
          delete
        case (JObjectFixedT(fields), _, CPath(CPathField(name), cPath @ _*)) =>
          fields get name map (flattenDeleteTree(_, cType, CPath(cPath: _*))) getOrElse(retain)
        case (JArrayUnfixedT, _, CPath(CPathArray | CPathIndex(_), _*)) =>
          delete
        case (JArrayFixedT(elems), cType, CPath(CPathIndex(i), cPath @ _*)) =>
          elems get i map (flattenDeleteTree(_, cType, CPath(cPath: _*))) getOrElse (retain)
        case (JArrayFixedT(elems), CArrayType(cElemType), CPath(CPathArray, cPath @ _*)) =>
          val mappers = elems mapValues (flattenDeleteTree(_, cElemType, CPath(cPath: _*)))
          xs => Some(xs.zipWithIndex map { case (x, j) =>
            mappers get j match {
              case Some(f) => f(x)
              case None => x
            }
          })
        case (JArrayHomogeneousT(jType), CArrayType(cType), CPath(CPathArray, _*)) if Schema.ctypes(jType)(cType) =>
          delete
        case _ =>
          retain
      }
    }

    val size = source.size
    val columns = fixArrays(source.columns flatMap {
      case (ColumnRef(cpath, ctype), _) if Schema.includes(jtype, cpath, ctype) =>
        None

      case (ref @ ColumnRef(cpath, ctype: CArrayType[a]), col: HomogeneousArrayColumn[_]) if ctype == col.tpe =>
        val trans = flattenDeleteTree(jtype, ctype, cpath)
        Some((ref, new HomogeneousArrayColumn[a] {
          val tpe = ctype
          def isDefinedAt(row: Int) = col.isDefinedAt(row)
          def apply(row: Int): IndexedSeq[a] = trans(col(row).asInstanceOf[IndexedSeq[a]]) getOrElse sys.error("Oh dear, this cannot be happening to me.")
        }))

      case (ref, col) =>
        Some((ref, col))
    })
  }

  def deleteFields(prefixes: scala.collection.Set[CPathField]) = {
    new Slice {
      val size = source.size
      val columns = source.columns filterNot {
        case (ColumnRef(CPath(head @ CPathField(_), _ @ _*), _), _) => prefixes contains head
        case _ => false
      }
    }
  }

<<<<<<< HEAD
  def typed(jtpe : JType) : Slice = new Slice {
    val size = source.size
    val columns = {
      if(size == 0 || Schema.subsumes(source.columns.map { case (ColumnRef(path, ctpe), _) => (path, ctpe) }(breakOut), jtpe))
        source.columns filter {
          case (ColumnRef(path, ctpe), _) => Schema.requiredBy(jtpe, path, ctpe)
        }
      else
        Map.empty[ColumnRef, Column]
=======
  def typed(jtpe: JType): Slice = {
    new Slice {  
      val size = source.size
      val columns = source.columns.filter { case (ColumnRef(path, ctpe), _) => Schema.includes(jtpe, path, ctpe) } 
>>>>>>> 4eac4eac
    }
  }

  def nest(selectorPrefix: CPath) = new Slice {
<<<<<<< HEAD
    val arraylessPrefix = CPath(selectorPrefix.nodes map {
      case CPathArray => CPathIndex(0)
      case n => n
    }: _*)

=======
>>>>>>> 4eac4eac
    val size = source.size
    val columns = source.columns map { case (ColumnRef(selector, ctype), v) => ColumnRef(arraylessPrefix \ selector, ctype) -> v }
  }

  def arraySwap(index: Int) = new Slice {
    val size = source.size
    val columns = source.columns.collect {
<<<<<<< HEAD
      case (ColumnRef(cPath @ CPath(CPathArray, _*), cType), col: HomogeneousArrayColumn[a]) =>
        (ColumnRef(cPath, cType), new HomogeneousArrayColumn[a] {
           val tpe = col.tpe
           def isDefinedAt(row: Int) = col.isDefinedAt(row)
           def apply(row: Int) = {
             val xs = col(row)
             if (xs.size == 0 || index >= xs.size) xs else {
               xs.updated(0, xs(index)).updated(index, xs(0))
             }
           }
        })
=======
>>>>>>> 4eac4eac
      case (ColumnRef(CPath(CPathIndex(0), xs @ _*), ctype), col) => 
        (ColumnRef(CPath(CPathIndex(index) +: xs : _*), ctype), col)

      case (ColumnRef(CPath(CPathIndex(`index`), xs @ _*), ctype), col) => 
        (ColumnRef(CPath(CPathIndex(0) +: xs : _*), ctype), col)

      case c @ (ColumnRef(CPath(CPathIndex(i), xs @ _*), ctype), col) => c
    }
  }

  // Takes an array where the indices correspond to indices in this slice,
  // and the values give the indices in the sparsened slice.
  def sparsen(index: Array[Int], toSize: Int): Slice = new Slice {
    val size = toSize
    val columns = source.columns mapValues { col => 
      cf.util.Sparsen(index, toSize)(col).get //sparsen is total
    }
  }

  def remap(indices: ArrayIntList) = new Slice {
    val size = indices.size
    val columns: Map[ColumnRef, Column] = source.columns mapValues { col => 
      cf.util.RemapIndices(indices).apply(col).get
    }
  }

  def map(from: CPath, to: CPath)(f: CF1): Slice = new Slice {
    val size = source.size

    val columns: Map[ColumnRef, Column] = {
      val resultColumns = for {
        col <- source.columns collect { case (ref, col) if ref.selector.hasPrefix(from) => col }
        result <- f(col)
      } yield result

      resultColumns.groupBy(_.tpe) map { 
        case (tpe, cols) => (ColumnRef(to, tpe), cols.reduceLeft((c1, c2) => Column.unionRightSemigroup.append(c1, c2)))
      }
    }
  }

  def map2(froml: CPath, fromr: CPath, to: CPath)(f: CF2): Slice = new Slice {
    val size = source.size

    val columns: Map[ColumnRef, Column] = {
      val resultColumns = for {
        left   <- source.columns collect { case (ref, col) if ref.selector.hasPrefix(froml) => col }
        right  <- source.columns collect { case (ref, col) if ref.selector.hasPrefix(fromr) => col }
        result <- f(left, right)
      } yield result

      resultColumns.groupBy(_.tpe) map { case (tpe, cols) => (ColumnRef(to, tpe), cols.reduceLeft((c1, c2) => Column.unionRightSemigroup.append(c1, c2))) }
    }
  }

  def filterDefined(filter: Slice, definedness: Definedness) = {
    new Slice {
      private val colValues = filter.columns.values.toArray
      lazy val defined = definedness match {
        case AnyDefined =>
          BitSetUtil.filteredRange(0, source.size) {
            i => colValues.exists(_.isDefinedAt(i))
          }

        case AllDefined =>
          if (colValues.isEmpty)
            new BitSet
          else
            BitSetUtil.filteredRange(0, source.size) {
              i => colValues.forall(_.isDefinedAt(i))
            }
      }

      val size = source.size
      val columns: Map[ColumnRef, Column] = source.columns mapValues {
        col => cf.util.filter(0, source.size, defined)(col).get
      }
    }
  }

  def compact(filter: Slice, definedness: Definedness): Slice = {
    new Slice {
      private val cols = filter.columns.values.toArray
      lazy val retained = definedness match {
        case AnyDefined =>
          val acc = new ArrayIntList
          Loop.range(0, filter.size) {
            i => if (cols.exists(_.isDefinedAt(i))) acc.add(i)
          }
          acc

        case AllDefined =>
          val acc = new ArrayIntList
          Loop.range(0, filter.size) {
            i => if (cols.forall(_.isDefinedAt(i))) acc.add(i)
          }
          acc
      }

      lazy val size = retained.size
      lazy val columns: Map[ColumnRef, Column] = source.columns mapValues {
        col => (col |> cf.util.RemapIndices(retained)).get
      }
    }
  }

  def retain(refs: Set[ColumnRef]) = {
    new Slice {
      val size = source.size
      val columns: Map[ColumnRef, Column] = source.columns.filterKeys(refs)
    }
  }
  
  /**
   * Assumes that this and the previous slice (if any) are sorted.
   */
  def distinct(prevFilter: Option[Slice], filter: Slice): Slice = {
    new Slice {
      lazy val retained : ArrayIntList = {
        val acc = new ArrayIntList
        
        def findSelfDistinct(prevRow: Int, curRow: Int) = {
          val selfComparator = rowComparatorFor(filter, filter)(_.columns.keys.toList.sorted)
        
          @tailrec
          def findSelfDistinct0(prevRow: Int, curRow: Int) : ArrayIntList = {
            if(curRow >= filter.size) acc
            else {
              val retain = selfComparator.compare(prevRow, curRow) != EQ
              if(retain) acc.add(curRow)
              findSelfDistinct0(if(retain) curRow else prevRow, curRow+1)
            }
          }
          
          findSelfDistinct0(prevRow, curRow)
        }

        def findStraddlingDistinct(prev: Slice, prevRow: Int, curRow: Int) = {
          val straddleComparator = rowComparatorFor(prev, filter)(_.columns.keys.toList.sorted) 

          @tailrec
          def findStraddlingDistinct0(prevRow: Int, curRow: Int): ArrayIntList = {
            if(curRow >= filter.size) acc
            else {
              val retain = straddleComparator.compare(prevRow, curRow) != EQ
              if(retain) acc.add(curRow)
              if(retain)
                findSelfDistinct(curRow, curRow+1)
              else
                findStraddlingDistinct0(prevRow, curRow+1)
            }
          }

          findStraddlingDistinct0(prevRow, curRow)
        }
        
        val lastDefined = prevFilter.flatMap { slice =>
          (slice.size-1 to 0 by -1).find(row => slice.columns.values.exists(_.isDefinedAt(row))) }.map {
            (prevFilter.get, _)
          }
        
        val firstDefined = (0 until filter.size).find(i => filter.columns.values.exists(_.isDefinedAt(i)))

        (lastDefined, firstDefined) match {
          case (Some((prev, i)), Some(j)) => findStraddlingDistinct(prev, i, j)
          case (_,               Some(j)) => acc.add(j) ; findSelfDistinct(j, j+1)
          case _                          => acc
        }
      }

      lazy val size = retained.size
      lazy val columns: Map[ColumnRef, Column] = source.columns mapValues {
        col => (col |> cf.util.RemapIndices(retained)).get
      }
    }
  }

<<<<<<< HEAD
  def sortBy(refs: VectorCase[CPath]): Slice = {
    val sortedIndices: Array[Int] = {
      import java.util.Arrays
      val arr = Array.range(0, source.size)

      val comparator = new IntOrder {
        def order(i1: Int, i2: Int) = {
          var i = 0
          var result: Ordering = EQ
          //while (i < accessors.length && (result eq EQ)) {
            sys.error("todo")
          //}
          result
=======
  def sortBy(cPaths: VectorCase[CPath]): Slice = {
    val byRef = columns.groupBy(_._1.selector)
    val colGroups: Array[Array[Column]] = cPaths.collect({ case path if byRef contains path =>
      val cols: Array[Column] = byRef(path).map(_._2)(collection.breakOut)
      cols
    })(collection.breakOut)
    val comparators: Array[RowComparator] = colGroups map { cols => RowComparator(cols, cols) }
    val rowComparator = new RowComparator {
      def compare(i: Int, j: Int): Ordering = {
        var k = 0
        var cmp: Ordering = EQ
        while (cmp == EQ && k < comparators.length) {
          cmp = comparators(k).compare(i, j)
          k += 1
>>>>>>> 4eac4eac
        }
        cmp
      }
    }

    val order: Array[Int] = Array.range(0, source.size)
    spire.math.MergeSort.sort(order)(new spire.math.Order[Int] {
      def compare(i: Int, j: Int) = rowComparator.compare(i, j).toInt
      def eqv(i: Int, j: Int) = compare(i, j) == 0
    }, implicitly)

    val remapOrder = new ArrayIntList(order.size)
    var i = 0
    while (i < order.length) {
      remapOrder.add(i, order(i))
      i += 1
    }
    source.remap(remapOrder)
  }

  /**
   * Split the table at the specified index, exclusive. The
   * new prefix will contain all indices less than that index, and
   * the new suffix will contain indices >= that index.
   */
  def split(idx: Int): (Slice, Slice) = {
    (take(idx), drop(idx))
  }

  def take(sz: Int): Slice = if (sz >= source.size) source else {
    new Slice {
      val size = sz
      val columns = source.columns mapValues {
        col => (col |> cf.util.RemapFilter(_ < sz, 0)).get
      }
    }
  }

  def drop(sz: Int): Slice = if (sz <= 0) source else {
    new Slice {
      val size = source.size - sz
      val columns = source.columns mapValues {
        col => (col |> cf.util.RemapFilter(_ < size, sz)).get
      }
    }
  }

  def takeRange(startIndex: Int, numberToTake: Int): Slice = {
    val take2 = math.min(this.size, startIndex + numberToTake) - startIndex
    new Slice {
      val size = take2
      val columns = source.columns mapValues { 
        col => (col |> cf.util.RemapFilter(_ < take2, startIndex)).get
      }
    }
  }

  def append(other: Slice): Slice = {
    new Slice {
      val size = source.size + other.size
      val columns = other.columns.foldLeft(source.columns) {
        case (acc, (ref, col)) => 
          val appendedCol = acc.get(ref) flatMap { sc => 
            cf.util.Concat(source.size)(sc, col)
          } getOrElse {
            (col |> cf.util.Shift(source.size)).get
          }

          acc + (ref -> appendedCol)
      }
    }
  }

  def zip(other: Slice): Slice = {
    new Slice {
      val size = source.size max other.size
      val columns: Map[ColumnRef, Column] = other.columns.foldLeft(source.columns) {
        case (acc, (ref, col)) => acc + (ref -> (acc get ref flatMap { c => cf.util.UnionRight(c, col) } getOrElse col))
      }
    }
  }
  
  def renderJson[M[+_]](delimiter: Char)(implicit M: Monad[M]): (StreamT[M, CharBuffer], Boolean) = {
    if (columns.isEmpty) {
      (StreamT.empty, false)
    } else {
      val delimiterStr = delimiter.toString
      val BufferSize = 1024 * 10    // 10 KB
      
      val optSchema = {
        def insert(target: SchemaNode, ref: ColumnRef, col: Column): SchemaNode = {
          val ColumnRef(selector, ctype) = ref
          
          selector.nodes match {
            case CPathField(name) :: tail => {
              target match {
                case SchemaNode.Obj(nodes) => {
                  val subTarget = nodes get name getOrElse SchemaNode.Union(Set())
                  val result = insert(subTarget, ColumnRef(CPath(tail), ctype), col)
                  SchemaNode.Obj(nodes + (name -> result))
                }
                
                case SchemaNode.Union(nodes) => {
                  val objNode = nodes find {
                    case _: SchemaNode.Obj => true
                    case _ => false
                  }
                  
                  val subTarget = objNode getOrElse SchemaNode.Obj(Map())
                  SchemaNode.Union(nodes - subTarget + insert(subTarget, ref, col))
                }
                
                case node =>
                  SchemaNode.Union(Set(node, insert(SchemaNode.Obj(Map()), ref, col)))
              }
            }
            
            case CPathIndex(idx) :: tail => {
              target match {
                case SchemaNode.Arr(map) => {
                  val subTarget = map get idx getOrElse SchemaNode.Union(Set())
                  val result = insert(subTarget, ColumnRef(CPath(tail), ctype), col)
                  SchemaNode.Arr(map + (idx -> result))
                }
                
                case SchemaNode.Union(nodes) => {
                  val objNode = nodes find {
                    case _: SchemaNode.Arr => true
                    case _ => false
                  }
                  
                  val subTarget = objNode getOrElse SchemaNode.Arr(Map())
                  SchemaNode.Union(nodes - subTarget + insert(subTarget, ref, col))
                }
                
                case node =>
                  SchemaNode.Union(Set(node, insert(SchemaNode.Arr(Map()), ref, col)))
              }
            }
            
            case CPathMeta(_) :: _ => target
            
            case Nil => {
              val node = SchemaNode.Leaf(ctype, col)
              
              target match {
                case SchemaNode.Union(nodes) => SchemaNode.Union(nodes + node)
                case oldNode => SchemaNode.Union(Set(oldNode, node))
              }
            }
          }
        }
        
        def normalize(schema: SchemaNode): Option[SchemaNode] = schema match {
          case SchemaNode.Obj(nodes) => {
            val nodes2 = nodes flatMap {
              case (key, value) => normalize(value) map { key -> _ }
            }
            
            val back = if (nodes2.isEmpty)
              None
            else
              Some(SchemaNode.Obj(nodes2))
            
            back foreach { obj =>
              obj.keys = new Array[String](nodes2.size)
              obj.values = new Array[SchemaNode](nodes2.size)
            }
            
            var i = 0
            back foreach { obj =>
              for ((key, value) <- nodes2) {
                obj.keys(i) = key
                obj.values(i) = value
                i += 1
              }
            }
            
            back
          }
          
          case SchemaNode.Arr(map) => {
            val map2 = map flatMap {
              case (idx, value) => normalize(value) map { idx -> _ }
            }
            
            val back = if (map2.isEmpty)
              None
            else
              Some(SchemaNode.Arr(map2))
            
            back foreach { arr =>
              arr.nodes = new Array[SchemaNode](map2.size)
            }
            
            var i = 0
            back foreach { arr =>
              val values = map2.toSeq sortBy { _._1 } map { _._2 }
              
              for (value <- values) {
                arr.nodes(i) = value
                i += 1
              }
            }
            
            back
          }
          
          case SchemaNode.Union(nodes) => {
            val nodes2 = nodes flatMap normalize
            
            if (nodes2.isEmpty)
              None
            else if (nodes2.size == 1)
              nodes2.headOption
            else {
              val union = SchemaNode.Union(nodes2)
              union.possibilities = nodes2.toArray
              Some(union)
            }
          }
          
          case lf: SchemaNode.Leaf => Some(lf)
        }
        
        val schema = columns.foldLeft(SchemaNode.Union(Set()): SchemaNode) {
          case (acc, (ref, col)) => insert(acc, ref, col)
        }
        
        normalize(schema)
      }
      
      // don't remove!  @tailrec bugs if you use optSchema.map
      if (optSchema.isDefined) {
        val schema = optSchema.get
        
        val depth = {
          def loop(schema: SchemaNode): Int = schema match {
            case obj: SchemaNode.Obj =>
              4 + (obj.values map loop max)
            
            case arr: SchemaNode.Arr =>
              2 + (arr.nodes map loop max)
            
            case union: SchemaNode.Union =>
              union.possibilities map loop max
            
            case SchemaNode.Leaf(_, _) => 0
          }
          
          loop(schema)
        }
        
        // we have the schema, now emit
        
        var buffer = CharBuffer.allocate(BufferSize)
        val vector = new mutable.ArrayBuffer[CharBuffer](math.max(1, size / 10))
        
        @inline
        def checkPush(length: Int) {
          if (buffer.remaining < length) {
            buffer.flip()
            vector += buffer
            
            buffer = CharBuffer.allocate(BufferSize)
          }
        }
        
        @inline
        def push(c: Char) {
          checkPush(1)
          buffer.put(c)
        }
        
        @inline
        def pushStr(str: String) {
          checkPush(str.length)
          buffer.put(str)
        }
        
        val in = new RingDeque[String](depth + 1)
        val inFlags = new RingDeque[Boolean](depth + 1)
        
        @inline
        def pushIn(str: String, flag: Boolean) {
          in.pushBack(str)
          inFlags.pushBack(flag)
        }
        
        @inline
        def popIn() {
          in.popBack()
          inFlags.popBack()
        }
        
        @inline
        @tailrec
        def flushIn() {
          if (!in.isEmpty) {
            val str = in.popFront()
            
            val flag = inFlags.popFront()
            
            if (flag) {
              renderString(str)
            } else {
              checkPush(str.length)
              buffer.put(str)
            }
            
            flushIn()
          }
        }
        
        // emitters
        
        @inline
        @tailrec
        def renderString(str: String, idx: Int = 0) {
          if (idx == 0) {
            push('"')
          }
          
          if (idx < str.length) {
            val c = str.charAt(idx)
            
            (c: @switch) match {
              case '"' => pushStr("\\\"")
              case '\\' => pushStr("\\\\")
              case '\b' => pushStr("\\b")
              case '\f' => pushStr("\\f")
              case '\n' => pushStr("\\n")
              case '\r' => pushStr("\\r")
              case '\t' => pushStr("\\t")
              
              case c => {
                if ((c >= '\u0000' && c < '\u001f') || (c >= '\u0080' && c < '\u00a0') || (c >= '\u2000' && c < '\u2100')) {
                  pushStr("\\u")
                  pushStr("%04x".format(Character.codePointAt(str, idx)))
                } else {
                  push(c)
                }
              }
            }
            
            renderString(str, idx + 1)
          } else {
            push('"')
          }
        }
        
        @inline
        def renderLong(ln: Long) {
          
          @inline
          @tailrec
          def power10(ln: Long, seed: Long = 1): Long = {
            // note: we could be doing binary search here
            
            if (seed * 10 < 0)    // overflow
              seed
            else if (seed * 10 > ln)
              seed
            else
              power10(ln, seed * 10)
          }
          
          @inline
          @tailrec
          def renderPositive(ln: Long, power: Long) {
            if (power > 0) {
              val c = Character.forDigit((ln / power % 10).toInt, 10)
              push(c)
              renderPositive(ln, power / 10)
            }
          }
          
          if (ln == Long.MinValue) {
            val MinString = "-9223372036854775808"
            checkPush(MinString.length)
            buffer.put(MinString)
          } else if (ln == 0) {
            push('0')
          } else if (ln < 0) {
            push('-')
            
            val ln2 = ln * -1
            renderPositive(ln2, power10(ln2))
          } else {
            renderPositive(ln, power10(ln))
          }
        }
        
        // TODO is this a problem?
        @inline
        def renderDouble(d: Double) {
          val str = d.toString
          checkPush(str.length)
          buffer.put(str)
        }
        
        // TODO is this a problem?
        @inline
        def renderNum(d: BigDecimal) {
          val str = d.toString
          checkPush(str.length)
          buffer.put(str)
        }
        
        @inline
        def renderBoolean(b: Boolean) {
          if (b) {
            pushStr("true")
          } else {
            pushStr("false")
          }
        }
        
        @inline
        def renderNull() {
          pushStr("null")
        }
        
        @inline
        def renderEmptyObject() {
          pushStr("{}")
        }
        
        @inline
        def renderEmptyArray() {
          pushStr("[]")
        }
        
        @inline
        def renderDate(date: DateTime) {
          renderString(date.toString)
        }
        
        def traverseSchema(row: Int, schema: SchemaNode): Boolean = schema match {
          case obj: SchemaNode.Obj => {
            val keys = obj.keys
            val values = obj.values
            
            @inline
            @tailrec
            def loop(idx: Int, done: Boolean): Boolean = {
              if (idx < keys.length) {
                val key = keys(idx)
                val value = values(idx)
                
                if (done) {
                  pushIn(",", false)
                }
                
                pushIn(key, true)
                pushIn(":", false)
                
                val emitted = traverseSchema(row, value)
                
                if (!emitted) {     // less efficient
                  popIn()
                  popIn()
                  
                  if (done) {
                    popIn()
                  }
                }
                
                loop(idx + 1, done || emitted)
              } else {
                done
              }
            }
            
            pushIn("{", false)
            val done = loop(0, false)
            
            if (done) {
              push('}')
            } else {
              popIn()
            }
            
            done
          }
          
          case arr: SchemaNode.Arr => {
            val values = arr.nodes
            
            @inline
            @tailrec
            def loop(idx: Int, done: Boolean): Boolean = {
              if (idx < values.length) {
                val value = values(idx)
                
                if (done) {
                  pushIn(",", false)
                }
                
                val emitted = traverseSchema(row, value)
                
                if (!emitted && done) {     // less efficient
                  popIn()
                }
                
                loop(idx + 1, done || emitted)
              } else {
                done
              }
            }
            
            pushIn("[", false)
            val done = loop(0, false)
            
            if (done) {
              push(']')
            } else {
              popIn()
            }
            
            done
          }
          
          case union: SchemaNode.Union => {
            val pos = union.possibilities
            
            @inline
            @tailrec
            def loop(idx: Int): Boolean = {
              if (idx < pos.length) {
                traverseSchema(row, pos(idx)) || loop(idx + 1)
              } else {
                false
              }
            }
            
            loop(0)
          }
          
          case SchemaNode.Leaf(tpe, col) => tpe match {
            case CString => {
              val specCol = col.asInstanceOf[StrColumn]
              
              if (specCol.isDefinedAt(row)) {
                flushIn()
                renderString(specCol(row))
                true
              } else {
                false
              }
            }
            
            case CBoolean => {
              val specCol = col.asInstanceOf[BoolColumn]
              
              if (specCol.isDefinedAt(row)) {
                flushIn()
                renderBoolean(specCol(row))
                true
              } else {
                false
              }
            }
            
            case CLong => {
              val specCol = col.asInstanceOf[LongColumn]
              
              if (specCol.isDefinedAt(row)) {
                flushIn()
                renderLong(specCol(row))
                true
              } else {
                false
              }
            }
            
            case CDouble => {
              val specCol = col.asInstanceOf[DoubleColumn]
              
              if (specCol.isDefinedAt(row)) {
                flushIn()
                renderDouble(specCol(row))
                true
              } else {
                false
              }
            }
            
            case CNum => {
              val specCol = col.asInstanceOf[NumColumn]
              
              if (specCol.isDefinedAt(row)) {
                flushIn()
                renderNum(specCol(row))
                true
              } else {
                false
              }
            }
            
            case CNull => {
              val specCol = col.asInstanceOf[NullColumn]
              if (specCol.isDefinedAt(row)) {
                flushIn()
                renderNull()
                true
              } else {
                false
              }
            }
            
            case CEmptyObject => {
              val specCol = col.asInstanceOf[EmptyObjectColumn]
              if (specCol.isDefinedAt(row)) {
                flushIn()
                renderEmptyObject()
                true
              } else {
                false
              }
            }
            
            case CEmptyArray => {
              val specCol = col.asInstanceOf[EmptyArrayColumn]
              if (specCol.isDefinedAt(row)) {
                flushIn()
                renderEmptyArray()
                true
              } else {
                false
              }
            }
            
            case CDate => {
              val specCol = col.asInstanceOf[DateColumn]
              
              if (specCol.isDefinedAt(row)) {
                flushIn()
                renderDate(specCol(row))
                true
              } else {
                false
              }
            }
            
            case CUndefined => false
          }
        }
        
        @tailrec
        def render(row: Int, delimit: Boolean): Boolean = {
          if (row < size) {
            if (delimit) {
              pushIn(delimiterStr, false)
            }
            
            val rowRendered = traverseSchema(row, schema)
            
            if (delimit && !rowRendered) {
              popIn()
            }
            
            render(row + 1, delimit || rowRendered)
          } else {
            delimit
          }
        }
        
        val rendered = render(0, false)
        
        buffer.flip()
        vector += buffer
        
        val stream = StreamT.unfoldM(0) { idx =>
          val back = if (idx < vector.length)
            Some((vector(idx), idx + 1))
          else
            None
          
          M.point(back)
        }
        
        (stream, rendered)
      } else {
        (StreamT.empty, false)
      }
    }
  }

  def toJValue(row: Int) = {
    columns.foldLeft[JValue](JNothing) {
<<<<<<< HEAD
      case (jv, (ref @ ColumnRef(selector, _), col)) if col.isDefinedAt(row) => {
        CPathUtils.cPathToJPaths(selector, col.cValue(row)).foldLeft(jv) {
          case (jv, (path, value)) => jv.unsafeInsert(path, value.toJValue)
        }
      }
=======
      case (jv, (ColumnRef(selector, _), col)) if col.isDefinedAt(row) =>
        CPathUtils.cPathToJPaths(selector, col.cValue(row)).foldLeft(jv) {
          case (jv, (path, value)) => jv.unsafeInsert(path, value.toJValue)
        }
>>>>>>> 4eac4eac

      case (jv, _) => jv
    } 
  }

  def toJson(row: Int): Option[JValue] = {
    toJValue(row) match {
      case JNothing => None
      case jv       => Some(jv)
    }
  }

  def toJsonElements: Vector[JValue] = {
    @tailrec def rec(i: Int, acc: Vector[JValue]): Vector[JValue] = {
      if (i < source.size) {
        toJValue(i) match {
          case JNothing => rec(i + 1, acc)
          case jv => rec(i + 1, acc :+ jv)
        }
      } else acc
    }

    rec(0, Vector())
  }

  def toString(row: Int): Option[String] = {
    (columns.toList.sortBy(_._1) map { case (ref, col) => ref.toString + ": " + (if (col.isDefinedAt(row)) col.strValue(row) else "(undefined)") }) match {
      case Nil => None
      case l   => Some(l.mkString("[", ", ", "]")) 
    }
  }

  def toJsonString(prefix: String = ""): String = {
    (0 until size).map(i => prefix +" "+ toJson(i)).mkString("\n")
  }

  override def toString = (0 until size).map(toString(_).getOrElse("")).mkString("\n")
}

object Slice {
  def apply(columns0: Map[ColumnRef, Column], dataSize: Int) = {
    new Slice {
      val size = dataSize
      val columns = columns0
    }
  }

  /**
   * Concatenate multiple slices into 1 big slice. The slices will be
   * concatenated in the order they appear in `slices`.
   */
  def concat(slices: List[Slice]): Slice = {
    val (_columns, _size) = slices.foldLeft((Map.empty[ColumnRef, List[(Int, Column)]], 0)) {
      case ((cols, offset), slice) =>
        (slice.columns.foldLeft(cols) { case (acc, (ref, col)) =>
          acc + (ref -> ((offset, col) :: acc.getOrElse(ref, Nil)))
        }, offset + slice.size)
      }

    new Slice {
      val size = _size
      val columns = _columns.flatMap { case (ref, parts) =>
        cf.util.NConcat(parts) map ((ref, _))
      }
    }
  }

  def rowComparatorFor(s1: Slice, s2: Slice)(keyf: Slice => List[ColumnRef]): RowComparator = {

    val refs1 = keyf(s1)
    val refs2 = keyf(s2)

    @inline def genComparatorFor(l1: List[ColumnRef], l2: List[ColumnRef]): RowComparator = {
      RowComparator(l1.map(s1.columns).toArray, l2.map(s2.columns).toArray)
    }

    @inline @tailrec
    def pairColumns(l1: List[ColumnRef], l2: List[ColumnRef], comparators: List[RowComparator]): List[RowComparator] = {
      import scalaz.syntax.order._

      (l1, l2) match {
        case (h1 :: t1, h2 :: t2) if h1.selector == h2.selector => {
          val (l1Equal, l1Rest) = l1.partition(_.selector == h1.selector)
          val (l2Equal, l2Rest) = l2.partition(_.selector == h2.selector)

          pairColumns(l1Rest, l2Rest, genComparatorFor(l1Equal, l2Equal) :: comparators)
        }

        case (h1 :: t1, h2 :: t2) if h1 ?|? h2 == LT => {
          val (l1Equal, l1Rest) = l1.partition(_.selector == h1.selector)

          pairColumns(l1Rest, l2, genComparatorFor(l1Equal, Nil) :: comparators)
        }

        case (h1 :: t1, h2 :: t2) if h1 ?|? h2 == GT => {
          val (l2Equal, l2Rest) = l2.partition(_.selector == h2.selector)

<<<<<<< HEAD
        // TODO This should be more efficient... Also, should check if c1.tpe =~ c2.tpe (modulo num types).
        case (c1: HomogeneousArrayColumn[_], c2: HomogeneousArrayColumn[_]) => new RowComparator {
          val cmps = Stream.from(0) map { i => compare0(c1.select(i), c2.select(i)) }

          def compare(thisRow: Int, thatRow: Int) = {
            val c1size = c1(thisRow).size
            val c2size = c2(thisRow).size
            
            cmps take (c1size min c2size) map (_.compare(thisRow, thatRow)) find (_ != EQ) getOrElse {
              if (c1size < c2size) LT
              else if (c1size > c2size) GT
              else EQ
            }
          }
        }

        case (c1: StrColumn, c2: StrColumn) => new RowComparator {
          val ord = Order[String]
          def compare(thisRow: Int, thatRow: Int) = {
            ord.order(c1(thisRow), c2(thatRow))
          }
=======
          pairColumns(l1, l2Rest, genComparatorFor(Nil, l2Equal) :: comparators)
>>>>>>> 4eac4eac
        }

        case (h1 :: t1, Nil) => {
          val (l1Equal, l1Rest) = l1.partition(_.selector == h1.selector)

          pairColumns(l1Rest, Nil, genComparatorFor(l1Equal, Nil) :: comparators)
        }

        case (Nil, h2 :: t2) => {
          val (l2Equal, l2Rest) = l2.partition(_.selector == h2.selector)

          pairColumns(Nil, l2Rest, genComparatorFor(Nil, l2Equal) :: comparators)
        }

        case (Nil, Nil) => comparators.reverse

<<<<<<< HEAD
    // Return the first column in the array defined at the row, or -1 if none are defined for that row
    @inline def firstDefinedIndexFor(columns: Array[Column], row: Int): Int = {
      var i = 0
      while (i < columns.length && ! columns(i).isDefinedAt(row)) { i += 1 }
      if (i == columns.length) -1 else i
    }

    // Returns 2 columns for the intersection between ref1 and ref2.
    def intersection(ref1: ColumnRef, ref2: ColumnRef): (Column, Column) = {
      val col1 = s1.columns(ref1)
      val col2 = s2.columns(ref2)

      if (ref1.selector == ref2.selector) (col1, col2) else {
        @tailrec
        def rec(ps1: List[CPathNode], ps2: List[CPathNode], col1: Column, col2: Column): (Column, Column) =
          (ps1, ps2, col1, col2) match {
            case (Nil, Nil, _, _) =>
              (col1, col2)
            case (CPathArray :: ps1, CPathIndex(i) :: ps2, col1: HomogeneousArrayColumn[_], _) =>
              rec(ps1, ps2, col1.select(i), col2)
            case (CPathIndex(i) :: ns1, CPathArray :: ns2, _, col2: HomogeneousArrayColumn[_]) =>
              rec(ps1, ps2, col1, col2.select(i))
            case (p1 :: ps1, p2 :: ps2, _, _) =>
              rec(ps1, ps2, col1, col2)
          }

        rec(ref1.selector.nodes, ref2.selector.nodes, col1, col2)
      }
    }

    @inline def genComparatorFor(l1: List[ColumnRef], l2: List[ColumnRef]): RowComparator = {
      val array1: Array[Column] = l1.map(s1.columns)(collection.breakOut)
      val array2: Array[Column] = l2.map(s2.columns)(collection.breakOut)


      // Build an array of pairwise comparator functions for later use
      val comparators: Array[RowComparator] = (for {
        i1 <- 0 until array1.length
        i2 <- 0 until array2.length
      } yield compare0(array1(i1), array2(i2)))(collection.breakOut)

      new RowComparator {
        def compare(i: Int, j: Int) = {
          val first1 = firstDefinedIndexFor(array1, i)
          val first2 = firstDefinedIndexFor(array2, j)

          // In the following, undefined always sorts LT defined values
          if (first1 == -1 && first2 == -1) {
            EQ
          } else if (first1 == -1) {
            LT
          } else if (first2 == -1) {
            GT
          } else {
            // We have the indices, so use it to look up the comparator for the rows
            comparators(first1 * array2.length + first2).compare(i, j)
          }
        }
      }
    }


    @inline @tailrec
    def pairColumns(l1: List[ColumnRef], l2: List[ColumnRef], comparators: List[RowComparator]): List[RowComparator] = (l1, l2) match {
      case (h1 :: t1, h2 :: t2) if h1.selector == h2.selector => {
        val (l1Equal, l1Rest) = l1.partition(_.selector == h1.selector)
        val (l2Equal, l2Rest) = l2.partition(_.selector == h2.selector)

        pairColumns(l1Rest, l2Rest, genComparatorFor(l1Equal, l2Equal) :: comparators)
      }

      case (h1 :: t1, h2 :: t2) if CPathUtils.intersect(h1.selector, h2.selector).isDefined => {

        // The union of h1 & h2 form a k-dimensional sub-space of array indices (N^k).
        // For a fixed set of `ColumnRef`s that are either axis-aligned
        // subspaces or single points, we construct an oracle that, given a point in
        // N^k, returns all the `ColumnRef`s that intersect that point.

        // Constructing the oracle is simple; for each dim, we project all `ColumnRef`s
        // onto it. Each projection will either be a single point or a it'll span
        // the entire dimension. We create a Map[Int, Set[ColumnRef]] for the single
        // points of intersection and then create a Set[ColumnRef] for all the
        // columns that span the entire dimension. We can then answer a query in this
        // projection by returning the union of the `ColumnRef`s that span the dim and
        // the `ColumnRef`s at the point projected on the dimension itself.
        // To find the set of `ColumnRef`s that intersect a single point, we just
        // intersect all the answers for each dimension individually together.

        val Some(path) = CPathUtils.union(h1.selector, h2.selector)

        val (l1Equal, l1Rest) = l1 partition { ref =>
          CPathUtils.intersect(path, path).isDefined
        }
        val (l2Equal, l2Rest) = l2 partition { ref =>
          CPathUtils.intersect(path, path).isDefined
        }

        sealed trait Step[+A]
        case object Inc extends Step[Nothing]
        case object Shift extends Step[Nothing]
        case class Done[A](a: A) extends Step[A]

        def walkArraySpace[A](dimension: Int)(f: List[Int] => Step[A]): Option[A] = {
          def rec(left: List[Int], lvl: Int): Step[A] = if (lvl > 0) {
            @inline @tailrec def loop(x: Int): Step[A] = rec(x :: left, lvl - 1) match {
              case Inc => loop(x + 1)
              case Shift if x > 0 => Inc
              case step => step
            }

            loop(0)
          } else {
            f(left)
          }

          rec(Nil, dimension) match {
            case Done(a) => Some(a)
            case _ => None
          }
        }

        // Is this enough? Do we need to recurse? If not, we can blank out all CPathIndex's.
        val space = (l1Equal ++ l2Equal).map(_.selector).foldLeft(path)(CPathUtils.union(_, _).get)
        val dimension = space.nodes.foldLeft(0) {
          case (acc, CPathArray) => acc + 1
          case (acc, _) => acc
        }

        // Projections are either a single point (Some) or span the entire dimension (None).
        def projections(cPath: CPath): List[Option[Int]] =
          (cPath.nodes zip space.nodes).foldLeft(Nil: List[Option[Int]]) {
            case (acc, (CPathIndex(x), CPathArray)) => Some(x) :: acc
            case (acc, (CPathArray, CPathArray)) => None :: acc
            case (acc, _) => acc
          }.reverse

        def oracle(cols: List[ColumnRef]): List[Int] => List[ColumnRef] = {
          type Col = (ColumnRef, Int)
          val all = cols.zipWithIndex.toSet

          val colProjections = all.foldLeft(List.fill(dimension)((Map.empty[Int, Set[Col]], Set.empty[Col]))) {
            case (acc, col @ (ColumnRef(cPath, _), _)) =>
              (acc zip projections(cPath)) map {
                case ((points, ranges), Some(x)) =>
                  (points + (x -> (points.getOrElse(x, Set.empty[Col]) + col)), ranges)
                case ((points, ranges), None) =>
                  (points, ranges + col)
              }
          }

          // Note: Anytime ranges == all, we can drop that dimension.

          p => (colProjections zip p).foldLeft(all) { case (acc, ((points, ranges), x)) =>
            acc intersect (points(x) union ranges)
          }.toList.sortBy(_._2).map(_._1)
        }

        val l1Oracle = oracle(l1Equal)
        val l2Oracle = oracle(l2Equal)

        @tailrec
        def narrow(ps: List[CPathNode], is: List[Int], col: Column): Option[Column] = {
          (ps, is, col) match {
            case (CPathIndex(i) :: ps, j :: is, col: Column) if i == j =>
              narrow(ps, is, col)
            case (CPathArray :: ps, i :: is, col: HomogeneousArrayColumn[_]) =>
              narrow(ps, is, col.select(i))
            case (CPathIndex(_) :: _, _, _) =>
              None
            case (p :: ps, _, _) =>
              narrow(ps, is, col)
            case (Nil, Nil, _) =>
              Some(col)
            case (Nil, _, _) =>
              None
            case (_, Nil, _) =>
              None
          }
        }

        val columns1 = s1.columns
        val columns2 = s2.columns

        val cmp = new RowComparator {
          def compare(row1: Int, row2: Int) = walkArraySpace(dimension) { p =>
            val refs1 = l1Oracle(p.reverse)
            val refs2 = l2Oracle(p.reverse)

            val col1 = refs1 map { ref => ref -> columns1(ref) } flatMap {
              case (ColumnRef(path, tpe), col) => narrow(path.nodes, p, col)
            } find (_ isDefinedAt row1)

            val col2 = refs2 map { ref => ref -> columns2(ref) } flatMap {
              case (ColumnRef(path, tpe), col) => narrow(path.nodes, p, col)
            } find (_ isDefinedAt row2)

            
            (col1, col2) match {
              case (Some(col1), Some(col2)) =>
                val cmp = compare0(col1, col2).compare(row1, row2)
                if (cmp == EQ) Inc else Done(cmp)
              case (Some(_), None) => Done(GT)
              case (None, Some(_)) => Done(LT)
              case (None, None) => Shift
                // TODO ^^ this is not enough for this case. We need to see if any single
                // point projections exist beyond this and, if so, we need to Inc instead.
            }
          } getOrElse EQ
        }

        pairColumns(l1Rest, l2Rest, cmp :: comparators)
      }

      case (h1 :: t1, h2 :: t2) if h1.selector < h2.selector => {
        val (l1Equal, l1Rest) = l1.partition(_.selector == h1.selector)

        pairColumns(l1Rest, l2, genComparatorFor(l1Equal, Nil) :: comparators)
      }

      case (h1 :: t1, h2 :: t2) if h1.selector > h2.selector => {
        val (l2Equal, l2Rest) = l2.partition(_.selector == h2.selector)

        pairColumns(l1, l2Rest, genComparatorFor(Nil, l2Equal) :: comparators)
      }

      case (h1 :: t1, Nil) => {
        val (l1Equal, l1Rest) = l1.partition(_.selector == h1.selector)

        pairColumns(l1Rest, Nil, genComparatorFor(l1Equal, Nil) :: comparators)
      }

      case (Nil, h2 :: t2) => {
        val (l2Equal, l2Rest) = l2.partition(_.selector == h2.selector)

        pairColumns(Nil, l2Rest, genComparatorFor(Nil, l2Equal) :: comparators)
=======
        case (h1 :: t1, h2 :: t2) => sys.error("selector guard failure in pairColumns")
>>>>>>> 4eac4eac
      }
    }

    val comparators: Array[RowComparator] = pairColumns(refs1, refs2, Nil).toArray

    new RowComparator {
      def compare(i1: Int, i2: Int) = {
        var i = 0
        var result: Ordering = EQ

        while (i < comparators.length && result == EQ) {
          result = comparators(i).compare(i1, i2)
          i += 1
        }
        
        result
      }
    }
  }
<<<<<<< HEAD
=======
  
  
  private sealed trait SchemaNode
  
  private object SchemaNode {
    final case class Obj(nodes: Map[String, SchemaNode]) extends SchemaNode {
      final var keys: Array[String] = _
      final var values: Array[SchemaNode] = _
    }
    
    final case class Arr(map: Map[Int, SchemaNode]) extends SchemaNode {
      final var nodes: Array[SchemaNode] = _
    }
    
    final case class Union(nodes: Set[SchemaNode]) extends SchemaNode {
      final var possibilities: Array[SchemaNode] = _
    }
    
    final case class Leaf(tpe: CType, col: Column) extends SchemaNode
  }
>>>>>>> 4eac4eac
}<|MERGE_RESOLUTION|>--- conflicted
+++ resolved
@@ -23,21 +23,12 @@
 import util.CPathUtils
 
 import com.precog.common.VectorCase
-<<<<<<< HEAD
-import com.precog.bytecode.{ JType, JUnionT, JPrimitiveType }
-import com.precog.bytecode.{ JNumberT, JTextT, JBooleanT }
-import com.precog.bytecode.{ JArrayHomogeneousT, JArrayFixedT, JArrayUnfixedT }
-import com.precog.bytecode.{ JObjectFixedT, JObjectUnfixedT }
-
-import com.precog.common.json._
-=======
 import com.precog.bytecode._
 import com.precog.util._
 
 import com.precog.common.json._
 
 import TransSpecModule._
->>>>>>> 4eac4eac
 
 import blueeyes.json._
 import blueeyes.json.JsonAST._
@@ -88,12 +79,6 @@
 
   def mapRoot(f: CF1): Slice = new Slice {
     val size = source.size
-<<<<<<< HEAD
-    val columns = source.columns flatMap {
-      case (ref, col) =>
-        if (ref.selector == CPath.Identity) f(col) map { (ref, _ ) }  
-        else None
-=======
 
     val columns: Map[ColumnRef, Column] = {
       val resultColumns = for {
@@ -104,7 +89,6 @@
       resultColumns.groupBy(_.tpe) map { 
         case (tpe, cols) => (ColumnRef(CPath.Identity, tpe), cols.reduceLeft((c1, c2) => Column.unionRightSemigroup.append(c1, c2)))
       }
->>>>>>> 4eac4eac
     }
   }
 
@@ -173,7 +157,6 @@
     }
   }
 
-<<<<<<< HEAD
   def deref(node: CPathNode): Slice = new Slice {
     val size = source.size
     val columns = node match {
@@ -207,22 +190,6 @@
       case _ => source.columns map {
         case (ColumnRef(CPath(nodes @ _*), ctype), col) =>
           (ColumnRef(CPath(wrapper +: nodes : _*), ctype), col)
-=======
-  def deref(node: CPathNode): Slice = {
-    new Slice {
-      val size = source.size
-      val columns = source.columns.collect {
-        case (ColumnRef(CPath(`node`, xs @ _*), ctype), col) => (ColumnRef(CPath(xs: _*), ctype), col)
-      }
-    }
-  }
-
-  def wrap(wrapper: CPathNode): Slice = {
-    new Slice {
-      val size = source.size
-      val columns = source.columns.map {
-        case (ColumnRef(CPath(nodes @ _*), ctype), col) => (ColumnRef(CPath(wrapper +: nodes : _*), ctype), col)
->>>>>>> 4eac4eac
       }
     }
   }
@@ -317,7 +284,6 @@
     }
   }
 
-<<<<<<< HEAD
   def typed(jtpe : JType) : Slice = new Slice {
     val size = source.size
     val columns = {
@@ -327,24 +293,15 @@
         }
       else
         Map.empty[ColumnRef, Column]
-=======
-  def typed(jtpe: JType): Slice = {
-    new Slice {  
-      val size = source.size
-      val columns = source.columns.filter { case (ColumnRef(path, ctpe), _) => Schema.includes(jtpe, path, ctpe) } 
->>>>>>> 4eac4eac
     }
   }
 
   def nest(selectorPrefix: CPath) = new Slice {
-<<<<<<< HEAD
     val arraylessPrefix = CPath(selectorPrefix.nodes map {
       case CPathArray => CPathIndex(0)
       case n => n
     }: _*)
 
-=======
->>>>>>> 4eac4eac
     val size = source.size
     val columns = source.columns map { case (ColumnRef(selector, ctype), v) => ColumnRef(arraylessPrefix \ selector, ctype) -> v }
   }
@@ -352,7 +309,6 @@
   def arraySwap(index: Int) = new Slice {
     val size = source.size
     val columns = source.columns.collect {
-<<<<<<< HEAD
       case (ColumnRef(cPath @ CPath(CPathArray, _*), cType), col: HomogeneousArrayColumn[a]) =>
         (ColumnRef(cPath, cType), new HomogeneousArrayColumn[a] {
            val tpe = col.tpe
@@ -364,8 +320,6 @@
              }
            }
         })
-=======
->>>>>>> 4eac4eac
       case (ColumnRef(CPath(CPathIndex(0), xs @ _*), ctype), col) => 
         (ColumnRef(CPath(CPathIndex(index) +: xs : _*), ctype), col)
 
@@ -543,21 +497,6 @@
     }
   }
 
-<<<<<<< HEAD
-  def sortBy(refs: VectorCase[CPath]): Slice = {
-    val sortedIndices: Array[Int] = {
-      import java.util.Arrays
-      val arr = Array.range(0, source.size)
-
-      val comparator = new IntOrder {
-        def order(i1: Int, i2: Int) = {
-          var i = 0
-          var result: Ordering = EQ
-          //while (i < accessors.length && (result eq EQ)) {
-            sys.error("todo")
-          //}
-          result
-=======
   def sortBy(cPaths: VectorCase[CPath]): Slice = {
     val byRef = columns.groupBy(_._1.selector)
     val colGroups: Array[Array[Column]] = cPaths.collect({ case path if byRef contains path =>
@@ -572,7 +511,6 @@
         while (cmp == EQ && k < comparators.length) {
           cmp = comparators(k).compare(i, j)
           k += 1
->>>>>>> 4eac4eac
         }
         cmp
       }
@@ -1264,18 +1202,10 @@
 
   def toJValue(row: Int) = {
     columns.foldLeft[JValue](JNothing) {
-<<<<<<< HEAD
-      case (jv, (ref @ ColumnRef(selector, _), col)) if col.isDefinedAt(row) => {
-        CPathUtils.cPathToJPaths(selector, col.cValue(row)).foldLeft(jv) {
-          case (jv, (path, value)) => jv.unsafeInsert(path, value.toJValue)
-        }
-      }
-=======
       case (jv, (ColumnRef(selector, _), col)) if col.isDefinedAt(row) =>
         CPathUtils.cPathToJPaths(selector, col.cValue(row)).foldLeft(jv) {
           case (jv, (path, value)) => jv.unsafeInsert(path, value.toJValue)
         }
->>>>>>> 4eac4eac
 
       case (jv, _) => jv
     } 
@@ -1373,31 +1303,7 @@
         case (h1 :: t1, h2 :: t2) if h1 ?|? h2 == GT => {
           val (l2Equal, l2Rest) = l2.partition(_.selector == h2.selector)
 
-<<<<<<< HEAD
-        // TODO This should be more efficient... Also, should check if c1.tpe =~ c2.tpe (modulo num types).
-        case (c1: HomogeneousArrayColumn[_], c2: HomogeneousArrayColumn[_]) => new RowComparator {
-          val cmps = Stream.from(0) map { i => compare0(c1.select(i), c2.select(i)) }
-
-          def compare(thisRow: Int, thatRow: Int) = {
-            val c1size = c1(thisRow).size
-            val c2size = c2(thisRow).size
-            
-            cmps take (c1size min c2size) map (_.compare(thisRow, thatRow)) find (_ != EQ) getOrElse {
-              if (c1size < c2size) LT
-              else if (c1size > c2size) GT
-              else EQ
-            }
-          }
-        }
-
-        case (c1: StrColumn, c2: StrColumn) => new RowComparator {
-          val ord = Order[String]
-          def compare(thisRow: Int, thatRow: Int) = {
-            ord.order(c1(thisRow), c2(thatRow))
-          }
-=======
           pairColumns(l1, l2Rest, genComparatorFor(Nil, l2Equal) :: comparators)
->>>>>>> 4eac4eac
         }
 
         case (h1 :: t1, Nil) => {
@@ -1414,245 +1320,7 @@
 
         case (Nil, Nil) => comparators.reverse
 
-<<<<<<< HEAD
-    // Return the first column in the array defined at the row, or -1 if none are defined for that row
-    @inline def firstDefinedIndexFor(columns: Array[Column], row: Int): Int = {
-      var i = 0
-      while (i < columns.length && ! columns(i).isDefinedAt(row)) { i += 1 }
-      if (i == columns.length) -1 else i
-    }
-
-    // Returns 2 columns for the intersection between ref1 and ref2.
-    def intersection(ref1: ColumnRef, ref2: ColumnRef): (Column, Column) = {
-      val col1 = s1.columns(ref1)
-      val col2 = s2.columns(ref2)
-
-      if (ref1.selector == ref2.selector) (col1, col2) else {
-        @tailrec
-        def rec(ps1: List[CPathNode], ps2: List[CPathNode], col1: Column, col2: Column): (Column, Column) =
-          (ps1, ps2, col1, col2) match {
-            case (Nil, Nil, _, _) =>
-              (col1, col2)
-            case (CPathArray :: ps1, CPathIndex(i) :: ps2, col1: HomogeneousArrayColumn[_], _) =>
-              rec(ps1, ps2, col1.select(i), col2)
-            case (CPathIndex(i) :: ns1, CPathArray :: ns2, _, col2: HomogeneousArrayColumn[_]) =>
-              rec(ps1, ps2, col1, col2.select(i))
-            case (p1 :: ps1, p2 :: ps2, _, _) =>
-              rec(ps1, ps2, col1, col2)
-          }
-
-        rec(ref1.selector.nodes, ref2.selector.nodes, col1, col2)
-      }
-    }
-
-    @inline def genComparatorFor(l1: List[ColumnRef], l2: List[ColumnRef]): RowComparator = {
-      val array1: Array[Column] = l1.map(s1.columns)(collection.breakOut)
-      val array2: Array[Column] = l2.map(s2.columns)(collection.breakOut)
-
-
-      // Build an array of pairwise comparator functions for later use
-      val comparators: Array[RowComparator] = (for {
-        i1 <- 0 until array1.length
-        i2 <- 0 until array2.length
-      } yield compare0(array1(i1), array2(i2)))(collection.breakOut)
-
-      new RowComparator {
-        def compare(i: Int, j: Int) = {
-          val first1 = firstDefinedIndexFor(array1, i)
-          val first2 = firstDefinedIndexFor(array2, j)
-
-          // In the following, undefined always sorts LT defined values
-          if (first1 == -1 && first2 == -1) {
-            EQ
-          } else if (first1 == -1) {
-            LT
-          } else if (first2 == -1) {
-            GT
-          } else {
-            // We have the indices, so use it to look up the comparator for the rows
-            comparators(first1 * array2.length + first2).compare(i, j)
-          }
-        }
-      }
-    }
-
-
-    @inline @tailrec
-    def pairColumns(l1: List[ColumnRef], l2: List[ColumnRef], comparators: List[RowComparator]): List[RowComparator] = (l1, l2) match {
-      case (h1 :: t1, h2 :: t2) if h1.selector == h2.selector => {
-        val (l1Equal, l1Rest) = l1.partition(_.selector == h1.selector)
-        val (l2Equal, l2Rest) = l2.partition(_.selector == h2.selector)
-
-        pairColumns(l1Rest, l2Rest, genComparatorFor(l1Equal, l2Equal) :: comparators)
-      }
-
-      case (h1 :: t1, h2 :: t2) if CPathUtils.intersect(h1.selector, h2.selector).isDefined => {
-
-        // The union of h1 & h2 form a k-dimensional sub-space of array indices (N^k).
-        // For a fixed set of `ColumnRef`s that are either axis-aligned
-        // subspaces or single points, we construct an oracle that, given a point in
-        // N^k, returns all the `ColumnRef`s that intersect that point.
-
-        // Constructing the oracle is simple; for each dim, we project all `ColumnRef`s
-        // onto it. Each projection will either be a single point or a it'll span
-        // the entire dimension. We create a Map[Int, Set[ColumnRef]] for the single
-        // points of intersection and then create a Set[ColumnRef] for all the
-        // columns that span the entire dimension. We can then answer a query in this
-        // projection by returning the union of the `ColumnRef`s that span the dim and
-        // the `ColumnRef`s at the point projected on the dimension itself.
-        // To find the set of `ColumnRef`s that intersect a single point, we just
-        // intersect all the answers for each dimension individually together.
-
-        val Some(path) = CPathUtils.union(h1.selector, h2.selector)
-
-        val (l1Equal, l1Rest) = l1 partition { ref =>
-          CPathUtils.intersect(path, path).isDefined
-        }
-        val (l2Equal, l2Rest) = l2 partition { ref =>
-          CPathUtils.intersect(path, path).isDefined
-        }
-
-        sealed trait Step[+A]
-        case object Inc extends Step[Nothing]
-        case object Shift extends Step[Nothing]
-        case class Done[A](a: A) extends Step[A]
-
-        def walkArraySpace[A](dimension: Int)(f: List[Int] => Step[A]): Option[A] = {
-          def rec(left: List[Int], lvl: Int): Step[A] = if (lvl > 0) {
-            @inline @tailrec def loop(x: Int): Step[A] = rec(x :: left, lvl - 1) match {
-              case Inc => loop(x + 1)
-              case Shift if x > 0 => Inc
-              case step => step
-            }
-
-            loop(0)
-          } else {
-            f(left)
-          }
-
-          rec(Nil, dimension) match {
-            case Done(a) => Some(a)
-            case _ => None
-          }
-        }
-
-        // Is this enough? Do we need to recurse? If not, we can blank out all CPathIndex's.
-        val space = (l1Equal ++ l2Equal).map(_.selector).foldLeft(path)(CPathUtils.union(_, _).get)
-        val dimension = space.nodes.foldLeft(0) {
-          case (acc, CPathArray) => acc + 1
-          case (acc, _) => acc
-        }
-
-        // Projections are either a single point (Some) or span the entire dimension (None).
-        def projections(cPath: CPath): List[Option[Int]] =
-          (cPath.nodes zip space.nodes).foldLeft(Nil: List[Option[Int]]) {
-            case (acc, (CPathIndex(x), CPathArray)) => Some(x) :: acc
-            case (acc, (CPathArray, CPathArray)) => None :: acc
-            case (acc, _) => acc
-          }.reverse
-
-        def oracle(cols: List[ColumnRef]): List[Int] => List[ColumnRef] = {
-          type Col = (ColumnRef, Int)
-          val all = cols.zipWithIndex.toSet
-
-          val colProjections = all.foldLeft(List.fill(dimension)((Map.empty[Int, Set[Col]], Set.empty[Col]))) {
-            case (acc, col @ (ColumnRef(cPath, _), _)) =>
-              (acc zip projections(cPath)) map {
-                case ((points, ranges), Some(x)) =>
-                  (points + (x -> (points.getOrElse(x, Set.empty[Col]) + col)), ranges)
-                case ((points, ranges), None) =>
-                  (points, ranges + col)
-              }
-          }
-
-          // Note: Anytime ranges == all, we can drop that dimension.
-
-          p => (colProjections zip p).foldLeft(all) { case (acc, ((points, ranges), x)) =>
-            acc intersect (points(x) union ranges)
-          }.toList.sortBy(_._2).map(_._1)
-        }
-
-        val l1Oracle = oracle(l1Equal)
-        val l2Oracle = oracle(l2Equal)
-
-        @tailrec
-        def narrow(ps: List[CPathNode], is: List[Int], col: Column): Option[Column] = {
-          (ps, is, col) match {
-            case (CPathIndex(i) :: ps, j :: is, col: Column) if i == j =>
-              narrow(ps, is, col)
-            case (CPathArray :: ps, i :: is, col: HomogeneousArrayColumn[_]) =>
-              narrow(ps, is, col.select(i))
-            case (CPathIndex(_) :: _, _, _) =>
-              None
-            case (p :: ps, _, _) =>
-              narrow(ps, is, col)
-            case (Nil, Nil, _) =>
-              Some(col)
-            case (Nil, _, _) =>
-              None
-            case (_, Nil, _) =>
-              None
-          }
-        }
-
-        val columns1 = s1.columns
-        val columns2 = s2.columns
-
-        val cmp = new RowComparator {
-          def compare(row1: Int, row2: Int) = walkArraySpace(dimension) { p =>
-            val refs1 = l1Oracle(p.reverse)
-            val refs2 = l2Oracle(p.reverse)
-
-            val col1 = refs1 map { ref => ref -> columns1(ref) } flatMap {
-              case (ColumnRef(path, tpe), col) => narrow(path.nodes, p, col)
-            } find (_ isDefinedAt row1)
-
-            val col2 = refs2 map { ref => ref -> columns2(ref) } flatMap {
-              case (ColumnRef(path, tpe), col) => narrow(path.nodes, p, col)
-            } find (_ isDefinedAt row2)
-
-            
-            (col1, col2) match {
-              case (Some(col1), Some(col2)) =>
-                val cmp = compare0(col1, col2).compare(row1, row2)
-                if (cmp == EQ) Inc else Done(cmp)
-              case (Some(_), None) => Done(GT)
-              case (None, Some(_)) => Done(LT)
-              case (None, None) => Shift
-                // TODO ^^ this is not enough for this case. We need to see if any single
-                // point projections exist beyond this and, if so, we need to Inc instead.
-            }
-          } getOrElse EQ
-        }
-
-        pairColumns(l1Rest, l2Rest, cmp :: comparators)
-      }
-
-      case (h1 :: t1, h2 :: t2) if h1.selector < h2.selector => {
-        val (l1Equal, l1Rest) = l1.partition(_.selector == h1.selector)
-
-        pairColumns(l1Rest, l2, genComparatorFor(l1Equal, Nil) :: comparators)
-      }
-
-      case (h1 :: t1, h2 :: t2) if h1.selector > h2.selector => {
-        val (l2Equal, l2Rest) = l2.partition(_.selector == h2.selector)
-
-        pairColumns(l1, l2Rest, genComparatorFor(Nil, l2Equal) :: comparators)
-      }
-
-      case (h1 :: t1, Nil) => {
-        val (l1Equal, l1Rest) = l1.partition(_.selector == h1.selector)
-
-        pairColumns(l1Rest, Nil, genComparatorFor(l1Equal, Nil) :: comparators)
-      }
-
-      case (Nil, h2 :: t2) => {
-        val (l2Equal, l2Rest) = l2.partition(_.selector == h2.selector)
-
-        pairColumns(Nil, l2Rest, genComparatorFor(Nil, l2Equal) :: comparators)
-=======
         case (h1 :: t1, h2 :: t2) => sys.error("selector guard failure in pairColumns")
->>>>>>> 4eac4eac
       }
     }
 
@@ -1672,8 +1340,6 @@
       }
     }
   }
-<<<<<<< HEAD
-=======
   
   
   private sealed trait SchemaNode
@@ -1694,5 +1360,4 @@
     
     final case class Leaf(tpe: CType, col: Column) extends SchemaNode
   }
->>>>>>> 4eac4eac
 }