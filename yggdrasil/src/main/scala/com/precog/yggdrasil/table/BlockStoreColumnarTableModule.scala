/*
 *  ____    ____    _____    ____    ___     ____ 
 * |  _ \  |  _ \  | ____|  / ___|  / _/    / ___|        Precog (R)
 * | |_) | | |_) | |  _|   | |     | |  /| | |  _         Advanced Analytics Engine for NoSQL Data
 * |  __/  |  _ <  | |___  | |___  |/ _| | | |_| |        Copyright (C) 2010 - 2013 SlamData, Inc.
 * |_|     |_| \_\ |_____|  \____|   /__/   \____|        All Rights Reserved.
 *
 * This program is free software: you can redistribute it and/or modify it under the terms of the 
 * GNU Affero General Public License as published by the Free Software Foundation, either version 
 * 3 of the License, or (at your option) any later version.
 *
 * This program is distributed in the hope that it will be useful, but WITHOUT ANY WARRANTY; 
 * without even the implied warranty of MERCHANTABILITY or FITNESS FOR A PARTICULAR PURPOSE. See 
 * the GNU Affero General Public License for more details.
 *
 * You should have received a copy of the GNU Affero General Public License along with this 
 * program. If not, see <http://www.gnu.org/licenses/>.
 *
 */
package com.precog.yggdrasil
package table

import com.precog.common.{MetadataStats,Path,VectorCase}
import com.precog.common.json._
import com.precog.bytecode._
import com.precog.yggdrasil.jdbm3._
import com.precog.yggdrasil.util._
import com.precog.util._
import Schema._
import metadata._

import com.precog.util.{BitSet, BitSetUtil, Loop}
import com.precog.util.BitSetUtil.Implicits._

import java.io.File
import java.util.SortedMap
import java.util.Comparator

import org.apache.jdbm.DBMaker
import org.apache.jdbm.DB

import org.slf4j.LoggerFactory

import scalaz._
import scalaz.Ordering._
import scalaz.std.set._
import scalaz.std.list._
import scalaz.std.stream._
import scalaz.syntax.monad._
import scalaz.syntax.monoid._
import scalaz.syntax.traverse._
import scalaz.syntax.std.boolean._
import scalaz.syntax.std.stream._
import scala.annotation.tailrec
import scala.collection.mutable

import TableModule._

trait BlockStoreColumnarTableModuleConfig {
  def maxSliceSize: Int
}

trait BlockStoreColumnarTableModule[M[+_]] extends
  ColumnarTableModule[M] with
  IdSourceScannerModule[M] with
  YggConfigComponent { self =>

  protected lazy val blockModuleLogger = LoggerFactory.getLogger("com.precog.yggdrasil.table.BlockStoreColumnarTableModule")

  import trans._
  import TransSpec.deepMap
  import SliceTransform._
    
  type YggConfig <: IdSourceConfig with ColumnarTableModuleConfig with BlockStoreColumnarTableModuleConfig
  type TableCompanion <: BlockStoreColumnarTableCompanion

  protected class MergeEngine[KeyType, BlockData <: BlockProjectionData[KeyType, Slice]] {
    case class CellState(index: Int, maxKey: KeyType, slice0: Slice, succf: KeyType => M[Option[BlockData]], remap: Array[Int], position: Int) {
      def toCell = {
        new Cell(index, maxKey, slice0)(succf, remap.clone, position)
      }
    }

    object CellState {
      def apply(index: Int, maxKey: KeyType, slice0: Slice, succf: KeyType => M[Option[BlockData]]) = {
        val remap = new Array[Int](slice0.size)
        new CellState(index, maxKey, slice0, succf, remap, 0)
      }
    }

    /**
     * A wrapper for a slice, and the function required to get the subsequent
     * block of data.
     */
    case class Cell private[MergeEngine] (index: Int, maxKey: KeyType, slice0: Slice)(succf: KeyType => M[Option[BlockData]], remap: Array[Int], var position: Int) {
      def advance(i: Int): Boolean = {
        if (position < slice0.size) {
          remap(position) = i
          position += 1
        }
        
        position < slice0.size
      }

      def slice = {
        slice0.sparsen(remap, if (position > 0) remap(position - 1) + 1 else 0)
      }

      def currentJson = slice0.toJson(position)

      def succ: M[Option[CellState]] = {
        for (blockOpt <- succf(maxKey)) yield {
          blockOpt map { block => CellState(index, block.maxKey, block.data, succf) }
        }
      }

      def split: (Slice, CellState) = {
        val (finished, continuing) = slice0.split(position)
        val nextState = CellState(index, maxKey, continuing, succf)
        (if (position == 0) finished else finished.sparsen(remap, remap(position - 1) + 1), nextState)
      }

      // Freeze the state of this cell. Used to ensure restartability from any point in a stream of slices derived
      // from mergeProjections.
      def state: CellState = {
        val remap0 = new Array[Int](slice0.size)
        System.arraycopy(remap, 0, remap0, 0, slice0.size) 
        new CellState(index, maxKey, slice0, succf, remap0, position)
      }
    }

    sealed trait CellMatrix { self => 
      def cells: Iterable[Cell]
      def compare(cl: Cell, cr: Cell): Ordering

      implicit lazy val ordering = new scala.math.Ordering[Cell] {
        def compare(c1: Cell, c2: Cell) = self.compare(c1, c2).toInt
      }
    }

    object CellMatrix {
      def apply(initialCells: Vector[Cell])(keyf: Slice => Iterable[CPath]): CellMatrix = {
        val size = if (initialCells.isEmpty) 0 else initialCells.map(_.index).max + 1
        
        type ComparatorMatrix = Array[Array[RowComparator]]
        def fillMatrix(initialCells: Vector[Cell]): ComparatorMatrix = {
          val comparatorMatrix = Array.ofDim[RowComparator](size, size)

          for (Cell(i, _, s) <- initialCells; Cell(i0, _, s0) <- initialCells if i != i0) { 
            comparatorMatrix(i)(i0) = Slice.rowComparatorFor(s, s0)(keyf)
          }

          comparatorMatrix
        }

        new CellMatrix { self =>
          private[this] val allCells: mutable.Map[Int, Cell] = initialCells.map(c => (c.index, c))(collection.breakOut)
          private[this] val comparatorMatrix = fillMatrix(initialCells)

          def cells = allCells.values

          def compare(cl: Cell, cr: Cell): Ordering = {
            comparatorMatrix(cl.index)(cr.index).compare(cl.position, cr.position)
          }
        }
      }
    }

    def mergeProjections(inputSortOrder: DesiredSortOrder, cellStates: Stream[CellState])(keyf: Slice => Iterable[CPath]): StreamT[M, Slice] = {

      // dequeues all equal elements from the head of the queue
      @inline @tailrec def dequeueEqual(
        queue: mutable.PriorityQueue[Cell], cellMatrix: CellMatrix, cells: List[Cell]
      ): List[Cell] = if (queue.isEmpty) {
        cells
      } else if (cells.isEmpty || cellMatrix.compare(queue.head, cells.head) == EQ) {
        dequeueEqual(queue, cellMatrix, queue.dequeue() :: cells)
      } else {
        cells
      }

      // consume as many records as possible
      @inline @tailrec def consumeToBoundary(
        queue: mutable.PriorityQueue[Cell], cellMatrix: CellMatrix, idx: Int
      ): (Int, List[Cell]) = {
        val cellBlock = dequeueEqual(queue, cellMatrix, Nil)

        if (cellBlock.isEmpty) {
          // At the end of data, since this will only occur if nothing
          // remains in the priority queue
          (idx, Nil)
        } else {
          val (continuing, expired) = cellBlock partition { _.advance(idx) }
          queue.enqueue(continuing: _*)

          if (expired.isEmpty)
            consumeToBoundary(queue, cellMatrix, idx + 1)
          else
            (idx + 1, expired)
        }
      }

      StreamT.unfoldM[M, Slice, Stream[CellState]](cellStates) { cellStates => 
        val cells: Vector[Cell] = cellStates.map(_.toCell)(collection.breakOut)

        // TODO: We should not recompute all of the row comparators every time,
        // since all but one will still be valid and usable. However, getting
        // to this requires more significant rework than can be undertaken
        // right now.
        val cellMatrix = CellMatrix(cells)(keyf)
        val ordering = if (inputSortOrder.isAscending)
          cellMatrix.ordering.reverse
        else
          cellMatrix.ordering

        val queue = mutable.PriorityQueue(cells.toSeq: _*)(ordering)

        val (finishedSize, expired) = consumeToBoundary(queue, cellMatrix, 0)
        if (expired.isEmpty) {
          M.point(None)
        } else {
          val completeSlices = expired.map(_.slice)

          val (prefixes, suffixes) = queue.dequeueAll.map(_.split).unzip

          val emission = new Slice {
            val size = finishedSize
            val columns: Map[ColumnRef, Column] = {
              (completeSlices.flatMap(_.columns) ++ prefixes.flatMap(_.columns)).groupBy(_._1).map {
                case (ref, columns) => {
                  val cp: Pair[ColumnRef, Column] = if (columns.size == 1) {
                    columns.head
                  } else {
                    (ref, ArraySetColumn(ref.ctype, columns.map(_._2).toArray))
                  }
                  cp
                }
              }
            } 
          }

          blockModuleLogger.trace("Emitting a new slice of size " + emission.size)

          val successorStatesM = expired.map(_.succ).sequence.map(_.toStream.collect({case Some(cs) => cs}))

          successorStatesM map { successorStates => 
            Some((emission, successorStates ++ suffixes))
          }
        }
      }
    }
  }

  trait BlockStoreColumnarTableCompanion extends ColumnarTableCompanion {
    import SliceTransform._

    type SortingKey = Array[Byte]
    type SortBlockData = BlockProjectionData[SortingKey,Slice]

    sealed trait SliceSorter {
      def name: String
      // def keyComparator: Comparator[SortingKey]
      def keyRefs: Array[ColumnRef]
      def valRefs: Array[ColumnRef]
      def count: Long
    }

    type IndexStore = SortedMap[SortingKey, Array[Byte]]
    case class SliceIndex(name: String, dbFile: File, storage: IndexStore, keyRowFormat: RowFormat, keyComparator: Comparator[SortingKey], keyRefs: Array[ColumnRef], valRefs: Array[ColumnRef], count: Long = 0) extends SliceSorter
    case class SortedSlice(name: String, kslice: Slice, vslice: Slice, valEncoder: ColumnEncoder, keyRefs: Array[ColumnRef], valRefs: Array[ColumnRef], count: Long = 0) extends SliceSorter

    case class IndexKey(streamId: String, keyRefs: List[ColumnRef], valRefs: List[ColumnRef]) {
      val name = streamId + ";krefs=" + keyRefs.mkString("[", ",", "]") + ";vrefs=" + valRefs.mkString("[", ",", "]")
    }

    type IndexMap = Map[IndexKey, SliceSorter]

    case class JDBMState(prefix: String, fdb: Option[(File, DB)], indices: IndexMap, insertCount: Long) {
      def commit() = fdb foreach { _._2.commit() }

      def closed(): JDBMState = fdb match {
        case Some((f, db)) =>
          db.close()
          JDBMState(prefix, None, indices, insertCount)
        case None => this
      }

      def opened(): (File, DB, JDBMState) = fdb match {
        case Some((f, db)) => (f, db, this)
        case None =>
          // Open a JDBM3 DB for use in sorting under a temp directory
          val dbFile = new File(newScratchDir(), prefix)
          val db = DBMaker.openFile(dbFile.getCanonicalPath).make()
          (dbFile, db, JDBMState(prefix, Some((dbFile, db)), indices, insertCount))
      }
    }
    object JDBMState {
      def empty(prefix: String) = JDBMState(prefix, None, Map(), 0l)
    }

    case class WriteState(jdbmState: JDBMState, valueTrans: SliceTransform1[_], keyTransformsWithIds: List[(SliceTransform1[_], String)])

    private[BlockStoreColumnarTableModule] object sortMergeEngine extends MergeEngine[SortingKey, SortBlockData]

    private[BlockStoreColumnarTableModule] def addGlobalId(spec: TransSpec1) = {
      Scan(
        WrapArray(spec), 
        new CScanner {
          type A = Long
          val init = 0l
          def scan(a: Long, cols: Map[ColumnRef, Column], range: Range): (A, Map[ColumnRef, Column]) = {
            val globalIdColumn = new RangeColumn(range) with LongColumn { def apply(row: Int) = a + row }
            (a + range.end + 1, cols + (ColumnRef(CPath(CPathIndex(1)), CLong) -> globalIdColumn))
          }
        }
      )
    }

    def apply(slices: StreamT[M, Slice], size: TableSize) =
      size match {
        case ExactSize(1) => new SingletonTable(slices)
        case _            => new ExternalTable(slices, size)
      }

    def singleton(slice: Slice) = new SingletonTable(slice :: StreamT.empty[M, Slice])

    def align(sourceLeft: Table, alignOnL: TransSpec1, sourceRight: Table, alignOnR: TransSpec1): M[(Table, Table)] = {
      sealed trait AlignState
      case class RunLeft(rightRow: Int, rightKey: Slice, rightAuthority: Option[Slice]) extends AlignState
      case class RunRight(leftRow: Int, leftKey: Slice, rightAuthority: Option[Slice]) extends AlignState
      case class FindEqualAdvancingRight(leftRow: Int, leftKey: Slice) extends AlignState
      case class FindEqualAdvancingLeft(rightRow: Int, rightKey: Slice) extends AlignState

      sealed trait Span
      case object LeftSpan extends Span
      case object RightSpan extends Span
      case object NoSpan extends Span


      sealed trait NextStep
      case class MoreLeft(span: Span, leq: BitSet, ridx: Int, req: BitSet) extends NextStep
      case class MoreRight(span: Span, lidx: Int, leq: BitSet, req: BitSet) extends NextStep

      // we need a custom row comparator that ignores the global ID introduced to prevent elimination of
      // duplicate rows in the write to JDBM
      def buildRowComparator(lkey: Slice, rkey: Slice, rauth: Slice): RowComparator = new RowComparator {
        private val mainComparator = Slice.rowComparatorFor(lkey.deref(CPathIndex(0)), rkey.deref(CPathIndex(0))) {
          _.columns.keys map (_.selector)
        }

        private val auxComparator = if (rauth == null) null else {
          Slice.rowComparatorFor(lkey.deref(CPathIndex(0)), rauth.deref(CPathIndex(0))) {
            _.columns.keys map (_.selector)
          }
        } 

        def compare(i1: Int, i2: Int) = {
          if (i2 < 0 && rauth != null) auxComparator.compare(i1, rauth.size + i2) else mainComparator.compare(i1, i2)
        }
      }

      // this method exists only to skolemize A and B
      def writeStreams[A, B](left: StreamT[M, Slice], leftKeyTrans: SliceTransform1[A],
                             right: StreamT[M, Slice], rightKeyTrans: SliceTransform1[B],
                             leftWriteState: JDBMState, rightWriteState: JDBMState): M[(Table, Table)] = {

        // We will *always* have a lhead and rhead, because if at any point we
        // run out of data, we'll still be hanging on to the last slice on the
        // other side to use as the authority for equality comparisons
        def step(
          state: AlignState, 
          lhead: Slice, ltail: StreamT[M, Slice], stepleq: BitSet,
          rhead: Slice, rtail: StreamT[M, Slice], stepreq: BitSet,
          lstate: A, rstate: B, 
          leftWriteState: JDBMState, rightWriteState: JDBMState
        ): M[(JDBMState, JDBMState)] = {

          @tailrec def buildFilters(comparator: RowComparator, 
                                    lidx: Int, lsize: Int, lacc: BitSet, 
                                    ridx: Int, rsize: Int, racc: BitSet,
                                    span: Span): NextStep = {
            //println((lidx, ridx, span))

            // todo: This is optimized for sparse alignments; if you get into an alignment
            // where every pair is distinct and equal, you'll do 2*n comparisons.
            // This should instead be optimized for dense alignments, using an algorithm that
            // advances both sides after an equal, then backtracks on inequality
            if (span eq LeftSpan) {
              // We don't need to compare the index on the right, since it will be left unchanged
              // throughout the time that we're advancing left, and even if it's beyond the end of
              // input we can use the next-to-last element for comparison
              
              if (lidx < lsize) {
                comparator.compare(lidx, ridx - 1) match {
                  case EQ => 
                    //println("Found equal on left.")
                    buildFilters(comparator, lidx + 1, lsize, lacc + lidx, ridx, rsize, racc, LeftSpan)
                  case LT => 
                    sys.error("Inputs to align are not correctly sorted.")
                  case GT =>
                    buildFilters(comparator, lidx, lsize, lacc, ridx, rsize, racc, NoSpan)
                }
              } else {
                // left is exhausted in the midst of a span
                //println("Left exhausted in the middle of a span.")
                MoreLeft(LeftSpan, lacc, ridx, racc)
              }
            } else {
              if (lidx < lsize && ridx < rsize) {
                comparator.compare(lidx, ridx) match {
                  case EQ => 
                    //println("Found equal on right.")
                    buildFilters(comparator, lidx, lsize, lacc, ridx + 1, rsize, racc + ridx, RightSpan)
                  case LT => 
                    if (span eq RightSpan) {
                      // drop into left spanning of equal
                      buildFilters(comparator, lidx, lsize, lacc, ridx, rsize, racc, LeftSpan)
                    } else {
                      // advance the left in the not-left-spanning state
                      buildFilters(comparator, lidx + 1, lsize, lacc, ridx, rsize, racc, NoSpan)
                    }
                  case GT =>
                    if (span eq RightSpan) sys.error("Inputs to align are not correctly sorted")
                    else buildFilters(comparator, lidx, lsize, lacc, ridx + 1, rsize, racc, NoSpan)
                }
              } else if (lidx < lsize) {
                // right is exhausted; span will be RightSpan or NoSpan
                //println("Right exhausted, left is not; asking for more right with " + lacc.mkString("[", ",", "]") + ";" + racc.mkString("[", ",", "]") )
                MoreRight(span, lidx, lacc, racc)
              } else {
                //println("Both sides exhausted, so emitting with " + lacc.mkString("[", ",", "]") + ";" + racc.mkString("[", ",", "]") )
                MoreLeft(NoSpan, lacc, ridx, racc)
              }
            }
          }

          // this is an optimization that uses a preemptory comparison and a binary
          // search to skip over big chunks of (or entire) slices if possible.
          def findEqual(comparator: RowComparator, leftRow: Int, leq: BitSet, rightRow: Int, req: BitSet): NextStep = {
            comparator.compare(leftRow, rightRow) match {
              case EQ => 
                //println("findEqual is equal at %d, %d".format(leftRow, rightRow))
                buildFilters(comparator, leftRow, lhead.size, leq, rightRow, rhead.size, req, NoSpan)

              case LT => 
                val leftIdx = comparator.nextLeftIndex(leftRow + 1, lhead.size - 1, 0)
                //println("found next left index " + leftIdx + " from " + (lhead.size - 1, lhead.size, 0, lhead.size - leftRow - 1))
                if (leftIdx == lhead.size) {
                  MoreLeft(NoSpan, leq, rightRow, req)
                } else {
                  buildFilters(comparator, leftIdx, lhead.size, leq, rightRow, rhead.size, req, NoSpan)
                }
            
              case GT => 
                val rightIdx = comparator.swap.nextLeftIndex(rightRow + 1, rhead.size - 1, 0)
                //println("found next right index " + rightIdx + " from " + (rhead.size - 1, rhead.size, 0, rhead.size - rightRow - 1))
                if (rightIdx == rhead.size) {
                  MoreRight(NoSpan, leftRow, leq, req)
                } else {
                  // do a binary search to find the indices where the comparison becomse LT or EQ
                  buildFilters(comparator, leftRow, lhead.size, leq, rightIdx, rhead.size, req, NoSpan)
                }
            }
          }

          // This function exists so that we can correctly nandle the situation where the right side is out of data 
          // and we need to continue in a span on the left.
          def continue(nextStep: NextStep, comparator: RowComparator, lstate: A, lkey: Slice, rstate: B, rkey: Slice, leftWriteState: JDBMState, rightWriteState: JDBMState): M[(JDBMState, JDBMState)] = nextStep match {
            case MoreLeft(span, leq, ridx, req) =>
              def next(lbs: JDBMState, rbs: JDBMState): M[(JDBMState, JDBMState)] = ltail.uncons flatMap {
                case Some((lhead0, ltail0)) =>
                  //println("Continuing on left; not emitting right.")
                  val nextState = (span: @unchecked) match {
                    case NoSpan => FindEqualAdvancingLeft(ridx, rkey)
                    case LeftSpan => state match {
                      case RunRight(_, _, rauth) => RunLeft(ridx, rkey, rauth)
                      case RunLeft(_, _, rauth)  => RunLeft(ridx, rkey, rauth)
                      case _ => RunLeft(ridx, rkey, None)
                    }
                  }

                  step(nextState, lhead0, ltail0, new BitSet, rhead, rtail, req, lstate, rstate, lbs, rbs)

                case None =>
                  //println("No more data on left; emitting right based on bitset " + req.toList.mkString("[", ",", "]"))
                  // done on left, and we're not in an equal span on the right (since LeftSpan can only
                  // be emitted if we're not in a right span) so we're entirely done.
                  val remission = req.nonEmpty.option(rhead.mapColumns(cf.util.filter(0, rhead.size, req))) 
                  (remission map { e => writeAlignedSlices(rkey, e, rbs, "alignRight", SortAscending) } getOrElse rbs.point[M]) map { (lbs, _) }
              }

              //println("Requested more left; emitting left based on bitset " + leq.toList.mkString("[", ",", "]"))
              val lemission = leq.nonEmpty.option(lhead.mapColumns(cf.util.filter(0, lhead.size, leq)))
              lemission map { e => 
                for {
                  nextLeftWriteState <- writeAlignedSlices(lkey, e, leftWriteState, "alignLeft", SortAscending) 
                  resultWriteStates  <- next(nextLeftWriteState, rightWriteState) 
                } yield resultWriteStates
              } getOrElse {
                next(leftWriteState, rightWriteState)
              }

            case MoreRight(span, lidx, leq, req) =>
              def next(lbs: JDBMState, rbs: JDBMState): M[(JDBMState, JDBMState)] = rtail.uncons flatMap {
                case Some((rhead0, rtail0)) => 
                  //println("Continuing on right.")
                  val nextState = (span: @unchecked) match {
                    case NoSpan => FindEqualAdvancingRight(lidx, lkey)
                    case RightSpan => RunRight(lidx, lkey, Some(rkey))
                  }

                  step(nextState, lhead, ltail, leq, rhead0, rtail0, new BitSet, lstate, rstate, lbs, rbs)

                case None =>
                  // no need here to check for LeftSpan by the contract of buildFilters
                  (span: @unchecked) match {
                    case NoSpan => 
                      //println("No more data on right and not in a span; emitting left based on bitset " + leq.toList.mkString("[", ",", "]"))
                      // entirely done; just emit both 
                      val lemission = leq.nonEmpty.option(lhead.mapColumns(cf.util.filter(0, lhead.size, leq)))
                      (lemission map { e => writeAlignedSlices(lkey, e, lbs, "alignLeft", SortAscending) } getOrElse lbs.point[M]) map { (_, rbs) }

                    case RightSpan => 
                      //println("No more data on right, but in a span so continuing on left.")
                      // if span == RightSpan and no more data exists on the right, we need to continue in buildFilters spanning on the left.
                      val nextState = buildFilters(comparator, lidx, lhead.size, leq, rhead.size, rhead.size, new BitSet, LeftSpan)
                      continue(nextState, comparator, lstate, lkey, rstate, rkey, lbs, rbs)
                  }
              }

              //println("Requested more right; emitting right based on bitset " + req.toList.mkString("[", ",", "]"))
              val remission = req.nonEmpty.option(rhead.mapColumns(cf.util.filter(0, rhead.size, req)))
              remission map { e => 
                for {
                  nextRightWriteState <- writeAlignedSlices(rkey, e, rightWriteState, "alignRight", SortAscending) 
                  resultWriteStates   <- next(leftWriteState, nextRightWriteState) 
                } yield resultWriteStates
              } getOrElse {
                next(leftWriteState, rightWriteState)
              }
          }

          //println("state: " + state)
          state match {
            case FindEqualAdvancingRight(leftRow, lkey) => 
              // whenever we drop into buildFilters in this case, we know that we will be neither
              // in a left span nor a right span because we didn't have an equal case at the
              // last iteration.

              val (nextB, rkey) = rightKeyTrans.f(rstate, rhead)
              val comparator = buildRowComparator(lkey, rkey, null)
              
              // do some preliminary comparisons to figure out if we even need to look at the current slice
              val nextState = findEqual(comparator, leftRow, stepleq, 0, stepreq)
              //println("Next state: " + nextState)
              continue(nextState, comparator, lstate, lkey, nextB, rkey, leftWriteState, rightWriteState)    
            
            case FindEqualAdvancingLeft(rightRow, rkey) => 
              // whenever we drop into buildFilters in this case, we know that we will be neither
              // in a left span nor a right span because we didn't have an equal case at the
              // last iteration.

              val (nextA, lkey) = leftKeyTrans.f(lstate, lhead)
              val comparator = buildRowComparator(lkey, rkey, null)
              
              // do some preliminary comparisons to figure out if we even need to look at the current slice
              val nextState = findEqual(comparator, 0, stepleq, rightRow, stepreq)
              continue(nextState, comparator, nextA, lkey, rstate, rkey, leftWriteState, rightWriteState)    
            
            case RunRight(leftRow, lkey, rauth) =>
              val (nextB, rkey) = rightKeyTrans.f(rstate, rhead)
              val comparator = buildRowComparator(lkey, rkey, rauth.orNull)

              val nextState = buildFilters(comparator, leftRow, lhead.size, stepleq, 0, rhead.size, new BitSet, RightSpan)
              continue(nextState, comparator, lstate, lkey, nextB, rkey, leftWriteState, rightWriteState)
            
            case RunLeft(rightRow, rkey, rauth) =>
              val (nextA, lkey) = leftKeyTrans.f(lstate, lhead)
              val comparator = buildRowComparator(lkey, rkey, rauth.orNull)

              val nextState = buildFilters(comparator, 0, lhead.size, new BitSet, rightRow, rhead.size, stepreq, LeftSpan)
              continue(nextState, comparator, nextA, lkey, rstate, rkey, leftWriteState, rightWriteState)
          }
        }
        
        left.uncons flatMap {
          case Some((lhead, ltail)) =>
            right.uncons.flatMap {
              case Some((rhead, rtail)) =>
                //println("Got data from both left and right.")
                //println("initial left: \n" + lhead + "\n\n")
                //println("initial right: \n" + rhead + "\n\n")
                val (lstate, lkey) = leftKeyTrans(lhead)
                val stepResult  = step(FindEqualAdvancingRight(0, lkey), 
                                       lhead, ltail, new BitSet,
                                       rhead, rtail, new BitSet,
                                       lstate, rightKeyTrans.initial, 
                                       leftWriteState, rightWriteState)

                for {
                  writeStates <- stepResult
                } yield {
                  val (leftState, rightState) = writeStates
                  val closedLeftState = leftState.closed()
                  val closedRightState = rightState.closed()
                  (
                    loadTable(sortMergeEngine, closedLeftState.indices, SortAscending),
                    loadTable(sortMergeEngine, closedRightState.indices, SortAscending)
                  )
                }

              case None =>
                //println("uncons right returned none")
                (Table.empty, Table.empty).point[M]
            }

          case None =>
            //println("uncons left returned none")
            (Table.empty, Table.empty).point[M]
        }
      }

      // We need some id that can be used to memoize then load table for each side.
      val initState = JDBMState.empty("alignSpace")

      writeStreams(reduceSlices(sourceLeft.slices), composeSliceTransform(addGlobalId(alignOnL)), 
                   reduceSlices(sourceRight.slices), composeSliceTransform(addGlobalId(alignOnR)), 
                   initState, initState)
    }

    /**
     * Passes over all slices and returns a new slices that is the concatenation
     * of all the slices. At some point this should lazily chunk the slices into
     * fixed sizes so that we can individually sort/merge.
     */
    protected def reduceSlices(slices: StreamT[M, Slice]): StreamT[M, Slice] = {
      def rec(ss: List[Slice], slices: StreamT[M, Slice]): StreamT[M, Slice] = {
        StreamT[M, Slice](slices.uncons map {
          case Some((head, tail)) => StreamT.Skip(rec(head :: ss, tail))
          case None if ss.isEmpty => StreamT.Done
          case None => StreamT.Yield(Slice.concat(ss.reverse), StreamT.empty)
        })
      }

      rec(Nil, slices)
    }

    def writeTables(slices: StreamT[M, Slice], valueTrans: SliceTransform1[_], keyTrans: Seq[SliceTransform1[_]], sortOrder: DesiredSortOrder): M[(List[String], IndexMap)] = {
      def write0(slices: StreamT[M, Slice], state: WriteState): M[(List[String], IndexMap)] = {
        slices.uncons flatMap {
          case Some((slice, tail)) => 
            writeSlice(slice, state, sortOrder) flatMap { write0(tail, _) }

          case None =>
            M.point {
              val closedJDBMState = state.jdbmState.closed()
              (state.keyTransformsWithIds map (_._2), closedJDBMState.indices)
            }
        }
      }
      val identifiedKeyTrans = keyTrans.zipWithIndex map { case (kt, i) => kt -> i.toString }
      write0(reduceSlices(slices), WriteState(JDBMState.empty("writeSortedSpace"), valueTrans, identifiedKeyTrans.toList))
    }

    protected def writeSlice(slice: Slice, state: WriteState, sortOrder: DesiredSortOrder, source: String = ""): M[WriteState] = {
      val WriteState(jdbmState, valueTrans, keyTrans) = state

      val (valueTrans0, vslice) = valueTrans.advance(slice)
      val (vColumnRefs, vColumns) = vslice.columns.toList.sortBy(_._1).unzip
      val dataRowFormat = RowFormat.forValues(vColumnRefs)
      val dataColumnEncoder = dataRowFormat.ColumnEncoder(vColumns)

      def storeTransformed(jdbmState: JDBMState, transforms: List[(SliceTransform1[_], String)], updatedTransforms: List[(SliceTransform1[_], String)]): M[(JDBMState, List[(SliceTransform1[_], String)])] = transforms match {
        case (keyTransform, streamId) :: tail => 
          val (nextKeyTransform, kslice) = keyTransform.advance(slice)
          val (keyColumnRefs, keyColumns) = kslice.columns.toList.sortBy(_._1).unzip
          if (keyColumnRefs.nonEmpty) {
            val keyRowFormat = RowFormat.forSortingKey(keyColumnRefs)
            val keyColumnEncoder = keyRowFormat.ColumnEncoder(keyColumns)
            val keyComparator = SortingKeyComparator(keyRowFormat, sortOrder.isAscending)

            writeRawSlices(kslice, sortOrder, vslice, vColumnRefs, dataColumnEncoder,
                           streamId, jdbmState) flatMap { newJdbmState =>
              storeTransformed(newJdbmState, tail, (nextKeyTransform, streamId) :: updatedTransforms)
            }
          } else {
            M.point((jdbmState, (nextKeyTransform, streamId) :: updatedTransforms))
          }

        case Nil => 
          M.point((jdbmState, updatedTransforms.reverse))
      }

      storeTransformed(jdbmState, keyTrans, Nil) map {
        case (jdbmState0, keyTrans0) => 
          WriteState(jdbmState0, valueTrans0, keyTrans0)
      }
    }

    protected def writeAlignedSlices(kslice: Slice, vslice: Slice, jdbmState: JDBMState, indexNamePrefix: String, sortOrder: DesiredSortOrder) = {
      val (vColumnRefs, vColumns) = vslice.columns.toList.sortBy(_._1).unzip
      val dataRowFormat = RowFormat.forValues(vColumnRefs)
      val dataColumnEncoder = dataRowFormat.ColumnEncoder(vColumns)

      val (keyColumnRefs, keyColumns) = kslice.columns.toList.sortBy(_._1).unzip
      val keyRowFormat = RowFormat.forSortingKey(keyColumnRefs)
      val keyColumnEncoder = keyRowFormat.ColumnEncoder(keyColumns)
      val keyComparator = SortingKeyComparator(keyRowFormat, sortOrder.isAscending)

      //M.point(println("writing slice from writeAligned; key: \n" + kslice + "\nvalue\n" + vslice)) >>
      writeRawSlices(kslice, sortOrder,
                     vslice, vColumnRefs, dataColumnEncoder,
                     indexNamePrefix, jdbmState)
    }

    protected def writeRawSlices(kslice: Slice, sortOrder: DesiredSortOrder,
                                 vslice: Slice, vrefs: List[ColumnRef], vEncoder: ColumnEncoder,
                                 indexNamePrefix: String,
                                 jdbmState: JDBMState): M[JDBMState] = M.point {
      // Iterate over the slice, storing each row
      // FIXME: Determine whether undefined sort keys are valid
      def storeRows(kslice: Slice, vslice: Slice,
                    keyRowFormat: RowFormat, vEncoder: ColumnEncoder,
                    storage: IndexStore, insertCount: Long): Long = {

        val keyColumns = kslice.columns.toList.sortBy(_._1).map(_._2)
        val kEncoder = keyRowFormat.ColumnEncoder(keyColumns)

        @tailrec def storeRow(row: Int, insertCount: Long): Long = {
          if (row < vslice.size) {
            if (vslice.isDefinedAt(row) && kslice.isDefinedAt(row)) {
              storage.put(kEncoder.encodeFromRow(row), vEncoder.encodeFromRow(row))

              if (insertCount % jdbmCommitInterval == 0 && insertCount > 0) jdbmState.commit()
              storeRow(row + 1, insertCount + 1)
            } else {
              storeRow(row + 1, insertCount)
            }
          } else {
            insertCount
          }
        }

        storeRow(0, insertCount)
      }

      val krefs = kslice.columns.keys.toList.sorted
      val indexMapKey = IndexKey(indexNamePrefix, krefs, vrefs)

      // There are 3 cases:
      //  1) No entry in the indices: We sort the slice and add a SortedSlice entry.
      //  2) A SortedSlice entry in the index: We store it and the current slice in
      //     a JDBM Index and replace the entry with a SliceIndex.
      //  3) A SliceIndex entry in the index: We add the current slice in the JDBM
      //     index and update the SliceIndex entry.

      jdbmState.indices.get(indexMapKey) map {
        case sliceIndex: SliceIndex =>
          (sliceIndex, jdbmState)

        case SortedSlice(indexName, kslice0, vslice0, vEncoder0, keyRefs, valRefs, count) =>
          val keyRowFormat = RowFormat.forSortingKey(krefs)
          val keyComparator = SortingKeyComparator(keyRowFormat, sortOrder.isAscending)
          val (dbFile, db, openedJdbmState) = jdbmState.opened()
          val storage = db.createTreeMap(indexName, keyComparator, ByteArraySerializer, ByteArraySerializer)
          val count = storeRows(kslice0, vslice0, keyRowFormat, vEncoder0, storage, 0)
          val sliceIndex = SliceIndex(indexName, dbFile, storage, keyRowFormat, keyComparator, keyRefs, valRefs, count)

          (sliceIndex, openedJdbmState.copy(indices = openedJdbmState.indices + (indexMapKey -> sliceIndex), insertCount = count))

      } map { case (index, jdbmState) =>

        val newInsertCount = storeRows(kslice, vslice, index.keyRowFormat, vEncoder, index.storage, jdbmState.insertCount)

        // Although we have a global count of inserts, we also want to
        // specifically track counts on the index since some operations
        // may not use all indices (e.g. groupByN)
        val newIndex = index.copy(count = index.count + (newInsertCount - jdbmState.insertCount))

        jdbmState.copy(indices = jdbmState.indices + (indexMapKey -> newIndex), insertCount = newInsertCount)

      } getOrElse {
        // sort k/vslice and shove into SortedSlice.
        val indexName = indexMapKey.name
        val mvslice = vslice.materialized
        val mkslice = kslice.materialized
        
        // TODO Materializing after a sort may help w/ cache hits when traversing a column.
        val (vslice0, kslice0) = mvslice.sortWith(mkslice, sortOrder)
        val sortedSlice = SortedSlice(indexName,
                                      kslice0, vslice0,
                                      vEncoder,
                                      krefs.toArray,
                                      vrefs.toArray,
                                      vslice0.size)

        jdbmState.copy(indices = jdbmState.indices + (indexMapKey -> sortedSlice), insertCount = 0)
      }
    }

    def loadTable(mergeEngine: MergeEngine[SortingKey, SortBlockData], indices: IndexMap, sortOrder: DesiredSortOrder): Table = {
      import mergeEngine._

      val totalCount = indices.toList.map { case (_, sliceIndex) => sliceIndex.count }.sum

      // Map the distinct indices into SortProjections/Cells, then merge them
      def cellsMs: Stream[M[Option[CellState]]] = indices.values.toStream.zipWithIndex map {
        case (SortedSlice(name, kslice, vslice, _, _, _, _), index) =>
          val slice = new Slice {
            val size = kslice.size
            val columns = kslice.wrap(CPathIndex(0)).columns ++ vslice.wrap(CPathIndex(1)).columns
          }

          // We can actually get the last key, but is that necessary?
          M.point(Some(CellState(index, new Array[Byte](0), slice, (k: SortingKey) => M.point(None))))

        case (SliceIndex(name, dbFile, _, _, _, keyColumns, valColumns, _), index) => 
          val sortProjection = new JDBMRawSortProjection(dbFile, name, keyColumns, valColumns, sortOrder, yggConfig.maxSliceSize)
          val succ: Option[SortingKey] => M[Option[SortBlockData]] = (key: Option[SortingKey]) => M.point(sortProjection.getBlockAfter(key))
          
          succ(None) map { 
            _ map { nextBlock => 
              CellState(index, nextBlock.maxKey, nextBlock.data, (k: SortingKey) => succ(Some(k))) 
            }
          }
      }

      val head = StreamT.Skip(
        StreamT.wrapEffect(
          for (cellOptions <- cellsMs.sequence) yield {
            mergeProjections(sortOrder, cellOptions.flatMap(a => a)) { slice => 
              // only need to compare on the group keys (0th element of resulting table) between projections
              slice.columns.keys collect { case ColumnRef(path @ CPath(CPathIndex(0), _ @ _*), _) => path }
            }
          }
        )
      )
      
      Table(StreamT(M.point(head)), ExactSize(totalCount)).transform(TransSpec1.DerefArray1)
    }

<<<<<<< HEAD
    def load(table: Table, uid: UserId, tpe: JType): M[Table] 
=======
    // In order to get a size, we pre-run the metadata fetch
    for {
      paths          <- pathsM
      projectionData <- (paths map { path => loadable(metadataView, path, CPath.Identity, tpe) }).sequence map { _.flatten }
      val (coveringProjections, colMetadata) = projectionData.unzip
      val projectionSizes = colMetadata.toList.flatMap { _.values.flatMap { _.values.collect { case stats: MetadataStats => stats.count } } }.sorted
      val tableSize: TableSize = projectionSizes.headOption.flatMap { minSize => projectionSizes.lastOption.map { maxSize => {
        if (coveringProjections.size == 1) {
          ExactSize(minSize)
        } else {
          EstimateSize(minSize, maxSize)
        }
      }}}.getOrElse(UnknownSize)
    } yield {
      val head = StreamT.Skip(
        StreamT.wrapEffect(
          for {
            cellOptions    <- cellsM(minimalCover(tpe, coveringProjections)).sequence
          } yield {
            mergeProjections(SortAscending, // Projections are always sorted in ascending identity order
                             cellOptions.flatMap(a => a)) { slice => 
              slice.columns.keys map (_.selector) filter (_.nodes.startsWith(CPathField("key") :: Nil))
            }
          }
        )
      )
  
      Table(StreamT(M.point(head)), tableSize)
    }
>>>>>>> 0f45efc2
  }
  
  abstract class Table(slices: StreamT[M, Slice], size: TableSize) extends ColumnarTable(slices, size)

  class ExternalTable(slices: StreamT[M, Slice], size: TableSize) extends Table(slices, size) {
    import Table._
    import SliceTransform._
    import trans._
    
    def load(uid: UserId, tpe: JType): M[Table] = Table.load(this, uid, tpe)

    /**
     * Sorts the KV table by ascending or descending order of a transformation
     * applied to the rows.
     * 
     * @see com.precog.yggdrasil.TableModule#sort(TransSpec1, DesiredSortOrder, Boolean)
     */
    def sort(sortKey: TransSpec1, sortOrder: DesiredSortOrder, unique: Boolean = false): M[Table] = groupByN(Seq(sortKey), Leaf(Source), sortOrder, unique).map {
      _.headOption getOrElse Table.empty // If we start with an empty table, we always end with an empty table (but then we know that we have zero size)
    }

    /**
     * Sorts the KV table by ascending or descending order based on a seq of transformations
     * applied to the rows.
     * 
     * @see com.precog.yggdrasil.TableModule#groupByN(TransSpec1, DesiredSortOrder, Boolean)
     */
    def groupByN(groupKeys: Seq[TransSpec1], valueSpec: TransSpec1, sortOrder: DesiredSortOrder = SortAscending, unique: Boolean = false): M[Seq[Table]] = {
      writeSorted(groupKeys, valueSpec, sortOrder, unique) map { case (streamIds, indices) => 
        val streams = indices.groupBy(_._1.streamId)
        streamIds.toStream map { streamId =>
          streams get streamId map (loadTable(sortMergeEngine, _, sortOrder)) getOrElse Table.empty
        }
      }
    }

    protected def writeSorted(groupKeys: Seq[TransSpec1], valueSpec: TransSpec1, sortOrder: DesiredSortOrder = SortAscending, unique: Boolean = false): M[(List[String], IndexMap)] = {
      import sortMergeEngine._

      // If we don't want unique key values (e.g. preserve duplicates), we need to add
      // in a distinct "row id" for each value to disambiguate it
      val (sourceTrans0, keyTrans0, valueTrans0) = if (! unique) {
        (
          addGlobalId(Leaf(Source)),
          groupKeys map { kt => 
            OuterObjectConcat(WrapObject(deepMap(kt) { case Leaf(_) => TransSpec1.DerefArray0 }, "0"), WrapObject(TransSpec1.DerefArray1, "1")) 
          },
          deepMap(valueSpec) { case Leaf(_) => TransSpec1.DerefArray0 }
        )
      } else {
        (Leaf(Source), groupKeys, valueSpec)
      }

      writeTables(this.transform(sourceTrans0).slices,
                  composeSliceTransform(valueTrans0),
                  keyTrans0 map composeSliceTransform,
                  sortOrder)
    }
  }
  
  class SingletonTable(slices0: StreamT[M, Slice]) extends Table(slices0, ExactSize(1)) {
    import TableModule._
    
    // TODO assert that this table only has one row
    
    def groupByN(groupKeys: Seq[TransSpec1], valueSpec: TransSpec1, sortOrder: DesiredSortOrder = SortAscending, unique: Boolean = false): M[Seq[Table]] = {
      val xform = transform(valueSpec)
      M.point(List.fill(groupKeys.size)(xform))
    }
    
    def sort(sortKey: TransSpec1, sortOrder: DesiredSortOrder, unique: Boolean = false): M[Table] = M.point(this)
    
    def load(uid: UserId, tpe: JType): M[Table] = Table.load(this, uid, tpe)
    
    override def compact(spec: TransSpec1): Table = this

    override def force: M[Table] = M.point(this)
    
    override def paged(limit: Int): Table = this

    override def distinct(spec: TransSpec1): Table = this

    override def takeRange(startIndex: Long, numberToTake: Long): Table =
      if (startIndex <= 0 && startIndex + numberToTake >= 1) this else Table.empty
  }
}

<<<<<<< HEAD
=======
object BlockStoreColumnarTableModule {
  protected lazy val blockModuleLogger = LoggerFactory.getLogger("com.precog.yggdrasil.table.BlockStoreColumnarTableModule")
  
  /**
   * Find the minimal set of projections (and the relevant columns from each projection) that
   * will be loaded to provide a dataset of the specified type.
   */
  protected def minimalCover(tpe: JType, descriptors: Set[ProjectionDescriptor]): Map[ProjectionDescriptor, Set[ColumnDescriptor]] = {
    @inline @tailrec
    def cover0(uncovered: Set[ColumnDescriptor], unused: Map[ProjectionDescriptor, Set[ColumnDescriptor]], covers: Map[ProjectionDescriptor, Set[ColumnDescriptor]]): Map[ProjectionDescriptor, Set[ColumnDescriptor]] = {
      if (uncovered.isEmpty) {
        covers
      } else {
        val (b0, covered) = unused map { case (b, dcols) => (b, dcols & uncovered) } maxBy { _._2.size } 
        cover0(uncovered &~ covered, unused - b0, covers + (b0 -> covered))
      }
    }

    cover0(
      descriptors.flatMap(_.columns.toSet) filter { cd => includes(tpe, cd.selector, cd.valueType) }, 
      descriptors map { b => (b, b.columns.toSet) } toMap, 
      Map.empty)
  }

  /** 
   * Determine the set of all projections that could potentially provide columns
   * representing the requested dataset.
   */
  protected def loadable[M[+_]: Monad](metadataView: StorageMetadata[M], path: Path, prefix: CPath, jtpe: JType): M[Set[(ProjectionDescriptor, ColumnMetadata)]] = {
    jtpe match {
      case p: JPrimitiveType => ctypes(p).map(metadataView.findProjections(path, prefix, _)).sequence map { _.flatten }

      case JArrayFixedT(elements) =>
        if (elements.isEmpty) {
          metadataView.findProjections(path, prefix, CEmptyArray) map { _.toSet }
        } else {

            // If all the elements have the same (primitive \ JNull) type, then
            // we also include the matching CArrayType(_)s in the list, as they
            // are valid.

            ((elements.head._2 match {
              case elemType: JPrimitiveType if elements forall (_._2 == elemType) =>
                val projs = Schema.ctypes(elemType) collect {
                  case cType: CValueType[_] => CArrayType(cType)
                } map (metadataView.findProjections(path, prefix, _))
                projs.sequence map (_ flatMap(_.keySet))
              case _ =>
                Set.empty[ProjectionDescriptor].point[M]
            }) |@| ((elements map { case (i, jtpe) =>
              loadable(metadataView, path, prefix \ i, jtpe)
            } toSet).sequence map { _.flatten }))(_ ++ _)
          (elements map { case (i, jtpe) => loadable(metadataView, path, prefix \ i, jtpe) } toSet).sequence map { _.flatten }
        }

      case JArrayUnfixedT =>
        val emptyM = metadataView.findProjections(path, prefix, CEmptyArray) map { _.toSet }
        val nonEmptyM = metadataView.findProjections(path, prefix) map { sources =>
          sources.toSet filter { 
            _._1.columns exists { 
              case ColumnDescriptor(`path`, selector, CArrayType(_), _) =>
                selector hasPrefix prefix

              case ColumnDescriptor(`path`, selector, _, _) => 
                (selector dropPrefix prefix).flatMap(_.head).exists(_.isInstanceOf[CPathIndex])
            }
          }
        }

        for (empty <- emptyM; nonEmpty <- nonEmptyM) yield empty ++ nonEmpty
>>>>>>> 0f45efc2


// vim: set ts=4 sw=4 et:<|MERGE_RESOLUTION|>--- conflicted
+++ resolved
@@ -839,42 +839,36 @@
       Table(StreamT(M.point(head)), ExactSize(totalCount)).transform(TransSpec1.DerefArray1)
     }
 
-<<<<<<< HEAD
     def load(table: Table, uid: UserId, tpe: JType): M[Table] 
-=======
-    // In order to get a size, we pre-run the metadata fetch
-    for {
-      paths          <- pathsM
-      projectionData <- (paths map { path => loadable(metadataView, path, CPath.Identity, tpe) }).sequence map { _.flatten }
-      val (coveringProjections, colMetadata) = projectionData.unzip
-      val projectionSizes = colMetadata.toList.flatMap { _.values.flatMap { _.values.collect { case stats: MetadataStats => stats.count } } }.sorted
-      val tableSize: TableSize = projectionSizes.headOption.flatMap { minSize => projectionSizes.lastOption.map { maxSize => {
-        if (coveringProjections.size == 1) {
-          ExactSize(minSize)
-        } else {
-          EstimateSize(minSize, maxSize)
-        }
-      }}}.getOrElse(UnknownSize)
-    } yield {
-      val head = StreamT.Skip(
-        StreamT.wrapEffect(
-          for {
-            cellOptions    <- cellsM(minimalCover(tpe, coveringProjections)).sequence
-          } yield {
-            mergeProjections(SortAscending, // Projections are always sorted in ascending identity order
-                             cellOptions.flatMap(a => a)) { slice => 
-              slice.columns.keys map (_.selector) filter (_.nodes.startsWith(CPathField("key") :: Nil))
-            }
-          }
-        )
-      )
-  
-      Table(StreamT(M.point(head)), tableSize)
-    }
->>>>>>> 0f45efc2
   }
   
   abstract class Table(slices: StreamT[M, Slice], size: TableSize) extends ColumnarTable(slices, size)
+
+  class SingletonTable(slices0: StreamT[M, Slice]) extends Table(slices0, ExactSize(1)) {
+    import TableModule._
+    
+    // TODO assert that this table only has one row
+    
+    def groupByN(groupKeys: Seq[TransSpec1], valueSpec: TransSpec1, sortOrder: DesiredSortOrder = SortAscending, unique: Boolean = false): M[Seq[Table]] = {
+      val xform = transform(valueSpec)
+      M.point(List.fill(groupKeys.size)(xform))
+    }
+    
+    def sort(sortKey: TransSpec1, sortOrder: DesiredSortOrder, unique: Boolean = false): M[Table] = M.point(this)
+    
+    def load(uid: UserId, tpe: JType): M[Table] = Table.load(this, uid, tpe)
+    
+    override def compact(spec: TransSpec1): Table = this
+
+    override def force: M[Table] = M.point(this)
+    
+    override def paged(limit: Int): Table = this
+
+    override def distinct(spec: TransSpec1): Table = this
+
+    override def takeRange(startIndex: Long, numberToTake: Long): Table =
+      if (startIndex <= 0 && startIndex + numberToTake >= 1) this else Table.empty
+  }
 
   class ExternalTable(slices: StreamT[M, Slice], size: TableSize) extends Table(slices, size) {
     import Table._
@@ -931,107 +925,6 @@
                   sortOrder)
     }
   }
-  
-  class SingletonTable(slices0: StreamT[M, Slice]) extends Table(slices0, ExactSize(1)) {
-    import TableModule._
-    
-    // TODO assert that this table only has one row
-    
-    def groupByN(groupKeys: Seq[TransSpec1], valueSpec: TransSpec1, sortOrder: DesiredSortOrder = SortAscending, unique: Boolean = false): M[Seq[Table]] = {
-      val xform = transform(valueSpec)
-      M.point(List.fill(groupKeys.size)(xform))
-    }
-    
-    def sort(sortKey: TransSpec1, sortOrder: DesiredSortOrder, unique: Boolean = false): M[Table] = M.point(this)
-    
-    def load(uid: UserId, tpe: JType): M[Table] = Table.load(this, uid, tpe)
-    
-    override def compact(spec: TransSpec1): Table = this
-
-    override def force: M[Table] = M.point(this)
-    
-    override def paged(limit: Int): Table = this
-
-    override def distinct(spec: TransSpec1): Table = this
-
-    override def takeRange(startIndex: Long, numberToTake: Long): Table =
-      if (startIndex <= 0 && startIndex + numberToTake >= 1) this else Table.empty
-  }
 }
 
-<<<<<<< HEAD
-=======
-object BlockStoreColumnarTableModule {
-  protected lazy val blockModuleLogger = LoggerFactory.getLogger("com.precog.yggdrasil.table.BlockStoreColumnarTableModule")
-  
-  /**
-   * Find the minimal set of projections (and the relevant columns from each projection) that
-   * will be loaded to provide a dataset of the specified type.
-   */
-  protected def minimalCover(tpe: JType, descriptors: Set[ProjectionDescriptor]): Map[ProjectionDescriptor, Set[ColumnDescriptor]] = {
-    @inline @tailrec
-    def cover0(uncovered: Set[ColumnDescriptor], unused: Map[ProjectionDescriptor, Set[ColumnDescriptor]], covers: Map[ProjectionDescriptor, Set[ColumnDescriptor]]): Map[ProjectionDescriptor, Set[ColumnDescriptor]] = {
-      if (uncovered.isEmpty) {
-        covers
-      } else {
-        val (b0, covered) = unused map { case (b, dcols) => (b, dcols & uncovered) } maxBy { _._2.size } 
-        cover0(uncovered &~ covered, unused - b0, covers + (b0 -> covered))
-      }
-    }
-
-    cover0(
-      descriptors.flatMap(_.columns.toSet) filter { cd => includes(tpe, cd.selector, cd.valueType) }, 
-      descriptors map { b => (b, b.columns.toSet) } toMap, 
-      Map.empty)
-  }
-
-  /** 
-   * Determine the set of all projections that could potentially provide columns
-   * representing the requested dataset.
-   */
-  protected def loadable[M[+_]: Monad](metadataView: StorageMetadata[M], path: Path, prefix: CPath, jtpe: JType): M[Set[(ProjectionDescriptor, ColumnMetadata)]] = {
-    jtpe match {
-      case p: JPrimitiveType => ctypes(p).map(metadataView.findProjections(path, prefix, _)).sequence map { _.flatten }
-
-      case JArrayFixedT(elements) =>
-        if (elements.isEmpty) {
-          metadataView.findProjections(path, prefix, CEmptyArray) map { _.toSet }
-        } else {
-
-            // If all the elements have the same (primitive \ JNull) type, then
-            // we also include the matching CArrayType(_)s in the list, as they
-            // are valid.
-
-            ((elements.head._2 match {
-              case elemType: JPrimitiveType if elements forall (_._2 == elemType) =>
-                val projs = Schema.ctypes(elemType) collect {
-                  case cType: CValueType[_] => CArrayType(cType)
-                } map (metadataView.findProjections(path, prefix, _))
-                projs.sequence map (_ flatMap(_.keySet))
-              case _ =>
-                Set.empty[ProjectionDescriptor].point[M]
-            }) |@| ((elements map { case (i, jtpe) =>
-              loadable(metadataView, path, prefix \ i, jtpe)
-            } toSet).sequence map { _.flatten }))(_ ++ _)
-          (elements map { case (i, jtpe) => loadable(metadataView, path, prefix \ i, jtpe) } toSet).sequence map { _.flatten }
-        }
-
-      case JArrayUnfixedT =>
-        val emptyM = metadataView.findProjections(path, prefix, CEmptyArray) map { _.toSet }
-        val nonEmptyM = metadataView.findProjections(path, prefix) map { sources =>
-          sources.toSet filter { 
-            _._1.columns exists { 
-              case ColumnDescriptor(`path`, selector, CArrayType(_), _) =>
-                selector hasPrefix prefix
-
-              case ColumnDescriptor(`path`, selector, _, _) => 
-                (selector dropPrefix prefix).flatMap(_.head).exists(_.isInstanceOf[CPathIndex])
-            }
-          }
-        }
-
-        for (empty <- emptyM; nonEmpty <- nonEmptyM) yield empty ++ nonEmpty
->>>>>>> 0f45efc2
-
-
 // vim: set ts=4 sw=4 et: