--- conflicted
+++ resolved
@@ -72,12 +72,6 @@
   import SliceTransform._
     
   type YggConfig <: IdSourceConfig with ColumnarTableModuleConfig with BlockStoreColumnarTableModuleConfig
-<<<<<<< HEAD
-=======
-  override type UserId = String
-  type Key
-  type Projection <: BlockProjectionLike[Key, Slice]
->>>>>>> afb22eaa
   type TableCompanion <: BlockStoreColumnarTableCompanion
 
   protected class MergeEngine[KeyType, BlockData <: BlockProjectionData[KeyType, Slice]] {
