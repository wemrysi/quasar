--- conflicted
+++ resolved
@@ -273,11 +273,7 @@
     }
 
     type IndexStore = SortedMap[SortingKey, Array[Byte]]
-<<<<<<< HEAD
-    case class SliceIndex(name: String, storage: IndexStore, keyRowFormat: RowFormat, keyComparator: Comparator[SortingKey], keyRefs: Array[ColumnRef], valRefs: Array[ColumnRef], count: Long = 0) extends SliceSorter
-=======
     case class SliceIndex(name: String, dbFile: File, storage: IndexStore, keyRowFormat: RowFormat, keyComparator: Comparator[SortingKey], keyRefs: Array[ColumnRef], valRefs: Array[ColumnRef], count: Long = 0) extends SliceSorter
->>>>>>> 9172f61c
     case class SortedSlice(name: String, kslice: Slice, vslice: Slice, valEncoder: ColumnEncoder, keyRefs: Array[ColumnRef], valRefs: Array[ColumnRef], count: Long = 0) extends SliceSorter
 
     case class IndexKey(streamId: String, keyRefs: List[ColumnRef], valRefs: List[ColumnRef]) {
@@ -285,8 +281,6 @@
     }
 
     type IndexMap = Map[IndexKey, SliceSorter]
-<<<<<<< HEAD
-=======
 
     case class JDBMState(prefix: String, fdb: Option[(File, DB)], indices: IndexMap, insertCount: Long) {
       def commit() = fdb foreach { _._2.commit() }
@@ -297,7 +291,6 @@
           JDBMState(prefix, None, indices, insertCount)
         case None => this
       }
->>>>>>> 9172f61c
 
       def opened(): (File, DB, JDBMState) = fdb match {
         case Some((f, db)) => (f, db, this)
@@ -660,28 +653,7 @@
       rec(Nil, slices)
     }
 
-<<<<<<< HEAD
-    /**
-     * Passes over all slices and returns a new slices that is the concatenation
-     * of all the slices. At some point this should lazily chunk the slices into
-     * fixed sizes so that we can individually sort/merge.
-     */
-    protected def reduceSlices(slices: StreamT[M, Slice]): StreamT[M, Slice] = {
-      def rec(ss: List[Slice], slices: StreamT[M, Slice]): StreamT[M, Slice] = {
-        StreamT[M, Slice](slices.uncons map {
-          case Some((head, tail)) => StreamT.Skip(rec(head :: ss, tail))
-          case None if ss.isEmpty => StreamT.Done
-          case None => StreamT.Yield(Slice.concat(ss.reverse), StreamT.empty)
-        })
-      }
-
-      rec(Nil, slices)
-    }
-
-    def writeTables(db: DB, slices: StreamT[M, Slice], valueTrans: SliceTransform1[_], keyTrans: Seq[SliceTransform1[_]], sortOrder: DesiredSortOrder): M[(List[String], IndexMap)] = {
-=======
     def writeTables(slices: StreamT[M, Slice], valueTrans: SliceTransform1[_], keyTrans: Seq[SliceTransform1[_]], sortOrder: DesiredSortOrder): M[(List[String], IndexMap)] = {
->>>>>>> 9172f61c
       def write0(slices: StreamT[M, Slice], state: WriteState): M[(List[String], IndexMap)] = {
         slices.uncons flatMap {
           case Some((slice, tail)) => 
@@ -695,11 +667,7 @@
         }
       }
       val identifiedKeyTrans = keyTrans.zipWithIndex map { case (kt, i) => kt -> i.toString }
-<<<<<<< HEAD
-      write0(reduceSlices(slices), WriteState(JDBMState.empty, valueTrans, identifiedKeyTrans.toList))
-=======
       write0(reduceSlices(slices), WriteState(JDBMState.empty("writeSortedSpace"), valueTrans, identifiedKeyTrans.toList))
->>>>>>> 9172f61c
     }
 
     protected def writeSlice(slice: Slice, state: WriteState, sortOrder: DesiredSortOrder, source: String = ""): M[WriteState] = {
@@ -719,11 +687,7 @@
             val keyColumnEncoder = keyRowFormat.ColumnEncoder(keyColumns)
             val keyComparator = SortingKeyComparator(keyRowFormat, sortOrder.isAscending)
 
-<<<<<<< HEAD
-            writeRawSlices(db, kslice, sortOrder, vslice, vColumnRefs, dataColumnEncoder,
-=======
             writeRawSlices(kslice, sortOrder, vslice, vColumnRefs, dataColumnEncoder,
->>>>>>> 9172f61c
                            streamId, jdbmState) flatMap { newJdbmState =>
               storeTransformed(newJdbmState, tail, (nextKeyTransform, streamId) :: updatedTransforms)
             }
@@ -752,22 +716,12 @@
       val keyComparator = SortingKeyComparator(keyRowFormat, sortOrder.isAscending)
 
       //M.point(println("writing slice from writeAligned; key: \n" + kslice + "\nvalue\n" + vslice)) >>
-<<<<<<< HEAD
-      writeRawSlices(db, kslice, sortOrder,
-                         vslice, vColumnRefs, dataColumnEncoder,
-                         indexNamePrefix, jdbmState)
-    }
-
-    protected def writeRawSlices(db: DB,
-                                 kslice: Slice, sortOrder: DesiredSortOrder,
-=======
       writeRawSlices(kslice, sortOrder,
                      vslice, vColumnRefs, dataColumnEncoder,
                      indexNamePrefix, jdbmState)
     }
 
     protected def writeRawSlices(kslice: Slice, sortOrder: DesiredSortOrder,
->>>>>>> 9172f61c
                                  vslice: Slice, vrefs: List[ColumnRef], vEncoder: ColumnEncoder,
                                  indexNamePrefix: String,
                                  jdbmState: JDBMState): M[JDBMState] = M.point {
@@ -779,23 +733,13 @@
 
         val keyColumns = kslice.columns.toList.sortBy(_._1).map(_._2)
         val kEncoder = keyRowFormat.ColumnEncoder(keyColumns)
-<<<<<<< HEAD
 
         @tailrec def storeRow(row: Int, insertCount: Long): Long = {
           if (row < vslice.size) {
             if (vslice.isDefinedAt(row) || kslice.isDefinedAt(row)) {
               storage.put(kEncoder.encodeFromRow(row), vEncoder.encodeFromRow(row))
 
-              if (insertCount % jdbmCommitInterval == 0 && insertCount > 0) db.commit()
-=======
-
-        @tailrec def storeRow(row: Int, insertCount: Long): Long = {
-          if (row < vslice.size) {
-            if (vslice.isDefinedAt(row) || kslice.isDefinedAt(row)) {
-              storage.put(kEncoder.encodeFromRow(row), vEncoder.encodeFromRow(row))
-
               if (insertCount % jdbmCommitInterval == 0 && insertCount > 0) jdbmState.commit()
->>>>>>> 9172f61c
               storeRow(row + 1, insertCount + 1)
             } else {
               storeRow(row + 1, insertCount)
@@ -820,24 +764,11 @@
 
       jdbmState.indices.get(indexMapKey) map {
         case sliceIndex: SliceIndex =>
-<<<<<<< HEAD
-          (sliceIndex, jdbmState.indices)
-=======
           (sliceIndex, jdbmState)
->>>>>>> 9172f61c
 
         case SortedSlice(indexName, kslice0, vslice0, vEncoder0, keyRefs, valRefs, count) =>
           val keyRowFormat = RowFormat.forSortingKey(krefs)
           val keyComparator = SortingKeyComparator(keyRowFormat, sortOrder.isAscending)
-<<<<<<< HEAD
-          val storage = db.createTreeMap(indexName, keyComparator, ByteArraySerializer, ByteArraySerializer)
-          val count = storeRows(kslice0, vslice0, keyRowFormat, vEncoder0, storage, 0)
-          val sliceIndex = SliceIndex(indexName, storage, keyRowFormat, keyComparator, keyRefs, valRefs, count)
-
-          (sliceIndex, jdbmState.indices + (indexMapKey -> sliceIndex))
-
-      } map { case (index, newIndices) =>
-=======
           val (dbFile, db, openedJdbmState) = jdbmState.opened()
           val storage = db.createTreeMap(indexName, keyComparator, ByteArraySerializer, ByteArraySerializer)
           val count = storeRows(kslice0, vslice0, keyRowFormat, vEncoder0, storage, 0)
@@ -846,7 +777,6 @@
           (sliceIndex, openedJdbmState.copy(indices = openedJdbmState.indices + (indexMapKey -> sliceIndex), insertCount = count))
 
       } map { case (index, jdbmState) =>
->>>>>>> 9172f61c
 
         val newInsertCount = storeRows(kslice, vslice, index.keyRowFormat, vEncoder, index.storage, jdbmState.insertCount)
 
@@ -855,11 +785,7 @@
         // may not use all indices (e.g. groupByN)
         val newIndex = index.copy(count = index.count + (newInsertCount - jdbmState.insertCount))
 
-<<<<<<< HEAD
-        JDBMState(newIndices + (indexMapKey -> newIndex), newInsertCount)
-=======
         jdbmState.copy(indices = jdbmState.indices + (indexMapKey -> newIndex), insertCount = newInsertCount)
->>>>>>> 9172f61c
 
       } getOrElse {
         // sort k/vslice and shove into SortedSlice.
@@ -876,11 +802,7 @@
                                       vrefs.toArray,
                                       vslice0.size)
 
-<<<<<<< HEAD
-        JDBMState(jdbmState.indices + (indexMapKey -> sortedSlice), vslice0.size)
-=======
         jdbmState.copy(indices = jdbmState.indices + (indexMapKey -> sortedSlice), insertCount = 0)
->>>>>>> 9172f61c
       }
     }
 
@@ -900,11 +822,7 @@
           // We can actually get the last key, but is that necessary?
           M.point(Some(CellState(index, new Array[Byte](0), slice, (k: SortingKey) => M.point(None))))
 
-<<<<<<< HEAD
-        case (SliceIndex(name, _, _, _, keyColumns, valColumns, _), index) => 
-=======
         case (SliceIndex(name, dbFile, _, _, _, keyColumns, valColumns, _), index) => 
->>>>>>> 9172f61c
           val sortProjection = new JDBMRawSortProjection(dbFile, name, keyColumns, valColumns, sortOrder, yggConfig.maxSliceSize)
           val succ: Option[SortingKey] => M[Option[SortBlockData]] = (key: Option[SortingKey]) => M.point(sortProjection.getBlockAfter(key))
           
@@ -1023,20 +941,11 @@
      * @see com.precog.yggdrasil.TableModule#groupByN(TransSpec1, DesiredSortOrder, Boolean)
      */
     def groupByN(groupKeys: Seq[TransSpec1], valueSpec: TransSpec1, sortOrder: DesiredSortOrder = SortAscending, unique: Boolean = false): M[Seq[Table]] = {
-<<<<<<< HEAD
-      writeSorted(groupKeys, valueSpec, sortOrder, unique) map {
-        case (dbFile, streamIds, indices) => 
-          val streams = indices.groupBy(_._1.streamId)
-          streamIds.toStream map { streamId =>
-            streams get streamId map (loadTable(dbFile, sortMergeEngine, _, sortOrder)) getOrElse Table(this.slices, Some(0))
-          }
-=======
       writeSorted(groupKeys, valueSpec, sortOrder, unique) map { case (streamIds, indices) => 
         val streams = indices.groupBy(_._1.streamId)
         streamIds.toStream map { streamId =>
           streams get streamId map (loadTable(sortMergeEngine, _, sortOrder)) getOrElse Table.empty
         }
->>>>>>> 9172f61c
       }
     }
 
