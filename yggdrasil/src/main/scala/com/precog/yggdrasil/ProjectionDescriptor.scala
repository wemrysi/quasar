--- conflicted
+++ resolved
@@ -86,7 +86,6 @@
 object SortBy extends SortBySerialization
 
 case class Authorities(ownerAccountIds: Set[AccountId]) {
-
   @tailrec
   final def hashSeq(l: Seq[String], hash: Int, i: Int = 0): Int = {
     if(i < l.length) {
@@ -105,7 +104,7 @@
   override def hashCode(): Int = hash
 }
 
-trait AuthoritiesSerialization {
+object Authorities {
   implicit val AuthoritiesDecomposer: Decomposer[Authorities] = new Decomposer[Authorities] {
     override def decompose(authorities: Authorities): JValue = {
       JObject(JField("uids", JArray(authorities.ownerAccountIds.map(JString(_)).toList)) :: Nil)
@@ -116,9 +115,7 @@
     override def validated(obj: JValue): Validation[Error, Authorities] =
       (obj \ "uids").validated[Set[String]].map(Authorities(_))
   }
-}
-
-object Authorities extends AuthoritiesSerialization {
+
   val None = Authorities(Set())
 }
 
@@ -146,33 +143,12 @@
     path isChildOf parentPath
 }
 
-<<<<<<< HEAD
 object ColumnDescriptor extends ((Path, CPath, CType, Authorities) => ColumnDescriptor) {
   implicit val iso = Iso.hlist(ColumnDescriptor.apply _, ColumnDescriptor.unapply _)
   val schemaV1 = "path" :: "selector" :: "valueType" :: "authorities" :: HNil
-  implicit val (decomposer, extractor) = IsoSerialization.serialization[ColumnDescriptor](schemaV1)
-=======
-trait ColumnDescriptorSerialization {
-  implicit private[this] val CTypeDecomposer = CType.CTypeDecomposer
-
-  implicit val ColumnDescriptorDecomposer : Decomposer[ColumnDescriptor] = new Decomposer[ColumnDescriptor] {
-    def decompose(selector : ColumnDescriptor) : JValue = JObject (
-      List(JField("path", selector.path.serialize),
-           JField("selector", selector.selector.serialize),
-           JField("valueType", selector.valueType.serialize),
-           JField("authorities", selector.authorities.serialize))
-    )
-  }
-
-  implicit val ColumnDescriptorExtractor : Extractor[ColumnDescriptor] = new Extractor[ColumnDescriptor] with ValidatedExtraction[ColumnDescriptor] {
-    override def validated(obj : JValue) : Validation[Error,ColumnDescriptor] = 
-      ((obj \ "path").validated[Path] |@|
-       (obj \ "selector").validated[CPath] |@|
-       (obj \ "valueType").validated[CType] |@|
-       (obj \ "authorities").validated[Authorities]).apply(ColumnDescriptor(_,_,_,_))
-  }
-}
->>>>>>> 7a32be69
+
+  implicit val decomposer: Decomposer[ColumnDescriptor] = decomposerV[ColumnDescriptor](schemaV1, Some("1.0"))
+  implicit val extractor: Extractor[ColumnDescriptor] = extractorV[ColumnDescriptor](schemaV1, Some("1.0"))
 
   implicit object briefShow extends Show[ColumnDescriptor] {
     override def shows(d: ColumnDescriptor) = {
@@ -204,15 +180,15 @@
   def stableHash: String = Hashing.sha256().hashString(this.toString, Charsets.UTF_8).toString
 }
 
-trait ProjectionDescriptorSerialization {
-  implicit val ProjectionDescriptorDecomposer : Decomposer[ProjectionDescriptor] = new Decomposer[ProjectionDescriptor] {
+object ProjectionDescriptor {
+  implicit val decomposer : Decomposer[ProjectionDescriptor] = new Decomposer[ProjectionDescriptor] {
     def decompose(pd: ProjectionDescriptor) : JValue = JObject (
       JField("columns", JArray(pd.columns.map(c => JObject(JField("descriptor", c.jv) :: JField("index", pd.identities.jv) :: Nil)))) :: 
       Nil
     )
   } 
   
-  implicit val ProjectionDescriptorExtractor : Extractor[ProjectionDescriptor] = new Extractor[ProjectionDescriptor] { 
+  implicit val extractor : Extractor[ProjectionDescriptor] = new Extractor[ProjectionDescriptor] { 
     override def validated(obj : JValue) : Validation[Error,ProjectionDescriptor] = {
       (obj \ "columns") match {
         case JArray(elements) => 
@@ -250,7 +226,6 @@
   }
 }
 
-object ProjectionDescriptor extends ProjectionDescriptorSerialization 
 
 
 trait ByteProjection {
