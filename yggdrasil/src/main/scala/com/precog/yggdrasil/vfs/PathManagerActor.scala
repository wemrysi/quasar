--- conflicted
+++ resolved
@@ -213,12 +213,12 @@
               IO(requestor ! UpdateFailure(path, IllegalWriteRequestError("Cannot overwrite existing resource. %s not applied.".format(msg.toString))))
             }
 
-<<<<<<< HEAD
           case other =>
             IO(requestor ! UpdateFailure(path, other))
         },
         resource => for {
           _ <- resource.db.insert(batch(msg))
+          // FIXME: completeVersion and setHead should be one op
           _ <- terminal.whenM(versionLog.completeVersion(streamId) >> versionLog.setHead(streamId))
         } yield {
           logger.trace("Sent insert message for " + msg + " to nihdb")
@@ -227,23 +227,6 @@
           PrecogUnit
         }
       ).join
-=======
-        case Some(Success(resource)) =>
-          for {
-            _ <- resource.db.insert(batch(msg))
-            // FIXME: completeVersion and setHead should be one op
-            _ <- terminal.whenM(versionLog.completeVersion(streamId) >> versionLog.setHead(streamId))
-          } yield {
-            logger.trace("Sent insert message for " + msg + " to nihdb")
-            // FIXME: We aren't actually guaranteed success here because NIHDB might do something screwy.
-            maybeCompleteJob(msg, terminal, UpdateSuccess(msg.path)) pipeTo requestor
-            PrecogUnit
-          }
-
-        case Some(Failure(errors)) =>
-          IO(requestor ! UpdateFailure(msg.path, errors))
-      }
->>>>>>> 18b3c460
     }
 
     def persistFile(createIfAbsent: Boolean, offset: Long, msg: StoreFileMessage, streamId: UUID, terminal: Boolean): IO[PrecogUnit] = {
