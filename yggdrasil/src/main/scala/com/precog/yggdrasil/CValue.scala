/*
 *  ____    ____    _____    ____    ___     ____ 
 * |  _ \  |  _ \  | ____|  / ___|  / _/    / ___|        Precog (R)
 * | |_) | | |_) | |  _|   | |     | |  /| | |  _         Advanced Analytics Engine for NoSQL Data
 * |  __/  |  _ <  | |___  | |___  |/ _| | | |_| |        Copyright (C) 2010 - 2013 SlamData, Inc.
 * |_|     |_| \_\ |_____|  \____|   /__/   \____|        All Rights Reserved.
 *
 * This program is free software: you can redistribute it and/or modify it under the terms of the 
 * GNU Affero General Public License as published by the Free Software Foundation, either version 
 * 3 of the License, or (at your option) any later version.
 *
 * This program is distributed in the hope that it will be useful, but WITHOUT ANY WARRANTY; 
 * without even the implied warranty of MERCHANTABILITY or FITNESS FOR A PARTICULAR PURPOSE. See 
 * the GNU Affero General Public License for more details.
 *
 * You should have received a copy of the GNU Affero General Public License along with this 
 * program. If not, see <http://www.gnu.org/licenses/>.
 *
 */
package com.precog.yggdrasil

import table._
import com.precog.util._

import blueeyes.json.JsonAST._
import blueeyes.json.serialization._
import blueeyes.json.serialization.DefaultSerialization._

import org.joda.time.DateTime

import scalaz._
import scalaz.Ordering._
import scalaz.syntax.order._
import scalaz.std._
import scalaz.std.math._
import scalaz.std.AllInstances._

import _root_.java.io.{Externalizable,ObjectInput,ObjectOutput}
import _root_.java.math.MathContext

sealed trait CValue {
  def cType: CType

  def toJValue: JValue
}

sealed trait CNullValue extends CValue { self: CNullType =>
  def cType: CNullType = self
}
<<<<<<< HEAD

sealed trait CWrappedValue[@specialized(Boolean, Long, Double) A] extends CValue {
  def cType: CValueType[A]
  def value: A
  def toJValue = cType.jValueFor(value)
}

=======

sealed trait CWrappedValue[@specialized(Boolean, Long, Double) A] extends CValue {
  def cType: CValueType[A]
  def value: A
  def toJValue = cType.jValueFor(value)
}

>>>>>>> 4eac4eac
sealed trait CNumericValue[A] extends CWrappedValue[A] {
  def cType: CNumericType[A]
  def toCNum: CNum = CNum(cType.bigDecimalFor(value))
}

object CValue {
  def compareValues(a: CValue, b: CValue): Int = (a,b) match {
    case (CString(as), CString(bs)) => as.compareTo(bs)
    case (CBoolean(ab), CBoolean(bb)) => ab.compareTo(bb)
    case (CLong(al), CLong(bl)) => al.compareTo(bl)
    case (CDouble(ad), CDouble(bd)) => ad.compareTo(bd)
    case (CNum(an), CNum(bn)) => an.compareTo(bn)
    case (CDate(ad), CDate(bd)) => ad.compareTo(bd)
<<<<<<< HEAD
    case (CArray(as, CArrayType(atpe)), CArray(bs, CArrayType(btpe))) if atpe == btpe =>
      (as.view zip bs.view) map { case (a, b) =>
        compareValues(atpe(a), btpe(b))
      } find (_ != 0) getOrElse (as.size - bs.size)
=======
>>>>>>> 4eac4eac

    // The only safe way to compare any mix of the 3 types.
    case (a: CNumericValue[_], b: CNumericValue[_]) =>
      compareValues(a.toCNum, b.toCNum)
        
    case (a: CNullValue, b: CNullValue) if a.cType == b.cType => 0

<<<<<<< HEAD
    case invalid                      => sys.error("Invalid comparison for SortingKey of " + invalid)
=======
    case (a, b) => a.cType.typeIndex - b.cType.typeIndex
    // case invalid                      => sys.error("Invalid comparison for SortingKey of " + invalid)
>>>>>>> 4eac4eac
  }

  implicit object CValueOrder extends Order[CValue] {
    def order(a: CValue, b: CValue): Ordering = if (a.cType == b.cType) {
      Ordering.fromInt(compareValues(a, b))
    } else {
      CType.CTypeOrder.order(a.cType, b.cType)
    }
  }
}


sealed trait CType extends Serializable {
  def readResolve(): CType
  def format: StorageFormat
  def isNumeric: Boolean = false

  @inline 
<<<<<<< HEAD
  private[CType] final def typeIndex = this match {
    case CBoolean      => 0

=======
  private[yggdrasil] final def typeIndex = this match {
    case CUndefined    => 0

    case CBoolean      => 1

>>>>>>> 4eac4eac
    case CString       => 2
    
    case CLong         => 4
    case CDouble       => 6
    case CNum          => 7
    
    case CEmptyObject  => 8

    case CEmptyArray   => 9

<<<<<<< HEAD
    case CArrayType(_) => 10
=======
    // FYI: CArrayType is 10.
>>>>>>> 4eac4eac

    case CNull         => 11

    case CDate         => 12

<<<<<<< HEAD
    case CUndefined    => 13
=======
>>>>>>> 4eac4eac
  }
}

sealed trait CNullType extends CType with CNullValue {
  val format = FixedWidth(0)
}

sealed abstract class CValueType[A](val format: StorageFormat) extends CType { self =>
  def readResolve(): CValueType[A]
  def apply(a: A): CWrappedValue[A]
  def order(a: A, b: A): Ordering
  def jValueFor(a: A): JValue
}

sealed abstract class CNumericType[A](format: StorageFormat) extends CValueType[A](format) {
  override def isNumeric: Boolean = true
  def bigDecimalFor(a: A): BigDecimal
}

trait CTypeSerialization {
  def nameOf(c: CType): String = c match {
    case CString                => "String"
    case CBoolean               => "Boolean"
    case CLong                  => "Long"
    case CDouble                => "Double"
    case CNum                   => "Decimal"
    case CNull                  => "Null"
    case CEmptyObject           => "EmptyObject"
    case CEmptyArray            => "EmptyArray"
    case CArrayType(elemType)   => "Array[%s]" format nameOf(elemType)
    case CDate                  => "Timestamp"
    case CUndefined             => sys.error("CUndefined cannot be serialized")
  } 

  val ArrayName = """Array[(.*)]""".r

  def fromName(n: String): Option[CType] = n match {
    case "String"        => Some(CString)
    case "Boolean"       => Some(CBoolean)
    case "Long"          => Some(CLong)
    case "Double"        => Some(CDouble)
    case "Decimal"       => Some(CNum)
    case "Null"          => Some(CNull)
    case "EmptyObject"   => Some(CEmptyObject)
    case "EmptyArray"    => Some(CEmptyArray)
    case ArrayName(elemName) => fromName(elemName) flatMap {
      case elemType: CValueType[_] => Some(CArrayType(elemType))
      case _ => None
    }
    case "Timestamp"     => Some(CDate)
    case _ => None
  }
    
  implicit val CTypeDecomposer : Decomposer[CType] = new Decomposer[CType] {
    def decompose(ctype : CType) : JValue = JString(nameOf(ctype))
  }

  implicit val CTypeExtractor : Extractor[CType] = new Extractor[CType] with ValidatedExtraction[CType] {
    override def validated(obj : JValue) : Validation[Extractor.Error,CType] = 
      obj.validated[String].map( fromName _ ) match {
        case Success(Some(t)) => Success(t)
        case Success(None)    => Failure(Extractor.Invalid("Unknown type."))
        case Failure(f)       => Failure(f)
      }
  }
}

case object CType extends CTypeSerialization {
  def readResolve() = CType

  def of(v: CValue): CType = v.cType

  def canCompare(t1: CType, t2: CType): Boolean =
    (t1 == t2) || (t1.isNumeric && t2.isNumeric)

  def unify(t1: CType, t2: CType): Option[CType] = {
    (t1, t2) match {
      case (CLong, CLong)     => Some(CLong)
      case (CLong, CDouble)   => Some(CDouble)
      case (CLong, CNum)      => Some(CNum)
      case (CDouble, CLong)   => Some(CNum)
      case (CDouble, CDouble) => Some(CDouble)
      case (CDouble, CNum)    => Some(CNum)
      case (CNum, CLong)      => Some(CNum)
      case (CNum, CDouble)    => Some(CNum)
      case (CNum, CNum)       => Some(CNum)

      case (CString, CString) => Some(CString)

      case (CArrayType(et1), CArrayType(et2)) =>
        unify(et1, et2) flatMap {
          case t: CValueType[_] => Some(CArrayType(t))
          case _ => None
        }

      case _ => None
    }
  }

  // TODO Should return Option[CValue]... is this even used?
  // Yes; it is used only in RoutingTable.scala
  @inline
  final def toCValue(jval: JValue): CValue = (jval: @unchecked) match {
    case JString(s) => CString(s)
    
    case JNum(d) => {
      val ctype = forJValue(jval)
      ctype match {
        case Some(CLong) => CLong(d.toLong)
        case Some(CDouble) => CDouble(d.toDouble)
        case _ => CNum(d)
      }
    }
    
    case JBool(b)   => CBoolean(b)
    case JNull      => CNull
    case JObject(Nil) => CEmptyObject
    case JArray(Nil) => CEmptyArray
    case JArray(values) =>
      sys.error("TODO: Allow for homogeneous JArrays -> CArray.")
  }

  @inline
  final def forJValue(jval: JValue): Option[CType] = jval match {
    case JBool(_)     => Some(CBoolean)
    
    case JNum(d)      => {
      lazy val isLong = try {
        d.toLongExact
        true
      } catch {
        case _: ArithmeticException => false
      }
      
      lazy val isDouble = try {
        BigDecimal(d.toDouble.toString, MathContext.UNLIMITED) == d
      } catch {
        case _: NumberFormatException | _: ArithmeticException => false
      }
      
      if (isLong)
        Some(CLong)
      else if (isDouble)
        Some(CDouble)
      else
        Some(CNum)
    }
    
    case JString(_)   => Some(CString)
    case JNull        => Some(CNull)
    case JArray(Nil)  => Some(CEmptyArray)
    case JObject(Nil) => Some(CEmptyObject)
    case JArray(_)    => None // TODO Allow homogeneous JArrays -> CType
    case _            => None
  }

  implicit object CTypeOrder extends Order[CType] {
    def order(t1: CType, t2: CType): Ordering = (t1, t2) match {
<<<<<<< HEAD
      case (CArrayType(t1), CArrayType(t2)) => order(t1, t2)
=======
      // case (CArrayType(t1), CArrayType(t2)) => order(t1, t2)
>>>>>>> 4eac4eac
      case (_, _) => Order[Int].order(t1.typeIndex, t2.typeIndex)
    }
  }
}

object CValueType {
  def apply[A](implicit A: CValueType[A]): CValueType[A] = A
  def apply[A](a: A)(implicit A: CValueType[A]): CWrappedValue[A] = A(a)

  // These let us do, def const[A: CValueType](a: A): CValue = CValueType[A](a)

  implicit def string: CValueType[String] = CString
  implicit def boolean: CValueType[Boolean] = CBoolean
  implicit def long: CValueType[Long] = CLong
  implicit def double: CValueType[Double] = CDouble
  implicit def bigDecimal: CValueType[BigDecimal] = CNum
  implicit def dateTime: CValueType[DateTime] = CDate
<<<<<<< HEAD
  implicit def array[A](implicit elemType: CValueType[A]) = CArrayType(elemType)
}


//
// Homogeneous arrays
// TODO Array[x] backed numeric arrays may be faster (if specialized on A).
//
case class CArray[A](value: IndexedSeq[A], cType: CArrayType[A]) extends CWrappedValue[IndexedSeq[A]]

case class CArrayType[A](elemType: CValueType[A]) extends CValueType[IndexedSeq[A]](LengthEncoded) {
  def readResolve() = CArrayType(elemType.readResolve())

  def apply(value: IndexedSeq[A]) = CArray(value, this)

  def order(as: IndexedSeq[A], bs: IndexedSeq[A]) =
    (as zip bs) map { case (a, b) =>
      elemType.order(a, b)
    } find (_ != EQ) getOrElse Ordering.fromInt(as.size - bs.size)

  def jValueFor(as: IndexedSeq[A]) =
    JArray(as.map(elemType.jValueFor _)(collection.breakOut))
}

=======
}


>>>>>>> 4eac4eac
//
// Strings
//
case class CString(value: String) extends CWrappedValue[String] {
  val cType = CString
}

case object CString extends CValueType[String](LengthEncoded) {
  def readResolve() = CString
  def order(s1: String, s2: String) = stringInstance.order(s1, s2)
  def jValueFor(s: String) = JString(s)
}

//
// Booleans
//
case class CBoolean(value: Boolean) extends CWrappedValue[Boolean] {
  val cType = CBoolean
}

case object CBoolean extends CValueType[Boolean](FixedWidth(1)) {
  def readResolve() = CBoolean
  def order(v1: Boolean, v2: Boolean) = booleanInstance.order(v1, v2)
  def jValueFor(v: Boolean) = JBool(v)
}

//
// Numerics
//
case class CLong(value: Long) extends CNumericValue[Long] {
  val cType = CLong
}

case object CLong extends CNumericType[Long](FixedWidth(8)) {
  def readResolve() = CLong
  def order(v1: Long, v2: Long) = longInstance.order(v1, v2)
  def jValueFor(v: Long): JValue = JNum(BigDecimal(v, MathContext.UNLIMITED))
  def bigDecimalFor(v: Long) = BigDecimal(v, MathContext.UNLIMITED)
}

case class CDouble(value: Double) extends CNumericValue[Double] {
  val cType = CDouble
}

case object CDouble extends CNumericType[Double](FixedWidth(8)) {
  def readResolve() = CDouble
  def order(v1: Double, v2: Double) = doubleInstance.order(v1, v2)
  def jValueFor(v: Double) = JNum(BigDecimal(v.toString, MathContext.UNLIMITED))
  def bigDecimalFor(v: Double) = BigDecimal(v, MathContext.UNLIMITED)
}

case class CNum(value: BigDecimal) extends CNumericValue[BigDecimal] {
  val cType = CNum
}

case object CNum extends CNumericType[BigDecimal](LengthEncoded) {
  def readResolve() = CNum
  def order(v1: BigDecimal, v2: BigDecimal) = bigDecimalInstance.order(v1, v2)
  def jValueFor(v: BigDecimal) = JNum(v)
  def bigDecimalFor(v: BigDecimal) = v
}

//
// Dates
//
case class CDate(value: DateTime) extends CWrappedValue[DateTime] {
  val cType = CDate
}

case object CDate extends CValueType[DateTime](FixedWidth(8)) {
  def readResolve() = CDate
  def order(v1: DateTime, v2: DateTime) = sys.error("todo")
  def jValueFor(v: DateTime) = JString(v.toString)
}

//
// Nulls
//
case object CNull extends CNullType with CNullValue {
  def readResolve() = CNull
  def toJValue = JNull
}

case object CEmptyObject extends CNullType with CNullValue {
  def readResolve() = CEmptyObject
  def toJValue = JObject(Nil)
}

case object CEmptyArray extends CNullType with CNullValue {
  def readResolve() = CEmptyArray
  def toJValue = JArray(Nil)
}

//
// Undefined - cannot ever exist as a value.
//
case object CUndefined extends CNullType with CNullValue {
  def readResolve() = CUndefined
  def toJValue = JNothing
}
<|MERGE_RESOLUTION|>--- conflicted
+++ resolved
@@ -47,7 +47,6 @@
 sealed trait CNullValue extends CValue { self: CNullType =>
   def cType: CNullType = self
 }
-<<<<<<< HEAD
 
 sealed trait CWrappedValue[@specialized(Boolean, Long, Double) A] extends CValue {
   def cType: CValueType[A]
@@ -55,15 +54,6 @@
   def toJValue = cType.jValueFor(value)
 }
 
-=======
-
-sealed trait CWrappedValue[@specialized(Boolean, Long, Double) A] extends CValue {
-  def cType: CValueType[A]
-  def value: A
-  def toJValue = cType.jValueFor(value)
-}
-
->>>>>>> 4eac4eac
 sealed trait CNumericValue[A] extends CWrappedValue[A] {
   def cType: CNumericType[A]
   def toCNum: CNum = CNum(cType.bigDecimalFor(value))
@@ -77,26 +67,14 @@
     case (CDouble(ad), CDouble(bd)) => ad.compareTo(bd)
     case (CNum(an), CNum(bn)) => an.compareTo(bn)
     case (CDate(ad), CDate(bd)) => ad.compareTo(bd)
-<<<<<<< HEAD
     case (CArray(as, CArrayType(atpe)), CArray(bs, CArrayType(btpe))) if atpe == btpe =>
       (as.view zip bs.view) map { case (a, b) =>
         compareValues(atpe(a), btpe(b))
       } find (_ != 0) getOrElse (as.size - bs.size)
-=======
->>>>>>> 4eac4eac
-
-    // The only safe way to compare any mix of the 3 types.
     case (a: CNumericValue[_], b: CNumericValue[_]) =>
-      compareValues(a.toCNum, b.toCNum)
-        
+      compareValues(a.toCNum, b.toCNum) // The only safe way to compare any mix of the 3 types.
     case (a: CNullValue, b: CNullValue) if a.cType == b.cType => 0
-
-<<<<<<< HEAD
-    case invalid                      => sys.error("Invalid comparison for SortingKey of " + invalid)
-=======
     case (a, b) => a.cType.typeIndex - b.cType.typeIndex
-    // case invalid                      => sys.error("Invalid comparison for SortingKey of " + invalid)
->>>>>>> 4eac4eac
   }
 
   implicit object CValueOrder extends Order[CValue] {
@@ -115,17 +93,11 @@
   def isNumeric: Boolean = false
 
   @inline 
-<<<<<<< HEAD
-  private[CType] final def typeIndex = this match {
-    case CBoolean      => 0
-
-=======
   private[yggdrasil] final def typeIndex = this match {
     case CUndefined    => 0
 
     case CBoolean      => 1
 
->>>>>>> 4eac4eac
     case CString       => 2
     
     case CLong         => 4
@@ -136,20 +108,11 @@
 
     case CEmptyArray   => 9
 
-<<<<<<< HEAD
-    case CArrayType(_) => 10
-=======
-    // FYI: CArrayType is 10.
->>>>>>> 4eac4eac
+    case CArrayType(_) => 10 // TODO: Should this account for the element type?
 
     case CNull         => 11
 
     case CDate         => 12
-
-<<<<<<< HEAD
-    case CUndefined    => 13
-=======
->>>>>>> 4eac4eac
   }
 }
 
@@ -308,11 +271,7 @@
 
   implicit object CTypeOrder extends Order[CType] {
     def order(t1: CType, t2: CType): Ordering = (t1, t2) match {
-<<<<<<< HEAD
       case (CArrayType(t1), CArrayType(t2)) => order(t1, t2)
-=======
-      // case (CArrayType(t1), CArrayType(t2)) => order(t1, t2)
->>>>>>> 4eac4eac
       case (_, _) => Order[Int].order(t1.typeIndex, t2.typeIndex)
     }
   }
@@ -330,7 +289,6 @@
   implicit def double: CValueType[Double] = CDouble
   implicit def bigDecimal: CValueType[BigDecimal] = CNum
   implicit def dateTime: CValueType[DateTime] = CDate
-<<<<<<< HEAD
   implicit def array[A](implicit elemType: CValueType[A]) = CArrayType(elemType)
 }
 
@@ -355,11 +313,6 @@
     JArray(as.map(elemType.jValueFor _)(collection.breakOut))
 }
 
-=======
-}
-
-
->>>>>>> 4eac4eac
 //
 // Strings
 //
