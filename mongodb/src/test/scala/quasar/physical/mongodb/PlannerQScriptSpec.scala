/*
 * Copyright 2014–2017 SlamData Inc.
 *
 * Licensed under the Apache License, Version 2.0 (the "License");
 * you may not use this file except in compliance with the License.
 * You may obtain a copy of the License at
 *
 *     http://www.apache.org/licenses/LICENSE-2.0
 *
 * Unless required by applicable law or agreed to in writing, software
 * distributed under the License is distributed on an "AS IS" BASIS,
 * WITHOUT WARRANTIES OR CONDITIONS OF ANY KIND, either express or implied.
 * See the License for the specific language governing permissions and
 * limitations under the License.
 */

package quasar.physical.mongodb

import quasar._
import quasar.common.{Map => _, _}
import quasar.contrib.pathy._
import quasar.contrib.specs2.PendingWithActualTracking
import quasar.ejson.{EJson, Fixed}
import quasar.javascript._
import quasar.physical.mongodb.expression._
import quasar.physical.mongodb.planner._
import quasar.physical.mongodb.workflow._
import quasar.qscript.ShiftType
import quasar.sql.JoinDir
import slamdata.Predef._

import eu.timepit.refined.auto._
import matryoshka.data.Fix
import pathy.Path._
import scalaz._

class PlannerQScriptSpec extends
    PlannerHelpers with
    PendingWithActualTracking {

  import fixExprOp._
  import PlannerHelpers._
  import jscore._
  import CollectionUtil._
  import Reshape.reshape

  val dsl =
    quasar.qscript.construction.mkDefaults[Fix, fs.MongoQScript[Fix, ?]]

  import dsl._

  val json = Fixed[Fix[EJson]]

<<<<<<< HEAD
  val simpleInnerEquiJoinWithExpression =
    fix.EquiJoin(
      fix.Unreferenced,
      free.Filter(
        free.ShiftedRead[AFile](rootDir </> dir("db") </> file("zips"), qscript.ExcludeId),
        func.Guard(
          func.Guard(func.Hole, Type.AnyObject, func.ProjectKeyS(func.Hole, "_id"), func.Undefined),
          Type.Str,
          func.Constant(json.bool(true)),
          func.Constant(json.bool(false)))),
      free.Filter(
        free.ShiftedRead[AFile](rootDir </> dir("db") </> file("smallZips"), qscript.ExcludeId),
        func.Guard(func.Hole, Type.AnyObject, func.Constant(json.bool(true)), func.Constant(json.bool(false)))),
      List(
        (
          func.Guard(
            func.Hole,
            Type.AnyObject,
            func.Lower(
              func.ProjectKeyS(func.Hole, "_id")),
            func.Undefined),
          func.ProjectKeyS(func.Hole, "_id"))),
      JoinType.Inner,
      func.ConcatMaps(
        func.MakeMap(
          func.Constant(json.str("city")),
          // qscript is generated with 3 guards here:
          // func.Guard(
          //   func.Guard(func.LeftSide, Type.AnyObject, func.LeftSide, func.Undefined),
          //   Type.AnyObject,
          //   func.Guard(func.LeftSide, Type.AnyObject, func.ProjectKeyS(func.LeftSide, "city"), func.Undefined),
          //   func.Undefined)),
          func.Guard(func.LeftSide, Type.AnyObject, func.ProjectKeyS(func.LeftSide, "city"), func.Undefined)),
        func.MakeMap(
          func.Constant(json.str("state")),
          func.Guard(func.RightSide, Type.AnyObject, func.ProjectKeyS(func.RightSide, "state"), func.Undefined))))

  val simpleInnerEquiJoinWithPrefiltering =
    fix.EquiJoin(
      fix.Unreferenced,
      free.Filter(
        free.ShiftedRead[AFile](rootDir </> dir("db") </> file("zips"), qscript.ExcludeId),
        func.Guard(func.Hole, Type.AnyObject, func.Constant(json.bool(true)), func.Constant(json.bool(false)))),
      free.Filter(
        free.ShiftedRead[AFile](rootDir </> dir("test") </> file("smallZips"), qscript.ExcludeId),
        func.Guard(
          func.Guard(func.Hole, Type.AnyObject,
            func.ProjectKeyS(func.Hole, "pop"),
            func.Undefined),
          Type.Comparable,
          func.Guard(func.Hole, Type.AnyObject,
            func.Gte(
              func.ProjectKeyS(func.Hole, "pop"),
              func.Constant(json.int(10000))),
            func.Undefined),
          func.Undefined)),
      List(
        (
          func.ProjectKeyS(func.Hole, "_id"),
          func.Guard(func.Hole, Type.AnyObject,
            func.ProjectKeyS(func.Hole, "_id"),
            func.Undefined))),
      JoinType.Inner,
      func.ConcatMaps(
        func.MakeMap(
          func.Constant(json.str("city")),
          func.Guard(
            func.LeftSide,
            Type.AnyObject,
            func.ProjectKeyS(func.LeftSide, "city"),
            func.Undefined)),
        func.MakeMap(
          func.Constant(json.str("state")),
          func.Guard(
            func.Guard(
              func.RightSide,
              Type.AnyObject,
              func.RightSide,
              func.Undefined),
            Type.AnyObject,
            func.Guard(
              func.RightSide,
              Type.AnyObject,
              func.ProjectKeyS(func.RightSide, "state"),
              func.Undefined),
            func.Undefined))))

  val threeWayEquiJoin =
    fix.EquiJoin(
      fix.Unreferenced,
      free.Filter(
        free.EquiJoin(
          free.Unreferenced,
=======
  "plan from qscript" should {
    "plan simple inner equi-join with expression ($lookup)" in {
      qplan(
        fix.EquiJoin(
          fix.Unreferenced,
          free.ShiftedRead[AFile](rootDir </> dir("db") </> file("smallZips"), qscript.ExcludeId),
>>>>>>> 92276342
          free.Filter(
            free.ShiftedRead[AFile](rootDir </> dir("db") </> file("zips"), qscript.ExcludeId),
            func.Guard(
              func.ProjectKey(func.Hole, func.Constant(json.str("_id"))),
              Type.Str,
              func.Constant(json.bool(true)),
              func.Constant(json.bool(false)))),
          List(
            (func.ProjectKey(func.Hole, func.Constant(json.str("_id"))),
              func.Lower(func.ProjectKey(func.Hole, func.Constant(json.str("_id")))))),
          JoinType.Inner,
          func.ConcatMaps(
            func.MakeMap(
              func.Constant(json.str("c1")),
              func.ProjectKey(
                func.LeftSide,
                func.Constant(json.str("name")))),
            func.MakeMap(
              func.Constant(json.str("c2")),
              func.ProjectKey(
                func.RightSide,
                func.Constant(json.str("name"))))))) must beWorkflow0(
        chain[Workflow](
          $read(collection("db", "zips")),
          $match(Selector.Doc(BsonField.Name("_id") -> Selector.Type(BsonType.Text))),
          $project(reshape(
            JoinDir.Left.name -> $$ROOT,
            "0" -> $toLower($field("_id"))),
            ExcludeId),
          $lookup(
            CollectionName("smallZips"),
            BsonField.Name("0"),
            BsonField.Name("_id"),
            JoinHandler.RightName),
          $project(reshape(
            JoinDir.Left.name -> $include(),
            JoinDir.Right.name -> $include()),
            ExcludeId),
          $unwind(DocField(JoinHandler.RightName)),
          $project(reshape(
            "city" -> $field("left", "city"),
            "state" -> $field("right", "state")
          ), IgnoreId)))
    }.pendingWithActual("qz-3571", qtestFile("plan simple inner equi-join with expression ($lookup)"))

    "plan simple inner equi-join with pre-filtering ($lookup)" in {
      qplan0(
        fix.EquiJoin(
          fix.Unreferenced,
          free.ShiftedRead[AFile](rootDir </> dir("db") </> file("foo"), qscript.ExcludeId),
          free.Filter(
            free.ShiftedRead[AFile](rootDir </> dir("db") </> file("bar"), qscript.ExcludeId),
            func.Guard(
              func.ProjectKey(func.Hole, func.Constant(json.str("rating"))),
              Type.Comparable,
              func.Gte(func.ProjectKey(func.Hole, func.Constant(json.str("rating"))),
                func.Constant(json.int(4))),
              func.Undefined)),
          List(
            (func.ProjectKey(func.Hole, func.Constant(json.str("id"))),
              func.ProjectKey(func.Hole, func.Constant(json.str("foo_id"))))),
          JoinType.Inner,
          func.ConcatMaps(
            func.MakeMap(func.Constant(json.str("name")),
              func.ProjectKey(
                func.LeftSide,
                func.Constant(json.str("name")))),
            func.MakeMap(
              func.Constant(json.str("address")),
              func.ProjectKey(
                func.RightSide,
                func.Constant(json.str("address")))))),
        defaultStats, indexes(collection("db", "foo") -> BsonField.Name("id"))) must beWorkflow0(
        chain[Workflow](
          $read(collection("db", "bar")),
          $match(
            Selector.And(
              isNumeric(BsonField.Name("rating")),
              Selector.Doc(
                BsonField.Name("rating") -> Selector.Gte(Bson.Int32(4))),
              Selector.Doc(
                BsonField.Name("foo_id") -> Selector.Exists(true)))),
          $project(reshape(
            JoinDir.Right.name -> $$ROOT),
            ExcludeId),
          $lookup(
            CollectionName("foo"),
            BsonField.Name("right") \ BsonField.Name("foo_id"),
            BsonField.Name("id"),
            JoinHandler.LeftName),
          $unwind(DocField(JoinHandler.LeftName)),
          $project(reshape(
            "name" -> $field("left", "name"),
            "address" -> $field("right", "address")),
            ExcludeId)))
    }

    "plan 3-way equi-join ($lookup)" in {
      qplan0(
        fix.EquiJoin(
          fix.Unreferenced,
          free.Filter(
            free.EquiJoin(
              free.Unreferenced,
              free.ShiftedRead[AFile](rootDir </> dir("db") </> file("foo"), qscript.ExcludeId),
              free.ShiftedRead[AFile](rootDir </> dir("db") </> file("bar"), qscript.ExcludeId),
              List(
                (func.ProjectKey(func.Hole, func.Constant(json.str("id"))),
                  func.ProjectKey(func.Hole, func.Constant(json.str("foo_id"))))),
              JoinType.Inner,
              func.ConcatMaps(
                func.MakeMap(
                  func.Constant(json.str("left")),
                  func.LeftSide),
                func.MakeMap(
                  func.Constant(json.str("right")),
                  func.RightSide))),
            func.Guard(
              func.ProjectKey(func.Hole, func.Constant(json.str("right"))),
              Type.Obj(Map(), Some(Type.Top)),
              func.Constant(json.bool(true)),
              func.Constant(json.bool(false)))),
          free.ShiftedRead[AFile](rootDir </> dir("db") </> file("baz"), qscript.ExcludeId),
          List(
            (func.ProjectKey(
              func.ProjectKey(func.Hole, func.Constant(json.str("right"))),
              func.Constant(json.str("id"))),
              func.ProjectKey(func.Hole, func.Constant(json.str("bar_id"))))),
          JoinType.Inner,
          func.ConcatMaps(
            func.ConcatMaps(
              func.MakeMap(
                func.Constant(json.str("name")),
                func.Guard(
                  func.ProjectKey(func.LeftSide, func.Constant(json.str("left"))),
                  Type.Obj(Map(), Some(Type.Top)),
                  func.ProjectKey(
                    func.ProjectKey(func.LeftSide, func.Constant(json.str("left"))),
                    func.Constant(json.str("name"))),
                  func.Undefined)),
              func.MakeMap(
                func.Constant(json.str("address")),
                func.Guard(
                  func.ProjectKey(func.LeftSide, func.Constant(json.str("right"))),
                  Type.Obj(Map(), Some(Type.Top)),
                  func.ProjectKey(
                    func.ProjectKey(func.LeftSide, func.Constant(json.str("right"))),
                    func.Constant(json.str("address"))),
                  func.Undefined))),
            func.MakeMap(
              func.Constant(json.str("zip")),
              func.ProjectKey(func.RightSide, func.Constant(json.str("zip")))))) , defaultStats,
        indexes(
          collection("db", "bar") -> BsonField.Name("foo_id"),
          collection("db", "baz") -> BsonField.Name("bar_id"))) must beWorkflow0(
        chain[Workflow](
          $read(collection("db", "foo")),
          $match(Selector.Doc(
            BsonField.Name("id") -> Selector.Exists(true))),
          $project(reshape(JoinDir.Left.name -> $$ROOT), ExcludeId),
          $lookup(
            CollectionName("bar"),
            JoinHandler.LeftName \ BsonField.Name("id"),
            BsonField.Name("foo_id"),
            JoinHandler.RightName),
          $unwind(DocField(JoinHandler.RightName)),
          $match(Selector.Doc(
            JoinHandler.RightName \ BsonField.Name("id") -> Selector.Exists(true))),
          $project(reshape(JoinDir.Left.name -> $$ROOT)),
          $lookup(
            CollectionName("baz"),
            JoinHandler.LeftName \ JoinHandler.RightName \ BsonField.Name("id"),
            BsonField.Name("bar_id"),
            JoinHandler.RightName),
          $unwind(DocField(JoinHandler.RightName)),
          $project(reshape(
            "name" ->
              $cond(
                $and(
                  $lte($literal(Bson.Doc()), $field(JoinDir.Left.name)),
                  $lt($field(JoinDir.Left.name), $literal(Bson.Arr()))),
                $cond(
                  $and(
                    $lte($literal(Bson.Doc()), $field(JoinDir.Left.name, JoinDir.Left.name)),
                    $lt($field(JoinDir.Left.name, JoinDir.Left.name), $literal(Bson.Arr()))),
                  $field(JoinDir.Left.name, JoinDir.Left.name, "city"),
                  $literal(Bson.Undefined)),
                $literal(Bson.Undefined)),
            "address" ->
              $cond(
                $and(
                  $lte($literal(Bson.Doc()), $field(JoinDir.Left.name)),
                  $lt($field(JoinDir.Left.name), $literal(Bson.Arr()))),
                $cond(
                  $and(
                    $lte($literal(Bson.Doc()), $field(JoinDir.Left.name, JoinDir.Right.name)),
                    $lt($field(JoinDir.Left.name, JoinDir.Right.name), $literal(Bson.Arr()))),
                  $field(JoinDir.Left.name, JoinDir.Right.name, "state"),
                  $literal(Bson.Undefined)),
                $literal(Bson.Undefined)),
            "zip" ->
              $cond(
                $and(
                  $lte($literal(Bson.Doc()), $field(JoinDir.Right.name)),
                  $lt($field(JoinDir.Right.name), $literal(Bson.Arr()))),
                $field(JoinDir.Right.name, "pop"),
                $literal(Bson.Undefined))),
            IgnoreId)))
    }.pendingWithActual("qz-3571", qtestFile("plan 3-way equi-join ($lookup)"))

    "plan filtered flatten" in {
      qplan(
        fix.LeftShift(
          fix.Filter(
            fix.ShiftedRead[AFile](rootDir </> dir("db") </> file("patients"), qscript.ExcludeId),
            func.Eq(func.ProjectKeyS(func.Hole, "state"), func.Constant(json.str("CO")))),
          func.Guard(
            func.ProjectKey(func.Hole, func.Constant(json.str("codes"))),
            Type.FlexArr(0, None, Type.Top),
            func.ProjectKey(func.Hole, func.Constant(json.str("codes"))),
            func.Undefined),
          qscript.ExcludeId,
          ShiftType.Array,
          func.ConcatMaps(
            func.MakeMap(
              func.Constant(json.str("codes")),
              func.RightSide),
            func.MakeMap(
              func.Constant(json.str("first_name")),
              func.ProjectKey(
                func.LeftSide,
                func.Constant(json.str("first_name"))))))) must beWorkflow0(
        chain[Workflow](
          $read(collection("db", "patients")),
          $match(Selector.Doc(
            BsonField.Name("state") -> Selector.Eq(Bson.Text("CO")))),
          $project(reshape(
            "s" -> $$ROOT,
            "f" ->
              $cond(
                $and(
                  $lte($literal(Bson.Arr()), $field("codes")),
                  $lt($field("codes"), $literal(Bson.Binary.fromArray(scala.Array[Byte]())))),
                $field("codes"),
                $arrayLit(List($literal(Bson.Undefined)))))),
          $unwind(DocField("f")),
          $project(reshape(
            "codes"      -> $field("f"),
            "first_name" -> $field("s", "first_name")))))

    }

    "plan with flatenning in filter predicate with reference to LeftSide" in {
      qplan(
        fix.Filter(
          fix.LeftShift(
            fix.ShiftedRead[AFile](rootDir </> dir("db") </> file("zips"), qscript.ExcludeId),
            func.Guard(
              func.ProjectKey(func.Hole, func.Constant(json.str("loc"))),
              Type.FlexArr(0, None, Type.Top),
              func.ProjectKey(func.Hole, func.Constant(json.str("loc"))),
              func.Undefined),
            qscript.ExcludeId,
            qscript.ShiftType.Array,
            func.ConcatMaps(
              func.MakeMap(func.Constant(json.str("city")),
                func.ProjectKey(func.LeftSide, func.Constant(json.str("city")))),
              func.MakeMap(
                func.Constant(json.str("loc")), func.RightSide))),
          func.Lt(func.ProjectKeyS(func.Hole, "loc"), func.Constant(json.int(-165))))) must beWorkflow0(
        chain[Workflow](
          $read(collection("db", "zips")),
          $project(reshape(
            "s" -> $$ROOT,
            "f" ->
              $cond(
                $and(
                  $lte($literal(Bson.Arr()), $field("loc")),
                  $lt($field("loc"), $literal(Bson.Binary.fromArray(scala.Array[Byte]())))),
                $field("loc"),
                $arrayLit(List($literal(Bson.Undefined)))))),
          $unwind(DocField("f")),
          $match(Selector.Doc((BsonField.Name("f")) -> Selector.Lt(Bson.Int32(-165)))),
          $project(reshape(
            "city" -> $field("s", "city"),
            "loc" -> $field("f")))))
    }

    "plan with flatenning in filter predicate without reference to LeftSide" in {
      qplan(
        fix.Filter(
          fix.LeftShift(
            fix.ShiftedRead[AFile](rootDir </> dir("db") </> file("zips"), qscript.ExcludeId),
            func.Guard(
              func.ProjectKey(func.Hole, func.Constant(json.str("loc"))),
              Type.FlexArr(0, None, Type.Top),
              func.ProjectKey(func.Hole, func.Constant(json.str("loc"))),
              func.Undefined),
            qscript.ExcludeId,
            qscript.ShiftType.Array,
            func.RightSide),
          func.Lt(func.Hole, func.Constant(json.int(-165))))) must beWorkflow0(
        chain[Workflow](
          $read(collection("db", "zips")),
          $project(reshape(
            "0" ->
              $cond(
                $and(
                  $lte($literal(Bson.Arr()), $field("loc")),
                  $lt($field("loc"), $literal(Bson.Binary.fromArray(scala.Array[Byte]())))),
                $field("loc"),
                $arrayLit(List($literal(Bson.Undefined)))))),
          $unwind(DocField("0")),
          $match(Selector.Doc(
            BsonField.Name("0") -> Selector.Lt(Bson.Int32(-165)))),
          $project(reshape(sigil.Quasar -> $field("0")))))
    }

    "plan double flatten with reference to LeftSide" in {
      qplan(
        fix.LeftShift(
          fix.LeftShift(
            fix.ShiftedRead[AFile](rootDir </> dir("db") </> file("zips"), qscript.ExcludeId),
            func.Guard(
              func.ProjectKey(func.Hole, func.Constant(json.str("loc"))),
              Type.FlexArr(0, None, Type.FlexArr(0, None, Type.Top)),
              func.ProjectKey(func.Hole, func.Constant(json.str("loc"))),
              func.Undefined),
            qscript.ExcludeId,
            qscript.ShiftType.Array,
            func.ConcatMaps(
              func.MakeMap(
                func.Constant(json.str("results")),
                func.Guard(
                  func.RightSide,
                  Type.FlexArr(0, None, Type.Top),
                  func.RightSide,
                  func.Undefined)),
              func.MakeMap(
                func.Constant(json.str("original")),
                func.LeftSide))),
          func.ProjectKey(func.Hole, func.Constant(json.str("results"))),
          qscript.ExcludeId,
          qscript.ShiftType.Array,
          func.ConcatMaps(
            func.MakeMap(
              func.Constant(json.str("0")),
              func.ProjectKey(
                func.ProjectKey(
                  func.LeftSide,
                  func.Constant(json.str("original"))),
                func.Constant(json.str("city")))),
            func.MakeMap(
              func.Constant(json.str("1")),
              func.RightSide)))) must beWorkflow0(
        chain[Workflow](
          $read(collection("db", "zips")),
          $project(reshape(
            "s" -> $$ROOT,
            "f" ->
              $cond(
                $and(
                  $lte($literal(Bson.Arr()), $field("loc")),
                  $lt($field("loc"), $literal(Bson.Binary.fromArray(scala.Array[Byte]())))),
                $field("loc"),
                $arrayLit(List($literal(Bson.Undefined)))))),
          $unwind(DocField("f")),
          $project(reshape(
            "s" -> reshape("original" -> $field("s")),
            "f" ->
              $cond(
                $and(
                  $lte($literal(Bson.Arr()), $field("f")),
                  $lt($field("f"), $literal(Bson.Binary.fromArray(scala.Array[Byte]())))),
                $field("f"),
                $arrayLit(List($literal(Bson.Undefined)))))),
          $unwind(DocField("f")),
          $project(reshape(
            "0" -> $field("s", "original", "city"),
            "1" -> $field("f")))))
    }

    "plan double flatten without reference to LeftSide" in {
      qplan(
        fix.LeftShift(
          fix.LeftShift(
            fix.ShiftedRead[AFile](rootDir </> dir("db") </> file("zips"), qscript.ExcludeId),
            func.Guard(
              func.ProjectKey(func.Hole, func.Constant(json.str("loc"))),
              Type.FlexArr(0, None, Type.FlexArr(0, None, Type.Top)),
              func.ProjectKey(func.Hole, func.Constant(json.str("loc"))),
              func.Undefined),
            qscript.ExcludeId,
            qscript.ShiftType.Array,
            func.Guard(func.RightSide,
              Type.FlexArr(0, None, Type.Top),
              func.RightSide,
              func.Undefined)),
          func.Hole,
          qscript.ExcludeId,
          qscript.ShiftType.Array,
          func.RightSide)) must beWorkflow0(
        chain[Workflow](
          $read(collection("db", "zips")),
          $project(reshape(
            "0" ->
              $cond(
                $and(
                  $lte($literal(Bson.Arr()), $field("loc")),
                  $lt($field("loc"), $literal(Bson.Binary.fromArray(scala.Array[Byte]())))),
                $field("loc"),
                $arrayLit(List($literal(Bson.Undefined)))))),
          $unwind(DocField("0")),
          $project(reshape(
            "0" ->
              $cond(
                $and(
                  $lte($literal(Bson.Arr()), $field("0")),
                  $lt($field("0"), $literal(Bson.Binary.fromArray(scala.Array[Byte]())))),
                $field("0"),
                $arrayLit(List($literal(Bson.Undefined)))))),
          $unwind(DocField("0")),
          $project(reshape(
            sigil.Quasar -> $field("0")))))
    }

    "plan flatten with reference to LeftSide" in {
      qplan(
        fix.LeftShift(
          fix.ShiftedRead[AFile](rootDir </> dir("db") </> file("zips"), qscript.ExcludeId),
          func.Guard(
            func.ProjectKey(func.Hole, func.Constant(json.str("loc"))),
            Type.FlexArr(0, None, Type.Top),
            func.ProjectKey(func.Hole, func.Constant(json.str("loc"))),
            func.Undefined),
          qscript.ExcludeId,
          qscript.ShiftType.Array,
          func.ConcatMaps(
            func.MakeMap(func.Constant(json.str("city")),
              func.ProjectKey(func.LeftSide, func.Constant(json.str("city")))),
            func.MakeMap(
              func.Constant(json.str("loc")), func.RightSide)))) must beWorkflow0(
        chain[Workflow](
          $read(collection("db", "zips")),
          $project(reshape(
            "s" -> $$ROOT,
            "f" ->
              $cond(
                $and(
                  $lte($literal(Bson.Arr()), $field("loc")),
                  $lt($field("loc"), $literal(Bson.Binary.fromArray(scala.Array[Byte]())))),
                $field("loc"),
                $arrayLit(List($literal(Bson.Undefined)))))),
          $unwind(DocField("f")),
          $project(reshape(
            "city" -> $field("s", "city"),
            "loc" -> $field("f")))))
    }

    "plan flatten with Cond in struct and repair" in {
      qplan(
        fix.LeftShift(fix.ShiftedRead[AFile](rootDir </> dir("db") </> file("patients"), qscript.ExcludeId),
          func.Guard(
            func.ProjectKey(
              func.Cond(
                func.And(
                  func.Eq(
                    func.ProjectKey(func.Hole, func.Constant(json.str("state"))),
                    func.Constant(json.str("CO"))),
                  func.Within(
                    func.ProjectKey(func.Hole, func.Constant(json.str("city"))),
                    func.Constant(json.arr(List(json.str("BOULDER"), json.str("AURORA")))))),
                func.Hole,
                func.Undefined),
              func.Constant(json.str("codes"))),
            Type.FlexArr(0, None, Type.Top),
            func.ProjectKey(
              func.Cond(
                func.And(
                  func.Eq(
                    func.ProjectKey(func.Hole, func.Constant(json.str("state"))),
                    func.Constant(json.str("CO"))),
                  func.Within(
                    func.ProjectKey(func.Hole, func.Constant(json.str("city"))),
                    func.Constant(json.arr(List(json.str("BOULDER"), json.str("AURORA")))))),
                func.Hole, func.Undefined), func.Constant(json.str("codes"))),
            func.Undefined),
          qscript.ExcludeId,
          ShiftType.Array,
          func.ConcatMaps(
            func.ConcatMaps(
              func.MakeMap(
                func.Constant(json.str("codes")),
                func.RightSide),
              func.MakeMap(
                func.Constant(json.str("first_name")),
                func.ProjectKey(
                  func.Cond(
                    func.And(
                      func.Eq(
                        func.ProjectKey(func.LeftSide, func.Constant(json.str("state"))),
                        func.Constant(json.str("CO"))),
                      func.Within(
                        func.ProjectKey(func.LeftSide, func.Constant(json.str("city"))),
                        func.Constant(json.arr(List(json.str("BOULDER"), json.str("AURORA")))))),
                    func.LeftSide,
                    func.Undefined),
                  func.Constant(json.str("first_name"))))),
            func.MakeMap(
              func.Constant(json.str("city")),
              func.ProjectKey(
                func.Cond(
                  func.And(
                    func.Eq(
                      func.ProjectKey(func.LeftSide, func.Constant(json.str("state"))),
                      func.Constant(json.str("CO"))),
                    func.Within(
                      func.ProjectKey(func.LeftSide, func.Constant(json.str("city"))),
                      func.Constant(json.arr(List(json.str("BOULDER"), json.str("AURORA")))))),
                  func.LeftSide,
                  func.Undefined),
                func.Constant(json.str("city"))))))) must beWorkflow0(
        chain[Workflow](
          $read(collection("db", "patients")),
          $match(
            Selector.And(
              Selector.Doc(
                BsonField.Name("state") ->
                  Selector.Eq(Bson.Text("CO"))),
              Selector.Doc(
                BsonField.Name("city") ->
                  Selector.In(Bson.Arr(List(Bson.Text("BOULDER"), Bson.Text("AURORA"))))))),
          $project(reshape(
            "s" -> $$ROOT,
            "f" ->
              $cond(
                $and(
                  $lte($literal(Bson.Arr()), $field("codes")),
                  $lt($field("codes"), $literal(Bson.Binary.fromArray(scala.Array[Byte]())))),
                $field("codes"),
                $arrayLit(List($literal(Bson.Undefined)))))),
          $unwind(DocField("f")),
          $project(reshape(
            "codes" -> $field("f"),
            "first_name" -> $field("s", "first_name"),
            "city" -> $field("s", "city")))))
    }

    "plan typechecks with JS when unable to extract ExprOp" in {
      qplan(
        fix.Filter(
          fix.ShiftedRead[AFile](rootDir </> dir("db") </> file("zips"), qscript.IncludeId),
          func.Guard(
            func.DeleteKey(func.Constant(json.str("a")), func.Constant(json.str("b"))),
            Type.Str,
            func.Constant(json.bool(false)),
            func.Constant(json.bool(true))))) must beWorkflow(
        chain[Workflow](
          $read(collection("db", "zips")),
          $project(reshape("0" -> $arrayLit(List($field("_id"), $$ROOT)))),
          $simpleMap(
            NonEmptyList(MapExpr(JsFn(Name("x"), obj(
              "0" ->
                If(Call(ident("isString"),
                    List(Call(ident("remove"), List(Literal(Js.Str("a")), Literal(Js.Str("b")))))),
                  jscore.Literal(Js.Bool(false)),
                  jscore.Literal(Js.Bool(true))),
              "src" -> Access(ident("x"), jscore.Literal(Js.Str("0")))
            )))),
            ListMap()),
          $match(Selector.Doc(
            BsonField.Name("0") -> Selector.Eq(Bson.Bool(true)))),
          $project(reshape(sigil.Quasar -> $field("src")))))
    }
  }
}<|MERGE_RESOLUTION|>--- conflicted
+++ resolved
@@ -51,108 +51,12 @@
 
   val json = Fixed[Fix[EJson]]
 
-<<<<<<< HEAD
-  val simpleInnerEquiJoinWithExpression =
-    fix.EquiJoin(
-      fix.Unreferenced,
-      free.Filter(
-        free.ShiftedRead[AFile](rootDir </> dir("db") </> file("zips"), qscript.ExcludeId),
-        func.Guard(
-          func.Guard(func.Hole, Type.AnyObject, func.ProjectKeyS(func.Hole, "_id"), func.Undefined),
-          Type.Str,
-          func.Constant(json.bool(true)),
-          func.Constant(json.bool(false)))),
-      free.Filter(
-        free.ShiftedRead[AFile](rootDir </> dir("db") </> file("smallZips"), qscript.ExcludeId),
-        func.Guard(func.Hole, Type.AnyObject, func.Constant(json.bool(true)), func.Constant(json.bool(false)))),
-      List(
-        (
-          func.Guard(
-            func.Hole,
-            Type.AnyObject,
-            func.Lower(
-              func.ProjectKeyS(func.Hole, "_id")),
-            func.Undefined),
-          func.ProjectKeyS(func.Hole, "_id"))),
-      JoinType.Inner,
-      func.ConcatMaps(
-        func.MakeMap(
-          func.Constant(json.str("city")),
-          // qscript is generated with 3 guards here:
-          // func.Guard(
-          //   func.Guard(func.LeftSide, Type.AnyObject, func.LeftSide, func.Undefined),
-          //   Type.AnyObject,
-          //   func.Guard(func.LeftSide, Type.AnyObject, func.ProjectKeyS(func.LeftSide, "city"), func.Undefined),
-          //   func.Undefined)),
-          func.Guard(func.LeftSide, Type.AnyObject, func.ProjectKeyS(func.LeftSide, "city"), func.Undefined)),
-        func.MakeMap(
-          func.Constant(json.str("state")),
-          func.Guard(func.RightSide, Type.AnyObject, func.ProjectKeyS(func.RightSide, "state"), func.Undefined))))
-
-  val simpleInnerEquiJoinWithPrefiltering =
-    fix.EquiJoin(
-      fix.Unreferenced,
-      free.Filter(
-        free.ShiftedRead[AFile](rootDir </> dir("db") </> file("zips"), qscript.ExcludeId),
-        func.Guard(func.Hole, Type.AnyObject, func.Constant(json.bool(true)), func.Constant(json.bool(false)))),
-      free.Filter(
-        free.ShiftedRead[AFile](rootDir </> dir("test") </> file("smallZips"), qscript.ExcludeId),
-        func.Guard(
-          func.Guard(func.Hole, Type.AnyObject,
-            func.ProjectKeyS(func.Hole, "pop"),
-            func.Undefined),
-          Type.Comparable,
-          func.Guard(func.Hole, Type.AnyObject,
-            func.Gte(
-              func.ProjectKeyS(func.Hole, "pop"),
-              func.Constant(json.int(10000))),
-            func.Undefined),
-          func.Undefined)),
-      List(
-        (
-          func.ProjectKeyS(func.Hole, "_id"),
-          func.Guard(func.Hole, Type.AnyObject,
-            func.ProjectKeyS(func.Hole, "_id"),
-            func.Undefined))),
-      JoinType.Inner,
-      func.ConcatMaps(
-        func.MakeMap(
-          func.Constant(json.str("city")),
-          func.Guard(
-            func.LeftSide,
-            Type.AnyObject,
-            func.ProjectKeyS(func.LeftSide, "city"),
-            func.Undefined)),
-        func.MakeMap(
-          func.Constant(json.str("state")),
-          func.Guard(
-            func.Guard(
-              func.RightSide,
-              Type.AnyObject,
-              func.RightSide,
-              func.Undefined),
-            Type.AnyObject,
-            func.Guard(
-              func.RightSide,
-              Type.AnyObject,
-              func.ProjectKeyS(func.RightSide, "state"),
-              func.Undefined),
-            func.Undefined))))
-
-  val threeWayEquiJoin =
-    fix.EquiJoin(
-      fix.Unreferenced,
-      free.Filter(
-        free.EquiJoin(
-          free.Unreferenced,
-=======
   "plan from qscript" should {
     "plan simple inner equi-join with expression ($lookup)" in {
       qplan(
         fix.EquiJoin(
           fix.Unreferenced,
           free.ShiftedRead[AFile](rootDir </> dir("db") </> file("smallZips"), qscript.ExcludeId),
->>>>>>> 92276342
           free.Filter(
             free.ShiftedRead[AFile](rootDir </> dir("db") </> file("zips"), qscript.ExcludeId),
             func.Guard(
