--- conflicted
+++ resolved
@@ -63,7 +63,6 @@
       import Data._
 
       def preserved(d: Data): Boolean = d match {
-<<<<<<< HEAD
         case Int(x)            => x.isValidLong
         case Interval(_)       => false
         case OffsetDateTime(_)  => false
@@ -72,19 +71,9 @@
         case LocalDateTime(_)  => false
         case LocalDate(_)      => false
         case LocalTime(_)      => false
-        case Set(_)            => false
         case Arr(value)        => value.forall(preserved)
         case Obj(value)        => value.values.forall(preserved)
         case _                 => true
-=======
-        case Int(x)           => x.isValidLong
-        case Interval(_)      => false
-        case Date(_)          => false
-        case Time(_)          => false
-        case Arr(value)       => value.forall(preserved)
-        case Obj(value)       => value.values.forall(preserved)
-        case _                => true
->>>>>>> 7b995093
       }
 
       preserved(data) ==> {
