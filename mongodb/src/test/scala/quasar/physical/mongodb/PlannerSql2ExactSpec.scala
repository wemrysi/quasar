--- conflicted
+++ resolved
@@ -162,7 +162,6 @@
             recFunc.Guard(
               recFunc.Hole,
               Type.Obj(Map(), Some(Type.Top)),
-<<<<<<< HEAD
               recFunc.And(
                 recFunc.Eq(
                   recFunc.ProjectKey(recFunc.Hole, recFunc.Constant(json.str("year"))),
@@ -171,16 +170,6 @@
                   recFunc.ProjectKey(recFunc.Hole, recFunc.Constant(json.str("memberNumber"))),
                   recFunc.Constant(json.int(123456)))),
               recFunc.Undefined)),
-=======
-              func.And(
-                func.Eq(
-                  func.ProjectKeyS(func.Hole, "year"),
-                  func.Constant(json.int(2017))),
-                func.Eq(
-                  func.ProjectKeyS(func.Hole, "memberNumber"),
-                  func.Constant(json.int(123456)))),
-              func.Undefined)),
->>>>>>> c96d3734
           recFunc.Guard(
             recFunc.Guard(
               recFunc.Hole,
