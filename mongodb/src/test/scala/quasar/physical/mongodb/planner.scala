/*
 * Copyright 2014–2017 SlamData Inc.
 *
 * Licensed under the Apache License, Version 2.0 (the "License");
 * you may not use this file except in compliance with the License.
 * You may obtain a copy of the License at
 *
 *     http://www.apache.org/licenses/LICENSE-2.0
 *
 * Unless required by applicable law or agreed to in writing, software
 * distributed under the License is distributed on an "AS IS" BASIS,
 * WITHOUT WARRANTIES OR CONDITIONS OF ANY KIND, either express or implied.
 * See the License for the specific language governing permissions and
 * limitations under the License.
 */

package quasar.physical.mongodb

import slamdata.Predef._
import quasar._, RenderTree.ops._
import quasar.common.{Map => _, _}
import quasar.fp._
import quasar.fp.ski._
import quasar.fs._
import quasar.javascript._
import quasar.frontend.{logicalplan => lp}, lp.{LogicalPlan => LP}
import quasar.physical.mongodb.accumulator._
import quasar.physical.mongodb.expression._
import quasar.physical.mongodb.planner._
import quasar.physical.mongodb.workflow._
import quasar.qscript.DiscoverPath
import quasar.sql , sql.{fixpoint => sqlF, _}
import quasar.std._

import java.time.Instant
import scala.Either

import eu.timepit.refined.auto._
import matryoshka._
import matryoshka.data.Fix
import matryoshka.implicits._
import org.scalacheck._
import org.specs2.execute.Result
import org.specs2.matcher.{Matcher, Expectable}
import pathy.Path._
import scalaz._, Scalaz._

class PlannerSpec extends
    org.specs2.mutable.Specification with
    org.specs2.ScalaCheck with
    CompilerHelpers with
    TreeMatchers {

  import StdLib.{set => s, _}
  import structural._
  import Grouped.grouped
  import Reshape.reshape
  import jscore._
  import CollectionUtil._

  type PlanTestT[A] = ReaderT[EitherT[Writer[Vector[PhaseResult], ?], FileSystemError, ?], Instant, A]

  val notOnPar = "Not on par with old (LP-based) connector."

  def emit[A: RenderTree](label: String, v: A): PlanTestT[A] =
    ReaderT(_ => EitherT[Writer[PhaseResults, ?], FileSystemError, A](Writer(Vector(PhaseResult.tree(label, v)), v.right)))

  case class equalToWorkflow(expected: Workflow)
      extends Matcher[Crystallized[WorkflowF]] {
    def apply[S <: Crystallized[WorkflowF]](s: Expectable[S]) = {
      def diff(l: S, r: Workflow): String = {
        val lt = RenderTree[Crystallized[WorkflowF]].render(l)
        (lt diff r.render).shows
      }
      result(expected == s.value.op,
             "\ntrees are equal:\n" + diff(s.value, expected),
             "\ntrees are not equal:\n" + diff(s.value, expected),
             s)
    }
  }

  import fixExprOp._
  val expr3_0Fp: ExprOp3_0F.fixpoint[Fix[ExprOp], ExprOp] =
    new ExprOp3_0F.fixpoint[Fix[ExprOp], ExprOp](_.embed)
  import expr3_0Fp._
  val expr3_2Fp: ExprOp3_2F.fixpoint[Fix[ExprOp], ExprOp] =
    new ExprOp3_2F.fixpoint[Fix[ExprOp], ExprOp](_.embed)
  import expr3_2Fp._

  val basePath = rootDir[Sandboxed] </> dir("db")

  val listContents: DiscoverPath.ListContents[PlanTestT] =
    dir => (
      if (dir ≟ rootDir)
        Set(
          DirName("db").left[FileName],
          DirName("db1").left,
          DirName("db2").left)
      else
        Set(
          FileName("foo").right[DirName],
          FileName("zips").right,
          FileName("zips2").right,
          FileName("largeZips").right,
          FileName("a").right,
          FileName("slamengine_commits").right,
          FileName("person").right,
          FileName("caloriesBurnedData").right,
          FileName("bar").right,
          FileName("baz").right,
          FileName("usa_factbook").right,
          FileName("user_comments").right,
          FileName("days").right,
          FileName("logs").right,
          FileName("usa_factbook").right,
          FileName("cities").right)).point[PlanTestT]

  implicit val monadTell: MonadTell[EitherT[PhaseResultT[Id, ?], FileSystemError, ?], PhaseResults] =
    EitherT.monadListen[WriterT[Id, Vector[PhaseResult], ?], PhaseResults, FileSystemError](
      WriterT.writerTMonadListen[Id, Vector[PhaseResult]])

<<<<<<< HEAD
  def compileSqlToLP[M[_]: Monad: MonadFsErr: PhaseResultTell](sql: Fix[Sql]): M[Fix[LP]] = {
    val (log, s) = queryPlan(sql, Variables.empty, basePath, 0L, None).run.run
    val lp = s.fold(
      e => scala.sys.error(e.shows),
      d => d.fold(e => scala.sys.error(e.shows), ι)
    )
    for {
      _ <- scala.Predef.implicitly[PhaseResultTell[M]].tell(log)
    } yield lp
  }

  def queryPlanner[M[_]: Monad: MonadFsErr: PhaseResultTell]
    (sql: Fix[Sql], model: MongoQueryModel, stats: Collection => Option[CollectionStatistics],
    indexes: Collection => Option[Set[Index]], lc: DiscoverPath.ListContents[M])
      : M[Crystallized[WorkflowF]] = {
    for {
      lp <- compileSqlToLP[M](sql)
      qs <- MongoDb.lpToQScript(lp, lc)
      repr <- MongoDb.doPlan(qs, fs.QueryContext(model, stats, indexes, lc))
    } yield repr
=======
  def queryPlanner(expr: Fix[Sql], model: MongoQueryModel,
    stats: Collection => Option[CollectionStatistics],
    indexes: Collection => Option[Set[Index]]
  ): PlanTestT[Crystallized[WorkflowF]] = {
    // TODO: Would be nice to error on Constant plans here, but property
    // tests currently run into that.

    val lp: PlanTestT[Fix[LP]] =
      queryPlan(expr, Variables.empty, basePath, 0L, None).run
        .map(_.valueOr(es => scala.sys.error("errors while planning: ${es}")))
        .map(_.valueOr(_  => scala.sys.error("query evaluated to a constant, this won’t get to the backend")))
        .liftM[EitherT[?[_], FileSystemError, ?]]
        .liftM[ReaderT[?[_], Instant, ?]]

    val ctx: fs.QueryContext[PlanTestT] = fs.QueryContext(model, stats, indexes, listContents)

    lp >>= (MongoDbPlanner.plan[Fix, PlanTestT](_, ctx))
>>>>>>> 68318053
  }

  def plan0(query: Fix[Sql], model: MongoQueryModel,
    stats: Collection => Option[CollectionStatistics],
    indexes: Collection => Option[Set[Index]]
  ): Either[FileSystemError, Crystallized[WorkflowF]] =
<<<<<<< HEAD
    queryPlanner(query, model, stats, indexes, listContents).run.value.toEither
=======
    queryPlanner(query, model, stats, indexes).run(Instant.now).run.value.toEither
>>>>>>> 68318053

  def plan2_6(query: Fix[Sql]): Either[FileSystemError, Crystallized[WorkflowF]] =
    plan0(query, MongoQueryModel.`2.6`, κ(None), κ(None))

  def plan3_0(query: Fix[Sql]): Either[FileSystemError, Crystallized[WorkflowF]] =
    plan0(query, MongoQueryModel.`3.0`, κ(None), κ(None))

  def plan3_2(query: Fix[Sql],
    stats: Collection => Option[CollectionStatistics],
    indexes: Collection => Option[Set[Index]]
  ): Either[FileSystemError, Crystallized[WorkflowF]] =
    plan0(query, MongoQueryModel.`3.2`, stats, indexes)

  val defaultStats: Collection => Option[CollectionStatistics] =
    κ(CollectionStatistics(10, 100, false).some)
  val defaultIndexes: Collection => Option[Set[Index]] =
    κ(Set(Index("_id_", NonEmptyList(BsonField.Name("_id") -> IndexType.Ascending), false)).some)

  def indexes(ps: (Collection, BsonField)*): Collection => Option[Set[Index]] =  {
    val map: Map[Collection, Set[Index]] = ps.toList.foldMap { case (c, f) => Map(c -> Set(Index(f.asText + "_", NonEmptyList(f -> IndexType.Ascending), false))) }
    c => map.get(c).orElse(defaultIndexes(c))
  }

  def plan(query: Fix[Sql]): Either[FileSystemError, Crystallized[WorkflowF]] =
    plan0(query, MongoQueryModel.`3.2`, defaultStats, defaultIndexes)

  def planAt(time: Instant, query: Fix[Sql]): Either[FileSystemError, Crystallized[WorkflowF]] =
    queryPlanner(query, MongoQueryModel.`3.2`, defaultStats, defaultIndexes).run(time).run.value.toEither

  def planLP(logical: Fix[LP]): Either[FileSystemError, Crystallized[WorkflowF]] = {
    (for {
<<<<<<< HEAD
     _  <- emit("Input", logical)
     simplified <- emit("Simplified", optimizer.simplify(logical))
     qs <- MongoDb.lpToQScript(simplified, listContents)
     phys <- MongoDb.doPlan(qs, fs.QueryContext(MongoQueryModel.`3.2`, defaultStats, defaultIndexes, listContents))
    } yield phys).run.value.toEither
  }

  def planLog(query: Fix[Sql]): Vector[PhaseResult] =
    queryPlanner(query, MongoQueryModel.`3.2`, defaultStats, defaultIndexes, listContents).run.written
=======
      _          <- emit("Input",      logical)
      simplified <- emit("Simplified", optimizer.simplify(logical))
      phys       <- MongoDbPlanner.plan[Fix, PlanTestT](simplified, fs.QueryContext(MongoQueryModel.`3.2`, defaultStats, defaultIndexes, listContents))
    } yield phys).run(Instant.now).run.value.toEither
  }

  def planLog(query: Fix[Sql]): Vector[PhaseResult] =
    queryPlanner(query, MongoQueryModel.`3.2`, defaultStats, defaultIndexes).run(Instant.now).run.written
>>>>>>> 68318053

  def beWorkflow(wf: Workflow) = beRight(equalToWorkflow(wf))

  implicit def toBsonField(name: String) = BsonField.Name(name)
  implicit def toLeftShape(shape: Reshape[ExprOp]): Reshape.Shape[ExprOp] = -\/ (shape)
  implicit def toRightShape(exprOp: Fix[ExprOp]):   Reshape.Shape[ExprOp] =  \/-(exprOp)

  def isNumeric(field: BsonField): Selector =
    Selector.Or(
      Selector.Doc(field -> Selector.Type(BsonType.Int32)),
      Selector.Doc(field -> Selector.Type(BsonType.Int64)),
      Selector.Doc(field -> Selector.Type(BsonType.Dec)),
      Selector.Doc(field -> Selector.Type(BsonType.Text)),
      Selector.Or(
        Selector.Doc(field -> Selector.Type(BsonType.Date)),
        Selector.Doc(field -> Selector.Type(BsonType.Bool))))

  def divide(a1: Fix[ExprOp], a2: Fix[ExprOp]) =
    $cond($eq(a2, $literal(Bson.Int32(0))),
      $cond($eq(a1, $literal(Bson.Int32(0))),
        $literal(Bson.Dec(Double.NaN)),
        $cond($gt(a1, $literal(Bson.Int32(0))),
          $literal(Bson.Dec(Double.PositiveInfinity)),
          $literal(Bson.Dec(Double.NegativeInfinity)))),
      $divide(a1, a2))

  "plan from query string" should {
    "plan simple select *" in {
      plan(sqlE"select * from foo") must beWorkflow(
        $read[WorkflowF](collection("db", "foo")))
    }

    "plan count(*)" in {
      plan(sqlE"select count(*) from foo") must beWorkflow(
        chain[Workflow](
          $read(collection("db", "foo")),
          $group(
            grouped("f0" -> $sum($literal(Bson.Int32(1)))),
            \/-($literal(Bson.Null))),
          $project(
            reshape("value" -> $field("f0")),
            ExcludeId)))
    }

    "plan simple field projection on single set" in {
      plan(sqlE"select foo.bar from foo") must
        beWorkflow(chain[Workflow](
          $read(collection("db", "foo")),
          $project(
            reshape("value" -> $field("bar")),
            ExcludeId)))
    }

    "plan simple field projection on single set when table name is inferred" in {
      plan(sqlE"select bar from foo") must
       beWorkflow(chain[Workflow](
         $read(collection("db", "foo")),
         $project(
           reshape("value" -> $field("bar")),
           ExcludeId)))
    }

    "plan multiple field projection on single set when table name is inferred" in {
      plan(sqlE"select bar, baz from foo") must
       beWorkflow(chain[Workflow](
         $read(collection("db", "foo")),
         $project(
           reshape(
             "bar" -> $field("bar"),
             "baz" -> $field("baz")),
           IgnoreId)))
    }

    "plan simple addition on two fields" in {
      plan(sqlE"select foo + bar from baz") must
       beWorkflow(chain[Workflow](
         $read(collection("db", "baz")),
         $project(
           reshape("value" ->
             $cond(
               $and(
                 $lt($literal(Bson.Null), $field("bar")),
                 $lt($field("bar"), $literal(Bson.Text("")))),
               $cond(
                 $or(
                   $and(
                     $lt($literal(Bson.Null), $field("foo")),
                     $lt($field("foo"), $literal(Bson.Text("")))),
                   $and(
                     $lte($literal(Check.minDate), $field("foo")),
                     $lt($field("foo"), $literal(Bson.Regex("", ""))))),
                 $add($field("foo"), $field("bar")),
                 $literal(Bson.Undefined)),
               $literal(Bson.Undefined))),
           ExcludeId)))
    }

    "plan concat (3.0-)" in {
      plan3_0(sqlE"select concat(bar, baz) from foo") must
       beWorkflow(chain[Workflow](
         $read(collection("db", "foo")),
         $project(
           reshape("value" ->
             $cond(
               $and(
                 $lte($literal(Bson.Text("")), $field("baz")),
                 $lt($field("baz"), $literal(Bson.Doc()))),
               $cond(
                 $and(
                   $lte($literal(Bson.Text("")), $field("bar")),
                   $lt($field("bar"), $literal(Bson.Doc()))),
                 $concat($field("bar"), $field("baz")),
                 $literal(Bson.Undefined)),
               $literal(Bson.Undefined))),
           ExcludeId)))
    }

    "plan concat (3.2+)" in {
      plan3_2(sqlE"select concat(bar, baz) from foo", defaultStats, defaultIndexes) must
       beWorkflow(chain[Workflow](
         $read(collection("db", "foo")),
         $project(
           reshape("value" ->
             $cond(
               $and(
                 $lte($literal(Bson.Text("")), $field("baz")),
                 $lt($field("baz"), $literal(Bson.Doc()))),
               $cond(
                 $and(
                   $lte($literal(Bson.Text("")), $field("bar")),
                   $lt($field("bar"), $literal(Bson.Doc()))),
                 $let(ListMap(DocVar.Name("a1") -> $field("bar"), DocVar.Name("a2") -> $field("baz")),
                   $cond($and($isArray($field("$a1")), $isArray($field("$a2"))),
                     $concatArrays(List($field("$a1"), $field("$a2"))),
                     $concat($field("$a1"), $field("$a2")))),
                 $literal(Bson.Undefined)),
               $literal(Bson.Undefined))),
           ExcludeId)))
    }

    "plan concat strings with ||" in {
      plan(sqlE"""select city || ", " || state from zips""") must
       beWorkflow(chain[Workflow](
         $read(collection("db", "zips")),
         $project(
           reshape(
             "value" ->
               $cond(
                 $or(
                   $and(
                     $lte($literal(Bson.Arr()), $field("state")),
                     $lt($field("state"), $literal(Bson.Binary.fromArray(scala.Array[Byte]())))),
                   $and(
                     $lte($literal(Bson.Text("")), $field("state")),
                     $lt($field("state"), $literal(Bson.Doc())))),
                 $cond(
                   $or(
                     $and(
                       $lte($literal(Bson.Arr()), $field("city")),
                       $lt($field("city"), $literal(Bson.Binary.fromArray(scala.Array[Byte]())))),
                     $and(
                       $lte($literal(Bson.Text("")), $field("city")),
                       $lt($field("city"), $literal(Bson.Doc())))),
                   $let( // TODO: ideally, this would be a single $concat
                     ListMap(
                       DocVar.Name("a1") ->
                         $let(
                           ListMap(
                             DocVar.Name("a1") -> $field("city"),
                             DocVar.Name("a2") -> $literal(Bson.Text(", "))),
                           $cond($and($isArray($field("$a1")), $isArray($field("$a2"))),
                             $concatArrays(List($field("$a1"), $field("$a2"))),
                             $concat($field("$a1"), $field("$a2")))),
                       DocVar.Name("a2") -> $field("state")),
                     $cond($and($isArray($field("$a1")), $isArray($field("$a2"))),
                       $concatArrays(List($field("$a1"), $field("$a2"))),
                       $concat($field("$a1"), $field("$a2")))),
                   $literal(Bson.Undefined)),
                 $literal(Bson.Undefined))),
           ExcludeId)))
    }

    "plan concat strings with ||, constant on the right" in {
      plan(sqlE"""select a || b || "..." from foo""") must
       beWorkflow(chain[Workflow](
         $read(collection("db", "foo")),
         $project(
           reshape(
             "0" ->
               $cond(
                 $or(
                   $and(
                     $lte($literal(Bson.Arr()), $field("b")),
                     $lt($field("b"), $literal(Bson.Binary.fromArray(scala.Array[Byte]())))),
                   $and(
                     $lte($literal(Bson.Text("")), $field("b")),
                     $lt($field("b"), $literal(Bson.Doc())))),
                 $cond(
                   $or(
                     $and(
                       $lte($literal(Bson.Arr()), $field("a")),
                       $lt($field("a"), $literal(Bson.Binary.fromArray(scala.Array[Byte]())))),
                     $and(
                       $lte($literal(Bson.Text("")), $field("a")),
                       $lt($field("a"), $literal(Bson.Doc())))),
                   $concat( // TODO: ideally, this would be a single $concat
                     $concat($field("a"), $field("b")),
                     $literal(Bson.Text("..."))),
                   $literal(Bson.Undefined)),
                 $literal(Bson.Undefined))),
           IgnoreId)))
    }.pendingUntilFixed("SD-639")

    "plan concat with unknown types" in {
      plan(sqlE"select a || b from foo") must
        beRight
    }.pendingUntilFixed("SD-639")

    "plan lower" in {
      plan(sqlE"select lower(bar) from foo") must
      beWorkflow(chain[Workflow](
        $read(collection("db", "foo")),
        $project(
          reshape("value" ->
            $cond(
              $and(
                $lte($literal(Bson.Text("")), $field("bar")),
                $lt($field("bar"), $literal(Bson.Doc()))),
              $toLower($field("bar")),
              $literal(Bson.Undefined))),
          ExcludeId)))
    }

    "plan coalesce" in {
      plan(sqlE"select coalesce(bar, baz) from foo") must
       beWorkflow(chain[Workflow](
         $read(collection("db", "foo")),
         $project(
           reshape("value" ->
             $cond(
               $eq($field("bar"), $literal(Bson.Null)),
               $field("baz"),
               $field("bar"))),
           ExcludeId)))
    }

    "plan now() with a literal timestamp" in {
      val time = Instant.parse("2016-08-25T00:00:00.000Z")
      val bsTime = Bson.Date.fromInstant(time).get

      planAt(time, sqlE"""select NOW(), bar from foo""") must
       beWorkflow(chain[Workflow](
         $read(collection("db", "foo")),
         $project(
           reshape("0" -> $literal(bsTime), "bar" -> $field("bar")))))
    }

    "plan date field extraction" in {
      plan(sqlE"""select date_part("day", baz) from foo""") must
       beWorkflow(chain[Workflow](
         $read(collection("db", "foo")),
         $project(
           reshape("value" ->
             $cond(
               $and(
                 $lte($literal(Check.minDate), $field("baz")),
                 $lt($field("baz"), $literal(Bson.Regex("", "")))),
               $dayOfMonth($field("baz")),
               $literal(Bson.Undefined))),
           ExcludeId)))
    }

    "plan complex date field extraction" in {
      plan(sqlE"""select date_part("quarter", baz) from foo""") must
       beWorkflow(chain[Workflow](
         $read(collection("db", "foo")),
         $project(
           reshape(
             "value" ->
               $cond(
                 $and(
                   $lte($literal(Check.minDate), $field("baz")),
                   $lt($field("baz"), $literal(Bson.Regex("", "")))),
                 $trunc(
                   $add(
                     $divide(
                       $subtract($month($field("baz")), $literal(Bson.Int32(1))),
                       $literal(Bson.Int32(3))),
                     $literal(Bson.Int32(1)))),
                 $literal(Bson.Undefined))),
           ExcludeId)))
    }

    "plan date field extraction: \"dow\"" in {
      plan(sqlE"""select date_part("dow", baz) from foo""") must
       beWorkflow(chain[Workflow](
         $read(collection("db", "foo")),
         $project(
           reshape(
             "value" ->
               $cond(
                 $and(
                   $lte($literal(Check.minDate), $field("baz")),
                   $lt($field("baz"), $literal(Bson.Regex("", "")))),
                 $subtract($dayOfWeek($field("baz")), $literal(Bson.Int32(1))),
                 $literal(Bson.Undefined))),
           ExcludeId)))
    }

    "plan date field extraction: \"isodow\"" in {
      plan(sqlE"""select date_part("isodow", baz) from foo""") must
       beWorkflow(chain[Workflow](
         $read(collection("db", "foo")),
         $project(
           reshape(
             "value" ->
               $cond(
                 $and(
                   $lte($literal(Check.minDate), $field("baz")),
                   $lt($field("baz"), $literal(Bson.Regex("", "")))),
                 $cond($eq($dayOfWeek($field("baz")), $literal(Bson.Int32(1))),
                   $literal(Bson.Int32(7)),
                   $subtract($dayOfWeek($field("baz")), $literal(Bson.Int32(1)))),
                 $literal(Bson.Undefined))),
           ExcludeId)))
    }

    "plan filter by date field (SD-1508)" in {
      plan(sqlE"""select * from foo where date_part("year", ts) = 2016""") must
       beWorkflow(chain[Workflow](
         $read(collection("db", "foo")),
         $project(
           reshape(
             "__tmp2" ->
               $cond(
                 $and(
                   $lte($literal(Check.minDate), $field("ts")),
                   $lt($field("ts"), $literal(Bson.Regex("", "")))),
                 $eq($year($field("ts")), $literal(Bson.Int32(2016))),
                 $literal(Bson.Undefined)),
             "__tmp3" -> $$ROOT),
           IgnoreId),
         $match(Selector.Doc(
           BsonField.Name("__tmp2") -> Selector.Eq(Bson.Bool(true)))),
         $project(
           reshape(
             "value" -> $field("__tmp3")),
           ExcludeId)))
    }.pendingUntilFixed(notOnPar)

    "plan filter array element" in {
      plan(sqlE"select loc from zips where loc[0] < -73") must
      beWorkflow(chain[Workflow](
        $read(collection("db", "zips")),
        $match(Selector.Where(
          If(
            BinOp(And,
              Call(Select(ident("Array"), "isArray"), List(Select(ident("this"), "loc"))),
              BinOp(Or,
                BinOp(Or,
                  BinOp(jscore.Or,
                    Call(ident("isNumber"), List(Access(Select(ident("this"), "loc"), Literal(Js.Num(0, false))))),
                    BinOp(jscore.Or,
                      BinOp(Instance, Access(Select(ident("this"), "loc"), Literal(Js.Num(0, false))), ident("NumberInt")),
                      BinOp(Instance, Access(Select(ident("this"), "loc"), Literal(Js.Num(0, false))), ident("NumberLong")))),
                  Call(ident("isString"), List(Access(Select(ident("this"), "loc"), Literal(Js.Num(0, false)))))),
                BinOp(Or,
                  BinOp(Instance, Access(Select(ident("this"), "loc"), Literal(Js.Num(0, false))), ident("Date")),
                  BinOp(Eq, UnOp(TypeOf, Access(Select(ident("this"), "loc"), Literal(Js.Num(0, false)))), jscore.Literal(Js.Str("boolean")))))),
            BinOp(Lt, Access(Select(ident("this"), "loc"), Literal(Js.Num(0, false))), Literal(Js.Num(-73, false))),
            ident("undefined")).toJs)),
        $project(
          reshape("value" -> $field("loc")),
          ExcludeId)))
    }.pendingUntilFixed(notOnPar)

    "plan select array element (3.0-)" in {
      plan3_0(sqlE"select loc[0] from zips") must
      beWorkflow(chain[Workflow](
        $read(collection("db", "zips")),
        $simpleMap(NonEmptyList(MapExpr(JsFn(Name("x"),
          jscore.If(Call(Select(ident("Array"), "isArray"), List(Select(ident("x"), "loc"))),
            Access(Select(ident("x"), "loc"), jscore.Literal(Js.Num(0, false))),
            ident("undefined"))))),
          ListMap())))
    }

    "plan select array element (3.2+)" in {
      plan3_2(sqlE"select loc[0] from zips", defaultStats, defaultIndexes) must
      beWorkflow(chain[Workflow](
        $read(collection("db", "zips")),
        $project(
          reshape(
            "value" ->
              $cond(
                $and(
                  $lte($literal(Bson.Arr(List())), $field("loc")),
                  $lt($field("loc"), $literal(Bson.Binary.fromArray(scala.Array[Byte]())))),
                $arrayElemAt($field("loc"), $literal(Bson.Int32(0))),
                $literal(Bson.Undefined))),
          ExcludeId)))
    }

    "plan array length" in {
      plan(sqlE"select array_length(bar, 1) from foo") must
       beWorkflow(chain[Workflow](
         $read(collection("db", "foo")),
         $project(
           reshape("value" ->
             $cond(
               $and(
                 $lte($literal(Bson.Arr()), $field("bar")),
                 $lt($field("bar"), $literal(Bson.Binary.fromArray(scala.Array[Byte]())))),
               $size($field("bar")),
               $literal(Bson.Undefined))),
           ExcludeId)))
    }.pendingUntilFixed(notOnPar)

    "plan sum in expression" in {
      plan(sqlE"select sum(pop) * 100 from zips") must
      beWorkflow(chain[Workflow](
        $read(collection("db", "zips")),
        $group(
          grouped("f0" ->
            $sum(
              $cond(
                $and(
                  $lt($literal(Bson.Null), $field("pop")),
                  $lt($field("pop"), $literal(Bson.Text("")))),
                $field("pop"),
                $literal(Bson.Undefined)))),
          \/-($literal(Bson.Null))),
        $project(
          reshape("value" -> $multiply($field("f0"), $literal(Bson.Int32(100)))),
          ExcludeId)))
    }

    "plan conditional" in {
      plan(sqlE"select case when pop < 10000 then city else loc end from zips") must
       beWorkflow(chain[Workflow](
         $read(collection("db", "zips")),
         $project(
           reshape(
             "value" ->
               $cond(
                 $or(
                   $and(
                     $lt($literal(Bson.Null), $field("pop")),
                     $lt($field("pop"), $literal(Bson.Doc()))),
                   $and(
                     $lte($literal(Bson.Bool(false)), $field("pop")),
                     $lt($field("pop"), $literal(Bson.Regex("", ""))))),
                 $cond($lt($field("pop"), $literal(Bson.Int32(10000))),
                   $field("city"),
                   $field("loc")),
                 $literal(Bson.Undefined))),
           ExcludeId)))
    }

    "plan negate" in {
      plan(sqlE"select -bar from foo") must
       beWorkflow(chain[Workflow](
         $read(collection("db", "foo")),
         $project(
           reshape("value" ->
             $cond(
               $and(
                 $lt($literal(Bson.Null), $field("bar")),
                 $lt($field("bar"), $literal(Bson.Text("")))),
               $multiply($literal(Bson.Int32(-1)), $field("bar")),
               $literal(Bson.Undefined))),
           ExcludeId)))
    }

    "plan simple filter" in {
      plan(sqlE"select * from foo where bar > 10") must
       beWorkflow(chain[Workflow](
         $read(collection("db", "foo")),
         $match(Selector.And(
           isNumeric(BsonField.Name("bar")),
           Selector.Doc(
             BsonField.Name("bar") -> Selector.Gt(Bson.Int32(10)))))))
    }

    "plan simple reversed filter" in {
      plan(sqlE"select * from foo where 10 < bar") must
       beWorkflow(chain[Workflow](
         $read(collection("db", "foo")),
         $match(Selector.And(
           isNumeric(BsonField.Name("bar")),
           Selector.Doc(
             BsonField.Name("bar") -> Selector.Gt(Bson.Int32(10)))))))
    }

    "plan simple filter with expression in projection" in {
      plan(sqlE"select a + b from foo where bar > 10") must
       beWorkflow(chain[Workflow](
         $read(collection("db", "foo")),
         $match(Selector.And(
           isNumeric(BsonField.Name("bar")),
           Selector.Doc(
             BsonField.Name("bar") -> Selector.Gt(Bson.Int32(10))))),
         $project(
           reshape("value" ->
             $cond(
               $and(
                 $lt($literal(Bson.Null), $field("b")),
                 $lt($field("b"), $literal(Bson.Text("")))),
               $cond(
                 $or(
                   $and(
                     $lt($literal(Bson.Null), $field("a")),
                     $lt($field("a"), $literal(Bson.Text("")))),
                   $and(
                     $lte($literal(Check.minDate), $field("a")),
                     $lt($field("a"), $literal(Bson.Regex("", ""))))),
                 $add($field("a"), $field("b")),
                 $literal(Bson.Undefined)),
               $literal(Bson.Undefined))),
           ExcludeId)))
    }

    "plan simple js filter" in {
      val mjs = javascript[JsCore](_.embed)
      import mjs._

      plan(sqlE"select * from zips where length(city) < 4") must
      beWorkflow(chain[Workflow](
        $read(collection("db", "zips")),
        // FIXME: Inline this $simpleMap with the $match (SD-456)
        $simpleMap(NonEmptyList(MapExpr(JsFn(Name("x"), obj(
          "__tmp2" ->
          If(
            isString(Select(ident("x"), "city")),
            BinOp(Lt,
              Call(ident("NumberLong"),
                List(Select(Select(ident("x"), "city"), "length"))),
                Literal(Js.Num(4, false))),
            ident(Js.Undefined.ident)),
          "__tmp3" -> ident("x"))))),
          ListMap()),
        $match(
          Selector.Doc(
            BsonField.Name("__tmp2") -> Selector.Eq(Bson.Bool(true)))),
        $project(
          reshape("value" -> $field("__tmp3")),
          ExcludeId)))
    }.pendingUntilFixed(notOnPar)

    "plan filter with js and non-js" in {
      val mjs = javascript[JsCore](_.embed)
      import mjs._

      plan(sqlE"select * from zips where length(city) < 4 and pop < 20000") must
      beWorkflow(chain[Workflow](
        $read(collection("db", "zips")),
        // FIXME: Inline this $simpleMap with the $match (SD-456)
        $simpleMap(NonEmptyList(MapExpr(JsFn(Name("x"), obj(
          "__tmp6" ->
            If(
              BinOp(And,
                binop(Or,
                  BinOp(Or,
                    isAnyNumber(Select(ident("x"), "pop")),
                    isString(Select(ident("x"), "pop"))),
                  isDate(Select(ident("x"), "pop")),
                  isTimestamp(Select(ident("x"), "pop")),
                  isBoolean(Select(ident("x"), "pop"))),
                Call(ident("isString"), List(Select(ident("x"), "city")))),
              BinOp(And,
                BinOp(Lt,
                  Call(ident("NumberLong"),
                    List(Select(Select(ident("x"), "city"), "length"))),
                  Literal(Js.Num(4, false))),
                BinOp(Lt,
                  Select(ident("x"), "pop"),
                  Literal(Js.Num(20000, false)))),
            ident(Js.Undefined.ident)),
          "__tmp7" -> ident("x"))))),
          ListMap()),
        $match(
          Selector.Doc(
            BsonField.Name("__tmp6") -> Selector.Eq(Bson.Bool(true)))),
        $project(
          reshape("value" -> $field("__tmp7")),
          ExcludeId)))
    }.pendingUntilFixed(notOnPar)

    "plan filter with between" in {
      plan(sqlE"select * from foo where bar between 10 and 100") must
       beWorkflow(chain[Workflow](
         $read(collection("db", "foo")),
         $match(
           Selector.And(
             isNumeric(BsonField.Name("bar")),
             Selector.And(
               Selector.Doc(
                 BsonField.Name("bar") -> Selector.Gte(Bson.Int32(10))),
               Selector.Doc(
                 BsonField.Name("bar") -> Selector.Lte(Bson.Int32(100))))))))
    }

    "plan filter with like" in {
      plan(sqlE"""select * from foo where bar like "A.%" """) must
       beWorkflow(chain[Workflow](
         $read(collection("db", "foo")),
         $match(Selector.And(
           Selector.Doc(BsonField.Name("bar") ->
             Selector.Type(BsonType.Text)),
           Selector.Doc(
             BsonField.Name("bar") ->
               Selector.Regex("^A\\..*$", false, true, false, false))))))
    }

    "plan filter with LIKE and OR" in {
      plan(sqlE"""select * from foo where bar like "A%" or bar like "Z%" """) must
       beWorkflow(chain[Workflow](
         $read(collection("db", "foo")),
         $match(
           Selector.Or(
             Selector.And(
               Selector.Doc(BsonField.Name("bar") ->
                 Selector.Type(BsonType.Text)),
               Selector.Doc(BsonField.Name("bar") ->
                 Selector.Regex("^A.*$", false, true, false, false))),
             Selector.And(
               Selector.Doc(BsonField.Name("bar") ->
                 Selector.Type(BsonType.Text)),
               Selector.Doc(BsonField.Name("bar") ->
                 Selector.Regex("^Z.*$", false, true, false, false)))))))
    }.pendingUntilFixed(notOnPar)

    "plan filter with field in constant set" in {
      plan(sqlE"""select * from zips where state in ("AZ", "CO")""") must
        beWorkflow(chain[Workflow](
          $read(collection("db", "zips")),
          $match(Selector.Doc(BsonField.Name("state") ->
            Selector.In(Bson.Arr(List(Bson.Text("AZ"), Bson.Text("CO"))))))))
    }

    "plan filter with field containing constant value" in {
      plan(sqlE"select * from zips where 43.058514 in loc[_]") must
        beWorkflow(chain[Workflow](
          $read(collection("db", "zips")),
          $match(Selector.Where(
            If(Call(Select(ident("Array"), "isArray"), List(Select(ident("this"), "loc"))),
              BinOp(Neq, jscore.Literal(Js.Num(-1, false)), Call(Select(Select(ident("this"), "loc"), "indexOf"), List(jscore.Literal(Js.Num(43.058514, true))))),
            ident("undefined")).toJs))))
    }.pendingUntilFixed(notOnPar)

    "filter field in single-element set" in {
      plan(sqlE"""select * from zips where state in ("NV")""") must
        beWorkflow(chain[Workflow](
          $read(collection("db", "zips")),
          $match(Selector.Doc(BsonField.Name("state") ->
            Selector.Eq(Bson.Text("NV"))))))
    }

    "filter field “in” a bare value" in {
      plan(sqlE"""select * from zips where state in "PA"""") must
        beWorkflow(chain[Workflow](
          $read(collection("db", "zips")),
          $match(Selector.Doc(BsonField.Name("state") ->
            Selector.Eq(Bson.Text("PA"))))))
    }

    "plan filter with field containing other field" in {
      import jscore._
      plan(sqlE"select * from zips where pop in loc[_]") must
        beWorkflow(chain[Workflow](
          $read(collection("db", "zips")),
          $match(Selector.Where(
            If(
              Call(Select(ident("Array"), "isArray"), List(Select(ident("this"), "loc"))),
              BinOp(Neq,
                jscore.Literal(Js.Num(-1.0,false)),
                Call(Select(Select(ident("this"), "loc"), "indexOf"),
                  List(Select(ident("this"), "pop")))),
              ident("undefined")).toJs))))
    }.pendingUntilFixed(notOnPar)

    "plan filter with ~" in {
      plan(sqlE"""select * from zips where city ~ "^B[AEIOU]+LD.*" """) must beWorkflow(chain[Workflow](
        $read(collection("db", "zips")),
        $match(Selector.And(
          Selector.Doc(
            BsonField.Name("city") -> Selector.Type(BsonType.Text)),
          Selector.Doc(
            BsonField.Name("city") -> Selector.Regex("^B[AEIOU]+LD.*", false, true, false, false))))))
    }

    "plan filter with ~*" in {
      plan(sqlE"""select * from zips where city ~* "^B[AEIOU]+LD.*" """) must beWorkflow(chain[Workflow](
        $read(collection("db", "zips")),
        $match(Selector.And(
          Selector.Doc(
            BsonField.Name("city") -> Selector.Type(BsonType.Text)),
          Selector.Doc(
            BsonField.Name("city") -> Selector.Regex("^B[AEIOU]+LD.*", true, true, false, false))))))
    }

    "plan filter with !~" in {
      plan(sqlE"""select * from zips where city !~ "^B[AEIOU]+LD.*" """) must beWorkflow(chain[Workflow](
        $read(collection("db", "zips")),
        $match(Selector.And(
          Selector.Doc(
            BsonField.Name("city") -> Selector.Type(BsonType.Text)),
          Selector.Doc(ListMap[BsonField, Selector.SelectorExpr](
            BsonField.Name("city") -> Selector.NotExpr(Selector.Regex("^B[AEIOU]+LD.*", false, true, false, false))))))))
    }

    "plan filter with !~*" in {
      plan(sqlE"""select * from zips where city !~* "^B[AEIOU]+LD.*" """) must beWorkflow(chain[Workflow](
        $read(collection("db", "zips")),
        $match(Selector.And(
          Selector.Doc(
            BsonField.Name("city") -> Selector.Type(BsonType.Text)),
          Selector.Doc(ListMap[BsonField, Selector.SelectorExpr](
            BsonField.Name("city") -> Selector.NotExpr(Selector.Regex("^B[AEIOU]+LD.*", true, true, false, false))))))))
    }

    "plan filter with alternative ~" in {
      plan(sqlE"""select * from a where "foo" ~ pattern or target ~ pattern""") must beWorkflow(chain[Workflow](
        $read(collection("db", "a")),
        $simpleMap(NonEmptyList(MapExpr(JsFn(Name("x"), obj(
          "__tmp8" -> Call(
            Select(New(Name("RegExp"), List(Select(ident("x"), "pattern"), jscore.Literal(Js.Str("m")))), "test"),
            List(jscore.Literal(Js.Str("foo")))),
          "__tmp9" -> ident("x"),
          "__tmp10" -> Select(ident("x"), "pattern"),
          "__tmp11" -> Select(ident("x"), "target"),
          "__tmp12" -> Call(
            Select(New(Name("RegExp"), List(Select(ident("x"), "pattern"), jscore.Literal(Js.Str("m")))), "test"),
            List(Select(ident("x"), "target"))))))),
          ListMap()),
        $match(
          Selector.Or(
            Selector.And(
              Selector.Doc(
                BsonField.Name("__tmp9") \ BsonField.Name("pattern") ->
                  Selector.Type(BsonType.Text)),
              Selector.Doc(
                BsonField.Name("__tmp8") -> Selector.Eq(Bson.Bool(true)))),
            Selector.And(
              Selector.Doc(
                BsonField.Name("__tmp10") -> Selector.Type(BsonType.Text)),
              Selector.And(
                Selector.Doc(
                  BsonField.Name("__tmp11") -> Selector.Type(BsonType.Text)),
                Selector.Doc(
                  BsonField.Name("__tmp12") -> Selector.Eq(Bson.Bool(true))))))),
        $project(
          reshape("value" -> $field("__tmp9")),
          ExcludeId)))
    }.pendingUntilFixed(notOnPar)

    "plan filter with negate(s)" in {
      plan(sqlE"select * from foo where bar != -10 and baz > -1.0") must
       beWorkflow(chain[Workflow](
         $read(collection("db", "foo")),
         $match(
           Selector.And(
             isNumeric(BsonField.Name("baz")),
             Selector.And(
               Selector.Doc(
                 BsonField.Name("bar") -> Selector.Neq(Bson.Int32(-10))),
               Selector.Doc(
                 BsonField.Name("baz") -> Selector.Gt(Bson.Dec(-1.0))))))))
    }

    "plan complex filter" in {
      plan(sqlE"""select * from foo where bar > 10 and (baz = "quux" or foop = "zebra")""") must
       beWorkflow(chain[Workflow](
         $read(collection("db", "foo")),
         $match(
           Selector.And(
             isNumeric(BsonField.Name("bar")),
             Selector.And(
               Selector.Doc(BsonField.Name("bar") -> Selector.Gt(Bson.Int32(10))),
               Selector.Or(
                 Selector.Doc(
                   BsonField.Name("baz") -> Selector.Eq(Bson.Text("quux"))),
                 Selector.Doc(
                   BsonField.Name("foop") -> Selector.Eq(Bson.Text("zebra")))))))))
    }

    "plan filter with not" in {
      plan(sqlE"select * from zips where not (pop > 0 and pop < 1000)") must
       beWorkflow(chain[Workflow](
         $read(collection("db", "zips")),
         $match(
           Selector.And(
             // TODO: eliminate duplication
             isNumeric(BsonField.Name("pop")),
             Selector.And(
               isNumeric(BsonField.Name("pop")),
               Selector.Or(
                 Selector.Doc(ListMap[BsonField, Selector.SelectorExpr](
                   BsonField.Name("pop") -> Selector.NotExpr(Selector.Gt(Bson.Int32(0))))),
                 Selector.Doc(ListMap[BsonField, Selector.SelectorExpr](
                   BsonField.Name("pop") -> Selector.NotExpr(Selector.Lt(Bson.Int32(1000)))))))))))
    }

    "plan filter with not and equality" in {
      plan(sqlE"select * from zips where not (pop = 0)") must
        beWorkflow(chain[Workflow](
          $read(collection("db", "zips")),
          $match(
            Selector.Doc(ListMap[BsonField, Selector.SelectorExpr](
              BsonField.Name("pop") -> Selector.NotExpr(Selector.Eq(Bson.Int32(0))))))))
    }

    "plan filter with \"is not null\"" in {
      plan(sqlE"select * from zips where city is not null") must
        beWorkflow(chain[Workflow](
          $read(collection("db", "zips")),
          $match(
            Selector.Doc(ListMap[BsonField, Selector.SelectorExpr](
              BsonField.Name("city") -> Selector.Expr(Selector.Neq(Bson.Null)))))))
    }

    "plan filter with both index and field projections" in {
      plan(sqlE"""select count(parents[0].sha) as count from slamengine_commits where parents[0].sha = "56d1caf5d082d1a6840090986e277d36d03f1859" """) must
        beWorkflow(chain[Workflow](
          $read(collection("db", "slamengine_commits")),
          $match(Selector.Where(
            If(
              BinOp(jscore.And,
                Call(Select(ident("Array"), "isArray"), List(Select(ident("this"), "parents"))),
                BinOp(jscore.And,
                  Call(ident("isObject"), List(
                    Access(
                      Select(ident("this"), "parents"),
                      jscore.Literal(Js.Num(0, false))))),
                  UnOp(jscore.Not,
                    Call(Select(ident("Array"), "isArray"), List(
                      Access(
                        Select(ident("this"), "parents"),
                        jscore.Literal(Js.Num(0, false)))))))),
              BinOp(jscore.Eq,
                Select(
                  Access(
                    Select(ident("this"), "parents"),
                    jscore.Literal(Js.Num(0, false))),
                  "sha"),
                jscore.Literal(Js.Str("56d1caf5d082d1a6840090986e277d36d03f1859"))),
              ident("undefined")).toJs)),
          // NB: This map _looks_ unnecessary, but is actually simpler than the
          //     default impl that would be triggered by the $where selector
          //     above.
          $simpleMap(
            NonEmptyList(MapExpr(JsFn(Name("x"), obj()))),
            ListMap()),
          $group(
            grouped("count" -> $sum($literal(Bson.Int32(1)))),
            \/-($literal(Bson.Null)))))
    }.pendingUntilFixed(notOnPar)

    "plan simple having filter" in {
      plan(sqlE"select city from zips group by city having count(*) > 10") must
      beWorkflow(chain[Workflow](
        $read(collection("db", "zips")),
        $group(
          grouped(
            "__tmp1" -> $sum($literal(Bson.Int32(1)))),
          -\/(reshape("0" -> $field("city")))),
        $match(Selector.Doc(
          BsonField.Name("__tmp1") -> Selector.Gt(Bson.Int32(10)))),
        $project(
          reshape("value" -> $field("_id", "0")),
          ExcludeId)))
    }.pendingUntilFixed(notOnPar)

    "plan having with multiple projections" in {
      plan(sqlE"select city, sum(pop) from zips group by city having sum(pop) > 50000") must
      beWorkflow(chain[Workflow](
        $read(collection("db", "zips")),
        $group(
          grouped(
            "1" ->
              $sum(
                $cond(
                  $and(
                    $lt($literal(Bson.Null), $field("pop")),
                    $lt($field("pop"), $literal(Bson.Text("")))),
                  $field("pop"),
                  $literal(Bson.Undefined)))),
          -\/(reshape("0" -> $field("city")))),
        $match(Selector.Doc(
          BsonField.Name("1") -> Selector.Gt(Bson.Int32(50000)))),
        $project(
          reshape(
            "city" -> $field("_id", "0"),
            "1"    -> $include()),
          IgnoreId)))
    }.pendingUntilFixed(notOnPar)

    "prefer projection+filter over JS filter" in {
      plan(sqlE"select * from zips where city <> state") must
      beWorkflow(chain[Workflow](
        $read(collection("db", "zips")),
        $project(
          reshape(
            "0" -> $neq($field("city"), $field("state")),
            "src" -> $$ROOT),
          IgnoreId),
        $match(
          Selector.Doc(
            BsonField.Name("0") -> Selector.Eq(Bson.Bool(true)))),
        $project(
          reshape("value" -> $field("src")),
          ExcludeId)))
    }

    "prefer projection+filter over nested JS filter" in {
      plan(sqlE"select * from zips where city <> state and pop < 10000") must
      beWorkflow(chain[Workflow](
        $read(collection("db", "zips")),
        $project(
          reshape(
            "__tmp4" ->
              $cond(
                $or(
                  $and(
                    $lt($literal(Bson.Null), $field("pop")),
                    $lt($field("pop"), $literal(Bson.Doc()))),
                  $and(
                    $lte($literal(Bson.Bool(false)), $field("pop")),
                    $lt($field("pop"), $literal(Bson.Regex("", ""))))),
                $and(
                  $neq($field("city"), $field("state")),
                  $lt($field("pop"), $literal(Bson.Int32(10000)))),
                $literal(Bson.Undefined)),
            "__tmp5" -> $$ROOT),
          IgnoreId),
        $match(
          Selector.Doc(
            BsonField.Name("__tmp4") -> Selector.Eq(Bson.Bool(true)))),
        $project(
          reshape("value" -> $field("__tmp5")),
          ExcludeId)))
    }.pendingUntilFixed(notOnPar)

    "filter on constant true" in {
      plan(sqlE"select * from zips where true") must
        beWorkflow($read(collection("db", "zips")))
    }

    "select partially-applied substing" in {
      plan (sqlE"""select substring("abcdefghijklmnop", 5, pop / 10000) from zips""") must
        beWorkflow(chain[Workflow](
          $read(collection("db", "zips")),
          $project(
            reshape(
              "value" ->
                $cond(
                  $and(
                    $lt($literal(Bson.Null), $field("pop")),
                    $lt($field("pop"), $literal(Bson.Text("")))),
                  $substr(
                    $literal(Bson.Text("fghijklmnop")),
                    $literal(Bson.Int32(0)),
                    divide($field("pop"), $literal(Bson.Int32(10000)))),
                  $literal(Bson.Undefined))),
            ExcludeId)))
    }

    "drop nothing" in {
      plan(sqlE"select * from zips limit 5 offset 0") must
        beWorkflow(chain[Workflow](
          $read(collection("db", "zips")),
          $limit(5)))
    }

    "concat with empty string" in {
      plan(sqlE"""select "" || city || "" from zips""") must
        beWorkflow(chain[Workflow](
          $read(collection("db", "zips")),
          $project(
            reshape("value" ->
              $cond(
                $or(
                  $and(
                    $lte($literal(Bson.Arr()), $field("city")),
                    $lt($field("city"), $literal(Bson.Binary.fromArray(scala.Array[Byte]())))),
                  $and(
                    $lte($literal(Bson.Text("")), $field("city")),
                    $lt($field("city"), $literal(Bson.Doc())))),
                $field("city"),
                $literal(Bson.Undefined))),
            ExcludeId)))
    }

    "plan simple sort with field in projection" in {
      plan(sqlE"select bar from foo order by bar") must
        beWorkflow(chain[Workflow](
          $read(collection("db", "foo")),
          $sort(NonEmptyList(BsonField.Name("bar") -> SortDir.Ascending)),
          $project(
            reshape("value" -> $field("bar")),
            ExcludeId)))
    }.pendingUntilFixed(notOnPar)

    "plan simple sort with wildcard" in {
      plan(sqlE"select * from zips order by pop") must
        beWorkflow(chain[Workflow](
          $read(collection("db", "zips")),
          $sort(NonEmptyList(BsonField.Name("pop") -> SortDir.Ascending))))
    }.pendingUntilFixed(notOnPar)

    "plan sort with expression in key" in {
      plan(sqlE"select baz from foo order by bar/10") must
        beWorkflow(chain[Workflow](
          $read(collection("db", "foo")),
          $project(
            reshape(
              "baz"    -> $field("baz"),
              "__tmp2" ->
                $cond(
                  $or(
                    $and(
                      $lt($literal(Bson.Null), $field("bar")),
                      $lt($field("bar"), $literal(Bson.Text("")))),
                    $and(
                      $lte($literal(Check.minDate), $field("bar")),
                      $lt($field("bar"), $literal(Bson.Regex("", ""))))),
                  divide($field("bar"), $literal(Bson.Int32(10))),
                  $literal(Bson.Undefined))),
            IgnoreId),
          $sort(NonEmptyList(BsonField.Name("__tmp2") -> SortDir.Ascending)),
          $project(
            reshape("baz" -> $field("baz")),
            ExcludeId)))
    }.pendingUntilFixed(notOnPar)

    "plan select with wildcard and field" in {
      plan(sqlE"select *, pop from zips") must
        beWorkflow(chain[Workflow](
          $read(collection("db", "zips")),
          $simpleMap(
            NonEmptyList(MapExpr(JsFn(Name("x"),
              SpliceObjects(List(
                ident("x"),
                obj(
                  "pop" -> Select(ident("x"), "pop"))))))),
            ListMap())))
    }

    "plan select with wildcard and two fields" in {
      plan(sqlE"select *, city as city2, pop as pop2 from zips") must
        beWorkflow(chain[Workflow](
          $read(collection("db", "zips")),
          $simpleMap(
            NonEmptyList(MapExpr(JsFn(Name("x"),
              SpliceObjects(List(
                ident("x"),
                obj(
                  "city2" -> Select(ident("x"), "city")),
                obj(
                  "pop2"  -> Select(ident("x"), "pop"))))))),
            ListMap())))
    }.pendingUntilFixed(notOnPar)

    "plan select with wildcard and two constants" in {
      plan(sqlE"""select *, "1", "2" from zips""") must
        beWorkflow(chain[Workflow](
          $read(collection("db", "zips")),
          $simpleMap(
            NonEmptyList(MapExpr(JsFn(Name("x"),
              SpliceObjects(List(
                ident("x"),
                obj(
                  "1" -> jscore.Literal(Js.Str("1"))),
                obj(
                  "2" -> jscore.Literal(Js.Str("2")))))))),
            ListMap())))
    }.pendingUntilFixed(notOnPar)

    "plan select with multiple wildcards and fields" in {
      plan(sqlE"select state as state2, *, city as city2, *, pop as pop2 from zips where pop < 1000") must
        beWorkflow(chain[Workflow](
          $read(collection("db", "zips")),
          $match(Selector.And(
            isNumeric(BsonField.Name("pop")),
            Selector.Doc(
              BsonField.Name("pop") -> Selector.Lt(Bson.Int32(1000))))),
          $simpleMap(
            NonEmptyList(MapExpr(JsFn(Name("x"),
              obj(
                "__tmp2" -> SpliceObjects(List(
                  obj(
                    "state2" -> Select(ident("x"), "state")),
                  ident("x"),
                  obj(
                    "city2" -> Select(ident("x"), "city")),
                  ident("x"),
                  obj(
                    "pop2" -> Select(ident("x"), "pop")))))))),
            ListMap()),
          $project(
            reshape("value" -> $field("__tmp2")),
            ExcludeId)))
    }.pendingUntilFixed(notOnPar)

    "plan sort with wildcard and expression in key" in {
      plan(sqlE"select * from zips order by pop*10 desc") must
        beWorkflow(chain[Workflow](
          $read(collection("db", "zips")),
          $simpleMap(
            NonEmptyList(MapExpr(JsFn(Name("__val"), SpliceObjects(List(
              ident("__val"),
              obj(
                "__sd__0" ->
                  jscore.If(
                    BinOp(jscore.Or,
                      Call(ident("isNumber"), List(Select(ident("__val"), "pop"))),
                      BinOp(jscore.Or,
                        BinOp(Instance, Select(ident("__val"), "pop"), ident("NumberInt")),
                        BinOp(Instance, Select(ident("__val"), "pop"), ident("NumberLong")))),
                    BinOp(Mult, Select(ident("__val"), "pop"), jscore.Literal(Js.Num(10, false))),
                    ident("undefined")))))))),
            ListMap()),
          $simpleMap(
            NonEmptyList(MapExpr(JsFn(Name("__val"), obj(
              "__tmp2" ->
                Call(ident("remove"),
                  List(ident("__val"), jscore.Literal(Js.Str("__sd__0")))),
              "__tmp3" -> Select(ident("__val"), "__sd__0"))))),
            ListMap()),
          $sort(NonEmptyList(BsonField.Name("__tmp3") -> SortDir.Descending)),
          $project(
            reshape("value" -> $field("__tmp2")),
            ExcludeId)))
    }.pendingUntilFixed(notOnPar)

    "plan simple sort with field not in projections" in {
      plan(sqlE"select name from person order by height") must
        beWorkflow(chain[Workflow](
          $read(collection("db", "person")),
          $project(
            reshape(
              "name"   -> $field("name"),
              "__tmp0" -> $field("height")),
            IgnoreId),
          $sort(NonEmptyList(BsonField.Name("__tmp0") -> SortDir.Ascending)),
          $project(
            reshape("name" -> $field("name")),
            ExcludeId)))
    }.pendingUntilFixed(notOnPar)

    "plan sort with expression and alias" in {
      plan(sqlE"select pop/1000 as popInK from zips order by popInK") must
        beWorkflow(chain[Workflow](
          $read(collection("db", "zips")),
          $project(
            reshape(
              "popInK" ->
                $cond(
                  $or(
                    $and(
                      $lt($literal(Bson.Null), $field("pop")),
                      $lt($field("pop"), $literal(Bson.Text("")))),
                    $and(
                      $lte($literal(Check.minDate), $field("pop")),
                      $lt($field("pop"), $literal(Bson.Regex("", ""))))),
                  divide($field("pop"), $literal(Bson.Int32(1000))),
                  $literal(Bson.Undefined))),
            IgnoreId),
          $sort(NonEmptyList(BsonField.Name("popInK") -> SortDir.Ascending))))
    }.pendingUntilFixed(notOnPar)

    "plan sort with filter" in {
      plan(sqlE"select city, pop from zips where pop <= 1000 order by pop desc, city") must
        beWorkflow(chain[Workflow](
          $read(collection("db", "zips")),
          $match(Selector.And(
            isNumeric(BsonField.Name("pop")),
            Selector.Doc(
              BsonField.Name("pop") -> Selector.Lte(Bson.Int32(1000))))),
          $project(
            reshape(
              "city" -> $field("city"),
              "pop"  -> $field("pop")),
            IgnoreId),
          $sort(NonEmptyList(
            BsonField.Name("pop") -> SortDir.Descending,
            BsonField.Name("city") -> SortDir.Ascending))))
    }.pendingUntilFixed(notOnPar)

    "plan sort with expression, alias, and filter" in {
      plan(sqlE"select pop/1000 as popInK from zips where pop >= 1000 order by popInK") must
        beWorkflow(chain[Workflow](
          $read(collection("db", "zips")),
          $match(Selector.And(
            isNumeric(BsonField.Name("pop")),
            Selector.Doc(BsonField.Name("pop") -> Selector.Gte(Bson.Int32(1000))))),
          $project(
            reshape(
              "popInK" ->
                $cond(
                  $or(
                    $and(
                      $lt($literal(Bson.Null), $field("pop")),
                      $lt($field("pop"), $literal(Bson.Text("")))),
                    $and(
                      $lte($literal(Check.minDate), $field("pop")),
                      $lt($field("pop"), $literal(Bson.Regex("", ""))))),
                  divide($field("pop"), $literal(Bson.Int32(1000))),
                  $literal(Bson.Undefined))),
            ExcludeId),
          $sort(NonEmptyList(BsonField.Name("popInK") -> SortDir.Ascending))))
    }.pendingUntilFixed(notOnPar)

    "plan multiple column sort with wildcard" in {
      plan(sqlE"select * from zips order by pop, city desc") must
       beWorkflow(chain[Workflow](
         $read(collection("db", "zips")),
         $sort(NonEmptyList(
           BsonField.Name("pop") -> SortDir.Ascending,
           BsonField.Name("city") -> SortDir.Descending))))
    }.pendingUntilFixed(notOnPar)

    "plan many sort columns" in {
      plan(sqlE"select * from zips order by pop, state, city, a4, a5, a6") must
       beWorkflow(chain[Workflow](
         $read(collection("db", "zips")),
         $sort(NonEmptyList(
           BsonField.Name("pop") -> SortDir.Ascending,
           BsonField.Name("state") -> SortDir.Ascending,
           BsonField.Name("city") -> SortDir.Ascending,
           BsonField.Name("a4") -> SortDir.Ascending,
           BsonField.Name("a5") -> SortDir.Ascending,
           BsonField.Name("a6") -> SortDir.Ascending))))
    }.pendingUntilFixed(notOnPar)

    "plan efficient count and field ref" in {
      plan(sqlE"SELECT city, COUNT(*) AS cnt FROM zips ORDER BY cnt DESC") must
        beWorkflow {
          chain[Workflow](
            $read(collection("db", "zips")),
            $group(
              grouped(
                "city" -> $push($field("city")),
                "cnt"  -> $sum($literal(Bson.Int32(1)))),
              \/-($literal(Bson.Null))),
            $unwind(DocField("city")),
            $sort(NonEmptyList(BsonField.Name("cnt") -> SortDir.Descending)))
        }
    }.pendingUntilFixed(notOnPar)

    "plan count and js expr" in {
      plan(sqlE"SELECT COUNT(*) as cnt, LENGTH(city) FROM zips") must
        beWorkflow {
          chain[Workflow](
            $read(collection("db", "zips")),
            $simpleMap(NonEmptyList(MapExpr(JsFn(Name("x"), obj(
              "1" ->
                If(Call(ident("isString"), List(Select(ident("x"), "city"))),
                  Call(ident("NumberLong"),
                    List(Select(Select(ident("x"), "city"), "length"))),
                  ident("undefined")))))),
              ListMap()),
            $group(
              grouped(
                "cnt" -> $sum($literal(Bson.Int32(1))),
                "1"   -> $push($field("1"))),
              \/-($literal(Bson.Null))),
            $unwind(DocField("1")))
        }
    }.pendingUntilFixed(notOnPar)

    "plan trivial group by" in {
      plan(sqlE"select city from zips group by city") must
      beWorkflow(chain[Workflow](
        $read(collection("db", "zips")),
        $group(
          grouped(),
          -\/(reshape("0" -> $field("city")))),
        $project(
          reshape("value" -> $field("_id", "0")),
          ExcludeId)))
    }.pendingUntilFixed(notOnPar)

    "plan useless group by expression" in {
      plan(sqlE"select city from zips group by lower(city)") must
      beWorkflow(chain[Workflow](
        $read(collection("db", "zips")),
        $project(
          reshape("value" -> $field("city")),
          ExcludeId)))
    }

    "plan useful group by" in {
      plan(sqlE"""select city || ", " || state, sum(pop) from zips group by city, state""") must
      beWorkflow(chain[Workflow](
        $read(collection("db", "zips")),
        $group(
          grouped(
            "__tmp10" ->
              $first(
                $cond(
                  $or(
                    $and(
                      $lte($literal(Bson.Arr()), $field("city")),
                      $lt($field("city"), $literal(Bson.Binary.fromArray(scala.Array[Byte]())))),
                    $and(
                      $lte($literal(Bson.Text("")), $field("city")),
                      $lt($field("city"), $literal(Bson.Doc())))),
                  $field("city"),
                  $literal(Bson.Undefined))),
            "__tmp11" ->
              $first(
                $cond(
                  $or(
                    $and(
                      $lte($literal(Bson.Arr()), $field("state")),
                      $lt($field("state"), $literal(Bson.Binary.fromArray(scala.Array[Byte]())))),
                    $and(
                      $lte($literal(Bson.Text("")), $field("state")),
                      $lt($field("state"), $literal(Bson.Doc())))),
                  $field("state"),
                  $literal(Bson.Undefined))),
            "1" ->
              $sum(
                $cond(
                  $and(
                    $lt($literal(Bson.Null), $field("pop")),
                    $lt($field("pop"), $literal(Bson.Text("")))),
                  $field("pop"),
                  $literal(Bson.Undefined)))),
          -\/(reshape(
            "0" -> $field("city"),
            "1" -> $field("state")))),
        $project(
          reshape(
            "0" ->
              $concat(
                $concat($field("__tmp10"), $literal(Bson.Text(", "))),
                $field("__tmp11")),
            "1" -> $field("1")),
          IgnoreId)))
    }.pendingUntilFixed(notOnPar)

    "plan group by expression" in {
      plan(sqlE"select city, sum(pop) from zips group by lower(city)") must
      beWorkflow(chain[Workflow](
        $read(collection("db", "zips")),
        $group(
          grouped(
            "city" -> $push($field("city")),
            "1" ->
              $sum(
                $cond(
                  $and(
                    $lt($literal(Bson.Null), $field("pop")),
                    $lt($field("pop"), $literal(Bson.Text("")))),
                  $field("pop"),
                  $literal(Bson.Undefined)))),
          -\/(reshape(
            "0" ->
              $cond(
                $and(
                  $lte($literal(Bson.Text("")), $field("city")),
                  $lt($field("city"), $literal(Bson.Doc()))),
                $toLower($field("city")),
                $literal(Bson.Undefined))))),
        $unwind(DocField(BsonField.Name("city")))))
    }.pendingUntilFixed(notOnPar)

    "plan group by month" in {
      plan(sqlE"""select avg(score) as a, DATE_PART("month", `date`) as m from caloriesBurnedData group by DATE_PART("month", `date`)""") must
        beWorkflow(chain[Workflow](
          $read(collection("db", "caloriesBurnedData")),
          $group(
            grouped(
              "a" ->
                $avg(
                  $cond(
                    $and(
                      $lt($literal(Bson.Null), $field("score")),
                      $lt($field("score"), $literal(Bson.Text("")))),
                    $field("score"),
                    $literal(Bson.Undefined)))),
            -\/(reshape(
              "0" ->
                $cond(
                  $and(
                    $lte($literal(Check.minDate), $field("date")),
                    $lt($field("date"), $literal(Bson.Regex("", "")))),
                  $month($field("date")),
                  $literal(Bson.Undefined))))),
          $project(
            reshape(
              "a" -> $include(),
              "m" -> $field("_id", "0")),
            IgnoreId)))
    }.pendingUntilFixed(notOnPar)

    // FIXME: Needs an actual expectation
    "plan expr3 with grouping" in {
      plan(sqlE"select case when pop > 1000 then city else lower(city) end, count(*) from zips group by city") must
        beRight
    }

    "plan trivial group by with wildcard" in {
      plan(sqlE"select * from zips group by city") must
        beWorkflow($read(collection("db", "zips")))
    }

    "plan count grouped by single field" in {
      plan(sqlE"select count(*) from bar group by baz") must
        beWorkflow {
          chain[Workflow](
            $read(collection("db", "bar")),
            $group(
              grouped("__tmp0" -> $sum($literal(Bson.Int32(1)))),
              -\/(reshape("0" -> $field("baz")))),
            $project(
              reshape(
                "value" -> $field("__tmp0")),
              ExcludeId))
        }
    }.pendingUntilFixed(notOnPar)

    "plan count and sum grouped by single field" in {
      plan(sqlE"select count(*) as cnt, sum(biz) as sm from bar group by baz") must
        beWorkflow {
          chain[Workflow](
            $read(collection("db", "bar")),
            $group(
              grouped(
                "cnt" -> $sum($literal(Bson.Int32(1))),
                "sm" ->
                  $sum(
                    $cond(
                      $and(
                        $lt($literal(Bson.Null), $field("biz")),
                        $lt($field("biz"), $literal(Bson.Text("")))),
                      $field("biz"),
                      $literal(Bson.Undefined)))),
              -\/(reshape("0" -> $field("baz")))))
        }
    }.pendingUntilFixed(notOnPar)

    "plan sum grouped by single field with filter" in {
      plan(sqlE"""select sum(pop) as sm from zips where state="CO" group by city""") must
        beWorkflow {
          chain[Workflow](
            $read(collection("db", "zips")),
            $match(Selector.Doc(
              BsonField.Name("state") -> Selector.Eq(Bson.Text("CO")))),
            $group(
              grouped("sm" ->
                $sum(
                  $cond(
                    $and(
                      $lt($literal(Bson.Null), $field("pop")),
                      $lt($field("pop"), $literal(Bson.Text("")))),
                    $field("pop"),
                    $literal(Bson.Undefined)))),
              -\/(reshape("0" -> $field("city")))))
        }
    }.pendingUntilFixed(notOnPar)

    "plan count and field when grouped" in {
      plan(sqlE"select count(*) as cnt, city from zips group by city") must
        beWorkflow {
          chain[Workflow](
            $read(collection("db", "zips")),
            $group(
              grouped(
                "cnt"  -> $sum($literal(Bson.Int32(1)))),
              -\/(reshape("0" -> $field("city")))),
            $project(
              reshape(
                "cnt" -> $include(),
                "city" -> $field("_id", "0")),
              IgnoreId))
        }
    }.pendingUntilFixed(notOnPar)

    "collect unaggregated fields into single doc when grouping" in {
      plan(sqlE"select city, state, sum(pop) from zips") must
      beWorkflow(chain[Workflow](
        $read(collection("db", "zips")),
        $project(
          reshape(
            "__tmp3" -> reshape(
              "city"  -> $field("city"),
              "state" -> $field("state")),
            "__tmp4" -> reshape(
              "__tmp2" ->
                $cond(
                  $and(
                    $lt($literal(Bson.Null), $field("pop")),
                    $lt($field("pop"), $literal(Bson.Text("")))),
                  $field("pop"),
                  $literal(Bson.Undefined)))),
          IgnoreId),
        $group(
          grouped(
            "2" -> $sum($field("__tmp4", "__tmp2")),
            "__tmp3" -> $push($field("__tmp3"))),
          \/-($literal(Bson.Null))),
        $unwind(DocField("__tmp3")),
        $project(
          reshape(
            "city"  -> $field("__tmp3", "city"),
            "state" -> $field("__tmp3", "state"),
            "2"     -> $field("2")),
          IgnoreId)))
    }.pendingUntilFixed(notOnPar)

    "plan unaggregated field when grouping, second case" in {
      // NB: the point being that we don't want to push $$ROOT
      plan(sqlE"select max(pop)/1000, pop from zips") must
        beWorkflow {
          chain[Workflow](
            $read(collection("db", "zips")),
            $group(
              grouped(
                "__tmp3" ->
                  $max($cond(
                    $or(
                      $and(
                        $lt($literal(Bson.Null), $field("pop")),
                        $lt($field("pop"), $literal(Bson.Text("")))),
                      $and(
                        $lte($literal(Check.minDate), $field("pop")),
                        $lt($field("pop"), $literal(Bson.Regex("", ""))))),
                    $field("pop"),
                    $literal(Bson.Undefined))),
                "pop"    -> $push($field("pop"))),
              \/-($literal(Bson.Null))),
            $unwind(DocField("pop")),
            $project(
              reshape(
                "0"   -> divide($field("__tmp3"), $literal(Bson.Int32(1000))),
                "pop" -> $field("pop")),
              IgnoreId))
        }
    }.pendingUntilFixed(notOnPar)

    "plan double aggregation with another projection" in {
      plan(sqlE"select sum(avg(pop)), min(city) from zips group by foo") must
        beWorkflow {
          chain[Workflow](
            $read(collection("db", "zips")),
            $group(
              grouped(
                "1"    ->
                  $min($cond(
                    $or(
                      $and(
                        $lt($literal(Bson.Null), $field("city")),
                        $lt($field("city"), $literal(Bson.Doc()))),
                      $and(
                        $lte($literal(Bson.Bool(false)), $field("city")),
                        $lt($field("city"), $literal(Bson.Regex("", ""))))),
                    $field("city"),
                    $literal(Bson.Undefined))),
                "__tmp10" ->
                  $avg($cond(
                    $and(
                      $lt($literal(Bson.Null), $field("pop")),
                      $lt($field("pop"), $literal(Bson.Text("")))),
                    $field("pop"),
                    $literal(Bson.Undefined)))),
              -\/(reshape("0" -> $field("foo")))),
            $group(
              grouped(
                "0" -> $sum($field("__tmp10")),
                "1" -> $push($field("1"))),
              \/-($literal(Bson.Null))),
            $unwind(DocField("1")))
        }
    }.pendingUntilFixed(notOnPar)

    "plan aggregation on grouped field" in {
      plan(sqlE"select city, count(city) from zips group by city") must
        beWorkflow {
          chain[Workflow](
            $read(collection("db", "zips")),
            $group(
              grouped(
                "1" -> $sum($literal(Bson.Int32(1)))),
              -\/(reshape("0" -> $field("city")))),
            $project(
              reshape(
                "city" -> $field("_id", "0"),
                "1"    -> $include()),
              IgnoreId))
        }
    }.pendingUntilFixed(notOnPar)

    "plan multiple expressions using same field" in {
      plan(sqlE"select pop, sum(pop), pop/1000 from zips") must
      beWorkflow(chain[Workflow](
        $read (collection("db", "zips")),
        $project(
          reshape(
            "__tmp5" -> reshape(
              "pop" -> $field("pop"),
              "2"   ->
                $cond(
                  $or(
                    $and(
                      $lt($literal(Bson.Null), $field("pop")),
                      $lt($field("pop"), $literal(Bson.Text("")))),
                    $and(
                      $lte($literal(Check.minDate), $field("pop")),
                      $lt($field("pop"), $literal(Bson.Regex("", ""))))),
                  divide($field("pop"), $literal(Bson.Int32(1000))),
                  $literal(Bson.Undefined))),
            "__tmp6" -> reshape(
              "__tmp2" ->
                $cond(
                  $and(
                    $lt($literal(Bson.Null), $field("pop")),
                    $lt($field("pop"), $literal(Bson.Text("")))),
                  $field("pop"),
                  $literal(Bson.Undefined)))),
          IgnoreId),
        $group(
          grouped(
            "1" -> $sum($field("__tmp6", "__tmp2")),
            "__tmp5" -> $push($field("__tmp5"))),
          \/-($literal(Bson.Null))),
        $unwind(DocField("__tmp5")),
        $project(
          reshape(
            "pop" -> $field("__tmp5", "pop"),
            "1"   -> $field("1"),
            "2"   -> $field("__tmp5", "2")),
          IgnoreId)))
    }.pendingUntilFixed(notOnPar)

    "plan sum of expression in expression with another projection when grouped" in {
      plan(sqlE"select city, sum(pop-1)/1000 from zips group by city") must
      beWorkflow(chain[Workflow](
        $read(collection("db", "zips")),
        $group(
          grouped(
            "__tmp6" ->
              $sum(
                $cond(
                  $and(
                    $lt($literal(Bson.Null), $field("pop")),
                    $lt($field("pop"), $literal(Bson.Text("")))),
                  $subtract($field("pop"), $literal(Bson.Int32(1))),
                  $literal(Bson.Undefined)))),
          -\/(reshape("0" -> $field("city")))),
        $project(
          reshape(
            "city" -> $field("_id", "0"),
            "1"    -> divide($field("__tmp6"), $literal(Bson.Int32(1000)))),
          IgnoreId)))
    }.pendingUntilFixed(notOnPar)

    "plan length of min (JS on top of reduce)" in {
      plan(sqlE"select state, length(min(city)) as shortest from zips group by state") must
        beWorkflow(chain[Workflow](
          $read(collection("db", "zips")),
          $group(
            grouped(
              "__tmp6" ->
                $min(
                  $cond(
                    $and(
                      $lte($literal(Bson.Text("")), $field("city")),
                      $lt($field("city"), $literal(Bson.Doc()))),
                    $field("city"),
                    $literal(Bson.Undefined)))),
            -\/(reshape("0" -> $field("state")))),
          $project(
            reshape(
              "state"  -> $field("_id", "0"),
              "__tmp6" -> $include()),
            IgnoreId),
          $simpleMap(NonEmptyList(
            MapExpr(JsFn(Name("x"), obj(
              "state" -> Select(ident("x"), "state"),
              "shortest" ->
                Call(ident("NumberLong"),
                  List(Select(Select(ident("x"), "__tmp6"), "length"))))))),
            ListMap()),
          $project(
            reshape(
              "state"    -> $include(),
              "shortest" -> $include()),
            IgnoreId)))
    }.pendingUntilFixed(notOnPar)

    "plan js expr grouped by js expr" in {
      plan(sqlE"select length(city) as len, count(*) as cnt from zips group by length(city)") must
        beWorkflow(chain[Workflow](
          $read(collection("db", "zips")),
          $simpleMap(
            NonEmptyList(MapExpr(JsFn(Name("x"),
              obj(
                "__tmp6" ->
                  If(Call(ident("isString"), List(Select(ident("x"), "city"))),
                    Call(ident("NumberLong"),
                      List(Select(Select(ident("x"), "city"), "length"))),
                    ident("undefined")))))),
            ListMap()),
          $group(
            grouped(
              "cnt" -> $sum($literal(Bson.Int32(1)))),
            -\/(reshape("0" -> $field("__tmp6")))),
          $project(
            reshape(
              "len" -> $field("_id", "0"),
              "cnt" -> $include()),
            IgnoreId)))
    }.pendingUntilFixed(notOnPar)

    "plan simple JS inside expression" in {
      plan(sqlE"select length(city) + 1 from zips") must
        beWorkflow(chain[Workflow](
          $read(collection("db", "zips")),
          $simpleMap(NonEmptyList(MapExpr(JsFn(Name("x"),
            If(Call(ident("isString"), List(Select(ident("x"), "city"))),
                BinOp(jscore.Add,
                  Call(ident("NumberLong"),
                    List(Select(Select(ident("x"), "city"), "length"))),
                  jscore.Literal(Js.Num(1, false))),
                ident("undefined"))))),
            ListMap())))
    }

    "plan expressions with ~"in {
      plan(sqlE"""select foo ~ "bar.*", "abc" ~ "a|b", "baz" ~ regex, target ~ regex from a""") must beWorkflow(chain[Workflow](
        $read(collection("db", "a")),
        $simpleMap(NonEmptyList(MapExpr(JsFn(Name("x"),
          obj(
            "0" -> If(Call(ident("isString"), List(Select(ident("x"), "foo"))),
              Call(
                Select(New(Name("RegExp"), List(jscore.Literal(Js.Str("bar.*")), jscore.Literal(Js.Str("m")))), "test"),
                List(Select(ident("x"), "foo"))),
              ident("undefined")),
            "1" -> jscore.Literal(Js.Bool(true)),
            "2" -> If(Call(ident("isString"), List(Select(ident("x"), "regex"))),
              Call(
                Select(New(Name("RegExp"), List(Select(ident("x"), "regex"), jscore.Literal(Js.Str("m")))), "test"),
                List(jscore.Literal(Js.Str("baz")))),
              ident("undefined")),
            "3" ->
              If(
                BinOp(jscore.And,
                  Call(ident("isString"), List(Select(ident("x"), "regex"))),
                  Call(ident("isString"), List(Select(ident("x"), "target")))),
                Call(
                  Select(New(Name("RegExp"), List(Select(ident("x"), "regex"), jscore.Literal(Js.Str("m")))), "test"),
                  List(Select(ident("x"), "target"))),
                ident("undefined")))))),
          ListMap()),
        $project(
          reshape(
            "0" -> $include(),
            "1" -> $include(),
            "2" -> $include(),
            "3" -> $include()),
          IgnoreId)))
    }

    "plan object flatten" in {
      plan(sqlE"select geo{*} from usa_factbook") must
        beWorkflow {
          chain[Workflow](
            $read(collection("db", "usa_factbook")),
            $simpleMap(
              NonEmptyList(
                MapExpr(JsFn(Name("x"), obj(
                  "__tmp2" ->
                    If(
                      BinOp(jscore.And,
                        Call(ident("isObject"), List(Select(ident("x"), "geo"))),
                        UnOp(jscore.Not,
                          Call(Select(ident("Array"), "isArray"), List(Select(ident("x"), "geo"))))),
                      Select(ident("x"), "geo"),
                      Obj(ListMap(Name("") -> ident("undefined"))))))),
                FlatExpr(JsFn(Name("x"), Select(ident("x"), "__tmp2")))),
              ListMap()),
            $project(
              reshape("value" -> $field("__tmp2")),
              ExcludeId))
        }
    }.pendingUntilFixed(notOnPar)

    "plan array project with concat (3.0-)" in {
      plan3_0(sqlE"select city, loc[0] from zips") must
        beWorkflow {
          chain[Workflow](
            $read(collection("db", "zips")),
            $simpleMap(
              NonEmptyList(
                MapExpr(JsFn(Name("x"), obj(
                  "city" -> Select(ident("x"), "city"),
                  "1" ->
                    If(Call(Select(ident("Array"), "isArray"), List(Select(ident("x"), "loc"))),
                      Access(Select(ident("x"), "loc"), jscore.Literal(Js.Num(0, false))),
                      ident("undefined")))))),
              ListMap()),
            $project(
              reshape(
                "city" -> $include(),
                "1"    -> $include()),
              IgnoreId))
        }
    }

    "plan array project with concat (3.2+)" in {
      plan3_2(sqlE"select city, loc[0] from zips", defaultStats, defaultIndexes) must
        beWorkflow {
          chain[Workflow](
            $read(collection("db", "zips")),
            $project(
              reshape(
                "city" -> $field("city"),
                "1"    ->
                  $cond(
                    $and(
                      $lte($literal(Bson.Arr(List())), $field("loc")),
                      $lt($field("loc"), $literal(Bson.Binary.fromArray(scala.Array[Byte]())))),
                    $arrayElemAt($field("loc"), $literal(Bson.Int32(0))),
                    $literal(Bson.Undefined))),
              IgnoreId))
        }
    }

    "plan array concat with filter" in {
      plan(sqlE"""select loc || [ pop ] from zips where city = "BOULDER" """) must
        beWorkflow {
          chain[Workflow](
            $read(collection("db", "zips")),
            $match(Selector.Doc(
              BsonField.Name("city") -> Selector.Eq(Bson.Text("BOULDER")))),
            $simpleMap(NonEmptyList(MapExpr(JsFn(Name("x"), obj(
              "__tmp4" ->
                If(
                  BinOp(jscore.Or,
                    Call(Select(ident("Array"), "isArray"), List(Select(ident("x"), "loc"))),
                    Call(ident("isString"), List(Select(ident("x"), "loc")))),
                  SpliceArrays(List(
                    jscore.Select(ident("x"), "loc"),
                    jscore.Arr(List(jscore.Select(ident("x"), "pop"))))),
                  ident("undefined")))))),
              ListMap()),
            $project(
              reshape("value" -> $field("__tmp4")),
              ExcludeId))
        }
    }.pendingUntilFixed(notOnPar)

    "plan array flatten" in {
      plan(sqlE"select loc[*] from zips") must
        beWorkflow {
          chain[Workflow](
            $read(collection("db", "zips")),
            $project(
              reshape(
                "__tmp2" ->
                  $cond(
                    $and(
                      $lte($literal(Bson.Arr(List())), $field("loc")),
                      $lt($field("loc"), $literal(Bson.Binary.fromArray(scala.Array[Byte]())))),
                    $field("loc"),
                    $literal(Bson.Arr(List(Bson.Undefined))))),
              IgnoreId),
            $unwind(DocField(BsonField.Name("__tmp2"))),
            $project(
              reshape("value" -> $field("__tmp2")),
              ExcludeId))
        }
    }.pendingUntilFixed(notOnPar)

    "plan array concat" in {
      plan(sqlE"select loc || [ 0, 1, 2 ] from zips") must beWorkflow {
        chain[Workflow](
          $read(collection("db", "zips")),
          $simpleMap(NonEmptyList(
            MapExpr(JsFn(Name("x"),
              Obj(ListMap(
                Name("__tmp4") ->
                  If(
                    BinOp(jscore.Or,
                      Call(Select(ident("Array"), "isArray"), List(Select(ident("x"), "loc"))),
                      Call(ident("isString"), List(Select(ident("x"), "loc")))),
                    SpliceArrays(List(
                      Select(ident("x"), "loc"),
                      Arr(List(
                        jscore.Literal(Js.Num(0, false)),
                        jscore.Literal(Js.Num(1, false)),
                        jscore.Literal(Js.Num(2, false)))))),
                    ident("undefined"))))))),
            ListMap()),
          $project(
            reshape("value" -> $field("__tmp4")),
            ExcludeId))
      }
    }.pendingUntilFixed(notOnPar)

    "plan array flatten with unflattened field" in {
      plan(sqlE"SELECT `_id` as zip, loc as loc, loc[*] as coord FROM zips") must
        beWorkflow {
          chain[Workflow](
            $read(collection("db", "zips")),
            $project(
              reshape(
                "__tmp2" ->
                  $cond(
                    $and(
                      $lte($literal(Bson.Arr(List())), $field("loc")),
                      $lt($field("loc"), $literal(Bson.Binary.fromArray(scala.Array[Byte]())))),
                    $field("loc"),
                    $literal(Bson.Arr(List(Bson.Undefined)))),
                "__tmp3" -> $$ROOT),
              IgnoreId),
            $unwind(DocField(BsonField.Name("__tmp2"))),
            $project(
              reshape(
                "zip"   -> $field("__tmp3", "_id"),
                "loc"   -> $field("__tmp3", "loc"),
                "coord" -> $field("__tmp2")),
              IgnoreId))
        }
    }.pendingUntilFixed(notOnPar)

    "unify flattened fields" in {
      plan(sqlE"select loc[*] from zips where loc[*] < 0") must
      beWorkflow(chain[Workflow](
        $read(collection("db", "zips")),
        $project(
          reshape(
            "__tmp6" ->
              $cond(
                $and(
                  $lte($literal(Bson.Arr(List())), $field("loc")),
                  $lt($field("loc"), $literal(Bson.Binary.fromArray(scala.Array[Byte]())))),
                $field("loc"),
                $literal(Bson.Arr(List(Bson.Undefined))))),
          IgnoreId),
        $unwind(DocField(BsonField.Name("__tmp6"))),
        $match(Selector.Doc(
          BsonField.Name("__tmp6") -> Selector.Lt(Bson.Int32(0)))),
        $project(
          reshape("value" -> $field("__tmp6")),
          ExcludeId)))
    }.pendingUntilFixed(notOnPar)

    "group by flattened field" in {
      plan(sqlE"select substring(parents[*].sha, 0, 1), count(*) from slamengine_commits group by substring(parents[*].sha, 0, 1)") must
      beWorkflow(chain[Workflow](
        $read(collection("db", "slamengine_commits")),
        $project(
          reshape(
            "__tmp12" ->
              $cond(
                $and(
                  $lte($literal(Bson.Arr(List())), $field("parents")),
                  $lt($field("parents"), $literal(Bson.Binary.fromArray(scala.Array[Byte]())))),
                $field("parents"),
                $literal(Bson.Arr(List(Bson.Undefined))))),
          IgnoreId),
        $unwind(DocField(BsonField.Name("__tmp12"))),
        $group(
          grouped(
            "1" -> $sum($literal(Bson.Int32(1)))),
          -\/(reshape(
            "0" ->
              $cond(
                $and(
                  $lte($literal(Bson.Text("")), $field("__tmp12", "sha")),
                  $lt($field("__tmp12", "sha"), $literal(Bson.Doc()))),
                $substr($field("__tmp12", "sha"), $literal(Bson.Int32(0)), $literal(Bson.Int32(1))),
                $literal(Bson.Undefined))))),
        $project(
          reshape(
            "0" -> $field("_id", "0"),
            "1" -> $include()),
          IgnoreId)))
    }.pendingUntilFixed(notOnPar)

    "unify flattened fields with unflattened field" in {
      plan(sqlE"select `_id` as zip, loc[*] from zips order by loc[*]") must
      beWorkflow(chain[Workflow](
        $read(collection("db", "zips")),
        $project(
          reshape(
            "__tmp2" ->
              $cond(
                $and(
                  $lte($literal(Bson.Arr(List())), $field("loc")),
                  $lt($field("loc"), $literal(Bson.Binary.fromArray(scala.Array[Byte]())))),
                $field("loc"),
                $literal(Bson.Arr(List(Bson.Undefined)))),
            "__tmp3" -> $$ROOT),
          IgnoreId),
        $unwind(DocField(BsonField.Name("__tmp2"))),
        $project(
          reshape(
            "zip" -> $field("__tmp3", "_id"),
            "loc" -> $field("__tmp2")),
          IgnoreId),
        $sort(NonEmptyList(BsonField.Name("loc") -> SortDir.Ascending))))
    }.pendingUntilFixed(notOnPar)

    "unify flattened with double-flattened" in {
      plan(sqlE"""select * from user_comments where (comments[*].id LIKE "%Dr%" OR comments[*].replyTo[*] LIKE "%Dr%")""") must
      beWorkflow(chain[Workflow](
        $read(collection("db", "user_comments")),
        $project(
          reshape(
            "__tmp14" ->
              $cond(
                $and(
                  $lte($literal(Bson.Arr(List())), $field("comments")),
                  $lt($field("comments"), $literal(Bson.Binary.fromArray(scala.Array[Byte]())))),
                $field("comments"),
                $literal(Bson.Arr(List(Bson.Undefined)))),
            "__tmp15" -> $$ROOT),
          IgnoreId),
        $unwind(DocField(BsonField.Name("__tmp14"))),
        $project(
          reshape(
            "__tmp18" ->
              $cond(
                $and(
                  $lte($literal(Bson.Arr(List())), $field("__tmp14", "replyTo")),
                  $lt($field("__tmp14", "replyTo"), $literal(Bson.Binary.fromArray(scala.Array[Byte]())))),
                $field("__tmp14", "replyTo"),
                $literal(Bson.Arr(List(Bson.Undefined)))),
            "__tmp19" -> $$ROOT),
          IgnoreId),
        $unwind(DocField(BsonField.Name("__tmp18"))),
        $match(Selector.Or(
          Selector.And(
            Selector.Doc(
              BsonField.Name("__tmp19") \ BsonField.Name("__tmp14") \ BsonField.Name("id") -> Selector.Type(BsonType.Text)),
            Selector.Doc(
              BsonField.Name("__tmp19") \ BsonField.Name("__tmp14") \ BsonField.Name("id") -> Selector.Regex("^.*Dr.*$", false, true, false, false))),
          Selector.Doc(
            BsonField.Name("__tmp18") -> Selector.Regex("^.*Dr.*$", false, true, false, false)))),
        $project(
          reshape("value" -> $field("__tmp19", "__tmp15")),
          ExcludeId)))
    }.pendingUntilFixed(notOnPar)

    "plan limit with offset" in {
      plan(sqlE"SELECT * FROM zips OFFSET 100 LIMIT 5") must
        beWorkflow(chain[Workflow](
          $read(collection("db", "zips")),
          $limit(105),
          $skip(100)))
    }

    "plan sort and limit" in {
      plan(sqlE"SELECT city, pop FROM zips ORDER BY pop DESC LIMIT 5") must
        beWorkflow {
          chain[Workflow](
            $read(collection("db", "zips")),
            $project(
              reshape(
                "city" -> $field("city"),
                "pop"  -> $field("pop")),
              IgnoreId),
            $sort(NonEmptyList(BsonField.Name("pop") -> SortDir.Descending)),
            $limit(5))
        }
    }.pendingUntilFixed(notOnPar)

    "plan simple single field selection and limit" in {
      plan(sqlE"SELECT city FROM zips LIMIT 5") must
        beWorkflow {
          chain[Workflow](
            $read(collection("db", "zips")),
            $limit(5),
            $project(
              reshape("value" -> $field("city")),
              ExcludeId))
        }
    }.pendingUntilFixed(notOnPar)

    "plan complex group by with sorting and limiting" in {
      plan(sqlE"SELECT city, SUM(pop) AS pop FROM zips GROUP BY city ORDER BY pop") must
        beWorkflow {
          chain[Workflow](
            $read(collection("db", "zips")),
            $group(
              grouped(
                "pop"  ->
                  $sum(
                    $cond(
                      $and(
                        $lt($literal(Bson.Null), $field("pop")),
                        $lt($field("pop"), $literal(Bson.Text("")))),
                      $field("pop"),
                      $literal(Bson.Undefined)))),
              -\/(reshape("0" -> $field("city")))),
            $project(
              reshape(
                "city" -> $field("_id", "0"),
                "pop"  -> $include()),
              IgnoreId),
            $sort(NonEmptyList(BsonField.Name("pop") -> SortDir.Ascending)))
        }
    }.pendingUntilFixed(notOnPar)

    "plan filter and expressions with IS NULL" in {
      plan(sqlE"select foo is null from zips where foo is null") must
        beWorkflow(chain[Workflow](
          $read(collection("db", "zips")),
          $match(Selector.Doc(
            BsonField.Name("foo") -> Selector.Eq(Bson.Null))),
          $project(
            reshape("value" -> $eq($field("foo"), $literal(Bson.Null))),
            ExcludeId)))
    }

    "plan implicit group by with filter" in {
      plan(sqlE"""select avg(pop), min(city) from zips where state = "CO" """) must
        beWorkflow(chain[Workflow](
          $read(collection("db", "zips")),
          $match(Selector.Doc(
            BsonField.Name("state") -> Selector.Eq(Bson.Text("CO")))),
          $group(
            grouped(
              "0" ->
                $avg(
                  $cond(
                    $and(
                      $lt($literal(Bson.Null), $field("pop")),
                      $lt($field("pop"), $literal(Bson.Text("")))),
                    $field("pop"),
                    $literal(Bson.Undefined))),
              "1" ->
                $min(
                  $cond($or(
                    $and(
                      $lt($literal(Bson.Null), $field("city")),
                      $lt($field("city"), $literal(Bson.Doc()))),
                    $and(
                      $lte($literal(Bson.Bool(false)), $field("city")),
                      $lt($field("city"), $literal(Bson.Regex("", ""))))),
                    $field("city"),
                    $literal(Bson.Undefined)))),
            \/-($literal(Bson.Null)))))
    }

    "plan simple distinct" in {
      plan(sqlE"select distinct city, state from zips") must
      beWorkflow(
        chain[Workflow](
          $read(collection("db", "zips")),
          $group(
            grouped(),
            -\/(reshape(
              "0" -> $field("city"),
              "1" -> $field("state")))),
          $project(
            reshape(
              "city"  -> $field("_id", "0"),
              "state" -> $field("_id", "1")),
            IgnoreId)))
    }.pendingUntilFixed(notOnPar)

    "plan distinct as expression" in {
      plan(sqlE"select count(distinct(city)) from zips") must
        beWorkflow(chain[Workflow](
          $read(collection("db", "zips")),
          $group(
            grouped(),
            -\/(reshape("0" -> $field("city")))),
          $group(
            grouped("__tmp2" -> $sum($literal(Bson.Int32(1)))),
            \/-($literal(Bson.Null))),
          $project(
            reshape("value" -> $field("__tmp2")),
            ExcludeId)))
    }.pendingUntilFixed(notOnPar)

    "plan distinct of expression as expression" in {
      plan(sqlE"select count(distinct substring(city, 0, 1)) from zips") must
        beWorkflow(chain[Workflow](
          $read(collection("db", "zips")),
          $group(
            grouped(),
            -\/(reshape(
              "0" ->
                $cond(
                  $and(
                    $lte($literal(Bson.Text("")), $field("city")),
                    $lt($field("city"), $literal(Bson.Doc()))),
                  $substr(
                    $field("city"),
                    $literal(Bson.Int32(0)),
                    $literal(Bson.Int32(1))),
                  $literal(Bson.Undefined))))),
          $group(
            grouped("__tmp8" -> $sum($literal(Bson.Int32(1)))),
            \/-($literal(Bson.Null))),
          $project(
            reshape("value" -> $field("__tmp8")),
            ExcludeId)))
    }.pendingUntilFixed(notOnPar)

    "plan distinct of wildcard" in {
      plan(sqlE"select distinct * from zips") must
        beWorkflow(chain[Workflow](
          $read(collection("db", "zips")),
          $simpleMap(NonEmptyList(MapExpr(JsFn(Name("x"),
            obj(
              "__tmp1" ->
                Call(ident("remove"),
                  List(ident("x"), jscore.Literal(Js.Str("_id")))))))),
            ListMap()),
          $group(
            grouped(),
            -\/(reshape("0" -> $field("__tmp1")))),
          $project(
            reshape("value" -> $field("_id", "0")),
            ExcludeId)))
    }.pendingUntilFixed(notOnPar)

    "plan distinct of wildcard as expression" in {
      plan(sqlE"select count(distinct *) from zips") must
        beWorkflow(chain[Workflow](
          $read(collection("db", "zips")),
          $simpleMap(NonEmptyList(MapExpr(JsFn(Name("x"),
            obj(
              "__tmp4" ->
                Call(ident("remove"),
                  List(ident("x"), jscore.Literal(Js.Str("_id")))))))),
            ListMap()),
          $group(
            grouped(),
            -\/(reshape("0" -> $field("__tmp4")))),
          $group(
            grouped("__tmp6" -> $sum($literal(Bson.Int32(1)))),
            \/-($literal(Bson.Null))),
          $project(
            reshape("value" -> $field("__tmp6")),
            ExcludeId)))
    }.pendingUntilFixed(notOnPar)

    "plan distinct with simple order by" in {
      plan(sqlE"select distinct city from zips order by city") must
        beWorkflow(
          chain[Workflow](
            $read(collection("db", "zips")),
            $project(
              reshape("city" -> $field("city")),
              IgnoreId),
            $sort(NonEmptyList(BsonField.Name("city") -> SortDir.Ascending)),
            $group(
              grouped(),
              -\/(reshape("0" -> $field("city")))),
            $project(
              reshape("city" -> $field("_id", "0")),
              IgnoreId),
            $sort(NonEmptyList(BsonField.Name("city") -> SortDir.Ascending))))
    }.pendingUntilFixed("#1803")

    "plan distinct with unrelated order by" in {
      plan(sqlE"select distinct city from zips order by pop desc") must
        beWorkflow(
          chain[Workflow](
            $read(collection("db", "zips")),
            $project(
              reshape(
                "__sd__0" -> $field("pop"),
                "city"    -> $field("city")),
              IgnoreId),
            $sort(NonEmptyList(
              BsonField.Name("__sd__0") -> SortDir.Descending)),
            $group(
              grouped("__tmp2" -> $first($$ROOT)),
              -\/(reshape("city" -> $field("city")))),
            $project(
              reshape(
                "city" -> $field("__tmp2", "city"),
                "__tmp0" -> $field("__tmp2", "__sd__0")),
              IgnoreId),
            $sort(NonEmptyList(
              BsonField.Name("__tmp0") -> SortDir.Descending)),
            $project(
              reshape("city" -> $field("city")),
              ExcludeId)))
    }.pendingUntilFixed(notOnPar)

    "plan distinct as function with group" in {
      plan(sqlE"select state, count(distinct(city)) from zips group by state") must
        beWorkflow(chain[Workflow](
          $read(collection("db", "zips")),
          $group(
            grouped("__tmp0" -> $first($$ROOT)),
            -\/(reshape("0" -> $field("city")))),
          $group(
            grouped(
              "state" -> $first($field("__tmp0", "state")),
              "1"     -> $sum($literal(Bson.Int32(1)))),
            \/-($literal(Bson.Null)))))
    }.pendingUntilFixed

    "plan distinct with sum and group" in {
      plan(sqlE"SELECT DISTINCT SUM(pop) AS totalPop, city, state FROM zips GROUP BY city") must
        beWorkflow(chain[Workflow](
          $read(collection("db", "zips")),
          $group(
            grouped(
              "totalPop" ->
                $sum(
                  $cond(
                    $and(
                      $lt($literal(Bson.Null), $field("pop")),
                      $lt($field("pop"), $literal(Bson.Text("")))),
                    $field("pop"),
                    $literal(Bson.Undefined))),
              "state"    -> $push($field("state"))),
            -\/(reshape("0" -> $field("city")))),
          $project(
            reshape(
              "totalPop" -> $include(),
              "city"     -> $field("_id", "0"),
              "state"    -> $include()),
            IgnoreId),
          $unwind(DocField("state")),
          $group(
            grouped(),
            -\/(reshape(
              "0" -> $field("totalPop"),
              "1" -> $field("city"),
              "2" -> $field("state")))),
          $project(
            reshape(
              "totalPop" -> $field("_id", "0"),
              "city"     -> $field("_id", "1"),
              "state"    -> $field("_id", "2")),
            IgnoreId)))
    }.pendingUntilFixed(notOnPar)

    "plan distinct with sum, group, and orderBy" in {
      plan(sqlE"SELECT DISTINCT SUM(pop) AS totalPop, city, state FROM zips GROUP BY city ORDER BY totalPop DESC") must
        beWorkflow(
          chain[Workflow](
            $read(collection("db", "zips")),
            $group(
              grouped(
                "totalPop" ->
                  $sum(
                    $cond(
                      $and(
                        $lt($literal(Bson.Null), $field("pop")),
                        $lt($field("pop"), $literal(Bson.Text("")))),
                      $field("pop"),
                      $literal(Bson.Undefined))),
                "state"    -> $push($field("state"))),
              -\/(reshape("0" -> $field("city")))),
            $project(
              reshape(
                "totalPop" -> $include(),
                "city"     -> $field("_id", "0"),
                "state"    -> $include()),
              IgnoreId),
            $unwind(DocField("state")),
            $sort(NonEmptyList(BsonField.Name("totalPop") -> SortDir.Descending)),
            $group(
              grouped(),
              -\/(reshape(
                "0" -> $field("totalPop"),
                "1" -> $field("city"),
                "2" -> $field("state")))),
            $project(
              reshape(
                "totalPop" -> $field("_id", "0"),
                "city"     -> $field("_id", "1"),
                "state"    -> $field("_id", "2")),
              IgnoreId),
            $sort(NonEmptyList(BsonField.Name("totalPop") -> SortDir.Descending))))

    }.pendingUntilFixed(notOnPar)

    "plan order by JS expr with filter" in {
      plan(sqlE"select city, pop from zips where pop > 1000 order by length(city)") must
        beWorkflow(chain[Workflow](
          $read(collection("db", "zips")),
          $match(Selector.And(
            isNumeric(BsonField.Name("pop")),
            Selector.Doc(
              BsonField.Name("pop") -> Selector.Gt(Bson.Int32(1000))))),
          $simpleMap(NonEmptyList(MapExpr(JsFn(Name("x"), obj(
            "city"   -> Select(ident("x"), "city"),
            "pop"    -> Select(ident("x"), "pop"),
            "__tmp4" ->
              If(Call(ident("isString"), List(Select(ident("x"), "city"))),
                Call(ident("NumberLong"),
                  List(Select(Select(ident("x"), "city"), "length"))),
                ident("undefined")))))),
            ListMap()),
          $sort(NonEmptyList(BsonField.Name("__tmp4") -> SortDir.Ascending)),
          $project(
            reshape(
              "city" -> $field("city"),
              "pop"  -> $field("pop")),
            ExcludeId)))
    }.pendingUntilFixed(notOnPar)

    "plan select length()" in {
      plan(sqlE"select length(city) from zips") must
        beWorkflow(chain[Workflow](
          $read(collection("db", "zips")),
          $simpleMap(NonEmptyList(MapExpr(JsFn(Name("x"), obj(
            "__tmp2" ->
              If(Call(ident("isString"), List(Select(ident("x"), "city"))),
                Call(ident("NumberLong"),
                  List(Select(Select(ident("x"), "city"), "length"))),
                ident("undefined")))))),
            ListMap()),
          $project(
            reshape("value" -> $field("__tmp2")),
            ExcludeId)))
    }.pendingUntilFixed(notOnPar)

    "plan select length() and simple field" in {
      plan(sqlE"select city, length(city) from zips") must
      beWorkflow(chain[Workflow](
        $read(collection("db", "zips")),
        $simpleMap(NonEmptyList(MapExpr(JsFn(Name("x"), obj(
          "city" -> Select(ident("x"), "city"),
          "1" ->
            If(Call(ident("isString"), List(Select(ident("x"), "city"))),
              Call(ident("NumberLong"),
                List(Select(Select(ident("x"), "city"), "length"))),
              ident("undefined")))))),
          ListMap()),
        $project(
          reshape(
            "city" -> $include(),
            "1"    -> $include()),
          IgnoreId)))
    }

    "plan combination of two distinct sets" in {
      plan(sqlE"SELECT (DISTINCT foo.bar) + (DISTINCT foo.baz) FROM foo") must
        beWorkflow(
          $read(collection("db", "zips")))
    }.pendingUntilFixed

    "plan filter with timestamp and interval" in {
      val date0 = Bson.Date.fromInstant(Instant.parse("2014-11-17T00:00:00Z")).get
      val date22 = Bson.Date.fromInstant(Instant.parse("2014-11-17T22:00:00Z")).get

      plan(sqlE"""select * from days where date < timestamp("2014-11-17T22:00:00Z") and date - interval("PT12H") > timestamp("2014-11-17T00:00:00Z")""") must
        beWorkflow(chain[Workflow](
          $read(collection("db", "days")),
          $project(
            reshape(
              "__tmp6" ->
                $cond(
                  $or(
                    $and(
                      $lt($literal(Bson.Null), $field("date")),
                      $lt($field("date"), $literal(Bson.Text("")))),
                    $and(
                      $lte($literal(Check.minDate), $field("date")),
                      $lt($field("date"), $literal(Bson.Regex("", ""))))),
                  $cond(
                    $or(
                      $and(
                        $lt($literal(Bson.Null), $field("date")),
                        $lt($field("date"), $literal(Bson.Doc()))),
                      $and(
                        $lte($literal(Bson.Bool(false)), $field("date")),
                        $lt($field("date"), $literal(Bson.Regex("", ""))))),
                    $and(
                      $lt($field("date"), $literal(date22)),
                      $gt(
                        $subtract($field("date"), $literal(Bson.Dec(12*60*60*1000))),
                        $literal(date0))),
                    $literal(Bson.Undefined)),
                  $literal(Bson.Undefined)),
              "__tmp7" -> $$ROOT),
            IgnoreId),
          $match(
            Selector.Doc(
              BsonField.Name("__tmp6") -> Selector.Eq(Bson.Bool(true)))),
          $project(
            reshape("value" -> $field("__tmp7")),
            ExcludeId)))
    }.pendingUntilFixed(notOnPar)

    "plan time_of_day (JS)" in {
      plan(sqlE"select time_of_day(ts) from days") must
        beRight // NB: way too complicated to spell out here, and will change as JS generation improves
    }

    "plan time_of_day (pipeline)" in {
      import FormatSpecifier._

      plan3_0(sqlE"select time_of_day(ts) from days") must
        beWorkflow(chain[Workflow](
          $read(collection("db", "days")),
          $project(
            reshape("value" ->
              $cond(
                $and(
                  $lte($literal(Check.minDate), $field("ts")),
                  $lt($field("ts"), $literal(Bson.Regex("", "")))),
                $dateToString(Hour :: ":" :: Minute :: ":" :: Second :: "." :: Millisecond :: FormatString.empty, $field("ts")),
                $literal(Bson.Undefined))),
            ExcludeId)))
    }

    "plan filter on date" in {
      val date23 = Bson.Date.fromInstant(Instant.parse("2015-01-23T00:00:00Z")).get
      val date25 = Bson.Date.fromInstant(Instant.parse("2015-01-25T00:00:00Z")).get
      val date26 = Bson.Date.fromInstant(Instant.parse("2015-01-26T00:00:00Z")).get
      val date28 = Bson.Date.fromInstant(Instant.parse("2015-01-28T00:00:00Z")).get
      val date29 = Bson.Date.fromInstant(Instant.parse("2015-01-29T00:00:00Z")).get
      val date30 = Bson.Date.fromInstant(Instant.parse("2015-01-30T00:00:00Z")).get

      // Note: both of these boundaries require comparing with the start of the *next* day.
      plan(sqlE"""select * from logs where ((ts > date("2015-01-22") and ts <= date("2015-01-27")) and ts != date("2015-01-25")) or ts = date("2015-01-29")""") must
        beWorkflow(chain[Workflow](
          $read(collection("db", "logs")),
          $match(Selector.Or(
            // TODO: Eliminate duplicates
            Selector.And(
              isNumeric(BsonField.Name("ts")),
              Selector.And(
                isNumeric(BsonField.Name("ts")),
                Selector.And(
                  Selector.And(
                    Selector.Doc(
                      BsonField.Name("ts") -> Selector.Gte(date23)),
                    Selector.Doc(
                      BsonField.Name("ts") -> Selector.Lt(date28))),
                  Selector.Or(
                    Selector.Doc(
                      BsonField.Name("ts") -> Selector.Lt(date25)),
                    Selector.Doc(
                      BsonField.Name("ts") -> Selector.Gte(date26)))))),
            Selector.And(
              Selector.Doc(
                BsonField.Name("ts") -> Selector.Gte(date29)),
              Selector.Doc(
                BsonField.Name("ts") -> Selector.Lt(date30)))))))
    }.pendingUntilFixed(notOnPar)

    "plan js and filter with id" in {
      Bson.ObjectId.fromString("0123456789abcdef01234567").fold[Result](
        failure("Couldn’t create ObjectId."))(
        oid => plan(sqlE"""select length(city), foo = oid("0123456789abcdef01234567") from days where `_id` = oid("0123456789abcdef01234567")""") must
          beWorkflow(chain[Workflow](
            $read(collection("db", "days")),
            $match(Selector.Doc(
              BsonField.Name("_id") -> Selector.Eq(oid))),
            $simpleMap(
              NonEmptyList(MapExpr(JsFn(Name("x"),
                obj(
                  "0" ->
                    If(Call(ident("isString"), List(Select(ident("x"), "city"))),
                      Call(ident("NumberLong"),
                        List(Select(Select(ident("x"), "city"), "length"))),
                      ident("undefined")),
                  "1" ->
                    BinOp(jscore.Eq,
                      Select(ident("x"), "foo"),
                      New(Name("ObjectId"), List(jscore.Literal(Js.Str("0123456789abcdef01234567"))))))))),
              ListMap()),
            $project(
              reshape(
                "0" -> $field("0"),
                "1" -> $field("1")),
              ExcludeId))))
    }.pendingUntilFixed(notOnPar)

    "plan convert to timestamp" in {
      plan(sqlE"select to_timestamp(epoch) from foo") must beWorkflow {
        chain[Workflow](
          $read(collection("db", "foo")),
          $project(
            reshape(
              "value" ->
                $cond(
                  $and(
                    $lt($literal(Bson.Null), $field("epoch")),
                    $lt($field("epoch"), $literal(Bson.Text("")))),
                  $add($literal(Bson.Date(0)), $field("epoch")),
                  $literal(Bson.Undefined))),
            ExcludeId))
      }
    }

    "plan convert to timestamp in map-reduce" in {

      plan(sqlE"select length(name), to_timestamp(epoch) from foo") must beWorkflow {
        chain[Workflow](
          $read(collection("db", "foo")),
          $simpleMap(
            NonEmptyList(MapExpr(JsFn(Name("x"), obj(
              "0" ->
                If(Call(ident("isString"), List(Select(ident("x"), "name"))),
                  Call(ident("NumberLong"),
                    List(Select(Select(ident("x"), "name"), "length"))),
                  ident("undefined")),
              "1" ->
                If(
                  BinOp(jscore.Or,
                    Call(ident("isNumber"), List(Select(ident("x"), "epoch"))),
                    BinOp(jscore.Or,
                      BinOp(Instance, Select(ident("x"), "epoch"), ident("NumberInt")),
                      BinOp(Instance, Select(ident("x"), "epoch"), ident("NumberLong")))),
                  New(Name("Date"), List(Select(ident("x"), "epoch"))),
                  ident("undefined")))))),
            ListMap()),
          $project(
            reshape(
              "0" -> $include(),
              "1" -> $include()),
            IgnoreId))
      }
    }

    def joinStructure0(
      left: Workflow, leftName: String, leftBase: Fix[ExprOp], right: Workflow,
      leftKey: Reshape.Shape[ExprOp], rightKey: (String, Fix[ExprOp], Reshape.Shape[ExprOp]) \/ JsCore,
      fin: FixOp[WorkflowF],
      swapped: Boolean) = {

      val (leftLabel, rightLabel) =
        if (swapped) (JoinDir.Right.name, JoinDir.Left.name) else (JoinDir.Left.name, JoinDir.Right.name)
      def initialPipeOps(
        src: Workflow, name: String, base: Fix[ExprOp], key: Reshape.Shape[ExprOp], mainLabel: String, otherLabel: String):
          Workflow =
        chain[Workflow](
          src,
          $group(grouped(name -> $push(base)), key),
          $project(
            reshape(
              mainLabel  -> $field(name),
              otherLabel -> $literal(Bson.Arr(List())),
              "_id"      -> $include()),
            IncludeId))
      fin(
        $foldLeft(
          initialPipeOps(left, leftName, leftBase, leftKey, leftLabel, rightLabel),
          chain[Workflow](
            right,
            rightKey.fold(
              rk => initialPipeOps(_, rk._1, rk._2, rk._3, rightLabel, leftLabel),
              rk => $map($MapF.mapKeyVal(("key", "value"),
                rk.toJs,
                Js.AnonObjDecl(List(
                  (leftLabel, Js.AnonElem(List())),
                  (rightLabel, Js.AnonElem(List(Js.Ident("value"))))))),
                ListMap())),
            $reduce(
              Js.AnonFunDecl(List("key", "values"),
                List(
                  Js.VarDef(List(
                    ("result", Js.AnonObjDecl(List(
                      (leftLabel, Js.AnonElem(List())),
                      (rightLabel, Js.AnonElem(List()))))))),
                  Js.Call(Js.Select(Js.Ident("values"), "forEach"),
                    List(Js.AnonFunDecl(List("value"),
                      List(
                        Js.BinOp("=",
                          Js.Select(Js.Ident("result"), leftLabel),
                          Js.Call(
                            Js.Select(Js.Select(Js.Ident("result"), leftLabel), "concat"),
                            List(Js.Select(Js.Ident("value"), leftLabel)))),
                        Js.BinOp("=",
                          Js.Select(Js.Ident("result"), rightLabel),
                          Js.Call(
                            Js.Select(Js.Select(Js.Ident("result"), rightLabel), "concat"),
                            List(Js.Select(Js.Ident("value"), rightLabel)))))))),
                  Js.Return(Js.Ident("result")))),
              ListMap()))))
    }

    def joinStructure(
        left: Workflow, leftName: String, leftBase: Fix[ExprOp], right: Workflow,
        leftKey: Reshape.Shape[ExprOp], rightKey: (String, Fix[ExprOp], Reshape.Shape[ExprOp]) \/ JsCore,
        fin: FixOp[WorkflowF],
        swapped: Boolean) =
      Crystallize[WorkflowF].crystallize(joinStructure0(left, leftName, leftBase, right, leftKey, rightKey, fin, swapped))

    "plan simple join (map-reduce)" in {
      plan2_6(sqlE"select zips2.city from zips join zips2 on zips.`_id` = zips2.`_id`") must
        beWorkflow(
          joinStructure(
            $read(collection("db", "zips")), "__tmp0", $$ROOT,
            $read(collection("db", "zips2")),
            reshape("0" -> $field("_id")),
            Obj(ListMap(Name("0") -> Select(ident("value"), "_id"))).right,
            chain[Workflow](_,
              $match(Selector.Doc(ListMap[BsonField, Selector.SelectorExpr](
                JoinHandler.LeftName -> Selector.NotExpr(Selector.Size(0)),
                JoinHandler.RightName -> Selector.NotExpr(Selector.Size(0))))),
              $unwind(DocField(JoinHandler.LeftName)),
              $unwind(DocField(JoinHandler.RightName)),
              $project(
                reshape("value" -> $field(JoinDir.Right.name, "city")),
                ExcludeId)),
            false).op)
    }.pendingUntilFixed("#1560")

    "plan simple join ($lookup)" in {
      plan(sqlE"select zips2.city from zips join zips2 on zips.`_id` = zips2.`_id`") must
        beWorkflow(chain[Workflow](
          $read(collection("db", "zips")),
          $match(Selector.Doc(
            BsonField.Name("_id") -> Selector.Exists(true))),
          $project(reshape(JoinDir.Left.name -> $$ROOT)),
          $lookup(
            CollectionName("zips2"),
            JoinHandler.LeftName \ BsonField.Name("_id"),
            BsonField.Name("_id"),
            JoinHandler.RightName),
          $unwind(DocField(JoinHandler.RightName)),
          $project(
            reshape("value" -> $field(JoinDir.Right.name, "city")),
            ExcludeId)))
    }.pendingUntilFixed("#1560")

    "plan simple join with sharded inputs" in {
      // NB: cannot use $lookup, so fall back to the old approach
      val query = sqlE"select zips2.city from zips join zips2 on zips.`_id` = zips2.`_id`"
      plan3_2(query,
        c => Map(
          collection("db", "zips") -> CollectionStatistics(10, 100, true),
          collection("db", "zips2") -> CollectionStatistics(15, 150, true)).get(c),
        defaultIndexes) must_==
        plan2_6(query)
    }.pendingUntilFixed(notOnPar)

    "plan simple join with sources in different DBs" in {
      // NB: cannot use $lookup, so fall back to the old approach
      val query = sqlE"select zips2.city from `/db1/zips` join `/db2/zips2` on zips.`_id` = zips2.`_id`"
      plan(query) must_== plan2_6(query)
    }.pendingUntilFixed(notOnPar)

    "plan simple join with no index" in {
      // NB: cannot use $lookup, so fall back to the old approach
      val query = sqlE"select zips2.city from zips join zips2 on zips.pop = zips2.pop"
      plan(query) must_== plan2_6(query)
    }.pendingUntilFixed(notOnPar)

    "plan non-equi join" in {
      plan(sqlE"select zips2.city from zips join zips2 on zips.`_id` < zips2.`_id`") must
      beWorkflow(
        joinStructure(
          $read(collection("db", "zips")), "__tmp0", $$ROOT,
          $read(collection("db", "zips2")),
          $literal(Bson.Null),
          jscore.Literal(Js.Null).right,
          chain[Workflow](_,
            $match(Selector.Doc(ListMap[BsonField, Selector.SelectorExpr](
              JoinHandler.LeftName -> Selector.NotExpr(Selector.Size(0)),
              JoinHandler.RightName -> Selector.NotExpr(Selector.Size(0))))),
            $unwind(DocField(JoinHandler.LeftName)),
            $unwind(DocField(JoinHandler.RightName)),
            $project(
              reshape(
                "__tmp11"   ->
                  $cond(
                    $and(
                      $lte($literal(Bson.Doc()), $field(JoinDir.Right.name)),
                      $lt($field(JoinDir.Right.name), $literal(Bson.Arr()))),
                    $field(JoinDir.Right.name),
                    $literal(Bson.Undefined)),
                "__tmp12" ->
                  $cond(
                    $and(
                      $lte($literal(Bson.Doc()), $field(JoinDir.Right.name)),
                      $lt($field(JoinDir.Right.name), $literal(Bson.Arr(List())))),
                    $cond(
                      $or(
                        $and(
                          $lt($literal(Bson.Null), $field(JoinDir.Right.name, "_id")),
                          $lt($field(JoinDir.Right.name, "_id"), $literal(Bson.Doc()))),
                        $and(
                          $lte($literal(Bson.Bool(false)), $field(JoinDir.Right.name, "_id")),
                          $lt($field(JoinDir.Right.name, "_id"), $literal(Bson.Regex("", ""))))),
                      $cond(
                        $and(
                          $lte($literal(Bson.Doc()), $field(JoinDir.Left.name)),
                          $lt($field(JoinDir.Left.name), $literal(Bson.Arr(List())))),
                        $cond(
                          $or(
                            $and(
                              $lt($literal(Bson.Null), $field(JoinDir.Left.name, "_id")),
                              $lt($field(JoinDir.Left.name, "_id"), $literal(Bson.Doc()))),
                            $and(
                              $lte($literal(Bson.Bool(false)), $field(JoinDir.Left.name, "_id")),
                              $lt($field(JoinDir.Left.name, "_id"), $literal(Bson.Regex("", ""))))),
                          $lt($field(JoinDir.Left.name, "_id"), $field(JoinDir.Right.name, "_id")),
                          $literal(Bson.Undefined)),
                        $literal(Bson.Undefined)),
                      $literal(Bson.Undefined)),
                    $literal(Bson.Undefined))),
              IgnoreId),
            $match(
              Selector.Doc(
                BsonField.Name("__tmp12") -> Selector.Eq(Bson.Bool(true)))),
            $project(
              reshape("value" -> $field("__tmp11", "city")),
              ExcludeId)),
          false).op)
    }.pendingUntilFixed("#1560")

    "plan simple inner equi-join (map-reduce)" in {
      plan2_6(
        sqlE"select foo.name, bar.address from foo join bar on foo.id = bar.foo_id") must
      beWorkflow(
        joinStructure(
          $read(collection("db", "foo")), "__tmp0", $$ROOT,
          $read(collection("db", "bar")),
          reshape("0" -> $field("id")),
          Obj(ListMap(Name("0") -> Select(ident("value"), "foo_id"))).right,
          chain[Workflow](_,
            $match(Selector.Doc(ListMap[BsonField, Selector.SelectorExpr](
              JoinHandler.LeftName -> Selector.NotExpr(Selector.Size(0)),
              JoinHandler.RightName -> Selector.NotExpr(Selector.Size(0))))),
            $unwind(DocField(JoinHandler.LeftName)),
            $unwind(DocField(JoinHandler.RightName)),
            $project(
              reshape(
                "name"    ->
                  $cond(
                    $and(
                      $lte($literal(Bson.Doc()), $field(JoinDir.Left.name)),
                      $lt($field(JoinDir.Left.name), $literal(Bson.Arr()))),
                    $field(JoinDir.Left.name, "name"),
                    $literal(Bson.Undefined)),
                "address" ->
                  $cond(
                    $and(
                      $lte($literal(Bson.Doc()), $field(JoinDir.Right.name)),
                      $lt($field(JoinDir.Right.name), $literal(Bson.Arr()))),
                    $field(JoinDir.Right.name, "address"),
                    $literal(Bson.Undefined))),
              IgnoreId)),
          false).op)
    }.pendingUntilFixed("#1560")

    "plan simple inner equi-join ($lookup)" in {
      plan3_2(
        sqlE"select foo.name, bar.address from foo join bar on foo.id = bar.foo_id",
        defaultStats,
        indexes(collection("db", "bar") -> BsonField.Name("foo_id"))) must
      beWorkflow(chain[Workflow](
        $read(collection("db", "foo")),
        $match(Selector.Doc(
          BsonField.Name("id") -> Selector.Exists(true))),
        $project(reshape(JoinDir.Left.name -> $$ROOT)),
        $lookup(
          CollectionName("bar"),
          JoinHandler.LeftName \ BsonField.Name("id"),
          BsonField.Name("foo_id"),
          JoinHandler.RightName),
        $unwind(DocField(JoinHandler.RightName)),
        $project(reshape(
          "name" ->
            $cond(
              $and(
                $lte($literal(Bson.Doc()), $field(JoinDir.Left.name)),
                $lt($field(JoinDir.Left.name), $literal(Bson.Arr(Nil)))),
              $field(JoinDir.Left.name, "name"),
              $literal(Bson.Undefined)),
          "address" ->
            $cond(
              $and(
                $lte($literal(Bson.Doc()), $field(JoinDir.Right.name)),
                $lt($field(JoinDir.Right.name), $literal(Bson.Arr(Nil)))),
              $field(JoinDir.Right.name, "address"),
              $literal(Bson.Undefined))),
          IgnoreId)))
    }.pendingUntilFixed("#1560")

    "plan simple inner equi-join with expression ($lookup)" in {
      plan3_2(
        sqlE"select foo.name, bar.address from foo join bar on lower(foo.id) = bar.foo_id",
        defaultStats,
        indexes(collection("db", "bar") -> BsonField.Name("foo_id"))) must
      beWorkflow(chain[Workflow](
        $read(collection("db", "foo")),
        $project(reshape(
          JoinDir.Left.name -> $$ROOT,
          "__tmp0" -> $toLower($field("id"))),
          IgnoreId),
        $lookup(
          CollectionName("bar"),
          BsonField.Name("__tmp0"),
          BsonField.Name("foo_id"),
          JoinHandler.RightName),
        $project(reshape(
          JoinDir.Left.name -> $field(JoinDir.Left.name),
          JoinDir.Right.name -> $field(JoinDir.Right.name))),
        $unwind(DocField(JoinHandler.RightName)),
        $project(reshape(
          "name" ->
            $cond(
              $and(
                $lte($literal(Bson.Doc()), $field(JoinDir.Left.name)),
                $lt($field(JoinDir.Left.name), $literal(Bson.Arr()))),
              $field(JoinDir.Left.name, "name"),
              $literal(Bson.Undefined)),
          "address" ->
            $cond(
              $and(
                $lte($literal(Bson.Doc()), $field(JoinDir.Right.name)),
                $lt($field(JoinDir.Right.name), $literal(Bson.Arr()))),
              $field(JoinDir.Right.name, "address"),
              $literal(Bson.Undefined))),
          IgnoreId)))
    }.pendingUntilFixed("#1560")

    "plan simple inner equi-join with pre-filtering ($lookup)" in {
      plan3_2(
        sqlE"select foo.name, bar.address from foo join bar on foo.id = bar.foo_id where bar.rating >= 4",
        defaultStats,
        indexes(collection("db", "foo") -> BsonField.Name("id"))) must
      beWorkflow(chain[Workflow](
        $read(collection("db", "bar")),
        $match(
          Selector.And(
            isNumeric(BsonField.Name("rating")),
            Selector.Doc(
              BsonField.Name("rating") -> Selector.Gte(Bson.Int32(4))))),
        $project(reshape(
          JoinDir.Right.name -> $$ROOT,
          "__tmp2" -> $field("foo_id")),
          ExcludeId),
        $lookup(
          CollectionName("foo"),
          BsonField.Name("__tmp2"),
          BsonField.Name("id"),
          JoinHandler.LeftName),
        $project(reshape(
          JoinDir.Right.name -> $field(JoinDir.Right.name),
          JoinDir.Left.name -> $field(JoinDir.Left.name))),
        $unwind(DocField(JoinHandler.LeftName)),
        $project(reshape(
          "name" ->
            $cond(
              $and(
                $lte($literal(Bson.Doc()), $field(JoinDir.Left.name)),
                $lt($field(JoinDir.Left.name), $literal(Bson.Arr()))),
              $field(JoinDir.Left.name, "name"),
              $literal(Bson.Undefined)),
          "address" ->
            $cond(
              $and(
                $lte($literal(Bson.Doc()), $field(JoinDir.Right.name)),
                $lt($field(JoinDir.Right.name), $literal(Bson.Arr()))),
              $field(JoinDir.Right.name, "address"),
              $literal(Bson.Undefined))),
          IgnoreId)))
    }.pendingUntilFixed("#1560")

    "plan simple outer equi-join with wildcard" in {
      plan(sqlE"select * from foo full join bar on foo.id = bar.foo_id") must
      beWorkflow(
        joinStructure(
          $read(collection("db", "foo")), "__tmp0", $$ROOT,
          $read(collection("db", "bar")),
          reshape("0" -> $field("id")),
          Obj(ListMap(Name("0") -> Select(ident("value"), "foo_id"))).right,
          chain[Workflow](_,
            $project(
              reshape(
                JoinDir.Left.name ->
                  $cond($eq($size($field(JoinDir.Left.name)), $literal(Bson.Int32(0))),
                    $literal(Bson.Arr(List(Bson.Doc()))),
                    $field(JoinDir.Left.name)),
                JoinDir.Right.name ->
                  $cond($eq($size($field(JoinDir.Right.name)), $literal(Bson.Int32(0))),
                    $literal(Bson.Arr(List(Bson.Doc()))),
                    $field(JoinDir.Right.name))),
              IgnoreId),
            $unwind(DocField(JoinHandler.LeftName)),
            $unwind(DocField(JoinHandler.RightName)),
            $simpleMap(
              NonEmptyList(
                MapExpr(JsFn(Name("x"),
                  Obj(ListMap(
                    Name("__tmp7") ->
                      If(
                        BinOp(jscore.And,
                          Call(ident("isObject"), List(Select(ident("x"), JoinDir.Right.name))),
                          UnOp(jscore.Not,
                            Call(Select(ident("Array"), "isArray"), List(Select(ident("x"), JoinDir.Right.name))))),
                        If(
                          BinOp(jscore.And,
                            Call(ident("isObject"), List(Select(ident("x"), JoinDir.Left.name))),
                            UnOp(jscore.Not,
                              Call(Select(ident("Array"), "isArray"), List(Select(ident("x"), JoinDir.Left.name))))),
                          SpliceObjects(List(
                            Select(ident("x"), JoinDir.Left.name),
                            Select(ident("x"), JoinDir.Right.name))),
                          ident("undefined")),
                        ident("undefined"))))))),
              ListMap()),
            $project(
              reshape("value" -> $field("__tmp7")),
              ExcludeId)),
          false).op)
    }.pendingUntilFixed("#1560")

    "plan simple left equi-join (map-reduce)" in {
      plan(
        sqlE"select foo.name, bar.address from foo left join bar on foo.id = bar.foo_id") must
      beWorkflow(
        joinStructure(
          $read(collection("db", "foo")), "__tmp0", $$ROOT,
          $read(collection("db", "bar")),
          reshape("0" -> $field("id")),
          Obj(ListMap(Name("0") -> Select(ident("value"), "foo_id"))).right,
          chain[Workflow](_,
            $match(Selector.Doc(ListMap[BsonField, Selector.SelectorExpr](
              JoinHandler.LeftName -> Selector.NotExpr(Selector.Size(0))))),
            $project(
              reshape(
                JoinDir.Left.name  -> $field(JoinDir.Left.name),
                JoinDir.Right.name ->
                  $cond($eq($size($field(JoinDir.Right.name)), $literal(Bson.Int32(0))),
                    $literal(Bson.Arr(List(Bson.Doc()))),
                    $field(JoinDir.Right.name))),
              IgnoreId),
            $unwind(DocField(JoinHandler.LeftName)),
            $unwind(DocField(JoinHandler.RightName)),
            $project(
              reshape(
                "name"    ->
                  $cond(
                    $and(
                      $lte($literal(Bson.Doc()), $field(JoinDir.Left.name)),
                      $lt($field(JoinDir.Left.name), $literal(Bson.Arr()))),
                    $field(JoinDir.Left.name, "name"),
                    $literal(Bson.Undefined)),
                "address" ->
                  $cond(
                    $and(
                      $lte($literal(Bson.Doc()), $field(JoinDir.Right.name)),
                      $lt($field(JoinDir.Right.name), $literal(Bson.Arr()))),
                    $field(JoinDir.Right.name, "address"),
                    $literal(Bson.Undefined))),
              IgnoreId)),
          false).op)
    }.pendingUntilFixed("#1560")

    "plan simple left equi-join ($lookup)" in {
      plan3_2(
        sqlE"select foo.name, bar.address from foo left join bar on foo.id = bar.foo_id",
        defaultStats,
        indexes(collection("db", "bar") -> BsonField.Name("foo_id"))) must
      beWorkflow(chain[Workflow](
        $read(collection("db", "foo")),
        $project(reshape(JoinDir.Left.name -> $$ROOT)),
        $lookup(
          CollectionName("bar"),
          JoinHandler.LeftName \ BsonField.Name("id"),
          BsonField.Name("foo_id"),
          JoinHandler.RightName),
        $unwind(DocField(JoinHandler.RightName)),  // FIXME: need to preserve docs with no match
        $project(reshape(
          "name" ->
            $cond(
              $and(
                $lte($literal(Bson.Doc()), $field(JoinDir.Left.name)),
                $lt($field(JoinDir.Left.name), $literal(Bson.Arr()))),
              $field(JoinDir.Left.name, "name"),
              $literal(Bson.Undefined)),
          "address" ->
            $cond(
              $and(
                $lte($literal(Bson.Doc()), $field(JoinDir.Right.name)),
                $lt($field(JoinDir.Right.name), $literal(Bson.Arr()))),
              $field(JoinDir.Right.name, "address"),
              $literal(Bson.Undefined))),
          IgnoreId)))
    }.pendingUntilFixed("TODO: left/right joins in $lookup")

    "plan simple right equi-join ($lookup)" in {
      plan3_2(
        sqlE"select foo.name, bar.address from foo right join bar on foo.id = bar.foo_id",
        defaultStats,
        indexes(collection("db", "bar") -> BsonField.Name("foo_id"))) must
      beWorkflow(chain[Workflow](
        $read(collection("db", "bar")),
        $project(reshape(JoinDir.Right.name -> $$ROOT)),
        $lookup(
          CollectionName("foo"),
          JoinHandler.RightName \ BsonField.Name("foo_id"),
          BsonField.Name("id"),
          JoinHandler.LeftName),
        $unwind(DocField(JoinHandler.LeftName)),  // FIXME: need to preserve docs with no match
        $project(reshape(
          "name" ->
            $cond(
              $and(
                $lte($literal(Bson.Doc()), $field(JoinDir.Left.name)),
                $lt($field(JoinDir.Left.name), $literal(Bson.Arr()))),
              $field(JoinDir.Left.name, "name"),
              $literal(Bson.Undefined)),
          "address" ->
            $cond(
              $and(
                $lte($literal(Bson.Doc()), $field(JoinDir.Right.name)),
                $lt($field(JoinDir.Right.name), $literal(Bson.Arr()))),
              $field(JoinDir.Right.name, "address"),
              $literal(Bson.Undefined))),
          IgnoreId)))
    }.pendingUntilFixed("TODO: left/right joins in $lookup")

    "plan 3-way right equi-join (map-reduce)" in {
      plan2_6(
        sqlE"select foo.name, bar.address, baz.zip from foo join bar on foo.id = bar.foo_id right join baz on bar.id = baz.bar_id") must
      beWorkflow(
        joinStructure(
          $read(collection("db", "baz")), "__tmp1", $$ROOT,
          joinStructure0(
            $read(collection("db", "foo")), "__tmp0", $$ROOT,
            $read(collection("db", "bar")),
            reshape("0" -> $field("id")),
            Obj(ListMap(Name("0") -> Select(ident("value"), "foo_id"))).right,
            chain[Workflow](_,
              $match(Selector.Doc(ListMap[BsonField, Selector.SelectorExpr](
                JoinHandler.LeftName -> Selector.NotExpr(Selector.Size(0)),
                JoinHandler.RightName -> Selector.NotExpr(Selector.Size(0))))),
              $unwind(DocField(JoinHandler.LeftName)),
              $unwind(DocField(JoinHandler.RightName))),
            false),
          reshape("0" -> $field("bar_id")),
          Obj(ListMap(Name("0") -> Select(Select(ident("value"), JoinDir.Right.name), "id"))).right,
          chain[Workflow](_,
            $match(Selector.Doc(ListMap[BsonField, Selector.SelectorExpr](
              JoinHandler.LeftName -> Selector.NotExpr(Selector.Size(0))))),
            $project(
              reshape(
                JoinDir.Right.name ->
                  $cond($eq($size($field(JoinDir.Right.name)), $literal(Bson.Int32(0))),
                    $literal(Bson.Arr(List(Bson.Doc()))),
                    $field(JoinDir.Right.name)),
                JoinDir.Left.name -> $field(JoinDir.Left.name)),
              IgnoreId),
            $unwind(DocField(JoinHandler.RightName)),
            $unwind(DocField(JoinHandler.LeftName)),
            $project(
              reshape(
                "name"    ->
                  $cond(
                    $and(
                      $lte($literal(Bson.Doc()), $field(JoinDir.Left.name)),
                      $lt($field(JoinDir.Left.name), $literal(Bson.Arr()))),
                    $cond(
                      $and(
                        $lte($literal(Bson.Doc()), $field(JoinDir.Left.name, JoinDir.Left.name)),
                        $lt($field(JoinDir.Left.name, JoinDir.Left.name), $literal(Bson.Arr()))),
                      $field(JoinDir.Left.name, JoinDir.Left.name, "name"),
                      $literal(Bson.Undefined)),
                    $literal(Bson.Undefined)),
                "address" ->
                  $cond(
                    $and(
                      $lte($literal(Bson.Doc()), $field(JoinDir.Left.name)),
                      $lt($field(JoinDir.Left.name), $literal(Bson.Arr()))),
                    $cond(
                      $and(
                        $lte($literal(Bson.Doc()), $field(JoinDir.Left.name, JoinDir.Right.name)),
                        $lt($field(JoinDir.Left.name, JoinDir.Right.name), $literal(Bson.Arr()))),
                      $field(JoinDir.Left.name, JoinDir.Right.name, "address"),
                      $literal(Bson.Undefined)),
                    $literal(Bson.Undefined)),
                "zip"     ->
                  $cond(
                    $and(
                      $lte($literal(Bson.Doc()), $field(JoinDir.Right.name)),
                      $lt($field(JoinDir.Right.name), $literal(Bson.Arr()))),
                    $field(JoinDir.Right.name, "zip"),
                    $literal(Bson.Undefined))),
              IgnoreId)),
          true).op)
    }.pendingUntilFixed("#1560")

    "plan 3-way equi-join ($lookup)" in {
      plan3_2(
        sqlE"select foo.name, bar.address, baz.zip from foo join bar on foo.id = bar.foo_id join baz on bar.id = baz.bar_id",
        defaultStats,
        indexes(
          collection("db", "bar") -> BsonField.Name("foo_id"),
          collection("db", "baz") -> BsonField.Name("bar_id"))) must
        beWorkflow(chain[Workflow](
          $read(collection("db", "foo")),
          $match(Selector.Doc(
            BsonField.Name("id") -> Selector.Exists(true))),
          $project(reshape(JoinDir.Left.name -> $$ROOT)),
          $lookup(
            CollectionName("bar"),
            JoinHandler.LeftName \ BsonField.Name("id"),
            BsonField.Name("foo_id"),
            JoinHandler.RightName),
          $unwind(DocField(JoinHandler.RightName)),
          $match(Selector.Doc(
            JoinHandler.RightName \ BsonField.Name("id") -> Selector.Exists(true))),
          $project(reshape(JoinDir.Left.name -> $$ROOT)),
          $lookup(
            CollectionName("baz"),
            JoinHandler.LeftName \ JoinHandler.RightName \ BsonField.Name("id"),
            BsonField.Name("bar_id"),
            JoinHandler.RightName),
          $unwind(DocField(JoinHandler.RightName)),
          $project(reshape(
            "name" ->
              $cond(
                $and(
                  $lte($literal(Bson.Doc()), $field(JoinDir.Left.name)),
                  $lt($field(JoinDir.Left.name), $literal(Bson.Arr()))),
                $cond(
                  $and(
                    $lte($literal(Bson.Doc()), $field(JoinDir.Left.name, JoinDir.Left.name)),
                    $lt($field(JoinDir.Left.name, JoinDir.Left.name), $literal(Bson.Arr()))),
                  $field(JoinDir.Left.name, JoinDir.Left.name, "name"),
                  $literal(Bson.Undefined)),
                $literal(Bson.Undefined)),
            "address" ->
              $cond(
                $and(
                  $lte($literal(Bson.Doc()), $field(JoinDir.Left.name)),
                  $lt($field(JoinDir.Left.name), $literal(Bson.Arr()))),
                $cond(
                  $and(
                    $lte($literal(Bson.Doc()), $field(JoinDir.Left.name, JoinDir.Right.name)),
                    $lt($field(JoinDir.Left.name, JoinDir.Right.name), $literal(Bson.Arr()))),
                  $field(JoinDir.Left.name, JoinDir.Right.name, "address"),
                  $literal(Bson.Undefined)),
                $literal(Bson.Undefined)),
            "zip" ->
              $cond(
                $and(
                  $lte($literal(Bson.Doc()), $field(JoinDir.Right.name)),
                  $lt($field(JoinDir.Right.name), $literal(Bson.Arr()))),
                $field(JoinDir.Right.name, "zip"),
                $literal(Bson.Undefined))),
            IgnoreId)))
    }.pendingUntilFixed("#1560")

    "plan count of $lookup" in {
      plan3_2(
        sqlE"select tp.`_id`, count(*) from `zips` as tp join `largeZips` as ti on tp.`_id` = ti.TestProgramId group by tp.`_id`",
        defaultStats,
        indexes()) must
      beWorkflow(chain[Workflow](
        $read(collection("db", "largeZips")),
        $match(Selector.Doc(
          BsonField.Name("TestProgramId") -> Selector.Exists(true))),
        $project(reshape("right" -> $$ROOT), IgnoreId),
        $lookup(
          CollectionName("zips"),
          JoinHandler.RightName \ BsonField.Name("TestProgramId"),
          BsonField.Name("_id"),
          JoinHandler.LeftName),
        $unwind(DocField(JoinHandler.LeftName)),
        $group(
          grouped("1" -> $sum($literal(Bson.Int32(1)))),
          -\/(reshape("0" -> $cond(
            $and(
              $lte($literal(Bson.Doc()), $field(JoinDir.Left.name)),
              $lt($field(JoinDir.Left.name), $literal(Bson.Arr()))),
            $field(JoinDir.Left.name, "_id"),
            $literal(Bson.Undefined))))),
        $project(
          reshape(
            "_id" -> $field("_id", "0"),
            "1"   -> $include),
          IgnoreId)))
    }.pendingUntilFixed(notOnPar)

    "plan join with multiple conditions" in {
      plan(sqlE"select l.sha as child, l.author.login as c_auth, r.sha as parent, r.author.login as p_auth from slamengine_commits as l join slamengine_commits as r on r.sha = l.parents[0].sha and l.author.login = r.author.login") must
      beWorkflow(
        joinStructure(
          chain[Workflow](
            $read(collection("db", "slamengine_commits")),
            $simpleMap(NonEmptyList(MapExpr(JsFn(Name("x"),
              obj(
                "__tmp4" -> Select(Access(Select(ident("x"), "parents"), jscore.Literal(Js.Num(0, false))), "sha"),
                "__tmp5" -> ident("x"),
                "__tmp6" -> Select(Select(ident("x"), "author"), "login"))))),
              ListMap())),
          "__tmp7", $field("__tmp5"),
          $read(collection("db", "slamengine_commits")),
          reshape(
            "0" -> $field("__tmp4"),
            "1" -> $field("__tmp6")),
          obj(
            "0" -> Select(ident("value"), "sha"),
            "1" -> Select(Select(ident("value"), "author"), "login")).right,
          chain[Workflow](_,
            $match(Selector.Doc(ListMap[BsonField, Selector.SelectorExpr](
              JoinHandler.LeftName -> Selector.NotExpr(Selector.Size(0)),
              JoinHandler.RightName -> Selector.NotExpr(Selector.Size(0))))),
            $unwind(DocField(JoinHandler.LeftName)),
            $unwind(DocField(JoinHandler.RightName)),
            $project(
              reshape(
                "child"  ->
                  $cond(
                    $and(
                      $lte($literal(Bson.Doc()), $field(JoinDir.Left.name)),
                      $lt($field(JoinDir.Left.name), $literal(Bson.Arr()))),
                    $field(JoinDir.Left.name, "sha"),
                    $literal(Bson.Undefined)),
                "c_auth" ->
                  $cond(
                    $and(
                      $lte($literal(Bson.Doc()), $field(JoinDir.Left.name)),
                      $lt($field(JoinDir.Left.name), $literal(Bson.Arr()))),
                    $cond(
                      $and(
                        $lte($literal(Bson.Doc()), $field(JoinDir.Left.name, "author")),
                        $lt($field(JoinDir.Left.name, "author"), $literal(Bson.Arr()))),
                      $field(JoinDir.Left.name, "author", "login"),
                      $literal(Bson.Undefined)),
                    $literal(Bson.Undefined)),
                "parent" ->
                  $cond(
                    $and(
                      $lte($literal(Bson.Doc()), $field(JoinDir.Right.name)),
                      $lt($field(JoinDir.Right.name), $literal(Bson.Arr()))),
                    $field(JoinDir.Right.name, "sha"),
                    $literal(Bson.Undefined)),
                "p_auth" ->
                  $cond(
                    $and(
                      $lte($literal(Bson.Doc()), $field(JoinDir.Right.name)),
                      $lt($field(JoinDir.Right.name), $literal(Bson.Arr()))),
                    $cond(
                      $and(
                        $lte($literal(Bson.Doc()), $field(JoinDir.Right.name, "author")),
                        $lt($field(JoinDir.Right.name, "author"), $literal(Bson.Arr()))),
                      $field(JoinDir.Right.name, "author", "login"),
                      $literal(Bson.Undefined)),
                    $literal(Bson.Undefined))),
              IgnoreId)),
        false).op)
    }.pendingUntilFixed("#1560")

    "plan join with non-JS-able condition" in {
      plan(sqlE"select z1.city as city1, z1.loc, z2.city as city2, z2.pop from zips as z1 join zips as z2 on z1.loc[*] = z2.loc[*]") must
      beWorkflow(
        joinStructure(
          chain[Workflow](
            $read(collection("db", "zips")),
            $project(
              reshape(
                "__tmp0" -> $field("loc"),
                "__tmp1" -> $$ROOT),
              IgnoreId),
            $unwind(DocField(BsonField.Name("__tmp0")))),
          "__tmp2", $field("__tmp1"),
          chain[Workflow](
            $read(collection("db", "zips")),
            $project(
              reshape(
                "__tmp3" -> $field("loc"),
                "__tmp4" -> $$ROOT),
              IgnoreId),
            $unwind(DocField(BsonField.Name("__tmp3")))),
          reshape("0" -> $field("__tmp0")),
          ("__tmp5", $field("__tmp4"), reshape(
            "0" -> $field("__tmp3")).left).left,
          chain[Workflow](_,
            $match(Selector.Doc(ListMap[BsonField, Selector.SelectorExpr](
              JoinHandler.LeftName -> Selector.NotExpr(Selector.Size(0)),
              JoinHandler.RightName -> Selector.NotExpr(Selector.Size(0))))),
            $unwind(DocField(JoinHandler.LeftName)),
            $unwind(DocField(JoinHandler.RightName)),
            $project(
              reshape(
                "city1" ->
                  $cond(
                    $and(
                      $lte($literal(Bson.Doc()), $field(JoinDir.Left.name)),
                      $lt($field(JoinDir.Left.name), $literal(Bson.Arr()))),
                    $field(JoinDir.Left.name, "city"),
                    $literal(Bson.Undefined)),
                "loc" ->
                  $cond(
                    $and(
                      $lte($literal(Bson.Doc()), $field(JoinDir.Left.name)),
                      $lt($field(JoinDir.Left.name), $literal(Bson.Arr()))),
                    $field(JoinDir.Left.name, "loc"),
                    $literal(Bson.Undefined)),
                "city2" ->
                  $cond(
                    $and(
                      $lte($literal(Bson.Doc()), $field(JoinDir.Right.name)),
                      $lt($field(JoinDir.Right.name), $literal(Bson.Arr()))),
                    $field(JoinDir.Right.name, "city"),
                    $literal(Bson.Undefined)),
                "pop" ->
                  $cond(
                    $and(
                      $lte($literal(Bson.Doc()), $field(JoinDir.Right.name)),
                      $lt($field(JoinDir.Right.name), $literal(Bson.Arr()))),
                    $field(JoinDir.Right.name, "pop"),
                    $literal(Bson.Undefined))),
              IgnoreId)),
          false).op)
    }.pendingUntilFixed("#1560")

    "plan simple cross" in {
      plan(sqlE"select zips2.city from zips, zips2 where zips.pop < zips2.pop") must
      beWorkflow(
        joinStructure(
          $read(collection("db", "zips")), "__tmp0", $$ROOT,
          $read(collection("db", "zips2")),
          $literal(Bson.Null),
          jscore.Literal(Js.Null).right,
          chain[Workflow](_,
            $match(Selector.Doc(ListMap[BsonField, Selector.SelectorExpr](
              JoinHandler.LeftName -> Selector.NotExpr(Selector.Size(0)),
              JoinHandler.RightName -> Selector.NotExpr(Selector.Size(0))))),
            $unwind(DocField(JoinHandler.LeftName)),
            $unwind(DocField(JoinHandler.RightName)),
            $project(
              reshape(
                "__tmp11"   ->
                  $cond(
                    $and(
                      $lte($literal(Bson.Doc()), $field(JoinDir.Right.name)),
                      $lt($field(JoinDir.Right.name), $literal(Bson.Arr()))),
                    $field(JoinDir.Right.name),
                    $literal(Bson.Undefined)),
                "__tmp12" ->
                  $cond(
                    $and(
                      $lte($literal(Bson.Doc()), $field(JoinDir.Right.name)),
                      $lt($field(JoinDir.Right.name), $literal(Bson.Arr(List())))),
                    $cond(
                      $or(
                        $and(
                          $lt($literal(Bson.Null), $field(JoinDir.Right.name, "pop")),
                          $lt($field(JoinDir.Right.name, "pop"), $literal(Bson.Doc()))),
                        $and(
                          $lte($literal(Bson.Bool(false)), $field(JoinDir.Right.name, "pop")),
                          $lt($field(JoinDir.Right.name, "pop"), $literal(Bson.Regex("", ""))))),
                      $cond(
                        $and(
                          $lte($literal(Bson.Doc()), $field(JoinDir.Left.name)),
                          $lt($field(JoinDir.Left.name), $literal(Bson.Arr(List())))),
                        $cond(
                          $or(
                            $and(
                              $lt($literal(Bson.Null), $field(JoinDir.Left.name, "pop")),
                              $lt($field(JoinDir.Left.name, "pop"), $literal(Bson.Doc()))),
                            $and(
                              $lte($literal(Bson.Bool(false)), $field(JoinDir.Left.name, "pop")),
                              $lt($field(JoinDir.Left.name, "pop"), $literal(Bson.Regex("", ""))))),
                          $lt($field(JoinDir.Left.name, "pop"), $field(JoinDir.Right.name, "pop")),
                          $literal(Bson.Undefined)),
                        $literal(Bson.Undefined)),
                      $literal(Bson.Undefined)),
                    $literal(Bson.Undefined))),
              IgnoreId),
            $match(
              Selector.Doc(
                BsonField.Name("__tmp12") -> Selector.Eq(Bson.Bool(true)))),
            $project(
              reshape("value" -> $field("__tmp11", "city")),
              ExcludeId)),
          false).op)
    }.pendingUntilFixed("#1560")

    def countOps(wf: Workflow, p: PartialFunction[WorkflowF[Fix[WorkflowF]], Boolean]): Int = {
      wf.foldMap(op => if (p.lift(op.unFix).getOrElse(false)) 1 else 0)
    }

    val WC = Inject[WorkflowOpCoreF, WorkflowF]

    def countAccumOps(wf: Workflow) = countOps(wf, { case WC($GroupF(_, _, _)) => true })
    def countUnwindOps(wf: Workflow) = countOps(wf, { case WC($UnwindF(_, _)) => true })
    def countMatchOps(wf: Workflow) = countOps(wf, { case WC($MatchF(_, _)) => true })

    def noConsecutiveProjectOps(wf: Workflow) =
      countOps(wf, { case WC($ProjectF(Embed(WC($ProjectF(_, _, _))), _, _)) => true }) aka "the occurrences of consecutive $project ops:" must_== 0
    def noConsecutiveSimpleMapOps(wf: Workflow) =
      countOps(wf, { case WC($SimpleMapF(Embed(WC($SimpleMapF(_, _, _))), _, _)) => true }) aka "the occurrences of consecutive $simpleMap ops:" must_== 0
    def maxAccumOps(wf: Workflow, max: Int) =
      countAccumOps(wf) aka "the number of $group ops:" must beLessThanOrEqualTo(max)
    def maxUnwindOps(wf: Workflow, max: Int) =
      countUnwindOps(wf) aka "the number of $unwind ops:" must beLessThanOrEqualTo(max)
    def maxMatchOps(wf: Workflow, max: Int) =
      countMatchOps(wf) aka "the number of $match ops:" must beLessThanOrEqualTo(max)
    def brokenProjectOps(wf: Workflow) =
      countOps(wf, { case WC($ProjectF(_, Reshape(shape), _)) => shape.isEmpty }) aka "$project ops with no fields"

    def danglingReferences(wf: Workflow) =
      wf.foldMap(_.unFix match {
        case IsSingleSource(op) =>
          simpleShape(op.src).map { shape =>
            val refs = Refs[WorkflowF].refs(op.wf)
            val missing = refs.collect { case v @ DocVar(_, Some(f)) if !shape.contains(f.flatten.head) => v }
            if (missing.isEmpty) Nil
            else List(missing.map(_.bson).mkString(", ") + " missing in\n" + Fix[WorkflowF](op.wf).render.shows)
          }.getOrElse(Nil)
        case _ => Nil
      }) aka "dangling references"

    def rootPushes(wf: Workflow) =
      wf.foldMap(_.unFix match {
        case WC(op @ $GroupF(src, Grouped(map), _)) if map.values.toList.contains($push($$ROOT)) && simpleShape(src).isEmpty => List(op)
        case _ => Nil
      }) aka "group ops pushing $$ROOT"

    def appropriateColumns0(wf: Workflow, q: Select[Fix[Sql]]) = {
      val fields = fieldNames(wf).map(_.filterNot(_ ≟ "_id"))
      fields aka "column order" must beSome(columnNames(q))
    }

    def appropriateColumns(wf: Workflow, q: Select[Fix[Sql]]) = {
      val fields = fieldNames(wf).map(_.filterNot(_ ≟ "_id"))
      (fields aka "column order" must beSome(columnNames(q))) or
        (fields must beSome(List("value"))) // NB: some edge cases (all constant projections) end up under "value" and aren't interesting anyway
    }

    "plan multiple reducing projections (all, distinct, orderBy)" >> Prop.forAll(select(distinct, maybeReducingExpr, Gen.option(filter), Gen.option(groupBySeveral), orderBySeveral)) { q =>
      plan(q.embed) must beRight.which { fop =>
        val wf = fop.op
        noConsecutiveProjectOps(wf)
        noConsecutiveSimpleMapOps(wf)
        maxAccumOps(wf, 2)
        maxUnwindOps(wf, 1)
        maxMatchOps(wf, 1)
        danglingReferences(wf) must_== Nil
        brokenProjectOps(wf) must_== 0
        appropriateColumns(wf, q)
        rootPushes(wf) must_== Nil
      }
    }.set(maxSize = 3).pendingUntilFixed(notOnPar)  // FIXME: with more then a few keys in the order by, the planner gets *very* slow (see SD-658)

    "SD-1263 specific case of plan multiple reducing projections (all, distinct, orderBy)" in {
      val q = sqlE"select distinct loc || [pop - 1] as p1, pop - 1 as p2 from zips group by territory order by p2".project.asInstanceOf[Select[Fix[Sql]]]

      plan(q.embed) must beRight.which { fop =>
        val wf = fop.op
        noConsecutiveProjectOps(wf)
        noConsecutiveSimpleMapOps(wf)
        countAccumOps(wf) must_== 1
        countUnwindOps(wf) must_== 0
        countMatchOps(wf) must_== 0
        danglingReferences(wf) must_== Nil
        brokenProjectOps(wf) must_== 0
        appropriateColumns(wf, q)
        rootPushes(wf) must_== Nil
      }
    }

    "plan multiple reducing projections (all, distinct)" >> Prop.forAll(select(distinct, maybeReducingExpr, Gen.option(filter), Gen.option(groupBySeveral), noOrderBy)) { q =>
      plan(q.embed) must beRight.which { fop =>
        val wf = fop.op
        noConsecutiveProjectOps(wf)
        noConsecutiveSimpleMapOps(wf)
        maxAccumOps(wf, 2)
        maxUnwindOps(wf, 1)
        maxMatchOps(wf, 1)
        danglingReferences(wf) must_== Nil
        brokenProjectOps(wf) must_== 0
        appropriateColumns(wf, q)
        rootPushes(wf) must_== Nil
      }
    }.set(maxSize = 10).pendingUntilFixed(notOnPar)

    "plan multiple reducing projections (all)" >> Prop.forAll(select(notDistinct, maybeReducingExpr, Gen.option(filter), Gen.option(groupBySeveral), noOrderBy)) { q =>
      plan(q.embed) must beRight.which { fop =>
        val wf = fop.op
        noConsecutiveProjectOps(wf)
        noConsecutiveSimpleMapOps(wf)
        maxAccumOps(wf, 1)
        maxUnwindOps(wf, 1)
        maxMatchOps(wf, 1)
        danglingReferences(wf) must_== Nil
        brokenProjectOps(wf) must_== 0
        appropriateColumns0(wf, q)
        rootPushes(wf) must_== Nil
      }
    }.set(maxSize = 10).pendingUntilFixed(notOnPar)

    // NB: tighter constraint because we know there's no filter.
    "plan multiple reducing projections (no filter)" >> Prop.forAll(select(notDistinct, maybeReducingExpr, noFilter, Gen.option(groupBySeveral), noOrderBy)) { q =>
      plan(q.embed) must beRight.which { fop =>
        val wf = fop.op
        noConsecutiveProjectOps(wf)
        noConsecutiveSimpleMapOps(wf)
        maxAccumOps(wf, 1)
        maxUnwindOps(wf, 1)
        maxMatchOps(wf, 0)
        danglingReferences(wf) must_== Nil
        brokenProjectOps(wf) must_== 0
        appropriateColumns0(wf, q)
        rootPushes(wf) must_== Nil
      }
    }.set(maxSize = 10).pendingUntilFixed(notOnPar)
  }

  /**
    * @return The list of expected names for the projections of the selection
    */
  def columnNames(q: Select[Fix[Sql]]): List[String] =
    // TODO: Replace `get` with `valueOr` and an exception message detailing
    // what was the underlying assumption that proved to be wrong
    projectionNames(q.projections, None).toOption.get.map(_._1)

  def fieldNames(wf: Workflow): Option[List[String]] =
    simpleShape(wf).map(_.map(_.asText))

  val notDistinct = Gen.const(SelectAll)
  val distinct = Gen.const(SelectDistinct)

  val noGroupBy = Gen.const[Option[GroupBy[Fix[Sql]]]](None)
  val groupBySeveral = Gen.nonEmptyListOf(Gen.oneOf(
    sqlF.IdentR("state"),
    sqlF.IdentR("territory"))).map(keys => GroupBy(keys.distinct, None))

  val noFilter = Gen.const[Option[Fix[Sql]]](None)
  val filter = Gen.oneOf(
    for {
      x <- genInnerInt
    } yield sqlF.BinopR(x, sqlF.IntLiteralR(100), sql.Lt),
    for {
      x <- genInnerStr
    } yield sqlF.InvokeFunctionR(CIName("search"), List(x, sqlF.StringLiteralR("^BOULDER"), sqlF.BoolLiteralR(false))),
    Gen.const(sqlF.BinopR(sqlF.IdentR("p"), sqlF.IdentR("q"), sql.Eq)))  // Comparing two fields requires a $project before the $match

  val noOrderBy: Gen[Option[OrderBy[Fix[Sql]]]] = Gen.const(None)

  val orderBySeveral: Gen[Option[OrderBy[Fix[Sql]]]] = {
    val order = Gen.oneOf(ASC, DESC) tuple Gen.oneOf(genInnerInt, genInnerStr)
    (order |@| Gen.listOf(order))((h, t) => Some(OrderBy(NonEmptyList(h, t: _*))))
  }

  val maybeReducingExpr = Gen.oneOf(genOuterInt, genOuterStr)

  def select(distinctGen: Gen[IsDistinct], exprGen: Gen[Fix[Sql]], filterGen: Gen[Option[Fix[Sql]]], groupByGen: Gen[Option[GroupBy[Fix[Sql]]]], orderByGen: Gen[Option[OrderBy[Fix[Sql]]]]): Gen[Select[Fix[Sql]]] =
    for {
      distinct <- distinctGen
      projs    <- (genReduceInt ⊛ Gen.nonEmptyListOf(exprGen))(_ :: _).map(_.zipWithIndex.map {
        case (x, n) => Proj(x, Some("p" + n))
      })
      filter   <- filterGen
      groupBy  <- groupByGen
      orderBy  <- orderByGen
    } yield sql.Select(distinct, projs, Some(TableRelationAST(file("zips"), None)), filter, groupBy, orderBy)

  def genInnerInt = Gen.oneOf(
    sqlF.IdentR("pop"),
    // IntLiteralR(0),  // TODO: exposes bugs (see SD-478)
    sqlF.BinopR(sqlF.IdentR("pop"), sqlF.IntLiteralR(1), Minus), // an ExprOp
    sqlF.InvokeFunctionR(CIName("length"), List(sqlF.IdentR("city")))) // requires JS
  def genReduceInt = genInnerInt.flatMap(x => Gen.oneOf(
    x,
    sqlF.InvokeFunctionR(CIName("min"), List(x)),
    sqlF.InvokeFunctionR(CIName("max"), List(x)),
    sqlF.InvokeFunctionR(CIName("sum"), List(x)),
    sqlF.InvokeFunctionR(CIName("count"), List(sqlF.SpliceR(None)))))
  def genOuterInt = Gen.oneOf(
    Gen.const(sqlF.IntLiteralR(0)),
    genReduceInt,
    genReduceInt.flatMap(sqlF.BinopR(_, sqlF.IntLiteralR(1000), sql.Div)),
    genInnerInt.flatMap(x => sqlF.BinopR(sqlF.IdentR("loc"), sqlF.ArrayLiteralR(List(x)), Concat)))

  def genInnerStr = Gen.oneOf(
    sqlF.IdentR("city"),
    // StringLiteralR("foo"),  // TODO: exposes bugs (see SD-478)
    sqlF.InvokeFunctionR(CIName("lower"), List(sqlF.IdentR("city"))))
  def genReduceStr = genInnerStr.flatMap(x => Gen.oneOf(
    x,
    sqlF.InvokeFunctionR(CIName("min"), List(x)),
    sqlF.InvokeFunctionR(CIName("max"), List(x))))
  def genOuterStr = Gen.oneOf(
    Gen.const(sqlF.StringLiteralR("foo")),
    Gen.const(sqlF.IdentR("state")),  // possibly the grouping key, so never reduced
    genReduceStr,
    genReduceStr.flatMap(x => sqlF.InvokeFunctionR(CIName("lower"), List(x))),   // an ExprOp
    genReduceStr.flatMap(x => sqlF.InvokeFunctionR(CIName("length"), List(x))))  // requires JS

  implicit def shrinkQuery(implicit SS: Shrink[Fix[Sql]]): Shrink[Query] = Shrink { q =>
    fixParser.parseExpr(q).fold(κ(Stream.empty), SS.shrink(_).map(sel => Query(pprint(sel))))
  }

  /**
   Shrink a query by reducing the number of projections or grouping expressions. Do not
   change the "shape" of the query, by removing the group by entirely, etc.
   */
  implicit def shrinkExpr: Shrink[Fix[Sql]] = {
    /** Shrink a list, removing a single item at a time, but never producing an empty list. */
    def shortened[A](as: List[A]): Stream[List[A]] =
      if (as.length <= 1) Stream.empty
      else as.toStream.map(a => as.filterNot(_ == a))

    Shrink {
      case Embed(Select(d, projs, rel, filter, groupBy, orderBy)) =>
        val sDistinct = if (d == SelectDistinct) Stream(sqlF.SelectR(SelectAll, projs, rel, filter, groupBy, orderBy)) else Stream.empty
        val sProjs = shortened(projs).map(ps => sqlF.SelectR(d, ps, rel, filter, groupBy, orderBy))
        val sGroupBy = groupBy.map { case GroupBy(keys, having) =>
          shortened(keys).map(ks => sqlF.SelectR(d, projs, rel, filter, Some(GroupBy(ks, having)), orderBy))
        }.getOrElse(Stream.empty)
        sDistinct ++ sProjs ++ sGroupBy
      case expr => Stream(expr)
    }
  }

  "plan from LogicalPlan" should {
    import StdLib._

    "plan simple Sort" in {
      val lp =
        lpf.let(
          'tmp0, read("db/foo"),
          lpf.let(
            'tmp1, makeObj("bar" -> lpf.invoke2(ObjectProject, lpf.free('tmp0), lpf.constant(Data.Str("bar")))),
            lpf.let('tmp2,
              lpf.sort(
                lpf.free('tmp1),
                (lpf.invoke2(ObjectProject, lpf.free('tmp1), lpf.constant(Data.Str("bar"))), SortDir.asc).wrapNel),
              lpf.free('tmp2))))

      planLP(lp) must beWorkflow(chain[Workflow](
        $read(collection("db", "foo")),
        $project(
          reshape("bar" -> $field("bar")),
          IgnoreId),
        $sort(NonEmptyList(BsonField.Name("bar") -> SortDir.Ascending))))
    }.pendingUntilFixed(notOnPar)

    "plan Sort with expression" in {
      val lp =
        lpf.let(
          'tmp0, read("db/foo"),
          lpf.sort(
            lpf.free('tmp0),
            (math.Divide[Fix[LP]](
              lpf.invoke2(ObjectProject, lpf.free('tmp0), lpf.constant(Data.Str("bar"))),
              lpf.constant(Data.Dec(10.0))).embed, SortDir.asc).wrapNel))

      planLP(lp) must beWorkflow(chain[Workflow](
        $read(collection("db", "foo")),
        $project(
          reshape(
            "0" -> divide($field("bar"), $literal(Bson.Dec(10.0))),
            "src" -> $$ROOT),
          IgnoreId),
        $sort(NonEmptyList(BsonField.Name("0") -> SortDir.Ascending)),
        $project(
          reshape("value" -> $field("src")),
          ExcludeId)))
    }

    "plan Sort with expression and earlier pipeline op" in {
      val lp =
        lpf.let(
          'tmp0, read("db/foo"),
          lpf.let(
            'tmp1,
            lpf.invoke2(s.Filter,
              lpf.free('tmp0),
              lpf.invoke2(relations.Eq,
                lpf.invoke2(ObjectProject, lpf.free('tmp0), lpf.constant(Data.Str("baz"))),
                lpf.constant(Data.Int(0)))),
            lpf.sort(
              lpf.free('tmp1),
              (lpf.invoke2(ObjectProject, lpf.free('tmp1), lpf.constant(Data.Str("bar"))), SortDir.asc).wrapNel)))

      planLP(lp) must beWorkflow(chain[Workflow](
        $read(collection("db", "foo")),
        $match(Selector.Doc(
          BsonField.Name("baz") -> Selector.Eq(Bson.Int32(0)))),
        $sort(NonEmptyList(BsonField.Name("bar") -> SortDir.Ascending))))
    }

    "plan Sort expression (and extra project)" in {
      val lp =
        lpf.let(
          'tmp0, read("db/foo"),
          lpf.let(
            'tmp9,
            makeObj(
              "bar" -> lpf.invoke2(ObjectProject, lpf.free('tmp0), lpf.constant(Data.Str("bar")))),
            lpf.sort(
              lpf.free('tmp9),
              (math.Divide[Fix[LP]](
                lpf.invoke2(ObjectProject, lpf.free('tmp9), lpf.constant(Data.Str("bar"))),
                lpf.constant(Data.Dec(10.0))).embed, SortDir.asc).wrapNel)))

      planLP(lp) must beWorkflow(chain[Workflow](
        $read(collection("db", "foo")),
        $project(
          reshape(
            "bar"    -> $field("bar"),
            "__tmp0" -> divide($field("bar"), $literal(Bson.Dec(10.0)))),
          IgnoreId),
        $sort(NonEmptyList(BsonField.Name("__tmp0") -> SortDir.Ascending)),
        $project(
          reshape("bar" -> $field("bar")),
          ExcludeId)))
    }.pendingUntilFixed(notOnPar)

    "plan with extra squash and flattening" in {
      // NB: this case occurs when a view's LP is embedded in a larger query
      //     (See SD-1403), because type-checks are inserted into the inner and
      //     outer queries separately.

      val lp =
        lpf.let(
          'tmp0,
          lpf.let(
            'check0,
            lpf.invoke1(identity.Squash, read("db/zips")),
            lpf.typecheck(
              lpf.free('check0),
              Type.Obj(Map(), Some(Type.Top)),
              lpf.free('check0),
              lpf.constant(Data.NA))),
          lpf.invoke1(identity.Squash,
            makeObj(
              "city" ->
                lpf.invoke2(ObjectProject,
                  lpf.invoke2(s.Filter,
                    lpf.free('tmp0),
                    lpf.invoke3(string.Search,
                      lpf.invoke1(FlattenArray,
                        lpf.let(
                          'check1,
                          lpf.invoke2(ObjectProject, lpf.free('tmp0), lpf.constant(Data.Str("loc"))),
                          lpf.typecheck(
                            lpf.free('check1),
                            Type.FlexArr(0, None, Type.Str),
                            lpf.free('check1),
                            lpf.constant(Data.Arr(List(Data.NA)))))),
                      lpf.constant(Data.Str("^.*MONT.*$")),
                      lpf.constant(Data.Bool(false)))),
                  lpf.constant(Data.Str("city"))))))

      planLP(lp) must beWorkflow(chain[Workflow](
        $read(collection("db", "zips")),
        $project(
          reshape(
            "__tmp4" -> $cond(
              $and(
                $lte($literal(Bson.Doc()), $$ROOT),
                $lt($$ROOT, $literal(Bson.Arr(List())))),
              $$ROOT,
              $literal(Bson.Undefined)),
            "__tmp5" -> $$ROOT),
          IgnoreId),
        $project(
          reshape(
            "__tmp6" -> $cond(
              $and(
                $lte($literal(Bson.Arr(List())), $field("__tmp4", "loc")),
                $lt($field("__tmp4", "loc"), $literal(Bson.Binary.fromArray(Array[Byte]())))),
              $field("__tmp4", "loc"),
              $literal(Bson.Arr(List(Bson.Undefined)))),
            "__tmp7" -> $field("__tmp5")),
          IgnoreId),
        $unwind(DocField("__tmp6")),
        $match(
          Selector.Doc(
            BsonField.Name("__tmp6") -> Selector.Regex("^.*MONT.*$", false, true, false, false))),
        $project(
          reshape(
            "__tmp8" -> $cond(
              $and(
                $lte($literal(Bson.Doc()), $field("__tmp7")),
                $lt($field("__tmp7"), $literal(Bson.Arr(List())))),
              $field("__tmp7"),
              $literal(Bson.Undefined))),
          IgnoreId),
        $project(
          reshape("city" -> $field("__tmp16", "city")),
          IgnoreId),
        $group(
          grouped(),
          -\/(reshape("0" -> $field("city")))),
        $project(
          reshape("city" -> $field("_id", "0")),
          IgnoreId)))
    }.pendingUntilFixed(notOnPar)
  }

  "planner log" should {
    "include all phases when successful" in {
      planLog(sqlE"select city from zips").map(_.name) must_===
        Vector(
          "SQL AST", "Variables Substituted", "Absolutized", "Normalized Projections",
          "Sort Keys Projected", "Annotated Tree",
          "Logical Plan", "Optimized", "Typechecked", "Rewritten Joins",
          "QScript", "QScript (ShiftRead)", "QScript (Optimized)", "QScript (Mongo-specific)",
          "Workflow Builder", "Workflow (raw)", "Workflow (crystallized)")
    }

    "include correct phases with type error" in {
      planLog(sqlE"select 'a' + 0 from zips").map(_.name) must_===
        Vector(
          "SQL AST", "Variables Substituted", "Absolutized", "Annotated Tree", "Logical Plan", "Optimized")
    }.pendingUntilFixed("SD-1249")

    "include correct phases with planner error" in {
      planLog(sqlE"""select interval(bar) from zips""").map(_.name) must_===
        Vector(
          "SQL AST", "Variables Substituted", "Absolutized", "Normalized Projections",
          "Sort Keys Projected", "Annotated Tree",
          "Logical Plan", "Optimized", "Typechecked", "Rewritten Joins",
          "QScript", "QScript (ShiftRead)", "QScript (Optimized)", "QScript (Mongo-specific)")
    }
  }
}<|MERGE_RESOLUTION|>--- conflicted
+++ resolved
@@ -58,12 +58,14 @@
   import jscore._
   import CollectionUtil._
 
-  type PlanTestT[A] = ReaderT[EitherT[Writer[Vector[PhaseResult], ?], FileSystemError, ?], Instant, A]
+  type EitherWriter[A] =
+    EitherT[Writer[Vector[PhaseResult], ?], FileSystemError, A]
+  //type PlanTestT[A] = ReaderT[EitherT[Writer[Vector[PhaseResult], ?], FileSystemError, ?], Instant, A]
 
   val notOnPar = "Not on par with old (LP-based) connector."
 
-  def emit[A: RenderTree](label: String, v: A): PlanTestT[A] =
-    ReaderT(_ => EitherT[Writer[PhaseResults, ?], FileSystemError, A](Writer(Vector(PhaseResult.tree(label, v)), v.right)))
+  def emit[A: RenderTree](label: String, v: A): EitherWriter[A] =
+    EitherT[Writer[PhaseResults, ?], FileSystemError, A](Writer(Vector(PhaseResult.tree(label, v)), v.right))
 
   case class equalToWorkflow(expected: Workflow)
       extends Matcher[Crystallized[WorkflowF]] {
@@ -89,7 +91,7 @@
 
   val basePath = rootDir[Sandboxed] </> dir("db")
 
-  val listContents: DiscoverPath.ListContents[PlanTestT] =
+  val listContents: DiscoverPath.ListContents[EitherWriter] =
     dir => (
       if (dir ≟ rootDir)
         Set(
@@ -113,13 +115,12 @@
           FileName("days").right,
           FileName("logs").right,
           FileName("usa_factbook").right,
-          FileName("cities").right)).point[PlanTestT]
+          FileName("cities").right)).point[EitherWriter]
 
   implicit val monadTell: MonadTell[EitherT[PhaseResultT[Id, ?], FileSystemError, ?], PhaseResults] =
     EitherT.monadListen[WriterT[Id, Vector[PhaseResult], ?], PhaseResults, FileSystemError](
       WriterT.writerTMonadListen[Id, Vector[PhaseResult]])
 
-<<<<<<< HEAD
   def compileSqlToLP[M[_]: Monad: MonadFsErr: PhaseResultTell](sql: Fix[Sql]): M[Fix[LP]] = {
     val (log, s) = queryPlan(sql, Variables.empty, basePath, 0L, None).run.run
     val lp = s.fold(
@@ -133,43 +134,21 @@
 
   def queryPlanner[M[_]: Monad: MonadFsErr: PhaseResultTell]
     (sql: Fix[Sql], model: MongoQueryModel, stats: Collection => Option[CollectionStatistics],
-    indexes: Collection => Option[Set[Index]], lc: DiscoverPath.ListContents[M])
+    indexes: Collection => Option[Set[Index]], lc: DiscoverPath.ListContents[M],
+    execTime: Instant)
       : M[Crystallized[WorkflowF]] = {
     for {
       lp <- compileSqlToLP[M](sql)
       qs <- MongoDb.lpToQScript(lp, lc)
-      repr <- MongoDb.doPlan(qs, fs.QueryContext(model, stats, indexes, lc))
+      repr <- MongoDb.doPlan(qs, fs.QueryContext(model, stats, indexes, lc), execTime)
     } yield repr
-=======
-  def queryPlanner(expr: Fix[Sql], model: MongoQueryModel,
-    stats: Collection => Option[CollectionStatistics],
-    indexes: Collection => Option[Set[Index]]
-  ): PlanTestT[Crystallized[WorkflowF]] = {
-    // TODO: Would be nice to error on Constant plans here, but property
-    // tests currently run into that.
-
-    val lp: PlanTestT[Fix[LP]] =
-      queryPlan(expr, Variables.empty, basePath, 0L, None).run
-        .map(_.valueOr(es => scala.sys.error("errors while planning: ${es}")))
-        .map(_.valueOr(_  => scala.sys.error("query evaluated to a constant, this won’t get to the backend")))
-        .liftM[EitherT[?[_], FileSystemError, ?]]
-        .liftM[ReaderT[?[_], Instant, ?]]
-
-    val ctx: fs.QueryContext[PlanTestT] = fs.QueryContext(model, stats, indexes, listContents)
-
-    lp >>= (MongoDbPlanner.plan[Fix, PlanTestT](_, ctx))
->>>>>>> 68318053
   }
 
   def plan0(query: Fix[Sql], model: MongoQueryModel,
     stats: Collection => Option[CollectionStatistics],
     indexes: Collection => Option[Set[Index]]
   ): Either[FileSystemError, Crystallized[WorkflowF]] =
-<<<<<<< HEAD
-    queryPlanner(query, model, stats, indexes, listContents).run.value.toEither
-=======
-    queryPlanner(query, model, stats, indexes).run(Instant.now).run.value.toEither
->>>>>>> 68318053
+    queryPlanner(query, model, stats, indexes, listContents, Instant.now).run.value.toEither
 
   def plan2_6(query: Fix[Sql]): Either[FileSystemError, Crystallized[WorkflowF]] =
     plan0(query, MongoQueryModel.`2.6`, κ(None), κ(None))
@@ -197,30 +176,19 @@
     plan0(query, MongoQueryModel.`3.2`, defaultStats, defaultIndexes)
 
   def planAt(time: Instant, query: Fix[Sql]): Either[FileSystemError, Crystallized[WorkflowF]] =
-    queryPlanner(query, MongoQueryModel.`3.2`, defaultStats, defaultIndexes).run(time).run.value.toEither
+    queryPlanner(query, MongoQueryModel.`3.2`, defaultStats, defaultIndexes, listContents, time).run.value.toEither
 
   def planLP(logical: Fix[LP]): Either[FileSystemError, Crystallized[WorkflowF]] = {
     (for {
-<<<<<<< HEAD
      _  <- emit("Input", logical)
      simplified <- emit("Simplified", optimizer.simplify(logical))
      qs <- MongoDb.lpToQScript(simplified, listContents)
-     phys <- MongoDb.doPlan(qs, fs.QueryContext(MongoQueryModel.`3.2`, defaultStats, defaultIndexes, listContents))
+     phys <- MongoDb.doPlan(qs, fs.QueryContext(MongoQueryModel.`3.2`, defaultStats, defaultIndexes, listContents), Instant.now)
     } yield phys).run.value.toEither
   }
 
   def planLog(query: Fix[Sql]): Vector[PhaseResult] =
-    queryPlanner(query, MongoQueryModel.`3.2`, defaultStats, defaultIndexes, listContents).run.written
-=======
-      _          <- emit("Input",      logical)
-      simplified <- emit("Simplified", optimizer.simplify(logical))
-      phys       <- MongoDbPlanner.plan[Fix, PlanTestT](simplified, fs.QueryContext(MongoQueryModel.`3.2`, defaultStats, defaultIndexes, listContents))
-    } yield phys).run(Instant.now).run.value.toEither
-  }
-
-  def planLog(query: Fix[Sql]): Vector[PhaseResult] =
-    queryPlanner(query, MongoQueryModel.`3.2`, defaultStats, defaultIndexes).run(Instant.now).run.written
->>>>>>> 68318053
+    queryPlanner(query, MongoQueryModel.`3.2`, defaultStats, defaultIndexes, listContents, Instant.now).run.written
 
   def beWorkflow(wf: Workflow) = beRight(equalToWorkflow(wf))
 
