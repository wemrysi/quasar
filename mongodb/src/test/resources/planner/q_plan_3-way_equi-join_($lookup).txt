--- conflicted
+++ resolved
@@ -35,46 +35,6 @@
 │  ╰─ ExcludeId
 ├─ $LookupF(from baz with (this).left.right.id = (that).bar_id as right)
 ├─ $UnwindF(DocField(BsonField.Name("right")))
-<<<<<<< HEAD
-├─ $SimpleMapF
-│  ├─ Map
-│  │  ╰─ Obj
-│  │     ├─ Key(city)
-│  │     │  ╰─ If
-│  │     │     ├─ BinOp(&&)
-│  │     │     │  ├─ Call
-│  │     │     │  │  ├─ Ident(isObject)
-│  │     │     │  │  ╰─ Obj
-│  │     │     │  │     ├─ Key(left: _.left[0])
-│  │     │     │  │     ╰─ Key(right: _.left[1])
-│  │     │     │  ╰─ UnOp(!)
-│  │     │     │     ╰─ Call
-│  │     │     │        ├─ JsCore(Array.isArray)
-│  │     │     │        ╰─ Obj
-│  │     │     │           ├─ Key(left: _.left[0])
-│  │     │     │           ╰─ Key(right: _.left[1])
-│  │     │     ├─ JsCore((isObject(_.left[0]) && (! Array.isArray(_.left[0]))) ? _.left[0].city : undefined)
-│  │     │     ╰─ Ident(undefined)
-│  │     ├─ Key(state)
-│  │     │  ╰─ If
-│  │     │     ├─ BinOp(&&)
-│  │     │     │  ├─ Call
-│  │     │     │  │  ├─ Ident(isObject)
-│  │     │     │  │  ╰─ Obj
-│  │     │     │  │     ├─ Key(left: _.left[0])
-│  │     │     │  │     ╰─ Key(right: _.left[1])
-│  │     │     │  ╰─ UnOp(!)
-│  │     │     │     ╰─ Call
-│  │     │     │        ├─ JsCore(Array.isArray)
-│  │     │     │        ╰─ Obj
-│  │     │     │           ├─ Key(left: _.left[0])
-│  │     │     │           ╰─ Key(right: _.left[1])
-│  │     │     ├─ JsCore((isObject(_.left[1]) && (! Array.isArray(_.left[1]))) ? _.left[1].state : undefined)
-│  │     │     ╰─ Ident(undefined)
-│  │     ╰─ Key(pop: _.right.pop)
-│  ╰─ Scope(ListMap())
-=======
->>>>>>> d5b8e4ce
 ╰─ $ProjectF
    ├─ Name("name" -> {
    │       "$cond": [
