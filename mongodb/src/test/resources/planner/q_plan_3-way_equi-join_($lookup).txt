--- conflicted
+++ resolved
@@ -2,24 +2,15 @@
 ├─ $ReadF(db; extraSmallZips)
 ├─ $MatchF
 │  ╰─ Doc
-<<<<<<< HEAD
-│     ├─ NotExpr($left -> Size(0))
-│     ╰─ NotExpr($right -> Size(0))
-├─ $UnwindF
-│  ├─ Path(DocField(BsonField.Name("right")))
-│  ├─ IncludeArrayIndex
-│  ╰─ PreserveNullAndEmptyArrays
-├─ $UnwindF
-│  ├─ Path(DocField(BsonField.Name("left")))
-│  ├─ IncludeArrayIndex
-│  ╰─ PreserveNullAndEmptyArrays
-=======
 │     ╰─ Expr($_id -> Exists(true))
 ├─ $ProjectF
 │  ├─ Name("left" -> "$$ROOT")
 │  ╰─ ExcludeId
 ├─ $LookupF(from smallZips with (this).left._id = (that)._id as right)
-├─ $UnwindF(DocField(BsonField.Name("right")))
+├─ $UnwindF
+│  ├─ Path(DocField(BsonField.Name("right")))
+│  ├─ IncludeArrayIndex
+│  ╰─ PreserveNullAndEmptyArrays
 ├─ $ProjectF
 │  ├─ Name("0" -> {
 │  │       "$cond": [
@@ -62,7 +53,10 @@
 │  ├─ Name("left" -> "$left")
 │  ├─ Name("right" -> "$right")
 │  ╰─ ExcludeId
-├─ $UnwindF(DocField(BsonField.Name("right")))
+├─ $UnwindF
+│  ├─ Path(DocField(BsonField.Name("right")))
+│  ├─ IncludeArrayIndex
+│  ╰─ PreserveNullAndEmptyArrays
 ├─ $SimpleMapF
 │  ├─ Map
 │  │  ╰─ Obj
@@ -100,7 +94,6 @@
 │  │     │     ╰─ Ident(undefined)
 │  │     ╰─ Key(pop: _.right.pop)
 │  ╰─ Scope(Map())
->>>>>>> 2ffdb021
 ╰─ $ProjectF
    ├─ Name("city" -> true)
    ├─ Name("state" -> true)
