Chain
<<<<<<< HEAD
├─ $ReadF(db; extraSmallZips)
=======
├─ $FoldLeftF
│  ├─ Chain
│  │  ├─ $ReadF(db; zips)
│  │  ├─ $GroupF
│  │  │  ├─ Grouped
│  │  │  │  ╰─ Name("0" -> { "$push": "$$ROOT" })
│  │  │  ╰─ By
│  │  │     ╰─ Name("0" -> {
│  │  │             "$cond": [
│  │  │               {
│  │  │                 "$and": [
│  │  │                   { "$lte": [{ "$literal": {  } }, "$$ROOT"] },
│  │  │                   { "$lt": ["$$ROOT", { "$literal": [] }] }]
│  │  │               },
│  │  │               "$_id",
│  │  │               { "$literal": undefined }]
│  │  │           })
│  │  ╰─ $ProjectF
│  │     ├─ Name("_id" -> "$_id")
│  │     ├─ Name("value")
│  │     │  ├─ Name("right" -> "$0")
│  │     │  ├─ Name("left" -> { "$literal": [] })
│  │     │  ╰─ Name("_id" -> "$_id")
│  │     ╰─ IncludeId
│  ╰─ Chain
│     ├─ $FoldLeftF
│     │  ├─ Chain
│     │  │  ├─ $ReadF(db; extraSmallZips)
│     │  │  ├─ $GroupF
│     │  │  │  ├─ Grouped
│     │  │  │  │  ╰─ Name("0" -> { "$push": "$$ROOT" })
│     │  │  │  ╰─ By
│     │  │  │     ╰─ Name("0" -> {
│     │  │  │             "$cond": [
│     │  │  │               {
│     │  │  │                 "$and": [
│     │  │  │                   { "$lte": [{ "$literal": {  } }, "$$ROOT"] },
│     │  │  │                   { "$lt": ["$$ROOT", { "$literal": [] }] }]
│     │  │  │               },
│     │  │  │               "$_id",
│     │  │  │               { "$literal": undefined }]
│     │  │  │           })
│     │  │  ╰─ $ProjectF
│     │  │     ├─ Name("_id" -> "$_id")
│     │  │     ├─ Name("value")
│     │  │     │  ├─ Name("left" -> "$0")
│     │  │     │  ├─ Name("right" -> { "$literal": [] })
│     │  │     │  ╰─ Name("_id" -> "$_id")
│     │  │     ╰─ IncludeId
│     │  ╰─ Chain
│     │     ├─ $ReadF(db; smallZips)
│     │     ├─ $MapF
│     │     │  ├─ JavaScript(function (key, value) {
│     │     │  │               return [
│     │     │  │                 {
│     │     │  │                   "0": (isObject(value) && (! Array.isArray(value))) ? value._id : undefined
│     │     │  │                 },
│     │     │  │                 { "left": [], "right": [value] }]
│     │     │  │             })
│     │     │  ╰─ Scope(Map())
│     │     ╰─ $ReduceF
│     │        ├─ JavaScript(function (key, values) {
│     │        │               var result = { "left": [], "right": [] };
│     │        │               values.forEach(
│     │        │                 function (value) {
│     │        │                   result.left = result.left.concat(value.left);
│     │        │                   result.right = result.right.concat(value.right)
│     │        │                 });
│     │        │               return result
│     │        │             })
│     │        ╰─ Scope(Map())
│     ├─ $MatchF
│     │  ╰─ Doc
│     │     ├─ NotExpr($left -> Size(0))
│     │     ╰─ NotExpr($right -> Size(0))
│     ├─ $UnwindF(DocField(BsonField.Name("right")))
│     ├─ $UnwindF(DocField(BsonField.Name("left")))
│     ├─ $ProjectF
│     │  ├─ Name("left" -> {
│     │  │       "$cond": [
│     │  │         {
│     │  │           "$and": [
│     │  │             { "$lte": [{ "$literal": {  } }, "$left"] },
│     │  │             { "$lt": ["$left", { "$literal": [] }] }]
│     │  │         },
│     │  │         "$left",
│     │  │         { "$literal": undefined }]
│     │  │     })
│     │  ├─ Name("right" -> {
│     │  │       "$cond": [
│     │  │         {
│     │  │           "$and": [
│     │  │             { "$lte": [{ "$literal": {  } }, "$right"] },
│     │  │             { "$lt": ["$right", { "$literal": [] }] }]
│     │  │         },
│     │  │         "$right",
│     │  │         { "$literal": undefined }]
│     │  │     })
│     │  ╰─ ExcludeId
│     ├─ $MatchF
│     │  ╰─ Doc
│     │     ╰─ Expr($right -> Type(Doc))
│     ├─ $ProjectF
│     │  ├─ Name("0" -> {
│     │  │       "$cond": [
│     │  │         {
│     │  │           "$and": [
│     │  │             { "$lte": [{ "$literal": {  } }, "$right"] },
│     │  │             { "$lt": ["$right", { "$literal": [] }] }]
│     │  │         },
│     │  │         { "$literal": true },
│     │  │         { "$literal": false }]
│     │  │     })
│     │  ├─ Name("src" -> "$$ROOT")
│     │  ╰─ ExcludeId
│     ├─ $MatchF
│     │  ╰─ Doc
│     │     ╰─ Expr($0 -> Eq(Bool(true)))
│     ├─ $MapF
│     │  ├─ JavaScript(function (key, value) {
│     │  │               return [{ "0": value.src.right._id }, { "right": [], "left": [value.src] }]
│     │  │             })
│     │  ╰─ Scope(Map())
│     ╰─ $ReduceF
│        ├─ JavaScript(function (key, values) {
│        │               var result = { "right": [], "left": [] };
│        │               values.forEach(
│        │                 function (value) {
│        │                   result.right = result.right.concat(value.right);
│        │                   result.left = result.left.concat(value.left)
│        │                 });
│        │               return result
│        │             })
│        ╰─ Scope(Map())
>>>>>>> e3263d52
├─ $MatchF
│  ╰─ Doc
│     ╰─ Expr($_id -> Exists(true))
├─ $ProjectF
│  ├─ Name("left" -> "$$ROOT")
│  ╰─ ExcludeId
├─ $LookupF(from smallZips with (this).left._id = (that)._id as right)
├─ $UnwindF(DocField(BsonField.Name("right")))
├─ $ProjectF
│  ├─ Name("0" -> {
│  │       "$cond": [
│  │         {
│  │           "$and": [
│  │             {
│  │               "$lte": [
│  │                 { "$literal": {  } },
│  │                 {
│  │                   "$arrayElemAt": [["$left", "$right"], { "$literal": NumberInt("1") }]
│  │                 }]
│  │             },
│  │             {
│  │               "$lt": [
│  │                 {
│  │                   "$arrayElemAt": [["$left", "$right"], { "$literal": NumberInt("1") }]
│  │                 },
│  │                 { "$literal": [] }]
│  │             }]
│  │         },
│  │         { "$literal": true },
│  │         { "$literal": false }]
│  │     })
│  ├─ Name("src" -> ["$left", "$right"])
│  ╰─ ExcludeId
├─ $MatchF
│  ╰─ Doc
│     ╰─ Expr($0 -> Eq(Bool(true)))
├─ $SimpleMapF
│  ├─ Map
│  │  ╰─ Obj
│  │     ├─ Key(left: _.src)
│  │     ╰─ Key(0: _.src[1]._id)
│  ╰─ Scope(Map())
├─ $LookupF(from zips with (this).0 = (that)._id as right)
├─ $ProjectF
│  ├─ Name("left" -> "$left")
│  ├─ Name("right" -> "$right")
│  ╰─ ExcludeId
├─ $UnwindF(DocField(BsonField.Name("right")))
├─ $SimpleMapF
│  ├─ Map
│  │  ╰─ Obj
│  │     ├─ Key(city)
│  │     │  ╰─ If
│  │     │     ├─ BinOp(&&)
│  │     │     │  ├─ Call
│  │     │     │  │  ├─ Ident(isObject)
│  │     │     │  │  ╰─ Obj
<<<<<<< HEAD
│  │     │     │  │     ├─ Key(left: _.left[0])
│  │     │     │  │     ╰─ Key(right: _.left[1])
=======
│  │     │     │  │     ├─ Key(left: _.left.left)
│  │     │     │  │     ╰─ Key(right: _.left.right)
>>>>>>> e3263d52
│  │     │     │  ╰─ UnOp(!)
│  │     │     │     ╰─ Call
│  │     │     │        ├─ JsCore(Array.isArray)
│  │     │     │        ╰─ Obj
<<<<<<< HEAD
│  │     │     │           ├─ Key(left: _.left[0])
│  │     │     │           ╰─ Key(right: _.left[1])
│  │     │     ├─ JsCore((isObject(_.left[0]) && (! Array.isArray(_.left[0]))) ? _.left[0].city : undefined)
=======
│  │     │     │           ├─ Key(left: _.left.left)
│  │     │     │           ╰─ Key(right: _.left.right)
│  │     │     ├─ JsCore((isObject(_.left.left) && (! Array.isArray(_.left.left))) ? _.left.left.city : undefined)
>>>>>>> e3263d52
│  │     │     ╰─ Ident(undefined)
│  │     ├─ Key(state)
│  │     │  ╰─ If
│  │     │     ├─ BinOp(&&)
│  │     │     │  ├─ Call
│  │     │     │  │  ├─ Ident(isObject)
│  │     │     │  │  ╰─ Obj
<<<<<<< HEAD
│  │     │     │  │     ├─ Key(left: _.left[0])
│  │     │     │  │     ╰─ Key(right: _.left[1])
=======
│  │     │     │  │     ├─ Key(left: _.left.left)
│  │     │     │  │     ╰─ Key(right: _.left.right)
>>>>>>> e3263d52
│  │     │     │  ╰─ UnOp(!)
│  │     │     │     ╰─ Call
│  │     │     │        ├─ JsCore(Array.isArray)
│  │     │     │        ╰─ Obj
<<<<<<< HEAD
│  │     │     │           ├─ Key(left: _.left[0])
│  │     │     │           ╰─ Key(right: _.left[1])
│  │     │     ├─ JsCore((isObject(_.left[1]) && (! Array.isArray(_.left[1]))) ? _.left[1].state : undefined)
│  │     │     ╰─ Ident(undefined)
│  │     ╰─ Key(pop: _.right.pop)
=======
│  │     │     │           ├─ Key(left: _.left.left)
│  │     │     │           ╰─ Key(right: _.left.right)
│  │     │     ├─ JsCore((isObject(_.left.right) && (! Array.isArray(_.left.right))) ? _.left.right.state : undefined)
│  │     │     ╰─ Ident(undefined)
│  │     ╰─ Key(pop: ((isObject(
│  │            (isObject(_.right) && (! Array.isArray(_.right))) ? _.right : undefined) && (! Array.isArray(
│  │            (isObject(_.right) && (! Array.isArray(_.right))) ? _.right : undefined))) && (isObject(_.right) && (! Array.isArray(_.right)))) ? _.right.pop : undefined)
>>>>>>> e3263d52
│  ╰─ Scope(Map())
╰─ $ProjectF
   ├─ Name("city" -> true)
   ├─ Name("state" -> true)
   ├─ Name("pop" -> true)
   ╰─ ExcludeId<|MERGE_RESOLUTION|>--- conflicted
+++ resolved
@@ -1,142 +1,5 @@
 Chain
-<<<<<<< HEAD
 ├─ $ReadF(db; extraSmallZips)
-=======
-├─ $FoldLeftF
-│  ├─ Chain
-│  │  ├─ $ReadF(db; zips)
-│  │  ├─ $GroupF
-│  │  │  ├─ Grouped
-│  │  │  │  ╰─ Name("0" -> { "$push": "$$ROOT" })
-│  │  │  ╰─ By
-│  │  │     ╰─ Name("0" -> {
-│  │  │             "$cond": [
-│  │  │               {
-│  │  │                 "$and": [
-│  │  │                   { "$lte": [{ "$literal": {  } }, "$$ROOT"] },
-│  │  │                   { "$lt": ["$$ROOT", { "$literal": [] }] }]
-│  │  │               },
-│  │  │               "$_id",
-│  │  │               { "$literal": undefined }]
-│  │  │           })
-│  │  ╰─ $ProjectF
-│  │     ├─ Name("_id" -> "$_id")
-│  │     ├─ Name("value")
-│  │     │  ├─ Name("right" -> "$0")
-│  │     │  ├─ Name("left" -> { "$literal": [] })
-│  │     │  ╰─ Name("_id" -> "$_id")
-│  │     ╰─ IncludeId
-│  ╰─ Chain
-│     ├─ $FoldLeftF
-│     │  ├─ Chain
-│     │  │  ├─ $ReadF(db; extraSmallZips)
-│     │  │  ├─ $GroupF
-│     │  │  │  ├─ Grouped
-│     │  │  │  │  ╰─ Name("0" -> { "$push": "$$ROOT" })
-│     │  │  │  ╰─ By
-│     │  │  │     ╰─ Name("0" -> {
-│     │  │  │             "$cond": [
-│     │  │  │               {
-│     │  │  │                 "$and": [
-│     │  │  │                   { "$lte": [{ "$literal": {  } }, "$$ROOT"] },
-│     │  │  │                   { "$lt": ["$$ROOT", { "$literal": [] }] }]
-│     │  │  │               },
-│     │  │  │               "$_id",
-│     │  │  │               { "$literal": undefined }]
-│     │  │  │           })
-│     │  │  ╰─ $ProjectF
-│     │  │     ├─ Name("_id" -> "$_id")
-│     │  │     ├─ Name("value")
-│     │  │     │  ├─ Name("left" -> "$0")
-│     │  │     │  ├─ Name("right" -> { "$literal": [] })
-│     │  │     │  ╰─ Name("_id" -> "$_id")
-│     │  │     ╰─ IncludeId
-│     │  ╰─ Chain
-│     │     ├─ $ReadF(db; smallZips)
-│     │     ├─ $MapF
-│     │     │  ├─ JavaScript(function (key, value) {
-│     │     │  │               return [
-│     │     │  │                 {
-│     │     │  │                   "0": (isObject(value) && (! Array.isArray(value))) ? value._id : undefined
-│     │     │  │                 },
-│     │     │  │                 { "left": [], "right": [value] }]
-│     │     │  │             })
-│     │     │  ╰─ Scope(Map())
-│     │     ╰─ $ReduceF
-│     │        ├─ JavaScript(function (key, values) {
-│     │        │               var result = { "left": [], "right": [] };
-│     │        │               values.forEach(
-│     │        │                 function (value) {
-│     │        │                   result.left = result.left.concat(value.left);
-│     │        │                   result.right = result.right.concat(value.right)
-│     │        │                 });
-│     │        │               return result
-│     │        │             })
-│     │        ╰─ Scope(Map())
-│     ├─ $MatchF
-│     │  ╰─ Doc
-│     │     ├─ NotExpr($left -> Size(0))
-│     │     ╰─ NotExpr($right -> Size(0))
-│     ├─ $UnwindF(DocField(BsonField.Name("right")))
-│     ├─ $UnwindF(DocField(BsonField.Name("left")))
-│     ├─ $ProjectF
-│     │  ├─ Name("left" -> {
-│     │  │       "$cond": [
-│     │  │         {
-│     │  │           "$and": [
-│     │  │             { "$lte": [{ "$literal": {  } }, "$left"] },
-│     │  │             { "$lt": ["$left", { "$literal": [] }] }]
-│     │  │         },
-│     │  │         "$left",
-│     │  │         { "$literal": undefined }]
-│     │  │     })
-│     │  ├─ Name("right" -> {
-│     │  │       "$cond": [
-│     │  │         {
-│     │  │           "$and": [
-│     │  │             { "$lte": [{ "$literal": {  } }, "$right"] },
-│     │  │             { "$lt": ["$right", { "$literal": [] }] }]
-│     │  │         },
-│     │  │         "$right",
-│     │  │         { "$literal": undefined }]
-│     │  │     })
-│     │  ╰─ ExcludeId
-│     ├─ $MatchF
-│     │  ╰─ Doc
-│     │     ╰─ Expr($right -> Type(Doc))
-│     ├─ $ProjectF
-│     │  ├─ Name("0" -> {
-│     │  │       "$cond": [
-│     │  │         {
-│     │  │           "$and": [
-│     │  │             { "$lte": [{ "$literal": {  } }, "$right"] },
-│     │  │             { "$lt": ["$right", { "$literal": [] }] }]
-│     │  │         },
-│     │  │         { "$literal": true },
-│     │  │         { "$literal": false }]
-│     │  │     })
-│     │  ├─ Name("src" -> "$$ROOT")
-│     │  ╰─ ExcludeId
-│     ├─ $MatchF
-│     │  ╰─ Doc
-│     │     ╰─ Expr($0 -> Eq(Bool(true)))
-│     ├─ $MapF
-│     │  ├─ JavaScript(function (key, value) {
-│     │  │               return [{ "0": value.src.right._id }, { "right": [], "left": [value.src] }]
-│     │  │             })
-│     │  ╰─ Scope(Map())
-│     ╰─ $ReduceF
-│        ├─ JavaScript(function (key, values) {
-│        │               var result = { "right": [], "left": [] };
-│        │               values.forEach(
-│        │                 function (value) {
-│        │                   result.right = result.right.concat(value.right);
-│        │                   result.left = result.left.concat(value.left)
-│        │                 });
-│        │               return result
-│        │             })
-│        ╰─ Scope(Map())
->>>>>>> e3263d52
 ├─ $MatchF
 │  ╰─ Doc
 │     ╰─ Expr($_id -> Exists(true))
@@ -145,45 +8,32 @@
 │  ╰─ ExcludeId
 ├─ $LookupF(from smallZips with (this).left._id = (that)._id as right)
 ├─ $UnwindF(DocField(BsonField.Name("right")))
+├─ $MatchF
+│  ╰─ Doc
+│     ╰─ Expr($right -> Type(Doc))
 ├─ $ProjectF
 │  ├─ Name("0" -> {
 │  │       "$cond": [
 │  │         {
 │  │           "$and": [
-│  │             {
-│  │               "$lte": [
-│  │                 { "$literal": {  } },
-│  │                 {
-│  │                   "$arrayElemAt": [["$left", "$right"], { "$literal": NumberInt("1") }]
-│  │                 }]
-│  │             },
-│  │             {
-│  │               "$lt": [
-│  │                 {
-│  │                   "$arrayElemAt": [["$left", "$right"], { "$literal": NumberInt("1") }]
-│  │                 },
-│  │                 { "$literal": [] }]
-│  │             }]
+│  │             { "$lte": [{ "$literal": {  } }, "$right"] },
+│  │             { "$lt": ["$right", { "$literal": [] }] }]
 │  │         },
 │  │         { "$literal": true },
 │  │         { "$literal": false }]
 │  │     })
-│  ├─ Name("src" -> ["$left", "$right"])
+│  ├─ Name("src")
+│  │  ├─ Name("left" -> "$left")
+│  │  ╰─ Name("right" -> "$right")
 │  ╰─ ExcludeId
 ├─ $MatchF
 │  ╰─ Doc
-│     ╰─ Expr($0 -> Eq(Bool(true)))
-├─ $SimpleMapF
-│  ├─ Map
-│  │  ╰─ Obj
-│  │     ├─ Key(left: _.src)
-│  │     ╰─ Key(0: _.src[1]._id)
-│  ╰─ Scope(Map())
-├─ $LookupF(from zips with (this).0 = (that)._id as right)
+│     ├─ Expr($0 -> Eq(Bool(true)))
+│     ╰─ Expr($src.right._id -> Exists(true))
 ├─ $ProjectF
-│  ├─ Name("left" -> "$left")
-│  ├─ Name("right" -> "$right")
+│  ├─ Name("left" -> "$src")
 │  ╰─ ExcludeId
+├─ $LookupF(from zips with (this).left.right._id = (that)._id as right)
 ├─ $UnwindF(DocField(BsonField.Name("right")))
 ├─ $SimpleMapF
 │  ├─ Map
@@ -194,26 +44,15 @@
 │  │     │     │  ├─ Call
 │  │     │     │  │  ├─ Ident(isObject)
 │  │     │     │  │  ╰─ Obj
-<<<<<<< HEAD
-│  │     │     │  │     ├─ Key(left: _.left[0])
-│  │     │     │  │     ╰─ Key(right: _.left[1])
-=======
 │  │     │     │  │     ├─ Key(left: _.left.left)
 │  │     │     │  │     ╰─ Key(right: _.left.right)
->>>>>>> e3263d52
 │  │     │     │  ╰─ UnOp(!)
 │  │     │     │     ╰─ Call
 │  │     │     │        ├─ JsCore(Array.isArray)
 │  │     │     │        ╰─ Obj
-<<<<<<< HEAD
-│  │     │     │           ├─ Key(left: _.left[0])
-│  │     │     │           ╰─ Key(right: _.left[1])
-│  │     │     ├─ JsCore((isObject(_.left[0]) && (! Array.isArray(_.left[0]))) ? _.left[0].city : undefined)
-=======
 │  │     │     │           ├─ Key(left: _.left.left)
 │  │     │     │           ╰─ Key(right: _.left.right)
 │  │     │     ├─ JsCore((isObject(_.left.left) && (! Array.isArray(_.left.left))) ? _.left.left.city : undefined)
->>>>>>> e3263d52
 │  │     │     ╰─ Ident(undefined)
 │  │     ├─ Key(state)
 │  │     │  ╰─ If
@@ -221,32 +60,17 @@
 │  │     │     │  ├─ Call
 │  │     │     │  │  ├─ Ident(isObject)
 │  │     │     │  │  ╰─ Obj
-<<<<<<< HEAD
-│  │     │     │  │     ├─ Key(left: _.left[0])
-│  │     │     │  │     ╰─ Key(right: _.left[1])
-=======
 │  │     │     │  │     ├─ Key(left: _.left.left)
 │  │     │     │  │     ╰─ Key(right: _.left.right)
->>>>>>> e3263d52
 │  │     │     │  ╰─ UnOp(!)
 │  │     │     │     ╰─ Call
 │  │     │     │        ├─ JsCore(Array.isArray)
 │  │     │     │        ╰─ Obj
-<<<<<<< HEAD
-│  │     │     │           ├─ Key(left: _.left[0])
-│  │     │     │           ╰─ Key(right: _.left[1])
-│  │     │     ├─ JsCore((isObject(_.left[1]) && (! Array.isArray(_.left[1]))) ? _.left[1].state : undefined)
-│  │     │     ╰─ Ident(undefined)
-│  │     ╰─ Key(pop: _.right.pop)
-=======
 │  │     │     │           ├─ Key(left: _.left.left)
 │  │     │     │           ╰─ Key(right: _.left.right)
 │  │     │     ├─ JsCore((isObject(_.left.right) && (! Array.isArray(_.left.right))) ? _.left.right.state : undefined)
 │  │     │     ╰─ Ident(undefined)
-│  │     ╰─ Key(pop: ((isObject(
-│  │            (isObject(_.right) && (! Array.isArray(_.right))) ? _.right : undefined) && (! Array.isArray(
-│  │            (isObject(_.right) && (! Array.isArray(_.right))) ? _.right : undefined))) && (isObject(_.right) && (! Array.isArray(_.right)))) ? _.right.pop : undefined)
->>>>>>> e3263d52
+│  │     ╰─ Key(pop: _.right.pop)
 │  ╰─ Scope(Map())
 ╰─ $ProjectF
    ├─ Name("city" -> true)
