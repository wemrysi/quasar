--- conflicted
+++ resolved
@@ -35,11 +35,7 @@
 │     │        ╰─ Expr($pop -> Gte(Int32(10000)))
 │     ├─ $MapF
 │     │  ├─ JavaScript(function (key, value) { return [{ "0": value._id }, { "left": [], "right": [value] }] })
-<<<<<<< HEAD
-│     │  ╰─ Scope(Map())
-=======
 │     │  ╰─ Scope(ListMap())
->>>>>>> d47f2592
 │     ╰─ $ReduceF
 │        ├─ JavaScript(function (key, values) {
 │        │               var result = { "left": [], "right": [] };
