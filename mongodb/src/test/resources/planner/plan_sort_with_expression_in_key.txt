--- conflicted
+++ resolved
@@ -8,12 +8,7 @@
 │  │     │  │  ╰─ Key(baz: _.baz)
 │  │     │  ╰─ Ident(_)
 │  │     ╰─ Obj
-<<<<<<< HEAD
-│  │        ├─ Key(0: ((isNumber(
-│  │        │      (isObject(__val[1]) && (! Array.isArray(__val[1]))) ? __val[1].bar : undefined) || ((((isObject(__val[1]) && (! Array.isArray(__val[1]))) ? __val[1].bar : undefined) instanceof NumberInt) || (((isObject(__val[1]) && (! Array.isArray(__val[1]))) ? __val[1].bar : undefined) instanceof NumberLong))) && (isObject(__val[1]) && (! Array.isArray(__val[1])))) ? __val[1].bar / 10 : undefined)
-=======
-│  │        ├─ Key(0: ((isNumber(__val[1].bar) || ((__val[1].bar instanceof NumberInt) || (__val[1].bar instanceof NumberLong))) || (__val[1].bar instanceof Date)) ? __val[1].bar / 10 : undefined)
->>>>>>> 9ae2a7c6
+│  │        ├─ Key(0: ((isNumber(__val[1].bar) || ((__val[1].bar instanceof NumberInt) || (__val[1].bar instanceof NumberLong)))) ? __val[1].bar / 10 : undefined)
 │  │        ╰─ Key(src: __val)
 │  ╰─ Scope(Map())
 ├─ $SortF
