/*
 * Copyright 2014–2017 SlamData Inc.
 *
 * Licensed under the Apache License, Version 2.0 (the "License");
 * you may not use this file except in compliance with the License.
 * You may obtain a copy of the License at
 *
 *     http://www.apache.org/licenses/LICENSE-2.0
 *
 * Unless required by applicable law or agreed to in writing, software
 * distributed under the License is distributed on an "AS IS" BASIS,
 * WITHOUT WARRANTIES OR CONDITIONS OF ANY KIND, either express or implied.
 * See the License for the specific language governing permissions and
 * limitations under the License.
 */

package quasar.physical.mongodb

import slamdata.Predef._
import quasar.{NonTerminal, RenderTree, Terminal}, RenderTree.ops._
import quasar.common.SortDir
import quasar.contrib.matryoshka._
import quasar.contrib.scalaz._
import quasar.fp._
import quasar._, Planner._
import quasar.javascript._
import quasar.jscore, jscore.JsFn
import quasar.physical.mongodb.accumulator._
import quasar.physical.mongodb.expression._
import quasar.physical.mongodb.workflow._
import quasar.qscript.IdStatus
import quasar.std.StdLib._

import matryoshka._
import matryoshka.data.Fix
import matryoshka.implicits._
import scalaz._, Scalaz._

sealed abstract class WorkflowBuilderF[F[_], +A] extends Product with Serializable

object WorkflowBuilderF {
  import WorkflowBuilder._

  // NB: This instance can’t be derived, because of `dummyOp`.
  implicit def equal[F[_]: Coalesce](implicit ev: WorkflowOpCoreF :<: F): Delay[Equal, WorkflowBuilderF[F, ?]] =
    new Delay[Equal, WorkflowBuilderF[F, ?]] {
      def apply[A](eq: Equal[A]) = {
        implicit val eqA: Equal[A] = eq

        Equal.equal((v1: WorkflowBuilderF[F, A], v2: WorkflowBuilderF[F, A]) => (v1, v2) match {
          case (CollectionBuilderF(g1, b1, s1), CollectionBuilderF(g2, b2, s2)) =>
            g1 == g2 && b1 == b2 && s1 ≟ s2
          case (v1 @ ShapePreservingBuilderF(s1, i1, _), v2 @ ShapePreservingBuilderF(s2, i2, _)) =>
            eq.equal(s1, s2) && i1 ≟ i2 && v1.dummyOp == v2.dummyOp
          case (ExprBuilderF(s1, e1), ExprBuilderF(s2, e2)) =>
            eq.equal(s1, s2) && e1 == e2
          case (DocBuilderF(s1, e1), DocBuilderF(s2, e2)) =>
            eq.equal(s1, s2) && e1 == e2
          case (GroupBuilderF(s1, k1, c1), GroupBuilderF(s2, k2, c2)) =>
            eq.equal(s1, s2) && k1 ≟ k2 && c1 == c2
          case (FlatteningBuilderF(s1, f1), FlatteningBuilderF(s2, f2)) =>
            eq.equal(s1, s2) && f1 == f2
          case (UnionBuilderF(ls1, rs1), UnionBuilderF(ls2, rs2)) =>
            eq.equal(ls1, ls2) && eq.equal(rs1, rs2)
          case _ => false
        })
      }
    }

  implicit def traverse[F[_]]: Traverse[WorkflowBuilderF[F, ?]] =
    new Traverse[WorkflowBuilderF[F, ?]] {
      def traverseImpl[G[_], A, B](
        fa: WorkflowBuilderF[F, A])(
        f: A => G[B])(
        implicit G: Applicative[G]):
          G[WorkflowBuilderF[F, B]] =
        fa match {
          case x @ CollectionBuilderF(_, _, _) => G.point(x)
          case ShapePreservingBuilderF(src, inputs, op) =>
            f(src).map(ShapePreservingBuilderF(_, inputs, op))
          case ExprBuilderF(src, expr) => f(src).map(ExprBuilderF(_, expr))
          case DocBuilderF(src, shape) => f(src).map(DocBuilderF(_, shape))
          case GroupBuilderF(src, keys, contents) =>
            f(src).map(GroupBuilderF(_, keys, contents))
          case FlatteningBuilderF(src, fields) =>
            f(src).map(FlatteningBuilderF(_, fields))
          case UnionBuilderF(lSrc, rSrc) =>
            (f(lSrc) ⊛ f(rSrc))(UnionBuilderF(_, _))
        }
    }

  implicit def renderTree[F[_]: Coalesce: Functor](implicit
      RG: RenderTree[ListMap[BsonField.Name, AccumOp[Fix[ExprOp]]]],
      RF: RenderTree[Fix[F]],
      ev: WorkflowOpCoreF :<: F
    ): Delay[RenderTree, WorkflowBuilderF[F, ?]] =
    Delay.fromNT(λ[RenderTree ~> (RenderTree ∘ WorkflowBuilderF[F, ?])#λ](rt => {
      val nodeType = "WorkflowBuilder" :: Nil
      RenderTree.make {
        case CollectionBuilderF(graph, base, struct) =>
          NonTerminal("CollectionBuilder" :: nodeType, Some(base.shows),
            graph.render ::
              Terminal("Schema" :: "CollectionBuilder" :: nodeType, struct ∘ (_.shows)) ::
              Nil)
        case spb @ ShapePreservingBuilderF(src, inputs, op) =>
          val nt = "ShapePreservingBuilder" :: nodeType
          NonTerminal(nt, None,
            rt.render(src) :: (inputs.map(_.render) :+ spb.dummyOp.render))
        case ExprBuilderF(src, expr) =>
          NonTerminal("ExprBuilder" :: nodeType, None,
            rt.render(src) :: expr.render :: Nil)
        case DocBuilderF(src, shape) =>
          val nt = "DocBuilder" :: nodeType
          NonTerminal(nt, None,
            rt.render(src) ::
              NonTerminal("Shape" :: nt, None,
                shape.toList.map {
                  case (name, expr) =>
                    NonTerminal("Name" :: nodeType, Some(name.value), List(expr.render))
                }) ::
              Nil)
        case GroupBuilderF(src, keys, content) =>
          val nt = "GroupBuilder" :: nodeType
          NonTerminal(nt, None,
            rt.render(src) ::
              NonTerminal("By" :: nt, None, keys.map(_.render)) ::
              RG.render(content).copy(nodeType = "Content" :: nt) ::
              Nil)
        case FlatteningBuilderF(src, fields) =>
          val nt = "FlatteningBuilder" :: nodeType
          NonTerminal(nt, None,
            rt.render(src) ::
              fields.toList.map {
                case StructureType.Array(field, id) =>
                  NonTerminal("Array" :: nt, field.shows.some, List(id.render))
                case StructureType.Object(field, id) =>
                  NonTerminal("Object" :: nt, field.shows.some, List(id.render))
              })
        case UnionBuilderF(lSrc, rSrc) =>
          val nt = "UnionBuilder" :: nodeType
          NonTerminal(nt, None, List(rt.render(lSrc), rt.render(rSrc)))
      }
    }))
}

object WorkflowBuilder {
  import fixExprOp._

  /** A partial description of a query that can be run on an instance of MongoDB */
  type WorkflowBuilder[F[_]] = Fix[WorkflowBuilderF[F, ?]]
  /** If we know what the shape is, represents the list of Fields. */
  type Schema = Option[NonEmptyList[BsonField.Name]]

  /** Either arbitrary javascript expression or Pipeline expression
    * An arbitrary javascript is more powerful but less performant because it
    * gets materialized into a Map/Reduce operation.
    */
  // TODO: We should be able to handle _every_ MapFunc as JS, so this should
  //       eventually be `AndMaybe[JsFn, Fix[ExprOp]]`
  type Expr = JsFn \&/ Fix[ExprOp]

  // FIXME: We should never need to convert to JS anymore, so get rid of this.
  private def exprToJs(expr: Expr): PlannerError \/ JsFn = expr match {
    case HasThis(js)        => js.right
    case \&/.That($var(dv)) => dv.toJs.right
    case _                  => UnsupportedJS(expr.render.shows).left
  }

  def docVarToExpr(dv: DocVar): Expr = \&/(dv.toJs, $var(dv))

  def semiAlignExpr[F[_]: Traverse](fa: F[Expr])
      : Option[F[Fix[ExprOp]]] =
    fa.traverse(HasThat.unapply)

  def alignExpr[F[_]: Traverse](fa: F[Expr])
      : Option[F[JsFn] \/ F[Fix[ExprOp]]] =
    Bitraverse[\/].leftTraverse.sequence(
      fa.traverse(HasThat.unapply) \/> fa.traverse(HasThis.unapply))

  /** This is a Leaf node which can be used to construct a more complicated
    * WorkflowBuilder. Takes a value resulting from a Workflow and wraps it in a
    * WorkflowBuilder. For example: If you want to read from MongoDB and then
    * project on a field, the read would be the CollectionBuilder.
    * @param base Name, or names under which the values produced by the src will
    *             be found. It's most often `Root`, or else it's probably a
    *             temporary `Field`.
    * @param struct In the case of read, it's None. In the case where we are
    *               converting a WorkflowBuilder into a Workflow, we have access
    *               to the shape of this Workflow and encode it in `struct`.
    */
  final case class CollectionBuilderF[F[_]](
    src: Fix[F],
    base: Base,
    struct: Schema) extends WorkflowBuilderF[F, Nothing]
  object CollectionBuilder {
    def apply[F[_]](graph: Fix[F], base: Base, struct: Schema) =
      Fix[WorkflowBuilderF[F, ?]](new CollectionBuilderF(graph, base, struct))
  }

  /** For instance, \$match, \$skip, \$limit, \$sort */
  final case class ShapePreservingBuilderF[F[_], A](
    src: A,
    inputs: List[Expr],
    op: PartialFunction[List[BsonField], FixOp[F]])
      extends WorkflowBuilderF[F, A]
  {
    def dummyOp(implicit ev0: WorkflowOpCoreF :<: F, ev1: Coalesce[F]): Fix[F] =
      op(
        inputs.zipWithIndex.map {
          case (_, index) => BsonField.Name("_" + index.toString)
        })(
        // Nb. This read is an arbitrary value that allows us to compare the partial function
        $read[F](Collection(DatabaseName(""), CollectionName(""))))
  }
  object ShapePreservingBuilder {
    def apply[F[_]: Coalesce](
      src: WorkflowBuilder[F],
      inputs: List[Expr],
      op: PartialFunction[List[BsonField], FixOp[F]])
      (implicit ev: WorkflowOpCoreF :<: F) =
      Fix[WorkflowBuilderF[F, ?]](new ShapePreservingBuilderF(src, inputs, op))
  }

  /** A query that applies an `Expr` operator to a source (which could be
    * multiple values). You can think of `Expr` as a function application in
    * MongoDB that accepts values and produces new values. It's kind of like a
    * map. The shape coming out of an `ExprBuilder` is unknown because of the
    * fact that the expression can be arbitrary.
    * @param src The values on which to apply the `Expr`
    * @param expr The expression that produces a new set of values given a set
    *             of values.
    */
  final case class ExprBuilderF[F[_], A](src: A, expr: Expr) extends WorkflowBuilderF[F, A]
  object ExprBuilder {
    def apply[F[_]](src: WorkflowBuilder[F], expr: Expr) =
      Fix[WorkflowBuilderF[F, ?]](new ExprBuilderF(src, expr))
  }

  /** Same as an `ExprBuilder` but contains the shape of the resulting query.
    * The result is a document that maps the field Name to the resulting values
    * from applying the `Expr` associated with that name.
    * NB: The shape is more restrictive than \$project because we may need to
    *     convert it to a `GroupBuilder`, and a nested `Reshape` can be realized
    *     with a chain of DocBuilders, leaving the collapsing to
    *     Workflow.coalesce.
    */
  final case class DocBuilderF[F[_], A](src: A, shape: ListMap[BsonField.Name, Expr])
      extends WorkflowBuilderF[F, A]
  object DocBuilder {
    def apply[F[_]](src: WorkflowBuilder[F], shape: ListMap[BsonField.Name, Expr]) =
      Fix[WorkflowBuilderF[F, ?]](new DocBuilderF(src, shape))
  }

  sealed abstract class DocContents[A] extends Product with Serializable
  object DocContents {
    final case class Exp[A](contents: A) extends DocContents[A]
    final case class Doc[A](contents: ListMap[BsonField.Name, A]) extends DocContents[A]

    implicit def DocContentsRenderTree[A: RenderTree]: RenderTree[DocContents[A]] =
      new RenderTree[DocContents[A]] {
        val nodeType = "Contents" :: Nil

        def render(v: DocContents[A]) =
          v match {
            case Exp(a) => NonTerminal("Exp" :: nodeType, None, a.render :: Nil)
            case Doc(b) => NonTerminal("Doc" :: nodeType, None, b.render :: Nil)
          }
      }
  }
  import DocContents._

  def contentsToBuilder[F[_]]: DocContents[Expr] => WorkflowBuilder[F] => WorkflowBuilder[F] = {
    case Exp(expr) => ExprBuilder(_, expr)
    case Doc(doc)  => DocBuilder(_, doc)
  }

  type GroupContents = ListMap[BsonField.Name, AccumOp[Fix[ExprOp]]]

  final case class GroupBuilderF[F[_], A](
    src: A, keys: List[Expr], contents: GroupContents)
      extends WorkflowBuilderF[F, A]
  object GroupBuilder {
    def apply[F[_]](
      src: WorkflowBuilder[F],
      keys: List[Expr],
      contents: GroupContents) =
      Fix[WorkflowBuilderF[F, ?]](new GroupBuilderF(src, keys, contents))
  }

  sealed abstract class StructureType[A] {
    val field: A
  }
  object StructureType {
    final case class Array[A](field: A, includeIndex: IdStatus)
        extends StructureType[A]
    final case class Object[A](field: A, includeKey: IdStatus)
        extends StructureType[A]

    implicit val StructureTypeTraverse: Traverse[StructureType] =
      new Traverse[StructureType] {
        def traverseImpl[G[_], A, B](fa: StructureType[A])(f: A => G[B])(implicit G: Applicative[G]):
            G[StructureType[B]] =
          fa match {
            case Array(field, i) => f(field).map(Array(_, i))
            case Object(field, i) => f(field).map(Object(_, i))
          }
      }
  }

  final case class FlatteningBuilderF[F[_], A](src: A, fields: Set[StructureType[DocVar]])
      extends WorkflowBuilderF[F, A]
  object FlatteningBuilder {
    def apply[F[_]](src: WorkflowBuilder[F], fields: Set[StructureType[DocVar]]) =
      Fix[WorkflowBuilderF[F, ?]](new FlatteningBuilderF(src, fields))
  }

  final case class UnionBuilderF[F[_], A](lSrc: A, rSrc: A) extends WorkflowBuilderF[F, A]
  object UnionBuilder {
    def apply[F[_]](lSrc: WorkflowBuilder[F], rSrc: WorkflowBuilder[F]) =
      Fix[WorkflowBuilderF[F, ?]](new UnionBuilderF(lSrc, rSrc))
  }

  private def rewriteDocPrefix(doc: ListMap[BsonField.Name, Expr], base: Base)
      (implicit exprOps: ExprOpOps.Uni[ExprOp]): ListMap[BsonField.Name, Expr] =
    doc ∘ (rewriteExprPrefix(_, base))

  private def rewriteExprPrefix(expr: Expr, base: Base)
      (implicit exprOps: ExprOpOps.Uni[ExprOp]): Expr =
    expr.bimap(
      base.toDocVar.toJs >>> _,
      _.cata(exprOps.rewriteRefs(prefixBase0(base))))

  private def rewriteExpr
    (expr: Expr, base: Expr)
    (implicit exprOps: ExprOpOps.Uni[ExprOp])
      : Option[Expr] =
    (expr, base) match {
      case (\&/.Both(js1, ex1), \&/.Both(js2, ex2)) =>
        ex1.transCataM(exprOps.rebase(ex2)) ∘ (\&/(js2 >>> js1, _))
      case (HasThat(ex1),       HasThat(ex2))       =>
        ex1.transCataM(exprOps.rebase(ex2)) ∘ \&/-
      case (HasThis(js1),       HasThis(js2))       => -\&/(js2 >>> js1).some
      case (_,                  _)                  => none
    }

  private def prefixBase0(base: Base): PartialFunction[DocVar, DocVar] =
    prefixBase(base.toDocVar)

  private val jsBase = jscore.Name("__val")

<<<<<<< HEAD
  // TODO: Determine if this is necessary. If so, flesh it out.
  def normalize[WF[_], T]
    (implicit T: Recursive.Aux[T, WorkflowBuilderF[WF, ?]],
      exprOps: ExprOpOps.Uni[ExprOp])
      : TransformM[Option, T, WorkflowBuilderF[WF, ?], WorkflowBuilderF[WF, ?]] = {
    case ExprBuilderF(Embed(ExprBuilderF(src, inner)), outer) =>
      rewriteExpr(outer, inner) ∘ (ExprBuilderF(src, _))
    case DocBuilderF(Embed(ExprBuilderF(src, inner)), doc) =>
      doc.traverse(rewriteExpr(_, inner)) >>=
        (d => (doc ≠ d).option(DocBuilderF(src, d)))
    case _ => none
  }

  def schema[WF[_]]: Algebra[WorkflowBuilderF[WF, ?], Schema] = {
    case CollectionBuilderF(_, _, schema)   => schema
    case ShapePreservingBuilderF(src, _, _) => src
    case ExprBuilderF(_, _)                 => none
    case DocBuilderF(_, shape)              => shape.keys.toList.toNel
    case GroupBuilderF(_, _, shape)         => shape.keys.toList.toNel
    case FlatteningBuilderF(src, _)         => src
    case UnionBuilderF(lSrc, rSrc)          => if (lSrc ≟ rSrc) lSrc else none

  }

  // FIXME: There are a few recursive references to this function. We need to
  //        eliminate those.
  // TODO: See if we can extract `WB => Base` from this.
  def toWorkflow[M[_]: Monad, WF[_]: Coalesce]
    (implicit M: MonadError_[M, PlannerError], ev0: WorkflowOpCoreF :<: WF, ev1: RenderTree[WorkflowBuilder[WF]], exprOps: ExprOpOps.Uni[ExprOp])
      : AlgebraM[M, WorkflowBuilderF[WF, ?], (Fix[WF], Base)] = {
    case CollectionBuilderF(graph, base, _) => (graph, base).point[M]
    case ShapePreservingBuilderF((g, b), inputs, op) =>
      inputs match {
        case Nil => (op(Nil)(g), b).point[M]
        case _ =>
          inputs.traverse {
            case HasThat($var(DocField(x))) => x.some
            case _                          => none
          }.fold {
            val pairs = inputs.zipWithIndex.map(_.map(i => BsonField.Name(i.shows)).swap)
            val srcName = BsonField.Name("src")
            op.lift(pairs.map(_._1)).fold(
              M.raiseError[(Fix[WF], Base)](UnsupportedFunction(set.Filter, Some("failed to build operation"))))(
              op => toWorkflow[M, WF].apply(DocBuilderF((g, b), pairs.toListMap + (srcName -> docVarToExpr(DocVar.ROOT())))) ∘ {
                case (graph, _) => (chain(graph, op), Field(srcName))
              })
          } (
            op.lift(_).fold(
              M.raiseError[(Fix[WF], Base)](UnsupportedFunction(set.Filter, Some("failed to build operation"))))(
              op => (chain(g, op), b).point[M]))
      }
    case ExprBuilderF((g, b), HasThat($var(d))) =>
      (g, b \ fromDocVar(d)).point[M]
    case ExprBuilderF((g, b), expr) =>
      (rewriteExprPrefix(expr, b) match {
        case HasThat(op) =>
          (chain(g, $project[WF](Reshape(ListMap(BsonField.Name("0") -> \/-(op))))),
            Field(BsonField.Name("0")))
        case \&/.This(js) =>
          (chain(g, $simpleMap[WF](NonEmptyList(MapExpr(js)), ListMap())),
            Root())
      }).point[M]
    case DocBuilderF((wf, base), shape) =>
      alignExpr(rewriteDocPrefix(shape, base)).fold(
        M.raiseError[(Fix[WF], Base)](InternalError fromMsg "Could not align the expressions"))(
        s => shape.keys.toList.toNel.fold(
          M.raiseError[(Fix[WF], Base)](InternalError fromMsg "A shape with no fields does not make sense"))(
          fields => (
            chain(wf,
              s.fold(
                jsExprs => {
                  $simpleMap[WF](NonEmptyList(
                    MapExpr(JsFn(jsBase,
                      jscore.Obj(jsExprs.map {
                        case (name, expr) => jscore.Name(name.asText) -> expr(jscore.Ident(jsBase))
                      })))),
                    ListMap()) },
                exprOps => $project[WF](Reshape(exprOps ∘ \/.right)))),
            Root(): Base).point[M]))
    case GroupBuilderF((gʹ, bʹ), keysʹ, content) =>
      val keys = keysʹ ∘ (rewriteExprPrefix(_, bʹ))
      semiAlignExpr(keys).fold {
        val ks = keys.zipWithIndex.map(_.map(i => BsonField.Name(i.shows)).swap)

        toWorkflow[M, WF].apply(DocBuilderF((gʹ, Root()), ks.toListMap + (BsonField.Name("content") -> docVarToExpr(bʹ.toDocVar)))) strengthR
          ((Field(BsonField.Name("content")): Base, ks.map(key => $var(DocField(key._1)))))
      }(
        ks => ((gʹ, bʹ), (bʹ, ks)).point[M]) >>= { case ((g, b), (c, keys)) =>

          val key: Reshape.Shape[ExprOp] =
            (keys.all {
              case $literal(_) => true
              case _           => false
            }).fold(
              \/-($literal(Bson.Null)),
              -\/(Reshape(keys.zipWithIndex.map {
                case (key, index) => BsonField.Name(index.toString) -> \/-(key)
              }.toListMap)))

          (chain(g, $group[WF](Grouped(content).rewriteRefs(prefixBase0(c)), key)),
            Root(): Base).point[M]
      }
    case FlatteningBuilderF((graph, base), fields) =>
      (
        // TODO: Organize this to put all the $maps and all the $unwinds adjacent.
        fields.foldRight(graph) {
          case (StructureType.Array(field, quasar.qscript.ExcludeId), acc) =>
            $unwind[WF](base.toDocVar \\ field).apply(acc)
          case (StructureType.Array(field, includeIndex), acc) =>
            $simpleMap[WF](
              includeIndex match {
                case quasar.qscript.ExcludeId =>
                  NonEmptyList(FlatExpr((base.toDocVar \\ field).toJs))
                case quasar.qscript.IncludeId =>
                  NonEmptyList(
                    SubExpr(
                      (base.toDocVar \\ field).toJs,
                      JsFn(jsBase,
                        jscore.Let(
                          jscore.Name("m"),
                          (base.toDocVar \\ field).toJs(jscore.Ident(jsBase)),
                          jscore.Call(
                            jscore.Select(
                              jscore.Call(
                                jscore.Select(jscore.ident("Object"), "keys"),
                                List(jscore.ident("m"))),
                              "map"),
                            List(jscore.Fun(List(jscore.Name("k")), jscore.Arr(List(
                              jscore.ident("k"),
                              jscore.Access(jscore.ident("m"), jscore.ident("k")))))))))),
                    FlatExpr((base.toDocVar \\ field).toJs))
                case quasar.qscript.IdOnly =>
                  NonEmptyList(
                    SubExpr(
                      (base.toDocVar \\ field).toJs,
                      JsFn(jsBase,
                        jscore.Call(
                          jscore.Select(jscore.ident("Object"), "keys"),
                          List((base.toDocVar \\ field).toJs(jscore.Ident(jsBase)))))),
                    FlatExpr((base.toDocVar \\ field).toJs))
              },
              ListMap()).apply(acc)
          case (StructureType.Object(field, includeKey), acc) =>
            $simpleMap[WF](
              includeKey match {
                case quasar.qscript.ExcludeId =>
                  NonEmptyList(FlatExpr((base.toDocVar \\ field).toJs))
                case quasar.qscript.IncludeId =>
                  NonEmptyList(
                    SubExpr(
                      (base.toDocVar \\ field).toJs,
                      JsFn(jsBase,
                        jscore.Let(
                          jscore.Name("m"),
                          (base.toDocVar \\ field).toJs(jscore.Ident(jsBase)),
                          jscore.Call(
                            jscore.Select(
                              jscore.Call(
                                jscore.Select(jscore.ident("Object"), "keys"),
                                List(jscore.ident("m"))),
                              "map"),
                            List(jscore.Fun(List(jscore.Name("k")), jscore.Arr(List(
                              jscore.ident("k"),
                              jscore.Access(jscore.ident("m"), jscore.ident("k")))))))))),
                    FlatExpr((base.toDocVar \\ field).toJs))
                case quasar.qscript.IdOnly =>
                  NonEmptyList(
                    SubExpr(
                      (base.toDocVar \\ field).toJs,
                      JsFn(jsBase,
                        jscore.Call(
                          jscore.Select(jscore.ident("Object"), "keys"),
                          List((base.toDocVar \\ field).toJs(jscore.Ident(jsBase)))))),
                    FlatExpr((base.toDocVar \\ field).toJs))
              },
              ListMap()).apply(acc)
        },
        base).point[M]
    case UnionBuilderF((lGraph, lBase), (rGraph, rBase)) =>
      if (lBase == rBase)
        ($foldLeft(
          lGraph,
          chain(rGraph,
            $map($MapF.mapFresh, ListMap()),
            $reduce($ReduceF.reduceNOP, ListMap()))),
          lBase).point[M]
      else
        (toWorkflow[M, WF].apply(DocBuilderF((lGraph, Root()), ListMap(
          BsonField.Name("0") -> docVarToExpr(lBase.toDocVar)))) ⊛
          toWorkflow[M, WF].apply(DocBuilderF((rGraph, Root()), ListMap(
            BsonField.Name("0") -> docVarToExpr(rBase.toDocVar)))))((l, r) =>
          ($foldLeft(
            l._1,
            chain(
              r._1,
              $map($MapF.mapFresh, ListMap()),
              $reduce($ReduceF.reduceNOP, ListMap()))),
            Field(BsonField.Name("0"))))
  }
=======
  @SuppressWarnings(scala.Array("org.wartremover.warts.Recursion"))
  private def toCollectionBuilder[F[_]: Coalesce]
    (wb: WorkflowBuilder[F])
    (implicit ev0: WorkflowOpCoreF :<: F, ev1: RenderTree[WorkflowBuilder[F]], exprOps: ExprOpOps.Uni[ExprOp])
    : M[CollectionBuilderF[F]] =
    wb.unFix match {
      case cb @ CollectionBuilderF(_, _, _) => emit(cb)
      case ValueBuilderF(value) =>
        emit(CollectionBuilderF($pure[F](value), Root(), None))
      case ShapePreservingBuilderF(src, inputs, op) =>
        // At least one argument has no deref (e.g. $$ROOT)
        def case1(src: WorkflowBuilder[F], input: WorkflowBuilder[F], op: PartialFunction[List[BsonField], FixOp[F]], fields: List[Base]): M[CollectionBuilderF[F]] = {
          emitSt(freshName).flatMap(name =>
            fields.traverse(f => (DocField(name) \\ f.toDocVar).deref).fold(
              scala.sys.error("prefixed ${name}, but still no field"))(
              op.lift(_).fold(
                fail[CollectionBuilderF[F]](UnsupportedFunction(set.Filter, Some("failed to build operation"))))(
                op =>
                (toCollectionBuilder(src) |@| toCollectionBuilder(DocBuilder(input, ListMap(name -> \/-($$ROOT))))) {
                  case (
                    CollectionBuilderF(_, _, srcStruct),
                    CollectionBuilderF(graph, _, _)) =>
                    CollectionBuilderF(
                      chain(graph, op),
                      Field(name),
                      srcStruct)
                })))
        }
        // Every argument has a deref (so, a BsonField that can be given to the op)
        def case2(
          src: WorkflowBuilder[F],
          input: WorkflowBuilder[F],
          base: Base,
          op: PartialFunction[List[BsonField], FixOp[F]],
          fields: List[BsonField]):
            M[CollectionBuilderF[F]] = {
          ((toCollectionBuilder(src) |@| toCollectionBuilder(input)) {
            case (
              CollectionBuilderF(_, _, srcStruct),
              CollectionBuilderF(graph, base0, bothStruct)) =>
              op.lift(fields.map(f => base0.toDocVar.deref.map(_ \ f).getOrElse(f))).fold[M[CollectionBuilderF[F]]](
                fail[CollectionBuilderF[F]](UnsupportedFunction(set.Filter, Some("failed to build operation"))))(
                { op =>
                  val g = chain(graph, op)
                  if (srcStruct ≟ bothStruct)
                    emit(CollectionBuilderF(g, base0 \ base, srcStruct))
                  else {
                    val (g1, base1) = shift(base0 \ base, srcStruct, g)
                    emit(CollectionBuilderF(g1, base1, srcStruct))
                  }
                })
          }).join
        }
        inputs match {
          case Nil =>
            toCollectionBuilder(src).map {
              case CollectionBuilderF(g, b, s) =>
                CollectionBuilderF(op(Nil)(g), b, s)
            }
          case _ =>
            foldBuilders(src, inputs).flatMap { case (input1, base, fields) =>
              fields.traverse(_.toDocVar.deref).fold(
                case1(src, input1, op, fields))(
                case2(src, input1, base, op, _))
            }
        }
      case ExprBuilderF(src, \/-($var(d))) =>
        toCollectionBuilder(src).map {
          case CollectionBuilderF(graph, base, _) =>
            CollectionBuilderF(graph, base \ fromDocVar(d), None)
        }
      case ExprBuilderF(src, expr) =>
        (toCollectionBuilder(src) ⊛ emitSt(freshName))((cb, name) =>
          cb match {
            case CollectionBuilderF(graph, base, _) =>
              CollectionBuilderF(
                chain(graph,
                  rewriteExprPrefix(expr, base).fold(
                    js => $simpleMap[F](NonEmptyList(MapExpr(JsFn(jsBase, jscore.Obj(ListMap(jscore.Name(name.asText) -> js(jscore.Ident(jsBase))))))), ListMap()),
                    op => $project[F](Reshape(ListMap(name -> \/-(op)))))),
                Field(name),
                None)
          })
      case DocBuilderF(src, shape) =>
        generateWorkflow(src).flatMap { case (wf, base) =>
          commonShape(rewriteDocPrefix(shape, base)).fold(
            fail(_),
            s => shape.keys.toList.toNel.fold[M[CollectionBuilderF[F]]](
              fail(InternalError fromMsg "A shape with no fields does not make sense"))(
              fields => emit(CollectionBuilderF(
                chain(wf,
                  s.fold(
                    jsExprs => $simpleMap[F](NonEmptyList(
                      MapExpr(JsFn(jsBase,
                        jscore.Obj(jsExprs.map {
                          case (name, expr) => jscore.Name(name.asText) -> expr(jscore.Ident(jsBase))
                        })))),
                      ListMap()),
                    exprOps => $project[F](Reshape(exprOps ∘ \/.right)))),
                Root(),
                fields.some))))
        }
      case ArrayBuilderF(src, shape) =>
        generateWorkflow(src).flatMap { case (wf, base) =>
          lift(shape.traverse(exprToJs).map(jsExprs =>
            CollectionBuilderF(
              chain(wf,
                $simpleMap[F](NonEmptyList(
                  MapExpr(JsFn(jsBase,
                    jscore.Arr(jsExprs.map(_(base.toDocVar.toJs(jscore.Ident(jsBase))
                    )).toList)))),
                  ListMap())),
              Root(),
              None)))
        }
      case GroupBuilderF(src, keys, content) =>
        (foldBuilders(src, keys) |@| toCollectionBuilder(src)){ case ((wb, base, fields), CollectionBuilderF(_, _, struct)) =>
          def key(base: Base) = keys.zip(fields) match {
            case Nil        => \/-($literal(Bson.Null))
            case (key, field) :: Nil => key.unFix match {
              // NB: normalize to Null, to ease merging
              case ValueBuilderF(_) | ExprBuilderF(_, \/-($literal(_))) =>
                \/-($literal(Bson.Null))
              case _ =>
                field match {
                  // NB: MongoDB doesn’t allow arrays _as_ `_id`, but it allows
                  //     them _in_ `_id`, so we wrap any field in a document to
                  //     protect against arrays.
                  // TODO: Once we have type information available to the
                  //       planner, don’t wrap fields that can’t be arrays.
                  case Root() | Field(_) => -\/(Reshape(ListMap(
                    BsonField.Name("0") -> \/-($var(field.toDocVar).cata(exprOps.rewriteRefs(prefixBase0(base)))))))
                  case Subset(fields) => -\/(Reshape(fields.toList.map(fld =>
                    fld -> \/-($var(DocField(fld)))).toListMap))
                }
            }
            case _ => -\/(Reshape(fields.map(_.toDocVar).zipWithIndex.map {
              case (field, index) =>
                BsonField.Name(index.toString) -> \/-($var(field))
            }.toListMap).rewriteRefs(prefixBase0(base)))
          }

          content match {
            case Expr(-\/(grouped)) =>
              (toCollectionBuilder(wb) ⊛ emitSt(freshName))((cb, rootName) =>
                cb match {
                  case CollectionBuilderF(wf, base0, _) =>
                    CollectionBuilderF(
                      chain(wf,
                        $group[F](Grouped(ListMap(rootName -> grouped)).rewriteRefs(prefixBase0(base0 \ base)),
                          key(base0))),
                      Field(rootName),
                      struct)
                })
            case Expr(\/-(expr)) =>
              // NB: This case just winds up a single value, then unwinds it.
              //     It’s effectively a no-op, so we just use the src and expr.
              toCollectionBuilder(ExprBuilder(src, \/-(expr)))
            case Doc(obj) =>
              val (grouped, ungrouped) =
                obj.foldLeft[(ListMap[BsonField.Name, AccumOp[Fix[ExprOp]]], ListMap[BsonField.Name, Fix[ExprOp]])]((ListMap.empty[BsonField.Name, AccumOp[Fix[ExprOp]]], ListMap.empty[BsonField.Name, Fix[ExprOp]]))((acc, item) =>
                  item match {
                    case (k, -\/(v)) =>
                      ((x: ListMap[BsonField.Name, AccumOp[Fix[ExprOp]]]) => x + (k -> v)).first(acc)
                    case (k, \/-(v)) =>
                      ((x: ListMap[BsonField.Name, Fix[ExprOp]]) => x + (k -> v)).second(acc)
                  })
              if (grouped.isEmpty && !ungrouped.isEmpty)
                toCollectionBuilder(DocBuilder(src, ungrouped ∘ (_.right)))
              else
                obj.keys.toList.toNel.fold[M[CollectionBuilderF[F]]](
                  generateWorkflow(wb) ∘ { case (wf, base0) =>
                    CollectionBuilderF(
                      chain(wf, $group(Grouped(ListMap()), key(base0))),
                      Field(BsonField.Name("_id")),
                      none)
                  })(
                  fields => generateWorkflow(wb).flatMap { case (wf, base0) =>
                    emitSt(ungrouped.toList match {
                      case Nil =>
                        state[NameGen, Fix[F]](chain(wf,
                          $group[F](Grouped(grouped).rewriteRefs(prefixBase0(base0 \ base)), key(base0))))
                      case (name -> _) :: Nil =>
                        state[NameGen, Fix[F]](chain(wf,
                          $group[F](Grouped(
                            obj.transform {
                              case (_, -\/(v)) =>
                                accumulator.rewriteGroupRefs(v)(prefixBase0(base0 \ base))
                              case (_, \/-(v)) =>
                                $push(v.cata(exprOps.rewriteRefs(prefixBase0(base0 \ base))))
                            }),
                            key(base0)),
                          $unwind[F](DocField(name))))
                      case _ => for {
                        ungroupedName <- freshName
                        groupedName <- freshName
                      } yield
                        chain(wf,
                          $project[F](Reshape(ListMap(
                            ungroupedName -> -\/(Reshape(ungrouped.map {
                              case (k, v) => k -> \/-(v.cata(exprOps.rewriteRefs(prefixBase0(base0 \ base))))
                            })),
                            groupedName -> \/-($$ROOT)))),
                          $group[F](Grouped(
                            (grouped ∘ (accumulator.rewriteGroupRefs(_)(prefixBase0(Field(groupedName) \ base0)))) +
                              (ungroupedName -> $push($var(DocField(ungroupedName))))),
                            key(Field(groupedName) \ base0)),
                          $unwind[F](DocField(ungroupedName)),
                          $project[F](Reshape(obj.transform {
                            case (k, -\/ (_)) => \/-($var(DocField(k)))
                            case (k,  \/-(_)) => \/-($var(DocField(ungroupedName \ k)))
                          })))
                    }).map(CollectionBuilderF(
                      _,
                      Root(),
                      fields.some))
                  })
          }
        }.join
      case FlatteningBuilderF(src, fields) =>
        toCollectionBuilder(src).map {
          case CollectionBuilderF(graph, base, struct) =>
            CollectionBuilderF(fields.foldRight(graph) {
              case (StructureType.Array(field), acc) => $unwind[F](base.toDocVar \\ field).apply(acc)
              case (StructureType.Object(field), acc) =>
                $simpleMap[F](NonEmptyList(FlatExpr(JsFn(jsBase, (base.toDocVar \\ field).toJs(jscore.Ident(jsBase))))), ListMap()).apply(acc)
            }, base, struct)
        }
      case sb @ SpliceBuilderF(_, _) =>
        generateWorkflow(sb.src).flatMap { case (wf, base) =>
          lift(
            sb.toJs.map { splice =>
              CollectionBuilderF(
                chain(wf,
                  $simpleMap[F](NonEmptyList(MapExpr(JsFn(jsBase, (base.toDocVar.toJs >>> splice)(jscore.Ident(jsBase))))), ListMap())),
                Root(),
                None)
            })
        }
      case sb @ ArraySpliceBuilderF(_, _) =>
        generateWorkflow(sb.src).flatMap { case (wf, base) =>
          lift(
            sb.toJs.map { splice =>
              CollectionBuilderF(
                chain(wf,
                  $simpleMap[F](NonEmptyList(MapExpr(JsFn(jsBase, (base.toDocVar.toJs >>> splice)(jscore.Ident(jsBase))))), ListMap())),
                Root(),
                None)
            })
        }
    }
>>>>>>> fc732bd4

  def generateWorkflow[M[_]: Monad, F[_]: Coalesce](wb: WorkflowBuilder[F])
    (implicit M: MonadError_[M, PlannerError], ev0: WorkflowOpCoreF :<: F, ev1: RenderTree[WorkflowBuilder[F]], ev2: ExprOpOps.Uni[ExprOp])
      : M[(Fix[F], Base)] =
    (wb: Fix[WorkflowBuilderF[F, ?]]).cataM(toWorkflow[M, F])

  def shift[F[_]: Coalesce](base: Base, struct: Schema, graph: Fix[F])
    (implicit ev: WorkflowOpCoreF :<: F)
    : (Fix[F], Base) = {
    (base, struct) match {
      case (Field(ExprName), None) => (graph, Field(ExprName))
      case (_,       None)         =>
        (chain(graph,
          $project[F](Reshape(ListMap(ExprName -> \/-($var(base.toDocVar)))),
            ExcludeId)),
          Field(ExprName))
      case (_,       Some(fields)) =>
        (chain(graph,
          $project[F](
            Reshape(fields.map(name =>
              name -> \/-($var((base \ name).toDocVar))).toList.toListMap),
            if (fields.element(IdName)) IncludeId else ExcludeId)),
          Root())
    }
  }

  def build[M[_]: Monad, F[_]: Coalesce](wb: WorkflowBuilder[F])
    (implicit M: MonadError_[M, PlannerError], ev0: WorkflowOpCoreF :<: F, ev1: RenderTree[WorkflowBuilder[F]], ev2: ExprOpOps.Uni[ExprOp])
      : M[Fix[F]] =
    (wb: Fix[WorkflowBuilderF[F, ?]]).cataM(AlgebraMZip[M, WorkflowBuilderF[F, ?]].zip(toWorkflow[M, F], schema.generalizeM[M])) ∘ {
      case ((graph, Root()), _)      => graph
      case ((graph, base),   struct) => shift(base, struct, graph)._1
    }

  def asLiteral[F[_]](wb: WorkflowBuilder[F])(implicit ev0: WorkflowOpCoreF :<: F): Option[Bson] = wb.unFix match {
    case CollectionBuilderF(Fix(ev0($PureF(value))), _, _) => value.some
    case ExprBuilderF(_, HasThat($literal(value)))         => value.some
    case _                                                 => none
  }

<<<<<<< HEAD
=======
  @SuppressWarnings(scala.Array("org.wartremover.warts.Recursion"))
  private def fold1Builders[F[_]: Coalesce](builders: List[WorkflowBuilder[F]])
    (implicit ev0: WorkflowOpCoreF :<: F, ev1: RenderTree[WorkflowBuilder[F]], exprOps: ExprOpOps.Uni[ExprOp])
    : Option[M[(WorkflowBuilder[F], List[Fix[ExprOp]])]] =
    builders match {
      case Nil             => None
      case builder :: Nil  => Some(emit((builder, List($$ROOT))))
      case Fix(ValueBuilderF(bson)) :: rest =>
        fold1Builders(rest).map(_.map { case (builder, fields) =>
          (builder, $literal(bson) +: fields)
        })
      case builder :: rest =>
        Some(rest.foldLeftM[M, (WorkflowBuilder[F], List[Fix[ExprOp]])](
          (builder, List($$ROOT))) {
          case ((wf, fields), Fix(ValueBuilderF(bson))) =>
            emit((wf, fields :+ $literal(bson)))
          case ((wf, fields), x) =>
            merge(wf, x).map { case (lbase, rbase, src) =>
              (src, fields.map(_.cata(exprOps.rewriteRefs(prefixBase0(lbase)))) :+ $var(rbase.toDocVar))
            }
        })
    }

  private def foldBuilders[F[_]: Coalesce](src: WorkflowBuilder[F], others: List[WorkflowBuilder[F]])
    (implicit ev0: WorkflowOpCoreF :<: F, ev1: RenderTree[WorkflowBuilder[F]], ev2: ExprOpOps.Uni[ExprOp])
    : M[(WorkflowBuilder[F], Base, List[Base])] =
    others.foldLeftM[M, (WorkflowBuilder[F], Base, List[Base])](
      (src, Root(), Nil)) {
      case ((wf, base, fields), x) =>
        merge(wf, x).map { case (lbase, rbase, src) =>
          (src, lbase \ base, fields.map(lbase \ _) :+ rbase)
        }
    }

>>>>>>> fc732bd4
  /** The location of the desired content relative to the current $$ROOT.
    *
    * Various transformations (merging, conversion to Workflow, etc.) combine
    * structures that we need to be able to extract later. This tells us how to
    * extract them.
    */
  sealed abstract class Base extends Product with Serializable {
    def \ (that: Base): Base = (this, that) match {
      case (Root(),      _)            => that
      case (_,           Root())       => this
      case (Subset(_),   _)            => that // TODO: can we do better?
      case (_,           Subset(_))    => this // TODO: can we do better?
      case (Field(name), Field(name2)) => Field(name \ name2)
    }

    def \ (that: BsonField): Base = this \ Field(that)

    // NB: This is a lossy conversion.
    val toDocVar: DocVar = this match {
      case Root()      => DocVar.ROOT()
      case Field(name) => DocField(name)
      case Subset(_)   => DocVar.ROOT()
    }
  }

  object Base {
    implicit val show: Show[Base] = Show.showFromToString
  }

  /** The content is already at $$ROOT. */
  final case class Root()                              extends Base
  /** The content is nested in a field under $$ROOT. */
  final case class Field(name: BsonField)              extends Base
  /** The content is a subset of the document at $$ROOT. */
  final case class Subset(fields: Set[BsonField.Name]) extends Base

  val fromDocVar: DocVar => Base = {
    case DocVar.ROOT(None) => Root()
    case DocField(name)    => Field(name)
  }

  // TODO: Cases that match on `$$ROOT` should be generalized to look up the
  //       shape of any DocVar in the source.
  @tailrec def findKeys[F[_]](wb: WorkflowBuilder[F]): Option[Base] = {
    wb.unFix match {
<<<<<<< HEAD
      case CollectionBuilderF(_, _, s2)       => s2.map(s => Subset(s.toSet))
      case DocBuilderF(_, shape)              => Subset(shape.keySet).some
      case FlatteningBuilderF(src, _)         => findKeys(src)
      case GroupBuilderF(_, _, obj)           => Subset(obj.keySet).some
      case ShapePreservingBuilderF(src, _, _) => findKeys(src)
      case ExprBuilderF(_, _)                 => Root().some
      case _                                  => None
=======
      case CollectionBuilderF(_, _, s2)             => s2.map(s => Subset(s.toSet))
      case DocBuilderF(_, shape)                    => Subset(shape.keySet).some
      case FlatteningBuilderF(src, _)               => findKeys(src)
      case GroupBuilderF(src, _, Expr(\/-($$ROOT))) => findKeys(src)
      case GroupBuilderF(_, _, Doc(obj))            => Subset(obj.keySet).some
      case ShapePreservingBuilderF(src, _, _)       => findKeys(src)
      case ExprBuilderF(src, \/-($$ROOT))           => findKeys(src)
      case ExprBuilderF(_, _)                       => Root().some
      case ValueBuilderF(Bson.Doc(shape))           => Subset(shape.keySet
                                                        .map(BsonField.Name(_))).some
      case _                                        => None
    }
  }

  private def findSort[F[_]: Coalesce]
    (src: WorkflowBuilder[F])
    (distincting: WorkflowBuilder[F] => M[WorkflowBuilder[F]])
    (implicit ev0: WorkflowOpCoreF :<: F, ev1: RenderTree[WorkflowBuilder[F]], ev2: ExprOpOps.Uni[ExprOp])
    : M[WorkflowBuilder[F]] = {
    @tailrec
    def loop(wb: WorkflowBuilder[F]): M[WorkflowBuilder[F]] =
      wb.unFix match {
        case spb @ ShapePreservingBuilderF(spbSrc, sortKeys, f) =>
          spb.dummyOp.unFix match {
            case ev0($SortF(_, _)) =>
              foldBuilders(src, sortKeys).flatMap {
                case (newSrc, dv, ks) =>
                  distincting(newSrc).map { dist =>
                    val spb = ShapePreservingBuilder(
                      Fix(normalize[F].apply(ExprBuilderF(dist, \/-($var(dv.toDocVar))))),
                      ks.map(k => Fix(normalize[F].apply(ExprBuilderF(dist, \/-($var(k.toDocVar)))))), f)
                    dv match {
                      case Subset(ks) => DocBuilder(spb, ks.toList.map(k => k -> \/-($var(DocField(k)))).toListMap)
                      case _ => spb
                    }
                  }
              }
            case _ => loop(spbSrc)
          }
        case _ => distincting(src)
      }
    loop(src)
  }

  @SuppressWarnings(scala.Array("org.wartremover.warts.Recursion", "org.wartremover.warts.ToString"))
  private def merge[F[_]: Coalesce]
    (left: Fix[WorkflowBuilderF[F, ?]], right: Fix[WorkflowBuilderF[F, ?]])
    (implicit I: WorkflowOpCoreF :<: F, ev0: RenderTree[Fix[WorkflowBuilderF[F, ?]]], ev1: ExprOpOps.Uni[ExprOp])
    : M[(Base, Base, Fix[WorkflowBuilderF[F, ?]])] = {
    def delegate =
      merge(right, left).map { case (r, l, merged) => (l, r, merged) }

    (left.unFix, right.unFix) match {
      case (
        ExprBuilderF(src1, \/-($var(DocField(base1)))),
        ExprBuilderF(src2, \/-($var(DocField(base2)))))
          if src1 ≟ src2 =>
        emit((Field(base1), Field(base2), src1))

      case _ if left ≟ right => emit((Root(), Root(), left))

      case (ValueBuilderF(bson), ExprBuilderF(src, expr)) =>
        mergeContents(Expr(\/-($literal(bson))), Expr(expr)).map {
          case ((lbase, rbase), cont) =>
            (lbase, rbase, contentsToBuilder(cont)(src))
        }
      case (ExprBuilderF(_, _), ValueBuilderF(_)) => delegate

      case (ValueBuilderF(bson), DocBuilderF(src, shape)) =>
        mergeContents(Expr(\/-($literal(bson))), Doc(shape)).map {
          case ((lbase, rbase), cont) =>
            (lbase, rbase, contentsToBuilder(cont)(src))
        }
      case (DocBuilderF(_, _), ValueBuilderF(_)) => delegate

      case (ValueBuilderF(bson), _) =>
        mergeContents(Expr(\/-($literal(bson))), Expr(\/-($$ROOT))).map {
          case ((lbase, rbase), cont) =>
            (lbase, rbase, contentsToBuilder(cont)(right))
        }
      case (_, ValueBuilderF(_)) => delegate

      case (ExprBuilderF(src1, expr1), ExprBuilderF(src2, expr2)) if src1 ≟ src2 =>
        mergeContents(Expr(expr1), Expr(expr2)).map {
          case ((lbase, rbase), cont) =>
            (lbase, rbase, contentsToBuilder(cont)(src1))
        }
      case (ExprBuilderF(src, \/-($var(DocField(base)))), _) if src ≟ right =>
        emit((Field(base), Root(), right))
      case (_, ExprBuilderF(src, \/-($var(DocField(_))))) if left ≟ src =>
        delegate

      case (DocBuilderF(src1, shape1), ExprBuilderF(src2, expr2)) =>
        merge(src1, src2).flatMap { case (lb, rb, wb) =>
          mergeContents(Doc(rewriteDocPrefix(shape1, lb)), Expr(rewriteExprPrefix(expr2, rb))).map {
            case ((lbase, rbase), cont) =>
              (lbase, rbase, contentsToBuilder(cont)(wb))
          }
        }
      case (ExprBuilderF(_, _), DocBuilderF(_, _)) =>
        delegate

      case (DocBuilderF(src1, shape1), DocBuilderF(src2, shape2)) =>
        merge(src1, src2).flatMap { case (lbase, rbase, wb) =>
          mergeContents(
            Doc(rewriteDocPrefix(shape1, lbase)),
            Doc(rewriteDocPrefix(shape2, rbase))).map {
            case ((lbase, rbase), cont) =>
              (lbase, rbase, contentsToBuilder(cont)(wb))
          }
        }

      // NB: The SPB cases need to be handled fairly early, because it allows
      //     them to stay closer to the root of the Builder.
      case (
        spb1 @ ShapePreservingBuilderF(src1, inputs1, op1),
        spb2 @ ShapePreservingBuilderF(src2, inputs2, _))
          if inputs1 ≟ inputs2 && spb1.dummyOp == spb2.dummyOp =>
        merge(src1, src2).map { case (lbase, rbase, wb) =>
          (lbase, rbase, ShapePreservingBuilder(wb, inputs1, op1))
        }
      case (ShapePreservingBuilderF(src, inputs, op), _) =>
        merge(src, right).map { case (lbase, rbase, wb) =>
          (lbase, rbase, ShapePreservingBuilder(wb, inputs, op))
        }
      case (_, ShapePreservingBuilderF(src, inputs, op)) => delegate

      case (ExprBuilderF(src, expr), _) =>
        merge(src, right).flatMap { case (lbase, rbase, wb) =>
          mergeContents(Expr(rewriteExprPrefix(expr, lbase)), Expr(\/-($var(rbase.toDocVar)))).map {
            case ((lbase, rbase), cont) =>
              (lbase, rbase, contentsToBuilder(cont)(wb))
          }
        }
      case (_, ExprBuilderF(src, _)) => delegate

      case (DocBuilderF(src1, shape1), _) =>
        merge(src1, right).flatMap { case (lbase, rbase, wb) =>
          mergeContents(Doc(rewriteDocPrefix(shape1, lbase)), Expr(\/-($var(rbase.toDocVar)))).map {
            case ((lbase, rbase), cont) =>
              (lbase, rbase, contentsToBuilder(cont)(wb))
          }
        }
      case (_, DocBuilderF(_, _)) => delegate

      case (sb @ SpliceBuilderF(_, _), _) =>
        merge(sb.src, right).flatMap { case (lbase, rbase, wb) =>
          for {
            lName  <- emitSt(freshName)
            rName  <- emitSt(freshName)
            splice <- lift(sb.toJs)
          } yield (Field(lName), Field(rName),
            DocBuilder(wb, ListMap(
              lName -> -\/ (lbase.toDocVar.toJs >>> splice),
              rName ->  \/-($var(rbase.toDocVar)))))
        }
      case (_, SpliceBuilderF(_, _)) => delegate

      case (sb @ ArraySpliceBuilderF(_, _), _) =>
        merge(sb.src, right).flatMap { case (lbase, rbase, wb) =>
          for {
            lName  <- emitSt(freshName)
            rName  <- emitSt(freshName)
            splice <- lift(sb.toJs)
          } yield (Field(lName), Field(rName),
            DocBuilder(wb, ListMap(
              lName -> -\/ (lbase.toDocVar.toJs >>> splice),
              rName ->  \/-($var(rbase.toDocVar)))))
        }
      case (_, ArraySpliceBuilderF(_, _)) => delegate

      case (
        FlatteningBuilderF(src0, fields0),
        FlatteningBuilderF(src1, fields1)) =>
        left.cata(height) cmp right.cata(height) match {
          case Ordering.LT =>
            merge(left, src1).map { case (lbase, rbase, wb) =>
              (lbase, rbase, FlatteningBuilder(wb, fields1.map(_.map(rbase.toDocVar \\ _))))
            }
          case Ordering.EQ =>
            merge(src0, src1).map { case (lbase, rbase, wb) =>
              val lfields = fields0.map(_.map(lbase.toDocVar \\ _))
              val rfields = fields1.map(_.map(rbase.toDocVar \\ _))
              (lbase, rbase, FlatteningBuilder(wb, lfields union rfields))
            }
          case Ordering.GT =>
            merge(src0, right).map { case (lbase, rbase, wb) =>
              (lbase, rbase, FlatteningBuilder(wb, fields0.map(_.map(lbase.toDocVar \\ _))))
            }
        }
      case (FlatteningBuilderF(src, fields), _) =>
        merge(src, right).flatMap { case (lbase, rbase, wb) =>
          val lfields = fields.map(_.map(lbase.toDocVar \\ _))
          if (lfields.exists(x => x.field.startsWith(rbase.toDocVar) || rbase.toDocVar.startsWith(x.field)))
            for {
              lName <- emitSt(freshName)
              rName <- emitSt(freshName)
            } yield
              (Field(lName), Field(rName),
                FlatteningBuilder(
                  DocBuilder(wb, ListMap(
                    lName -> \/-($var(lbase.toDocVar)),
                    rName -> \/-($var(rbase.toDocVar)))),
                  fields.map(_.map(DocField(lName) \\ _))))
          else emit((lbase, rbase, FlatteningBuilder(wb, lfields)))
        }
      case (_, FlatteningBuilderF(_, _)) => delegate

      case (GroupBuilderF(src1, key1, cont1), GroupBuilderF(src2, key2, cont2))
          if key1 ≟ key2 =>
        merge(src1, src2).flatMap { case (lbase, rbase, wb) =>
          mergeContents(rewriteGroupRefs(cont1)(prefixBase0(lbase)), rewriteGroupRefs(cont2)(prefixBase0(rbase))).map {
            case ((lb, rb), contents) =>
              (lb, rb, GroupBuilder(wb, key1, contents))
          }
        }

      case (ArrayBuilderF(src, shape), _) =>
        merge(src, right).flatMap { case (lbase, rbase, wb) =>
          generateWorkflow(ArrayBuilder(wb, shape.map(rewriteExprPrefix(_, lbase)))).flatMap { case (wf, base) =>
            I.prj(wf.unFix).cata(
              {
                case $ProjectF(psrc, Reshape(shape), idx) =>
                  emitSt(freshName.map(rName =>
                    (lbase, Field(rName),
                      CollectionBuilder(
                        chain(psrc,
                          $project[F](Reshape(shape + (rName -> \/-($var(rbase.toDocVar)))))),
                        Root(),
                        None))))
                case _ => fail(InternalError fromMsg "couldn’t merge array")
              },
              {
                // TODO: Find a way to print this without using toString
                val msg = "couldn’t merge unrecognized op: " + wf.toString
                fail(InternalError.fromMsg(msg))
              })
          }
        }
      case (_, ArrayBuilderF(_, _)) => delegate

      case _ =>
        fail(InternalError.fromMsg("failed to merge:\n" + left.render.shows + "\n" + right.render.shows))
>>>>>>> fc732bd4
    }
  }

  final class Ops[F[_]: Coalesce](implicit ev0: WorkflowOpCoreF :<: F, ev1: ExprOpOps.Uni[ExprOp]) {
    def read(coll: Collection): WorkflowBuilder[F] =
      CollectionBuilder($read[F](coll), Root(), None)

    def limit(wb: WorkflowBuilder[F], count: Long): WorkflowBuilder[F] =
      ShapePreservingBuilder(wb, Nil, { case Nil => $limit[F](count) })

    def skip(wb: WorkflowBuilder[F], count: Long): WorkflowBuilder[F] =
      ShapePreservingBuilder(wb, Nil, { case Nil => $skip[F](count) })

    def filter
      (src: WorkflowBuilder[F],
        those: List[Expr],
        sel: PartialFunction[List[BsonField], Selector])
      : WorkflowBuilder[F] =
      ShapePreservingBuilder(src, those, PartialFunction(fields => $match[F](sel(fields))))

<<<<<<< HEAD
=======
    def expr1
      (wb: WorkflowBuilder[F])
      (f: Fix[ExprOp] => Fix[ExprOp])
      (implicit ev0: WorkflowOpCoreF :<: F, ev1: RenderTree[WorkflowBuilder[F]])
      : M[WorkflowBuilder[F]] =
      expr(List(wb)) { case List(e) => f(e) }

    def expr2
      (wb1: WorkflowBuilder[F], wb2: WorkflowBuilder[F])
      (f: (Fix[ExprOp], Fix[ExprOp]) => Fix[ExprOp])
      (implicit ev2: RenderTree[WorkflowBuilder[F]])
      : M[WorkflowBuilder[F]] =
      expr(List(wb1, wb2)) { case List(e1, e2) => f(e1, e2) }

    def expr
      (wbs: List[WorkflowBuilder[F]])
      (f: List[Fix[ExprOp]] => Fix[ExprOp])
      (implicit ev2: RenderTree[WorkflowBuilder[F]])
      : M[WorkflowBuilder[F]] = {
      fold1Builders(wbs).fold[M[WorkflowBuilder[F]]](
        fail(InternalError fromMsg "impossible – no arguments"))(
        _.map { case (wb, exprs) => Fix(normalize[F].apply(ExprBuilderF(wb, \/-(f(exprs))))) })
    }

    // FIXME: no constraints
    def jsExpr1(wb: WorkflowBuilder[F], js: JsFn): WorkflowBuilder[F] =
      Fix(normalize[F].apply(ExprBuilderF(wb, -\/(js))))

    // Like JsExpr, but accepts a JsFn that expects to receive an array of values.
    def jsArrayExpr(wbs: List[WorkflowBuilder[F]], js: JsFn)
      (implicit ev2: RenderTree[WorkflowBuilder[F]])
      : M[WorkflowBuilder[F]] =
      fold1Builders(wbs).fold[M[WorkflowBuilder[F]]](
        fail(InternalError.fromMsg("impossible – no arguments")))(
        _.flatMap { case (wb, exprs) =>
          lift(exprs.traverse[PlannerError \/ ?, JsFn](_.para(toJs)).map(jses =>
            jsExpr1(jsExpr1(wb, JsFn(jsBase, jscore.Arr(jses.map(_(jscore.Ident(jsBase)))))), js)))
        })

    def jsExpr(wbs: List[WorkflowBuilder[F]], f: List[JsCore] => JsCore)
      (implicit ev2: RenderTree[WorkflowBuilder[F]])
      : M[WorkflowBuilder[F]] =
      fold1Builders(wbs).fold[M[WorkflowBuilder[F]]](
        fail(InternalError fromMsg "impossible – no arguments"))(
        _.flatMap { case (wb, exprs) =>
          lift(exprs.traverse[PlannerError \/ ?, JsFn](_.para(toJs)).map(jses =>
            jsExpr1(wb, JsFn(jsBase, f(jses.map(_(jscore.Ident(jsBase))))))))
        })

    @SuppressWarnings(scala.Array("org.wartremover.warts.Recursion"))
>>>>>>> fc732bd4
    def makeObject(wb: WorkflowBuilder[F], name: String): WorkflowBuilder[F] =
      wb.unFix match {
        case ExprBuilderF(src, expr) =>
          DocBuilder(src, ListMap(BsonField.Name(name) -> expr))
        case _ =>
          DocBuilder(wb, ListMap(BsonField.Name(name) -> \&/.Both(JsFn.identity, $$ROOT)))
      }

<<<<<<< HEAD
    private def deleteField(wb: WorkflowBuilder[F], name: String): WorkflowBuilder[F] =
      wb.unFix match {
=======
    def makeArray(wb: WorkflowBuilder[F]): WorkflowBuilder[F] = wb.unFix match {
      case ValueBuilderF(value) => ValueBuilder(Bson.Arr(List(value)))
      case _ => ArrayBuilder(wb, List(\/-($$ROOT)))
    }

    @SuppressWarnings(scala.Array("org.wartremover.warts.Recursion"))
    def flattenMap(wb: WorkflowBuilder[F]): WorkflowBuilder[F] =
      wb.unFix match {
        case ShapePreservingBuilderF(src, inputs, op) =>
          ShapePreservingBuilder(flattenMap(src), inputs, op)
        case GroupBuilderF(src, keys, Expr(\/-($var(DocVar.ROOT(None))))) =>
          GroupBuilder(flattenMap(src), keys, Expr(\/-($$ROOT)))
        case _ => FlatteningBuilder(wb, Set(StructureType.Object(DocVar.ROOT())))
      }

    @SuppressWarnings(scala.Array("org.wartremover.warts.Recursion"))
    def flattenArray(wb: WorkflowBuilder[F]): WorkflowBuilder[F] =
      wb.unFix match {
        case ShapePreservingBuilderF(src, inputs, op) =>
          ShapePreservingBuilder(flattenArray(src), inputs, op)
        case GroupBuilderF(src, keys, Expr(\/-($$ROOT))) =>
          GroupBuilder(flattenArray(src), keys, Expr(\/-($$ROOT)))
        case _ => FlatteningBuilder(wb, Set(StructureType.Array(DocVar.ROOT())))
      }

    @SuppressWarnings(scala.Array("org.wartremover.warts.Recursion"))
    def projectField(wb: WorkflowBuilder[F], name: String): PlannerError \/ WorkflowBuilder[F] =
      wb.unFix match {
        case ShapePreservingBuilderF(src, inputs, op) =>
          projectField(src, name).map(ShapePreservingBuilder(_, inputs, op))
        case ValueBuilderF(Bson.Doc(fields)) =>
          fields.get(name).fold[PlannerError \/ WorkflowBuilder[F]](
            -\/(UnsupportedFunction(structural.ObjectProject, Some("value does not contain a field ‘" + name + "’."))))(
            x => \/-(ValueBuilder(x)))
        case ValueBuilderF(_) =>
          -\/(UnsupportedFunction(structural.ObjectProject, Some("value is not a document.")))
        case GroupBuilderF(wb0, key, Expr(\/-($var(dv)))) =>
          projectField(wb0, name).map(GroupBuilder(_, key, Expr(\/-($var(dv)))))
        case GroupBuilderF(wb0, key, Doc(doc)) =>
          doc.get(BsonField.Name(name)).fold[PlannerError \/ WorkflowBuilder[F]](
            -\/(UnsupportedFunction(structural.ObjectProject, Some("group does not contain a field ‘" + name + "’."))))(
            x => \/-(GroupBuilder(wb0, key, Expr(x))))
        case DocBuilderF(wb, doc) =>
          doc.get(BsonField.Name(name)).fold[PlannerError \/ WorkflowBuilder[F]](
            -\/(UnsupportedFunction(structural.ObjectProject, Some("document does not contain a field ‘" + name + "’."))))(
            expr => \/-(ExprBuilder(wb, expr)))
        case ExprBuilderF(wb0,  -\/(js1)) =>
          \/-(ExprBuilder(wb0,
            -\/(JsFn(jsBase, DocField(BsonField.Name(name)).toJs(js1(jscore.Ident(jsBase)))))))
        case ExprBuilderF(wb, \/-($var(DocField(field)))) =>
          \/-(ExprBuilder(wb, \/-($var(DocField(field \ BsonField.Name(name))))))
        case _ => \/-(ExprBuilder(wb, \/-($var(DocField(BsonField.Name(name))))))
      }

    def projectIndex(wb: WorkflowBuilder[F], index: Int): PlannerError \/ WorkflowBuilder[F] =
      wb.unFix match {
        case ValueBuilderF(Bson.Arr(elems)) =>
          if (index < elems.length) // UGH!
            \/-(ValueBuilder(elems(index)))
          else
            -\/(UnsupportedFunction(
              structural.ArrayProject,
              Some(s"value does not contain index ‘$index’.")))
        case ArrayBuilderF(wb0, elems) =>
          if (index < elems.length) // UGH!
            \/-(ExprBuilder(wb0, elems(index)))
          else
            -\/(UnsupportedFunction(
              structural.ArrayProject,
              Some(s"array does not contain index ‘$index’.")))
        case ValueBuilderF(_) =>
          -\/(UnsupportedFunction(
            structural.ArrayProject,
            Some("value is not an array.")))
        case DocBuilderF(_, _) =>
          -\/(UnsupportedFunction(
            structural.ArrayProject,
            Some("value is not an array.")))
        case _ =>
          jsExpr1(wb, JsFn(jsBase,
            jscore.Access(jscore.Ident(jsBase), jscore.Literal(Js.num(index.toLong))))).right
      }

    @SuppressWarnings(scala.Array("org.wartremover.warts.Recursion"))
    def deleteField(wb: WorkflowBuilder[F], name: String): PlannerError \/ WorkflowBuilder[F] =
      wb.unFix match {
        case ShapePreservingBuilderF(src, inputs, op) =>
          deleteField(src, name).map(ShapePreservingBuilder(_, inputs, op))
        case ValueBuilderF(Bson.Doc(fields)) =>
          \/-(ValueBuilder(Bson.Doc(fields - name)))
        case ValueBuilderF(_) =>
          -\/(UnsupportedFunction(
            structural.DeleteField,
            Some("value is not a document.")))
        case GroupBuilderF(wb0, key, Expr(\/-($$ROOT))) =>
          deleteField(wb0, name).map(GroupBuilder(_, key, Expr(\/-($$ROOT))))
        case GroupBuilderF(wb0, key, Doc(doc)) =>
          \/-(GroupBuilder(wb0, key, Doc(doc - BsonField.Name(name))))
>>>>>>> fc732bd4
        case DocBuilderF(wb0, doc) =>
          DocBuilder(wb0, doc - BsonField.Name(name))
        case GroupBuilderF(wb0, keys, doc) =>
          GroupBuilder(wb0, keys, doc - BsonField.Name(name))
        case ExprBuilderF(wb0, HasThis(js)) =>
          ExprBuilder(
            wb0,
            -\&/(JsFn(jsBase,
              jscore.Call(jscore.ident("remove"),
                List(js(jscore.Ident(jsBase)), jscore.Literal(Js.Str(name)))))))
        case _ =>
          ExprBuilder(
            wb,
            -\&/(JsFn(jsBase,
              jscore.Call(jscore.ident("remove"),
                List(jscore.Ident(jsBase), jscore.Literal(Js.Str(name)))))))
      }

<<<<<<< HEAD
    def groupBy(src: Fix[WorkflowBuilderF[F, ?]], keys: List[Expr], contents: GroupContents)
        : WorkflowBuilder[F] =
      keys match {
        case List(HasThat($$ROOT)) =>
          findKeys(src).fold(
            // TODO: Might not always want to delete `_id`?
            GroupBuilder(deleteField(src, "_id"), List(docVarToExpr(DocVar.ROOT())), contents)) {
            case Root()   => GroupBuilder(src, keys, contents)
            case Field(k) => GroupBuilder(src, List(docVarToExpr(DocField(k))), contents)
            case Subset(ks) =>
              GroupBuilder(
                src,
                ks.toList.map(k => docVarToExpr(DocField(k))),
                contents)
          }
        case _ => GroupBuilder(src, keys, contents)
=======
    def groupBy(src: WorkflowBuilder[F], keys: List[WorkflowBuilder[F]])
      : WorkflowBuilder[F] =
      GroupBuilder(src, keys, Expr(\/-($$ROOT)))

    @SuppressWarnings(scala.Array("org.wartremover.warts.Recursion"))
    def reduce(wb: WorkflowBuilder[F])(f: Fix[ExprOp] => AccumOp[Fix[ExprOp]]): WorkflowBuilder[F] =
      wb.unFix match {
        case GroupBuilderF(wb0, keys, Expr(\/-(expr))) =>
          GroupBuilder(wb0, keys, Expr(-\/(f(expr))))
        case ShapePreservingBuilderF(src @ Fix(GroupBuilderF(_, _, Expr(\/-(_)))), inputs, op) =>
          ShapePreservingBuilder(reduce(src)(f), inputs, op)
        case _ =>
          GroupBuilder(wb, Nil, Expr(-\/(f($$ROOT))))
>>>>>>> fc732bd4
      }

    def sortBy
      (src: WorkflowBuilder[F], keys: List[Expr], sortTypes: List[SortDir])
        : WorkflowBuilder[F] =
      ShapePreservingBuilder(
        src,
        keys,
        // FIXME: This pattern match is non total!
        // possible solution: make sortTypes and the argument to this partial function NonEmpty
        _.zip(sortTypes) match {
          case x :: xs => $sort[F](NonEmptyList.nel(x, IList.fromList(xs)))
        })
<<<<<<< HEAD
=======

    def distinct(src: WorkflowBuilder[F])
      (implicit ev2: RenderTree[WorkflowBuilder[F]])
      : M[WorkflowBuilder[F]] =
      findKeys(src).fold(
        lift(deleteField(src, "_id")).flatMap(del => distinctBy(del, List(del))))(
        ks => ks match {
          case Root() => distinctBy(src, List(src))
          case Field(k) =>
            distinctBy(src, List(Fix(normalize[F].apply(ExprBuilderF(src, \/-($var(DocField(k))))))))
          case Subset(ks) =>
            val keys = ks.toList.map(k => Fix(normalize[F].apply(ExprBuilderF(src, \/-($var(DocField(k)))))))
            findSort(src) { newSrc =>
              findKeys(newSrc)
                .cata(
                  {
                    case Subset(fields) => fields.toList.map(k => k -> $first($var(DocField(k))).left[Fix[ExprOp]]).right
                    case b => InternalError.fromMsg(s"Expected a Subset but found $b").left
                  },
                  List().right)
                .fold(fail, i => GroupBuilder(newSrc, keys, Doc(i.toListMap)).point[M])
            }
        })

    def distinctBy(src: WorkflowBuilder[F], keys: List[WorkflowBuilder[F]])
      (implicit ev2: RenderTree[WorkflowBuilder[F]])
      : M[WorkflowBuilder[F]] =
      findSort(src)(s => reduce(groupBy(s, keys))($first(_)).point[M])

    // TODO: handle concating value, expr, or collection with group (#439)
    def objectConcat(wb1: WorkflowBuilder[F], wb2: WorkflowBuilder[F])
      (implicit ev2: RenderTree[WorkflowBuilder[F]])
      : M[WorkflowBuilder[F]] = {
      @SuppressWarnings(scala.Array("org.wartremover.warts.Recursion"))
      def impl(wb1: WorkflowBuilder[F], wb2: WorkflowBuilder[F], combine: Combine): M[WorkflowBuilder[F]] = {
        def delegate = impl(wb2, wb1, combine.flip)

        def mergeGroups(s1: WorkflowBuilder[F], s2: WorkflowBuilder[F], c1: GroupContents, c2: GroupContents, keys: List[WorkflowBuilder[F]]):
            M[((Base, Base), WorkflowBuilder[F])] =
          merge(s1, s2).flatMap { case (lbase, rbase, src) =>
            combine(
              rewriteGroupRefs(c1)(prefixBase0(lbase)),
              rewriteGroupRefs(c2)(prefixBase0(rbase)))(mergeContents(_, _)).map {
              case ((lb, rb), contents) =>
                combine(lb, rb)((_, _) -> GroupBuilder(src, keys, contents))
            }
          }

        (wb1.unFix, wb2.unFix) match {
          case (ShapePreservingBuilderF(s1, i1, o1), ShapePreservingBuilderF(s2, i2, o2))
              if i1 == i2 && o1 == o2 =>
            impl(s1, s2, combine).map(ShapePreservingBuilder(_, i1, o1))

          case (
            v1 @ ShapePreservingBuilderF(
              Fix(DocBuilderF(_, shape1)), inputs1, _),
            GroupBuilderF(
              Fix(v2 @ ShapePreservingBuilderF(_, inputs2, _)),
              Nil, _))
            if inputs1 ≟ inputs2 && v1.dummyOp == v2.dummyOp =>
            impl(GroupBuilder(wb1, Nil, Doc(shape1.keys.toList.map(n => n -> \/-($var(DocField(n)))).toListMap)), wb2, combine)
          case (
            GroupBuilderF(
            Fix(v1 @ ShapePreservingBuilderF(_, inputs1, op1)),
              Nil, _),
            v2 @ ShapePreservingBuilderF(Fix(DocBuilderF(_, _)), inputs2, op2))
            if inputs1 ≟ inputs2 && v1.dummyOp == v2.dummyOp => delegate

          case (
            v1 @ ShapePreservingBuilderF(
              Fix(DocBuilderF(_, shape1)), inputs1, _),
            DocBuilderF(
              Fix(GroupBuilderF(
                Fix(v2 @ ShapePreservingBuilderF(_, inputs2, _)),
                Nil, _)),
             shape2))
            if inputs1 ≟ inputs2 && v1.dummyOp == v2.dummyOp =>
            impl(GroupBuilder(wb1, Nil, Doc(shape1.keys.toList.map(n => n -> \/-($var(DocField(n)))).toListMap)), wb2, combine)
          case (
            DocBuilderF(
              Fix(GroupBuilderF(
                Fix(v1 @ ShapePreservingBuilderF(_, inputs1, _)),
                Nil, _)),
              shape2),
            v2 @ ShapePreservingBuilderF(Fix(DocBuilderF(_, _)), inputs2, _))
            if inputs1 ≟ inputs2 && v1.dummyOp == v2.dummyOp => delegate

          case (ShapePreservingBuilderF(s, i, o), _) =>
            impl(s, wb2, combine).map(ShapePreservingBuilder(_, i, o))
          case (_, ShapePreservingBuilderF(_, _, _)) => delegate

          case (ValueBuilderF(Bson.Doc(map1)), ValueBuilderF(Bson.Doc(map2))) =>
            emit(ValueBuilder(Bson.Doc(combine(map1, map2)(_ ++ _))))

          case (ValueBuilderF(Bson.Doc(map1)), DocBuilderF(s2, shape2)) =>
            emit(DocBuilder(s2,
              combine(
                map1.map { case (k, v) => BsonField.Name(k) -> \/-($literal(v)) },
                shape2)(_ ++ _)))
          case (DocBuilderF(_, _), ValueBuilderF(Bson.Doc(_))) => delegate

          case (ValueBuilderF(Bson.Doc(map1)), GroupBuilderF(s1, k1, Doc(c2))) =>
            val content = combine(
              map1.map { case (k, v) => BsonField.Name(k) -> -\/($first($literal(v))) },
              c2)(_ ++ _)
            emit(GroupBuilder(s1, k1, Doc(content)))
          case (GroupBuilderF(_, _, Doc(_)), ValueBuilderF(_)) => delegate

          case (
            GroupBuilderF(src1, keys1, Expr(\/-($$ROOT))),
            GroupBuilderF(src2, keys2, Expr(\/-($$ROOT))))
              if keys1 ≟ keys2 =>
            impl(src1, src2, combine).map(GroupBuilder(_, keys1, Expr(\/-($$ROOT))))

          case (
            GroupBuilderF(s1, keys1, c1 @ Doc(_)),
            GroupBuilderF(s2, keys2,    c2 @ Doc(_)))
              if keys1 ≟ keys2 =>
            mergeGroups(s1, s2, c1, c2, keys1).map(_._2)

          case (
            GroupBuilderF(s1, keys1, c1 @ Doc(d1)),
            DocBuilderF(Fix(GroupBuilderF(s2, keys2, c2)), shape2))
              if keys1 ≟ keys2 =>
            mergeGroups(s1, s2, c1, c2, keys1).map { case ((glbase, grbase), g) =>
              DocBuilder(g, combine(
                d1.transform { case (n, _) => \/-($var(DocField(n))) },
                shape2 ∘ (rewriteExprPrefix(_, grbase)))(_ ++ _))
            }
          case (
            DocBuilderF(Fix(GroupBuilderF(_, k1, _)), _),
            GroupBuilderF(_, k2, Doc(_)))
              if k1 ≟ k2 =>
            delegate

          case (
            DocBuilderF(Fix(GroupBuilderF(s1, keys1, c1)), shape1),
            DocBuilderF(Fix(GroupBuilderF(s2, keys2, c2)), shape2))
              if keys1 ≟ keys2 =>
            mergeGroups(s1, s2, c1, c2, keys1).flatMap {
              case ((glbase, grbase), g) =>
                emit(DocBuilder(g, combine(
                  shape1 ∘ (rewriteExprPrefix(_, glbase)),
                  shape2 ∘ (rewriteExprPrefix(_, grbase)))(_ ++ _)))
            }

          case (
            DocBuilderF(_, shape),
            GroupBuilderF(_, Nil, _)) =>
            impl(
              GroupBuilder(wb1, Nil, Doc(shape.map { case (n, _) => n -> \/-($var(DocField(n))) })),
              wb2,
              combine)
          case (
            GroupBuilderF(_, Nil, _),
            DocBuilderF(_, _)) =>
            delegate

          case (
            GroupBuilderF(_, _, Doc(cont1)),
            GroupBuilderF(_, Nil, _)) =>
            impl(
              GroupBuilder(wb1, Nil, Doc(cont1.map { case (n, _) => n -> \/-($var(DocField(n))) })),
              wb2,
              combine)
          case (
            GroupBuilderF(_, Nil, _),
            GroupBuilderF(_, _, _)) =>
            delegate

          case (
            DocBuilderF(_, shape),
            DocBuilderF(Fix(GroupBuilderF(_, Nil, _)), _)) =>
            impl(
              GroupBuilder(wb1, Nil, Doc(shape.map { case (n, _) => n -> \/-($var(DocField(n))) })),
              wb2,
              combine)
          case (
            DocBuilderF(Fix(GroupBuilderF(_, Nil, _)), _),
            DocBuilderF(_, _)) =>
            delegate

          case (DocBuilderF(s1, shape1), DocBuilderF(s2, shape2)) =>
            merge(s1, s2).map { case (lbase, rbase, src) =>
              DocBuilder(src, combine(
                rewriteDocPrefix(shape1, lbase),
                rewriteDocPrefix(shape2, rbase))(_ ++ _))
            }

          case (DocBuilderF(src1, shape), ExprBuilderF(src2, expr)) =>
            merge(src1, src2).map { case (left, right, list) =>
              SpliceBuilder(list, combine(
                Doc(rewriteDocPrefix(shape, left)),
                Expr(rewriteExprPrefix(expr, right)))(List(_, _)))
            }
          case (ExprBuilderF(_, _), DocBuilderF(_, _)) => delegate

          case (ExprBuilderF(src1, expr1), ExprBuilderF(src2, expr2)) =>
            merge(src1, src2).map { case (left, right, list) =>
              SpliceBuilder(list, combine(
                Expr(rewriteExprPrefix(expr1, left)),
                Expr(rewriteExprPrefix(expr2, right)))(List(_, _)))
            }

          case (SpliceBuilderF(src1, structure1), DocBuilderF(src2, shape2)) =>
            merge(src1, src2).map { case (left, right, list) =>
              SpliceBuilder(list, combine(
                structure1,
                List(Doc(rewriteDocPrefix(shape2, right))))(_ ++ _))
            }
          case (DocBuilderF(_, _), SpliceBuilderF(_, _)) => delegate

          case (SpliceBuilderF(src1, structure1), ExprBuilderF(src2, expr2)) =>
            merge(src1, src2).map { case (left, right, list) =>
              SpliceBuilder(list, combine(
                structure1,
                List(Expr(rewriteExprPrefix(expr2, right))))(_ ++ _))
            }
          case (ExprBuilderF(_, _), SpliceBuilderF(_, _)) => delegate

          case (SpliceBuilderF(src1, structure1), CollectionBuilderF(_, _, _)) =>
            merge(src1, wb2).map { case (_, right, list) =>
              SpliceBuilder(list, combine(
                structure1,
                List(Expr(\/-($var(right.toDocVar)))))(_ ++ _))
            }
          case (CollectionBuilderF(_, _, _), SpliceBuilderF(_, _)) => delegate

          case (DocBuilderF(src, shape), CollectionBuilderF(_, _, _)) =>
            merge(src, wb2).map { case (left, right, list) =>
              SpliceBuilder(list, combine(
                Doc(rewriteDocPrefix(shape, left)),
                Expr(\/-($var(right.toDocVar))))(List(_, _)))
            }
          case (CollectionBuilderF(_, _, _), DocBuilderF(_, _)) => delegate

          case (ValueBuilderF(Bson.Doc(map1)), CollectionBuilderF(_, base, _)) =>
            emit(SpliceBuilder(wb2,
              combine(
                Doc(map1.map { case (k, v) => BsonField.Name(k) -> \/-($literal(v)) }),
                Expr(\/-($$ROOT)))(List(_, _))))
          case (CollectionBuilderF(_, _, _), ValueBuilderF(Bson.Doc(_))) =>
            delegate

          case (ValueBuilderF(Bson.Doc(map1)), SpliceBuilderF(src, structure)) =>
            emit(SpliceBuilder(src,
              combine(
                List(Doc(map1.map { case (k, v) => BsonField.Name(k) -> \/-($literal(v)) })),
                structure)(_ ++ _)))
          case (SpliceBuilderF(_, _), ValueBuilderF(Bson.Doc(_))) =>
            delegate

          case (
            DocBuilderF(s1 @ Fix(
              ArraySpliceBuilderF(_, _)),
              shape1),
            GroupBuilderF(_, _, Doc(c2))) =>
            merge(s1, wb2).map { case (lbase, rbase, src) =>
              DocBuilder(src,
                combine(
                  rewriteDocPrefix(shape1, lbase),
                  c2.map { case (n, _) => (n, rewriteExprPrefix(\/-($var(DocField(n))), rbase)) })(_ ++ _))
            }
          case (GroupBuilderF(_, _, _), DocBuilderF(Fix(ArraySpliceBuilderF(_, _)), _)) => delegate

          case _ => fail(UnsupportedFunction(
            structural.ObjectConcat,
            Some("unrecognized shapes:\n" + wb1.render.shows + "\n" + wb2.render.shows)))
        }
      }

      impl(wb1, wb2, unflipped)
    }

    def arrayConcat(left: WorkflowBuilder[F], right: WorkflowBuilder[F])
      (implicit ev2: RenderTree[WorkflowBuilder[F]])
      : M[WorkflowBuilder[F]] = {
      @SuppressWarnings(scala.Array("org.wartremover.warts.Recursion"))
      def impl(wb1: WorkflowBuilder[F], wb2: WorkflowBuilder[F], combine: Combine):
          M[WorkflowBuilder[F]] = {
        def delegate = impl(wb2, wb1, combine.flip)

        (wb1.unFix, wb2.unFix) match {
          case (ValueBuilderF(Bson.Arr(seq1)), ValueBuilderF(Bson.Arr(seq2))) =>
            emit(ValueBuilder(Bson.Arr(seq1 ++ seq2)))

          case (ValueBuilderF(Bson.Arr(seq)), ArrayBuilderF(src, shape)) =>
            emit(ArrayBuilder(src,
              combine(seq.map(x => \/-($literal(x))), shape)(_ ++ _)))
          case (ArrayBuilderF(_, _), ValueBuilderF(Bson.Arr(_))) => delegate

          case (
            ArrayBuilderF(Fix(
              v1 @ ShapePreservingBuilderF(src1, inputs1, op1)), shape1),
            v2 @ ShapePreservingBuilderF(src2, inputs2, op2))
            if inputs1 ≟ inputs2 && v1.dummyOp == v2.dummyOp =>
            merge(src1, src2).map { case (lbase, rbase, wb) =>
              ShapePreservingBuilder(
                ArraySpliceBuilder(wb, combine(
                  Array(shape1.map(rewriteExprPrefix(_, lbase))),
                  Expr(\/-($var(rbase.toDocVar))))(List(_, _))),
                inputs1, op1)
            }
          case (ShapePreservingBuilderF(_, in1, op1), ArrayBuilderF(Fix(ShapePreservingBuilderF(_, in2, op2)), _)) => delegate

          case (
            v1 @ ShapePreservingBuilderF(src1, inputs1, op1),
            ArrayBuilderF(Fix(
              GroupBuilderF(Fix(
                v2 @ ShapePreservingBuilderF(src2, inputs2, _)),
                Nil, cont2)),
              shape2))
              if inputs1 ≟ inputs2 && v1.dummyOp == v2.dummyOp =>
            merge(src1, src2).flatMap { case (lbase, rbase, wb) =>
              combine(Expr(\/-($var(lbase.toDocVar))), rewriteGroupRefs(cont2)(prefixBase0(rbase)))(mergeContents(_, _)).map { case ((lbase1, rbase1), cont) =>
                ShapePreservingBuilder(
                  ArraySpliceBuilder(
                    GroupBuilder(wb, Nil, cont),
                    combine(
                      Expr(\/-($var(lbase1.toDocVar))),
                      Array(shape2.map(rewriteExprPrefix(_, rbase1))))(List(_, _))),
                  inputs1, op1)
              }
            }
          case (
            ArrayBuilderF(Fix(
              GroupBuilderF(Fix(
                v1 @ ShapePreservingBuilderF(_, inputs1, _)),
                Nil, _)), _),
            v2 @ ShapePreservingBuilderF(_, inputs2, _))
              if inputs1 ≟ inputs2 && v1.dummyOp == v2.dummyOp => delegate

          case (ShapePreservingBuilderF(s, i, o), _) =>
            impl(s, wb2, combine).map(ShapePreservingBuilder(_, i, o))
          case (_, ShapePreservingBuilderF(_, _, _)) => delegate

          case (ArrayBuilderF(src1, shape1), ArrayBuilderF(src2, shape2)) =>
            merge(src1, src2).map { case (lbase, rbase, wb) =>
              ArrayBuilder(wb,
                shape1.map(rewriteExprPrefix(_, lbase)) ++
                  shape2.map(rewriteExprPrefix(_, rbase)))
            }
          case (ArrayBuilderF(src1, shape1), ExprBuilderF(src2, expr2)) =>
            merge(src1, src2).map { case (left, right, list) =>
              ArraySpliceBuilder(list, combine(
                Array(shape1.map(rewriteExprPrefix(_, left))),
                Expr(rewriteExprPrefix(expr2, right)))(List(_, _)))
            }
          case (ExprBuilderF(_, _), ArrayBuilderF(_, _)) => delegate

          case (ArrayBuilderF(src1, shape1), GroupBuilderF(_, _, _)) =>
            merge(src1, wb2).map { case (left, right, wb) =>
              ArraySpliceBuilder(wb, combine(
                Array(shape1.map(rewriteExprPrefix(_, left))),
                Expr(\/-($var(right.toDocVar))))(List(_, _)))
            }
          case (GroupBuilderF(_, _, _), ArrayBuilderF(_, _)) => delegate

          case (ValueBuilderF(Bson.Arr(seq1)), ExprBuilderF(src2, expr2)) =>
            emit(ArraySpliceBuilder(src2, combine(
              Array(seq1.map(x => \/-($literal(x)))),
              Expr(expr2))(List(_, _))))
          case (ExprBuilderF(_, _), ValueBuilderF(Bson.Arr(_))) => delegate

          case (ArraySpliceBuilderF(src1, structure1), ArrayBuilderF(src2, shape2)) =>
            merge(src1, src2).map { case (left, right, list) =>
              ArraySpliceBuilder(list, combine(
                structure1,
                List(Array(shape2.map(rewriteExprPrefix(_, right)))))(_ ++ _))
            }
          case (ArrayBuilderF(_, _), ArraySpliceBuilderF(_, _)) => delegate

          case (ArraySpliceBuilderF(src1, structure1), ExprBuilderF(src2, expr2)) =>
            merge(src1, src2).map { case (_, right, list) =>
              ArraySpliceBuilder(list, combine(
                structure1,
                List(Expr(rewriteExprPrefix(expr2, right))))(_ ++ _))
            }
          case (ExprBuilderF(_, _), ArraySpliceBuilderF(_, _)) => delegate

          case (ArraySpliceBuilderF(src1, structure1), ValueBuilderF(bson2)) =>
            emit(ArraySpliceBuilder(src1, combine(structure1, List(Expr(\/-($literal(bson2)))))(_ ++ _)))
          case (ValueBuilderF(_), ArraySpliceBuilderF(_, _)) => delegate

          case _ =>
            fail(UnsupportedFunction(
              structural.ArrayConcat,
              Some("values are not both arrays")))
        }
      }

      impl(left, right, unflipped)
    }

    def unionAll
      (left: WorkflowBuilder[F], right: WorkflowBuilder[F])
      (implicit ev2: RenderTree[WorkflowBuilder[F]])
        : M[WorkflowBuilder[F]] =
      (generateWorkflow(left) |@| generateWorkflow(right)) { case ((l, _), (r, _)) =>
        CollectionBuilder(
          $foldLeft(
            l,
            chain(r,
              $map($MapF.mapFresh, ListMap()),
              $reduce($ReduceF.reduceNOP, ListMap()))),
          Root(),
          None)
      }

    def union
      (left: WorkflowBuilder[F], right: WorkflowBuilder[F])
      (implicit ev2: RenderTree[WorkflowBuilder[F]])
        : M[WorkflowBuilder[F]] =
      (generateWorkflow(left) |@| generateWorkflow(right)) { case ((l, _), (r, _)) =>
        CollectionBuilder(
          $foldLeft(
            chain(l, $map($MapF.mapValKey, ListMap())),
            chain(r,
              $map($MapF.mapValKey, ListMap()),
              $reduce($ReduceF.reduceNOP, ListMap()))),
          Root(),
          None)
      }
>>>>>>> fc732bd4
  }
  object Ops {
    implicit def apply[F[_]: Coalesce](implicit ev0: WorkflowOpCoreF :<: F, ev1: ExprOpOps.Uni[ExprOp]): Ops[F] =
      new Ops[F]
  }
}<|MERGE_RESOLUTION|>--- conflicted
+++ resolved
@@ -348,7 +348,6 @@
 
   private val jsBase = jscore.Name("__val")
 
-<<<<<<< HEAD
   // TODO: Determine if this is necessary. If so, flesh it out.
   def normalize[WF[_], T]
     (implicit T: Recursive.Aux[T, WorkflowBuilderF[WF, ?]],
@@ -373,9 +372,10 @@
 
   }
 
+  // TODO: See if we can extract `WB => Base` from this.
   // FIXME: There are a few recursive references to this function. We need to
   //        eliminate those.
-  // TODO: See if we can extract `WB => Base` from this.
+  @SuppressWarnings(Array("org.wartremover.warts.Recursion"))
   def toWorkflow[M[_]: Monad, WF[_]: Coalesce]
     (implicit M: MonadError_[M, PlannerError], ev0: WorkflowOpCoreF :<: WF, ev1: RenderTree[WorkflowBuilder[WF]], exprOps: ExprOpOps.Uni[ExprOp])
       : AlgebraM[M, WorkflowBuilderF[WF, ?], (Fix[WF], Base)] = {
@@ -548,259 +548,6 @@
               $reduce($ReduceF.reduceNOP, ListMap()))),
             Field(BsonField.Name("0"))))
   }
-=======
-  @SuppressWarnings(scala.Array("org.wartremover.warts.Recursion"))
-  private def toCollectionBuilder[F[_]: Coalesce]
-    (wb: WorkflowBuilder[F])
-    (implicit ev0: WorkflowOpCoreF :<: F, ev1: RenderTree[WorkflowBuilder[F]], exprOps: ExprOpOps.Uni[ExprOp])
-    : M[CollectionBuilderF[F]] =
-    wb.unFix match {
-      case cb @ CollectionBuilderF(_, _, _) => emit(cb)
-      case ValueBuilderF(value) =>
-        emit(CollectionBuilderF($pure[F](value), Root(), None))
-      case ShapePreservingBuilderF(src, inputs, op) =>
-        // At least one argument has no deref (e.g. $$ROOT)
-        def case1(src: WorkflowBuilder[F], input: WorkflowBuilder[F], op: PartialFunction[List[BsonField], FixOp[F]], fields: List[Base]): M[CollectionBuilderF[F]] = {
-          emitSt(freshName).flatMap(name =>
-            fields.traverse(f => (DocField(name) \\ f.toDocVar).deref).fold(
-              scala.sys.error("prefixed ${name}, but still no field"))(
-              op.lift(_).fold(
-                fail[CollectionBuilderF[F]](UnsupportedFunction(set.Filter, Some("failed to build operation"))))(
-                op =>
-                (toCollectionBuilder(src) |@| toCollectionBuilder(DocBuilder(input, ListMap(name -> \/-($$ROOT))))) {
-                  case (
-                    CollectionBuilderF(_, _, srcStruct),
-                    CollectionBuilderF(graph, _, _)) =>
-                    CollectionBuilderF(
-                      chain(graph, op),
-                      Field(name),
-                      srcStruct)
-                })))
-        }
-        // Every argument has a deref (so, a BsonField that can be given to the op)
-        def case2(
-          src: WorkflowBuilder[F],
-          input: WorkflowBuilder[F],
-          base: Base,
-          op: PartialFunction[List[BsonField], FixOp[F]],
-          fields: List[BsonField]):
-            M[CollectionBuilderF[F]] = {
-          ((toCollectionBuilder(src) |@| toCollectionBuilder(input)) {
-            case (
-              CollectionBuilderF(_, _, srcStruct),
-              CollectionBuilderF(graph, base0, bothStruct)) =>
-              op.lift(fields.map(f => base0.toDocVar.deref.map(_ \ f).getOrElse(f))).fold[M[CollectionBuilderF[F]]](
-                fail[CollectionBuilderF[F]](UnsupportedFunction(set.Filter, Some("failed to build operation"))))(
-                { op =>
-                  val g = chain(graph, op)
-                  if (srcStruct ≟ bothStruct)
-                    emit(CollectionBuilderF(g, base0 \ base, srcStruct))
-                  else {
-                    val (g1, base1) = shift(base0 \ base, srcStruct, g)
-                    emit(CollectionBuilderF(g1, base1, srcStruct))
-                  }
-                })
-          }).join
-        }
-        inputs match {
-          case Nil =>
-            toCollectionBuilder(src).map {
-              case CollectionBuilderF(g, b, s) =>
-                CollectionBuilderF(op(Nil)(g), b, s)
-            }
-          case _ =>
-            foldBuilders(src, inputs).flatMap { case (input1, base, fields) =>
-              fields.traverse(_.toDocVar.deref).fold(
-                case1(src, input1, op, fields))(
-                case2(src, input1, base, op, _))
-            }
-        }
-      case ExprBuilderF(src, \/-($var(d))) =>
-        toCollectionBuilder(src).map {
-          case CollectionBuilderF(graph, base, _) =>
-            CollectionBuilderF(graph, base \ fromDocVar(d), None)
-        }
-      case ExprBuilderF(src, expr) =>
-        (toCollectionBuilder(src) ⊛ emitSt(freshName))((cb, name) =>
-          cb match {
-            case CollectionBuilderF(graph, base, _) =>
-              CollectionBuilderF(
-                chain(graph,
-                  rewriteExprPrefix(expr, base).fold(
-                    js => $simpleMap[F](NonEmptyList(MapExpr(JsFn(jsBase, jscore.Obj(ListMap(jscore.Name(name.asText) -> js(jscore.Ident(jsBase))))))), ListMap()),
-                    op => $project[F](Reshape(ListMap(name -> \/-(op)))))),
-                Field(name),
-                None)
-          })
-      case DocBuilderF(src, shape) =>
-        generateWorkflow(src).flatMap { case (wf, base) =>
-          commonShape(rewriteDocPrefix(shape, base)).fold(
-            fail(_),
-            s => shape.keys.toList.toNel.fold[M[CollectionBuilderF[F]]](
-              fail(InternalError fromMsg "A shape with no fields does not make sense"))(
-              fields => emit(CollectionBuilderF(
-                chain(wf,
-                  s.fold(
-                    jsExprs => $simpleMap[F](NonEmptyList(
-                      MapExpr(JsFn(jsBase,
-                        jscore.Obj(jsExprs.map {
-                          case (name, expr) => jscore.Name(name.asText) -> expr(jscore.Ident(jsBase))
-                        })))),
-                      ListMap()),
-                    exprOps => $project[F](Reshape(exprOps ∘ \/.right)))),
-                Root(),
-                fields.some))))
-        }
-      case ArrayBuilderF(src, shape) =>
-        generateWorkflow(src).flatMap { case (wf, base) =>
-          lift(shape.traverse(exprToJs).map(jsExprs =>
-            CollectionBuilderF(
-              chain(wf,
-                $simpleMap[F](NonEmptyList(
-                  MapExpr(JsFn(jsBase,
-                    jscore.Arr(jsExprs.map(_(base.toDocVar.toJs(jscore.Ident(jsBase))
-                    )).toList)))),
-                  ListMap())),
-              Root(),
-              None)))
-        }
-      case GroupBuilderF(src, keys, content) =>
-        (foldBuilders(src, keys) |@| toCollectionBuilder(src)){ case ((wb, base, fields), CollectionBuilderF(_, _, struct)) =>
-          def key(base: Base) = keys.zip(fields) match {
-            case Nil        => \/-($literal(Bson.Null))
-            case (key, field) :: Nil => key.unFix match {
-              // NB: normalize to Null, to ease merging
-              case ValueBuilderF(_) | ExprBuilderF(_, \/-($literal(_))) =>
-                \/-($literal(Bson.Null))
-              case _ =>
-                field match {
-                  // NB: MongoDB doesn’t allow arrays _as_ `_id`, but it allows
-                  //     them _in_ `_id`, so we wrap any field in a document to
-                  //     protect against arrays.
-                  // TODO: Once we have type information available to the
-                  //       planner, don’t wrap fields that can’t be arrays.
-                  case Root() | Field(_) => -\/(Reshape(ListMap(
-                    BsonField.Name("0") -> \/-($var(field.toDocVar).cata(exprOps.rewriteRefs(prefixBase0(base)))))))
-                  case Subset(fields) => -\/(Reshape(fields.toList.map(fld =>
-                    fld -> \/-($var(DocField(fld)))).toListMap))
-                }
-            }
-            case _ => -\/(Reshape(fields.map(_.toDocVar).zipWithIndex.map {
-              case (field, index) =>
-                BsonField.Name(index.toString) -> \/-($var(field))
-            }.toListMap).rewriteRefs(prefixBase0(base)))
-          }
-
-          content match {
-            case Expr(-\/(grouped)) =>
-              (toCollectionBuilder(wb) ⊛ emitSt(freshName))((cb, rootName) =>
-                cb match {
-                  case CollectionBuilderF(wf, base0, _) =>
-                    CollectionBuilderF(
-                      chain(wf,
-                        $group[F](Grouped(ListMap(rootName -> grouped)).rewriteRefs(prefixBase0(base0 \ base)),
-                          key(base0))),
-                      Field(rootName),
-                      struct)
-                })
-            case Expr(\/-(expr)) =>
-              // NB: This case just winds up a single value, then unwinds it.
-              //     It’s effectively a no-op, so we just use the src and expr.
-              toCollectionBuilder(ExprBuilder(src, \/-(expr)))
-            case Doc(obj) =>
-              val (grouped, ungrouped) =
-                obj.foldLeft[(ListMap[BsonField.Name, AccumOp[Fix[ExprOp]]], ListMap[BsonField.Name, Fix[ExprOp]])]((ListMap.empty[BsonField.Name, AccumOp[Fix[ExprOp]]], ListMap.empty[BsonField.Name, Fix[ExprOp]]))((acc, item) =>
-                  item match {
-                    case (k, -\/(v)) =>
-                      ((x: ListMap[BsonField.Name, AccumOp[Fix[ExprOp]]]) => x + (k -> v)).first(acc)
-                    case (k, \/-(v)) =>
-                      ((x: ListMap[BsonField.Name, Fix[ExprOp]]) => x + (k -> v)).second(acc)
-                  })
-              if (grouped.isEmpty && !ungrouped.isEmpty)
-                toCollectionBuilder(DocBuilder(src, ungrouped ∘ (_.right)))
-              else
-                obj.keys.toList.toNel.fold[M[CollectionBuilderF[F]]](
-                  generateWorkflow(wb) ∘ { case (wf, base0) =>
-                    CollectionBuilderF(
-                      chain(wf, $group(Grouped(ListMap()), key(base0))),
-                      Field(BsonField.Name("_id")),
-                      none)
-                  })(
-                  fields => generateWorkflow(wb).flatMap { case (wf, base0) =>
-                    emitSt(ungrouped.toList match {
-                      case Nil =>
-                        state[NameGen, Fix[F]](chain(wf,
-                          $group[F](Grouped(grouped).rewriteRefs(prefixBase0(base0 \ base)), key(base0))))
-                      case (name -> _) :: Nil =>
-                        state[NameGen, Fix[F]](chain(wf,
-                          $group[F](Grouped(
-                            obj.transform {
-                              case (_, -\/(v)) =>
-                                accumulator.rewriteGroupRefs(v)(prefixBase0(base0 \ base))
-                              case (_, \/-(v)) =>
-                                $push(v.cata(exprOps.rewriteRefs(prefixBase0(base0 \ base))))
-                            }),
-                            key(base0)),
-                          $unwind[F](DocField(name))))
-                      case _ => for {
-                        ungroupedName <- freshName
-                        groupedName <- freshName
-                      } yield
-                        chain(wf,
-                          $project[F](Reshape(ListMap(
-                            ungroupedName -> -\/(Reshape(ungrouped.map {
-                              case (k, v) => k -> \/-(v.cata(exprOps.rewriteRefs(prefixBase0(base0 \ base))))
-                            })),
-                            groupedName -> \/-($$ROOT)))),
-                          $group[F](Grouped(
-                            (grouped ∘ (accumulator.rewriteGroupRefs(_)(prefixBase0(Field(groupedName) \ base0)))) +
-                              (ungroupedName -> $push($var(DocField(ungroupedName))))),
-                            key(Field(groupedName) \ base0)),
-                          $unwind[F](DocField(ungroupedName)),
-                          $project[F](Reshape(obj.transform {
-                            case (k, -\/ (_)) => \/-($var(DocField(k)))
-                            case (k,  \/-(_)) => \/-($var(DocField(ungroupedName \ k)))
-                          })))
-                    }).map(CollectionBuilderF(
-                      _,
-                      Root(),
-                      fields.some))
-                  })
-          }
-        }.join
-      case FlatteningBuilderF(src, fields) =>
-        toCollectionBuilder(src).map {
-          case CollectionBuilderF(graph, base, struct) =>
-            CollectionBuilderF(fields.foldRight(graph) {
-              case (StructureType.Array(field), acc) => $unwind[F](base.toDocVar \\ field).apply(acc)
-              case (StructureType.Object(field), acc) =>
-                $simpleMap[F](NonEmptyList(FlatExpr(JsFn(jsBase, (base.toDocVar \\ field).toJs(jscore.Ident(jsBase))))), ListMap()).apply(acc)
-            }, base, struct)
-        }
-      case sb @ SpliceBuilderF(_, _) =>
-        generateWorkflow(sb.src).flatMap { case (wf, base) =>
-          lift(
-            sb.toJs.map { splice =>
-              CollectionBuilderF(
-                chain(wf,
-                  $simpleMap[F](NonEmptyList(MapExpr(JsFn(jsBase, (base.toDocVar.toJs >>> splice)(jscore.Ident(jsBase))))), ListMap())),
-                Root(),
-                None)
-            })
-        }
-      case sb @ ArraySpliceBuilderF(_, _) =>
-        generateWorkflow(sb.src).flatMap { case (wf, base) =>
-          lift(
-            sb.toJs.map { splice =>
-              CollectionBuilderF(
-                chain(wf,
-                  $simpleMap[F](NonEmptyList(MapExpr(JsFn(jsBase, (base.toDocVar.toJs >>> splice)(jscore.Ident(jsBase))))), ListMap())),
-                Root(),
-                None)
-            })
-        }
-    }
->>>>>>> fc732bd4
 
   def generateWorkflow[M[_]: Monad, F[_]: Coalesce](wb: WorkflowBuilder[F])
     (implicit M: MonadError_[M, PlannerError], ev0: WorkflowOpCoreF :<: F, ev1: RenderTree[WorkflowBuilder[F]], ev2: ExprOpOps.Uni[ExprOp])
@@ -841,43 +588,6 @@
     case _                                                 => none
   }
 
-<<<<<<< HEAD
-=======
-  @SuppressWarnings(scala.Array("org.wartremover.warts.Recursion"))
-  private def fold1Builders[F[_]: Coalesce](builders: List[WorkflowBuilder[F]])
-    (implicit ev0: WorkflowOpCoreF :<: F, ev1: RenderTree[WorkflowBuilder[F]], exprOps: ExprOpOps.Uni[ExprOp])
-    : Option[M[(WorkflowBuilder[F], List[Fix[ExprOp]])]] =
-    builders match {
-      case Nil             => None
-      case builder :: Nil  => Some(emit((builder, List($$ROOT))))
-      case Fix(ValueBuilderF(bson)) :: rest =>
-        fold1Builders(rest).map(_.map { case (builder, fields) =>
-          (builder, $literal(bson) +: fields)
-        })
-      case builder :: rest =>
-        Some(rest.foldLeftM[M, (WorkflowBuilder[F], List[Fix[ExprOp]])](
-          (builder, List($$ROOT))) {
-          case ((wf, fields), Fix(ValueBuilderF(bson))) =>
-            emit((wf, fields :+ $literal(bson)))
-          case ((wf, fields), x) =>
-            merge(wf, x).map { case (lbase, rbase, src) =>
-              (src, fields.map(_.cata(exprOps.rewriteRefs(prefixBase0(lbase)))) :+ $var(rbase.toDocVar))
-            }
-        })
-    }
-
-  private def foldBuilders[F[_]: Coalesce](src: WorkflowBuilder[F], others: List[WorkflowBuilder[F]])
-    (implicit ev0: WorkflowOpCoreF :<: F, ev1: RenderTree[WorkflowBuilder[F]], ev2: ExprOpOps.Uni[ExprOp])
-    : M[(WorkflowBuilder[F], Base, List[Base])] =
-    others.foldLeftM[M, (WorkflowBuilder[F], Base, List[Base])](
-      (src, Root(), Nil)) {
-      case ((wf, base, fields), x) =>
-        merge(wf, x).map { case (lbase, rbase, src) =>
-          (src, lbase \ base, fields.map(lbase \ _) :+ rbase)
-        }
-    }
-
->>>>>>> fc732bd4
   /** The location of the desired content relative to the current $$ROOT.
     *
     * Various transformations (merging, conversion to Workflow, etc.) combine
@@ -923,7 +633,6 @@
   //       shape of any DocVar in the source.
   @tailrec def findKeys[F[_]](wb: WorkflowBuilder[F]): Option[Base] = {
     wb.unFix match {
-<<<<<<< HEAD
       case CollectionBuilderF(_, _, s2)       => s2.map(s => Subset(s.toSet))
       case DocBuilderF(_, shape)              => Subset(shape.keySet).some
       case FlatteningBuilderF(src, _)         => findKeys(src)
@@ -931,251 +640,6 @@
       case ShapePreservingBuilderF(src, _, _) => findKeys(src)
       case ExprBuilderF(_, _)                 => Root().some
       case _                                  => None
-=======
-      case CollectionBuilderF(_, _, s2)             => s2.map(s => Subset(s.toSet))
-      case DocBuilderF(_, shape)                    => Subset(shape.keySet).some
-      case FlatteningBuilderF(src, _)               => findKeys(src)
-      case GroupBuilderF(src, _, Expr(\/-($$ROOT))) => findKeys(src)
-      case GroupBuilderF(_, _, Doc(obj))            => Subset(obj.keySet).some
-      case ShapePreservingBuilderF(src, _, _)       => findKeys(src)
-      case ExprBuilderF(src, \/-($$ROOT))           => findKeys(src)
-      case ExprBuilderF(_, _)                       => Root().some
-      case ValueBuilderF(Bson.Doc(shape))           => Subset(shape.keySet
-                                                        .map(BsonField.Name(_))).some
-      case _                                        => None
-    }
-  }
-
-  private def findSort[F[_]: Coalesce]
-    (src: WorkflowBuilder[F])
-    (distincting: WorkflowBuilder[F] => M[WorkflowBuilder[F]])
-    (implicit ev0: WorkflowOpCoreF :<: F, ev1: RenderTree[WorkflowBuilder[F]], ev2: ExprOpOps.Uni[ExprOp])
-    : M[WorkflowBuilder[F]] = {
-    @tailrec
-    def loop(wb: WorkflowBuilder[F]): M[WorkflowBuilder[F]] =
-      wb.unFix match {
-        case spb @ ShapePreservingBuilderF(spbSrc, sortKeys, f) =>
-          spb.dummyOp.unFix match {
-            case ev0($SortF(_, _)) =>
-              foldBuilders(src, sortKeys).flatMap {
-                case (newSrc, dv, ks) =>
-                  distincting(newSrc).map { dist =>
-                    val spb = ShapePreservingBuilder(
-                      Fix(normalize[F].apply(ExprBuilderF(dist, \/-($var(dv.toDocVar))))),
-                      ks.map(k => Fix(normalize[F].apply(ExprBuilderF(dist, \/-($var(k.toDocVar)))))), f)
-                    dv match {
-                      case Subset(ks) => DocBuilder(spb, ks.toList.map(k => k -> \/-($var(DocField(k)))).toListMap)
-                      case _ => spb
-                    }
-                  }
-              }
-            case _ => loop(spbSrc)
-          }
-        case _ => distincting(src)
-      }
-    loop(src)
-  }
-
-  @SuppressWarnings(scala.Array("org.wartremover.warts.Recursion", "org.wartremover.warts.ToString"))
-  private def merge[F[_]: Coalesce]
-    (left: Fix[WorkflowBuilderF[F, ?]], right: Fix[WorkflowBuilderF[F, ?]])
-    (implicit I: WorkflowOpCoreF :<: F, ev0: RenderTree[Fix[WorkflowBuilderF[F, ?]]], ev1: ExprOpOps.Uni[ExprOp])
-    : M[(Base, Base, Fix[WorkflowBuilderF[F, ?]])] = {
-    def delegate =
-      merge(right, left).map { case (r, l, merged) => (l, r, merged) }
-
-    (left.unFix, right.unFix) match {
-      case (
-        ExprBuilderF(src1, \/-($var(DocField(base1)))),
-        ExprBuilderF(src2, \/-($var(DocField(base2)))))
-          if src1 ≟ src2 =>
-        emit((Field(base1), Field(base2), src1))
-
-      case _ if left ≟ right => emit((Root(), Root(), left))
-
-      case (ValueBuilderF(bson), ExprBuilderF(src, expr)) =>
-        mergeContents(Expr(\/-($literal(bson))), Expr(expr)).map {
-          case ((lbase, rbase), cont) =>
-            (lbase, rbase, contentsToBuilder(cont)(src))
-        }
-      case (ExprBuilderF(_, _), ValueBuilderF(_)) => delegate
-
-      case (ValueBuilderF(bson), DocBuilderF(src, shape)) =>
-        mergeContents(Expr(\/-($literal(bson))), Doc(shape)).map {
-          case ((lbase, rbase), cont) =>
-            (lbase, rbase, contentsToBuilder(cont)(src))
-        }
-      case (DocBuilderF(_, _), ValueBuilderF(_)) => delegate
-
-      case (ValueBuilderF(bson), _) =>
-        mergeContents(Expr(\/-($literal(bson))), Expr(\/-($$ROOT))).map {
-          case ((lbase, rbase), cont) =>
-            (lbase, rbase, contentsToBuilder(cont)(right))
-        }
-      case (_, ValueBuilderF(_)) => delegate
-
-      case (ExprBuilderF(src1, expr1), ExprBuilderF(src2, expr2)) if src1 ≟ src2 =>
-        mergeContents(Expr(expr1), Expr(expr2)).map {
-          case ((lbase, rbase), cont) =>
-            (lbase, rbase, contentsToBuilder(cont)(src1))
-        }
-      case (ExprBuilderF(src, \/-($var(DocField(base)))), _) if src ≟ right =>
-        emit((Field(base), Root(), right))
-      case (_, ExprBuilderF(src, \/-($var(DocField(_))))) if left ≟ src =>
-        delegate
-
-      case (DocBuilderF(src1, shape1), ExprBuilderF(src2, expr2)) =>
-        merge(src1, src2).flatMap { case (lb, rb, wb) =>
-          mergeContents(Doc(rewriteDocPrefix(shape1, lb)), Expr(rewriteExprPrefix(expr2, rb))).map {
-            case ((lbase, rbase), cont) =>
-              (lbase, rbase, contentsToBuilder(cont)(wb))
-          }
-        }
-      case (ExprBuilderF(_, _), DocBuilderF(_, _)) =>
-        delegate
-
-      case (DocBuilderF(src1, shape1), DocBuilderF(src2, shape2)) =>
-        merge(src1, src2).flatMap { case (lbase, rbase, wb) =>
-          mergeContents(
-            Doc(rewriteDocPrefix(shape1, lbase)),
-            Doc(rewriteDocPrefix(shape2, rbase))).map {
-            case ((lbase, rbase), cont) =>
-              (lbase, rbase, contentsToBuilder(cont)(wb))
-          }
-        }
-
-      // NB: The SPB cases need to be handled fairly early, because it allows
-      //     them to stay closer to the root of the Builder.
-      case (
-        spb1 @ ShapePreservingBuilderF(src1, inputs1, op1),
-        spb2 @ ShapePreservingBuilderF(src2, inputs2, _))
-          if inputs1 ≟ inputs2 && spb1.dummyOp == spb2.dummyOp =>
-        merge(src1, src2).map { case (lbase, rbase, wb) =>
-          (lbase, rbase, ShapePreservingBuilder(wb, inputs1, op1))
-        }
-      case (ShapePreservingBuilderF(src, inputs, op), _) =>
-        merge(src, right).map { case (lbase, rbase, wb) =>
-          (lbase, rbase, ShapePreservingBuilder(wb, inputs, op))
-        }
-      case (_, ShapePreservingBuilderF(src, inputs, op)) => delegate
-
-      case (ExprBuilderF(src, expr), _) =>
-        merge(src, right).flatMap { case (lbase, rbase, wb) =>
-          mergeContents(Expr(rewriteExprPrefix(expr, lbase)), Expr(\/-($var(rbase.toDocVar)))).map {
-            case ((lbase, rbase), cont) =>
-              (lbase, rbase, contentsToBuilder(cont)(wb))
-          }
-        }
-      case (_, ExprBuilderF(src, _)) => delegate
-
-      case (DocBuilderF(src1, shape1), _) =>
-        merge(src1, right).flatMap { case (lbase, rbase, wb) =>
-          mergeContents(Doc(rewriteDocPrefix(shape1, lbase)), Expr(\/-($var(rbase.toDocVar)))).map {
-            case ((lbase, rbase), cont) =>
-              (lbase, rbase, contentsToBuilder(cont)(wb))
-          }
-        }
-      case (_, DocBuilderF(_, _)) => delegate
-
-      case (sb @ SpliceBuilderF(_, _), _) =>
-        merge(sb.src, right).flatMap { case (lbase, rbase, wb) =>
-          for {
-            lName  <- emitSt(freshName)
-            rName  <- emitSt(freshName)
-            splice <- lift(sb.toJs)
-          } yield (Field(lName), Field(rName),
-            DocBuilder(wb, ListMap(
-              lName -> -\/ (lbase.toDocVar.toJs >>> splice),
-              rName ->  \/-($var(rbase.toDocVar)))))
-        }
-      case (_, SpliceBuilderF(_, _)) => delegate
-
-      case (sb @ ArraySpliceBuilderF(_, _), _) =>
-        merge(sb.src, right).flatMap { case (lbase, rbase, wb) =>
-          for {
-            lName  <- emitSt(freshName)
-            rName  <- emitSt(freshName)
-            splice <- lift(sb.toJs)
-          } yield (Field(lName), Field(rName),
-            DocBuilder(wb, ListMap(
-              lName -> -\/ (lbase.toDocVar.toJs >>> splice),
-              rName ->  \/-($var(rbase.toDocVar)))))
-        }
-      case (_, ArraySpliceBuilderF(_, _)) => delegate
-
-      case (
-        FlatteningBuilderF(src0, fields0),
-        FlatteningBuilderF(src1, fields1)) =>
-        left.cata(height) cmp right.cata(height) match {
-          case Ordering.LT =>
-            merge(left, src1).map { case (lbase, rbase, wb) =>
-              (lbase, rbase, FlatteningBuilder(wb, fields1.map(_.map(rbase.toDocVar \\ _))))
-            }
-          case Ordering.EQ =>
-            merge(src0, src1).map { case (lbase, rbase, wb) =>
-              val lfields = fields0.map(_.map(lbase.toDocVar \\ _))
-              val rfields = fields1.map(_.map(rbase.toDocVar \\ _))
-              (lbase, rbase, FlatteningBuilder(wb, lfields union rfields))
-            }
-          case Ordering.GT =>
-            merge(src0, right).map { case (lbase, rbase, wb) =>
-              (lbase, rbase, FlatteningBuilder(wb, fields0.map(_.map(lbase.toDocVar \\ _))))
-            }
-        }
-      case (FlatteningBuilderF(src, fields), _) =>
-        merge(src, right).flatMap { case (lbase, rbase, wb) =>
-          val lfields = fields.map(_.map(lbase.toDocVar \\ _))
-          if (lfields.exists(x => x.field.startsWith(rbase.toDocVar) || rbase.toDocVar.startsWith(x.field)))
-            for {
-              lName <- emitSt(freshName)
-              rName <- emitSt(freshName)
-            } yield
-              (Field(lName), Field(rName),
-                FlatteningBuilder(
-                  DocBuilder(wb, ListMap(
-                    lName -> \/-($var(lbase.toDocVar)),
-                    rName -> \/-($var(rbase.toDocVar)))),
-                  fields.map(_.map(DocField(lName) \\ _))))
-          else emit((lbase, rbase, FlatteningBuilder(wb, lfields)))
-        }
-      case (_, FlatteningBuilderF(_, _)) => delegate
-
-      case (GroupBuilderF(src1, key1, cont1), GroupBuilderF(src2, key2, cont2))
-          if key1 ≟ key2 =>
-        merge(src1, src2).flatMap { case (lbase, rbase, wb) =>
-          mergeContents(rewriteGroupRefs(cont1)(prefixBase0(lbase)), rewriteGroupRefs(cont2)(prefixBase0(rbase))).map {
-            case ((lb, rb), contents) =>
-              (lb, rb, GroupBuilder(wb, key1, contents))
-          }
-        }
-
-      case (ArrayBuilderF(src, shape), _) =>
-        merge(src, right).flatMap { case (lbase, rbase, wb) =>
-          generateWorkflow(ArrayBuilder(wb, shape.map(rewriteExprPrefix(_, lbase)))).flatMap { case (wf, base) =>
-            I.prj(wf.unFix).cata(
-              {
-                case $ProjectF(psrc, Reshape(shape), idx) =>
-                  emitSt(freshName.map(rName =>
-                    (lbase, Field(rName),
-                      CollectionBuilder(
-                        chain(psrc,
-                          $project[F](Reshape(shape + (rName -> \/-($var(rbase.toDocVar)))))),
-                        Root(),
-                        None))))
-                case _ => fail(InternalError fromMsg "couldn’t merge array")
-              },
-              {
-                // TODO: Find a way to print this without using toString
-                val msg = "couldn’t merge unrecognized op: " + wf.toString
-                fail(InternalError.fromMsg(msg))
-              })
-          }
-        }
-      case (_, ArrayBuilderF(_, _)) => delegate
-
-      case _ =>
-        fail(InternalError.fromMsg("failed to merge:\n" + left.render.shows + "\n" + right.render.shows))
->>>>>>> fc732bd4
     }
   }
 
@@ -1196,59 +660,6 @@
       : WorkflowBuilder[F] =
       ShapePreservingBuilder(src, those, PartialFunction(fields => $match[F](sel(fields))))
 
-<<<<<<< HEAD
-=======
-    def expr1
-      (wb: WorkflowBuilder[F])
-      (f: Fix[ExprOp] => Fix[ExprOp])
-      (implicit ev0: WorkflowOpCoreF :<: F, ev1: RenderTree[WorkflowBuilder[F]])
-      : M[WorkflowBuilder[F]] =
-      expr(List(wb)) { case List(e) => f(e) }
-
-    def expr2
-      (wb1: WorkflowBuilder[F], wb2: WorkflowBuilder[F])
-      (f: (Fix[ExprOp], Fix[ExprOp]) => Fix[ExprOp])
-      (implicit ev2: RenderTree[WorkflowBuilder[F]])
-      : M[WorkflowBuilder[F]] =
-      expr(List(wb1, wb2)) { case List(e1, e2) => f(e1, e2) }
-
-    def expr
-      (wbs: List[WorkflowBuilder[F]])
-      (f: List[Fix[ExprOp]] => Fix[ExprOp])
-      (implicit ev2: RenderTree[WorkflowBuilder[F]])
-      : M[WorkflowBuilder[F]] = {
-      fold1Builders(wbs).fold[M[WorkflowBuilder[F]]](
-        fail(InternalError fromMsg "impossible – no arguments"))(
-        _.map { case (wb, exprs) => Fix(normalize[F].apply(ExprBuilderF(wb, \/-(f(exprs))))) })
-    }
-
-    // FIXME: no constraints
-    def jsExpr1(wb: WorkflowBuilder[F], js: JsFn): WorkflowBuilder[F] =
-      Fix(normalize[F].apply(ExprBuilderF(wb, -\/(js))))
-
-    // Like JsExpr, but accepts a JsFn that expects to receive an array of values.
-    def jsArrayExpr(wbs: List[WorkflowBuilder[F]], js: JsFn)
-      (implicit ev2: RenderTree[WorkflowBuilder[F]])
-      : M[WorkflowBuilder[F]] =
-      fold1Builders(wbs).fold[M[WorkflowBuilder[F]]](
-        fail(InternalError.fromMsg("impossible – no arguments")))(
-        _.flatMap { case (wb, exprs) =>
-          lift(exprs.traverse[PlannerError \/ ?, JsFn](_.para(toJs)).map(jses =>
-            jsExpr1(jsExpr1(wb, JsFn(jsBase, jscore.Arr(jses.map(_(jscore.Ident(jsBase)))))), js)))
-        })
-
-    def jsExpr(wbs: List[WorkflowBuilder[F]], f: List[JsCore] => JsCore)
-      (implicit ev2: RenderTree[WorkflowBuilder[F]])
-      : M[WorkflowBuilder[F]] =
-      fold1Builders(wbs).fold[M[WorkflowBuilder[F]]](
-        fail(InternalError fromMsg "impossible – no arguments"))(
-        _.flatMap { case (wb, exprs) =>
-          lift(exprs.traverse[PlannerError \/ ?, JsFn](_.para(toJs)).map(jses =>
-            jsExpr1(wb, JsFn(jsBase, f(jses.map(_(jscore.Ident(jsBase))))))))
-        })
-
-    @SuppressWarnings(scala.Array("org.wartremover.warts.Recursion"))
->>>>>>> fc732bd4
     def makeObject(wb: WorkflowBuilder[F], name: String): WorkflowBuilder[F] =
       wb.unFix match {
         case ExprBuilderF(src, expr) =>
@@ -1257,109 +668,8 @@
           DocBuilder(wb, ListMap(BsonField.Name(name) -> \&/.Both(JsFn.identity, $$ROOT)))
       }
 
-<<<<<<< HEAD
     private def deleteField(wb: WorkflowBuilder[F], name: String): WorkflowBuilder[F] =
       wb.unFix match {
-=======
-    def makeArray(wb: WorkflowBuilder[F]): WorkflowBuilder[F] = wb.unFix match {
-      case ValueBuilderF(value) => ValueBuilder(Bson.Arr(List(value)))
-      case _ => ArrayBuilder(wb, List(\/-($$ROOT)))
-    }
-
-    @SuppressWarnings(scala.Array("org.wartremover.warts.Recursion"))
-    def flattenMap(wb: WorkflowBuilder[F]): WorkflowBuilder[F] =
-      wb.unFix match {
-        case ShapePreservingBuilderF(src, inputs, op) =>
-          ShapePreservingBuilder(flattenMap(src), inputs, op)
-        case GroupBuilderF(src, keys, Expr(\/-($var(DocVar.ROOT(None))))) =>
-          GroupBuilder(flattenMap(src), keys, Expr(\/-($$ROOT)))
-        case _ => FlatteningBuilder(wb, Set(StructureType.Object(DocVar.ROOT())))
-      }
-
-    @SuppressWarnings(scala.Array("org.wartremover.warts.Recursion"))
-    def flattenArray(wb: WorkflowBuilder[F]): WorkflowBuilder[F] =
-      wb.unFix match {
-        case ShapePreservingBuilderF(src, inputs, op) =>
-          ShapePreservingBuilder(flattenArray(src), inputs, op)
-        case GroupBuilderF(src, keys, Expr(\/-($$ROOT))) =>
-          GroupBuilder(flattenArray(src), keys, Expr(\/-($$ROOT)))
-        case _ => FlatteningBuilder(wb, Set(StructureType.Array(DocVar.ROOT())))
-      }
-
-    @SuppressWarnings(scala.Array("org.wartremover.warts.Recursion"))
-    def projectField(wb: WorkflowBuilder[F], name: String): PlannerError \/ WorkflowBuilder[F] =
-      wb.unFix match {
-        case ShapePreservingBuilderF(src, inputs, op) =>
-          projectField(src, name).map(ShapePreservingBuilder(_, inputs, op))
-        case ValueBuilderF(Bson.Doc(fields)) =>
-          fields.get(name).fold[PlannerError \/ WorkflowBuilder[F]](
-            -\/(UnsupportedFunction(structural.ObjectProject, Some("value does not contain a field ‘" + name + "’."))))(
-            x => \/-(ValueBuilder(x)))
-        case ValueBuilderF(_) =>
-          -\/(UnsupportedFunction(structural.ObjectProject, Some("value is not a document.")))
-        case GroupBuilderF(wb0, key, Expr(\/-($var(dv)))) =>
-          projectField(wb0, name).map(GroupBuilder(_, key, Expr(\/-($var(dv)))))
-        case GroupBuilderF(wb0, key, Doc(doc)) =>
-          doc.get(BsonField.Name(name)).fold[PlannerError \/ WorkflowBuilder[F]](
-            -\/(UnsupportedFunction(structural.ObjectProject, Some("group does not contain a field ‘" + name + "’."))))(
-            x => \/-(GroupBuilder(wb0, key, Expr(x))))
-        case DocBuilderF(wb, doc) =>
-          doc.get(BsonField.Name(name)).fold[PlannerError \/ WorkflowBuilder[F]](
-            -\/(UnsupportedFunction(structural.ObjectProject, Some("document does not contain a field ‘" + name + "’."))))(
-            expr => \/-(ExprBuilder(wb, expr)))
-        case ExprBuilderF(wb0,  -\/(js1)) =>
-          \/-(ExprBuilder(wb0,
-            -\/(JsFn(jsBase, DocField(BsonField.Name(name)).toJs(js1(jscore.Ident(jsBase)))))))
-        case ExprBuilderF(wb, \/-($var(DocField(field)))) =>
-          \/-(ExprBuilder(wb, \/-($var(DocField(field \ BsonField.Name(name))))))
-        case _ => \/-(ExprBuilder(wb, \/-($var(DocField(BsonField.Name(name))))))
-      }
-
-    def projectIndex(wb: WorkflowBuilder[F], index: Int): PlannerError \/ WorkflowBuilder[F] =
-      wb.unFix match {
-        case ValueBuilderF(Bson.Arr(elems)) =>
-          if (index < elems.length) // UGH!
-            \/-(ValueBuilder(elems(index)))
-          else
-            -\/(UnsupportedFunction(
-              structural.ArrayProject,
-              Some(s"value does not contain index ‘$index’.")))
-        case ArrayBuilderF(wb0, elems) =>
-          if (index < elems.length) // UGH!
-            \/-(ExprBuilder(wb0, elems(index)))
-          else
-            -\/(UnsupportedFunction(
-              structural.ArrayProject,
-              Some(s"array does not contain index ‘$index’.")))
-        case ValueBuilderF(_) =>
-          -\/(UnsupportedFunction(
-            structural.ArrayProject,
-            Some("value is not an array.")))
-        case DocBuilderF(_, _) =>
-          -\/(UnsupportedFunction(
-            structural.ArrayProject,
-            Some("value is not an array.")))
-        case _ =>
-          jsExpr1(wb, JsFn(jsBase,
-            jscore.Access(jscore.Ident(jsBase), jscore.Literal(Js.num(index.toLong))))).right
-      }
-
-    @SuppressWarnings(scala.Array("org.wartremover.warts.Recursion"))
-    def deleteField(wb: WorkflowBuilder[F], name: String): PlannerError \/ WorkflowBuilder[F] =
-      wb.unFix match {
-        case ShapePreservingBuilderF(src, inputs, op) =>
-          deleteField(src, name).map(ShapePreservingBuilder(_, inputs, op))
-        case ValueBuilderF(Bson.Doc(fields)) =>
-          \/-(ValueBuilder(Bson.Doc(fields - name)))
-        case ValueBuilderF(_) =>
-          -\/(UnsupportedFunction(
-            structural.DeleteField,
-            Some("value is not a document.")))
-        case GroupBuilderF(wb0, key, Expr(\/-($$ROOT))) =>
-          deleteField(wb0, name).map(GroupBuilder(_, key, Expr(\/-($$ROOT))))
-        case GroupBuilderF(wb0, key, Doc(doc)) =>
-          \/-(GroupBuilder(wb0, key, Doc(doc - BsonField.Name(name))))
->>>>>>> fc732bd4
         case DocBuilderF(wb0, doc) =>
           DocBuilder(wb0, doc - BsonField.Name(name))
         case GroupBuilderF(wb0, keys, doc) =>
@@ -1378,7 +688,6 @@
                 List(jscore.Ident(jsBase), jscore.Literal(Js.Str(name)))))))
       }
 
-<<<<<<< HEAD
     def groupBy(src: Fix[WorkflowBuilderF[F, ?]], keys: List[Expr], contents: GroupContents)
         : WorkflowBuilder[F] =
       keys match {
@@ -1395,21 +704,6 @@
                 contents)
           }
         case _ => GroupBuilder(src, keys, contents)
-=======
-    def groupBy(src: WorkflowBuilder[F], keys: List[WorkflowBuilder[F]])
-      : WorkflowBuilder[F] =
-      GroupBuilder(src, keys, Expr(\/-($$ROOT)))
-
-    @SuppressWarnings(scala.Array("org.wartremover.warts.Recursion"))
-    def reduce(wb: WorkflowBuilder[F])(f: Fix[ExprOp] => AccumOp[Fix[ExprOp]]): WorkflowBuilder[F] =
-      wb.unFix match {
-        case GroupBuilderF(wb0, keys, Expr(\/-(expr))) =>
-          GroupBuilder(wb0, keys, Expr(-\/(f(expr))))
-        case ShapePreservingBuilderF(src @ Fix(GroupBuilderF(_, _, Expr(\/-(_)))), inputs, op) =>
-          ShapePreservingBuilder(reduce(src)(f), inputs, op)
-        case _ =>
-          GroupBuilder(wb, Nil, Expr(-\/(f($$ROOT))))
->>>>>>> fc732bd4
       }
 
     def sortBy
@@ -1423,432 +717,6 @@
         _.zip(sortTypes) match {
           case x :: xs => $sort[F](NonEmptyList.nel(x, IList.fromList(xs)))
         })
-<<<<<<< HEAD
-=======
-
-    def distinct(src: WorkflowBuilder[F])
-      (implicit ev2: RenderTree[WorkflowBuilder[F]])
-      : M[WorkflowBuilder[F]] =
-      findKeys(src).fold(
-        lift(deleteField(src, "_id")).flatMap(del => distinctBy(del, List(del))))(
-        ks => ks match {
-          case Root() => distinctBy(src, List(src))
-          case Field(k) =>
-            distinctBy(src, List(Fix(normalize[F].apply(ExprBuilderF(src, \/-($var(DocField(k))))))))
-          case Subset(ks) =>
-            val keys = ks.toList.map(k => Fix(normalize[F].apply(ExprBuilderF(src, \/-($var(DocField(k)))))))
-            findSort(src) { newSrc =>
-              findKeys(newSrc)
-                .cata(
-                  {
-                    case Subset(fields) => fields.toList.map(k => k -> $first($var(DocField(k))).left[Fix[ExprOp]]).right
-                    case b => InternalError.fromMsg(s"Expected a Subset but found $b").left
-                  },
-                  List().right)
-                .fold(fail, i => GroupBuilder(newSrc, keys, Doc(i.toListMap)).point[M])
-            }
-        })
-
-    def distinctBy(src: WorkflowBuilder[F], keys: List[WorkflowBuilder[F]])
-      (implicit ev2: RenderTree[WorkflowBuilder[F]])
-      : M[WorkflowBuilder[F]] =
-      findSort(src)(s => reduce(groupBy(s, keys))($first(_)).point[M])
-
-    // TODO: handle concating value, expr, or collection with group (#439)
-    def objectConcat(wb1: WorkflowBuilder[F], wb2: WorkflowBuilder[F])
-      (implicit ev2: RenderTree[WorkflowBuilder[F]])
-      : M[WorkflowBuilder[F]] = {
-      @SuppressWarnings(scala.Array("org.wartremover.warts.Recursion"))
-      def impl(wb1: WorkflowBuilder[F], wb2: WorkflowBuilder[F], combine: Combine): M[WorkflowBuilder[F]] = {
-        def delegate = impl(wb2, wb1, combine.flip)
-
-        def mergeGroups(s1: WorkflowBuilder[F], s2: WorkflowBuilder[F], c1: GroupContents, c2: GroupContents, keys: List[WorkflowBuilder[F]]):
-            M[((Base, Base), WorkflowBuilder[F])] =
-          merge(s1, s2).flatMap { case (lbase, rbase, src) =>
-            combine(
-              rewriteGroupRefs(c1)(prefixBase0(lbase)),
-              rewriteGroupRefs(c2)(prefixBase0(rbase)))(mergeContents(_, _)).map {
-              case ((lb, rb), contents) =>
-                combine(lb, rb)((_, _) -> GroupBuilder(src, keys, contents))
-            }
-          }
-
-        (wb1.unFix, wb2.unFix) match {
-          case (ShapePreservingBuilderF(s1, i1, o1), ShapePreservingBuilderF(s2, i2, o2))
-              if i1 == i2 && o1 == o2 =>
-            impl(s1, s2, combine).map(ShapePreservingBuilder(_, i1, o1))
-
-          case (
-            v1 @ ShapePreservingBuilderF(
-              Fix(DocBuilderF(_, shape1)), inputs1, _),
-            GroupBuilderF(
-              Fix(v2 @ ShapePreservingBuilderF(_, inputs2, _)),
-              Nil, _))
-            if inputs1 ≟ inputs2 && v1.dummyOp == v2.dummyOp =>
-            impl(GroupBuilder(wb1, Nil, Doc(shape1.keys.toList.map(n => n -> \/-($var(DocField(n)))).toListMap)), wb2, combine)
-          case (
-            GroupBuilderF(
-            Fix(v1 @ ShapePreservingBuilderF(_, inputs1, op1)),
-              Nil, _),
-            v2 @ ShapePreservingBuilderF(Fix(DocBuilderF(_, _)), inputs2, op2))
-            if inputs1 ≟ inputs2 && v1.dummyOp == v2.dummyOp => delegate
-
-          case (
-            v1 @ ShapePreservingBuilderF(
-              Fix(DocBuilderF(_, shape1)), inputs1, _),
-            DocBuilderF(
-              Fix(GroupBuilderF(
-                Fix(v2 @ ShapePreservingBuilderF(_, inputs2, _)),
-                Nil, _)),
-             shape2))
-            if inputs1 ≟ inputs2 && v1.dummyOp == v2.dummyOp =>
-            impl(GroupBuilder(wb1, Nil, Doc(shape1.keys.toList.map(n => n -> \/-($var(DocField(n)))).toListMap)), wb2, combine)
-          case (
-            DocBuilderF(
-              Fix(GroupBuilderF(
-                Fix(v1 @ ShapePreservingBuilderF(_, inputs1, _)),
-                Nil, _)),
-              shape2),
-            v2 @ ShapePreservingBuilderF(Fix(DocBuilderF(_, _)), inputs2, _))
-            if inputs1 ≟ inputs2 && v1.dummyOp == v2.dummyOp => delegate
-
-          case (ShapePreservingBuilderF(s, i, o), _) =>
-            impl(s, wb2, combine).map(ShapePreservingBuilder(_, i, o))
-          case (_, ShapePreservingBuilderF(_, _, _)) => delegate
-
-          case (ValueBuilderF(Bson.Doc(map1)), ValueBuilderF(Bson.Doc(map2))) =>
-            emit(ValueBuilder(Bson.Doc(combine(map1, map2)(_ ++ _))))
-
-          case (ValueBuilderF(Bson.Doc(map1)), DocBuilderF(s2, shape2)) =>
-            emit(DocBuilder(s2,
-              combine(
-                map1.map { case (k, v) => BsonField.Name(k) -> \/-($literal(v)) },
-                shape2)(_ ++ _)))
-          case (DocBuilderF(_, _), ValueBuilderF(Bson.Doc(_))) => delegate
-
-          case (ValueBuilderF(Bson.Doc(map1)), GroupBuilderF(s1, k1, Doc(c2))) =>
-            val content = combine(
-              map1.map { case (k, v) => BsonField.Name(k) -> -\/($first($literal(v))) },
-              c2)(_ ++ _)
-            emit(GroupBuilder(s1, k1, Doc(content)))
-          case (GroupBuilderF(_, _, Doc(_)), ValueBuilderF(_)) => delegate
-
-          case (
-            GroupBuilderF(src1, keys1, Expr(\/-($$ROOT))),
-            GroupBuilderF(src2, keys2, Expr(\/-($$ROOT))))
-              if keys1 ≟ keys2 =>
-            impl(src1, src2, combine).map(GroupBuilder(_, keys1, Expr(\/-($$ROOT))))
-
-          case (
-            GroupBuilderF(s1, keys1, c1 @ Doc(_)),
-            GroupBuilderF(s2, keys2,    c2 @ Doc(_)))
-              if keys1 ≟ keys2 =>
-            mergeGroups(s1, s2, c1, c2, keys1).map(_._2)
-
-          case (
-            GroupBuilderF(s1, keys1, c1 @ Doc(d1)),
-            DocBuilderF(Fix(GroupBuilderF(s2, keys2, c2)), shape2))
-              if keys1 ≟ keys2 =>
-            mergeGroups(s1, s2, c1, c2, keys1).map { case ((glbase, grbase), g) =>
-              DocBuilder(g, combine(
-                d1.transform { case (n, _) => \/-($var(DocField(n))) },
-                shape2 ∘ (rewriteExprPrefix(_, grbase)))(_ ++ _))
-            }
-          case (
-            DocBuilderF(Fix(GroupBuilderF(_, k1, _)), _),
-            GroupBuilderF(_, k2, Doc(_)))
-              if k1 ≟ k2 =>
-            delegate
-
-          case (
-            DocBuilderF(Fix(GroupBuilderF(s1, keys1, c1)), shape1),
-            DocBuilderF(Fix(GroupBuilderF(s2, keys2, c2)), shape2))
-              if keys1 ≟ keys2 =>
-            mergeGroups(s1, s2, c1, c2, keys1).flatMap {
-              case ((glbase, grbase), g) =>
-                emit(DocBuilder(g, combine(
-                  shape1 ∘ (rewriteExprPrefix(_, glbase)),
-                  shape2 ∘ (rewriteExprPrefix(_, grbase)))(_ ++ _)))
-            }
-
-          case (
-            DocBuilderF(_, shape),
-            GroupBuilderF(_, Nil, _)) =>
-            impl(
-              GroupBuilder(wb1, Nil, Doc(shape.map { case (n, _) => n -> \/-($var(DocField(n))) })),
-              wb2,
-              combine)
-          case (
-            GroupBuilderF(_, Nil, _),
-            DocBuilderF(_, _)) =>
-            delegate
-
-          case (
-            GroupBuilderF(_, _, Doc(cont1)),
-            GroupBuilderF(_, Nil, _)) =>
-            impl(
-              GroupBuilder(wb1, Nil, Doc(cont1.map { case (n, _) => n -> \/-($var(DocField(n))) })),
-              wb2,
-              combine)
-          case (
-            GroupBuilderF(_, Nil, _),
-            GroupBuilderF(_, _, _)) =>
-            delegate
-
-          case (
-            DocBuilderF(_, shape),
-            DocBuilderF(Fix(GroupBuilderF(_, Nil, _)), _)) =>
-            impl(
-              GroupBuilder(wb1, Nil, Doc(shape.map { case (n, _) => n -> \/-($var(DocField(n))) })),
-              wb2,
-              combine)
-          case (
-            DocBuilderF(Fix(GroupBuilderF(_, Nil, _)), _),
-            DocBuilderF(_, _)) =>
-            delegate
-
-          case (DocBuilderF(s1, shape1), DocBuilderF(s2, shape2)) =>
-            merge(s1, s2).map { case (lbase, rbase, src) =>
-              DocBuilder(src, combine(
-                rewriteDocPrefix(shape1, lbase),
-                rewriteDocPrefix(shape2, rbase))(_ ++ _))
-            }
-
-          case (DocBuilderF(src1, shape), ExprBuilderF(src2, expr)) =>
-            merge(src1, src2).map { case (left, right, list) =>
-              SpliceBuilder(list, combine(
-                Doc(rewriteDocPrefix(shape, left)),
-                Expr(rewriteExprPrefix(expr, right)))(List(_, _)))
-            }
-          case (ExprBuilderF(_, _), DocBuilderF(_, _)) => delegate
-
-          case (ExprBuilderF(src1, expr1), ExprBuilderF(src2, expr2)) =>
-            merge(src1, src2).map { case (left, right, list) =>
-              SpliceBuilder(list, combine(
-                Expr(rewriteExprPrefix(expr1, left)),
-                Expr(rewriteExprPrefix(expr2, right)))(List(_, _)))
-            }
-
-          case (SpliceBuilderF(src1, structure1), DocBuilderF(src2, shape2)) =>
-            merge(src1, src2).map { case (left, right, list) =>
-              SpliceBuilder(list, combine(
-                structure1,
-                List(Doc(rewriteDocPrefix(shape2, right))))(_ ++ _))
-            }
-          case (DocBuilderF(_, _), SpliceBuilderF(_, _)) => delegate
-
-          case (SpliceBuilderF(src1, structure1), ExprBuilderF(src2, expr2)) =>
-            merge(src1, src2).map { case (left, right, list) =>
-              SpliceBuilder(list, combine(
-                structure1,
-                List(Expr(rewriteExprPrefix(expr2, right))))(_ ++ _))
-            }
-          case (ExprBuilderF(_, _), SpliceBuilderF(_, _)) => delegate
-
-          case (SpliceBuilderF(src1, structure1), CollectionBuilderF(_, _, _)) =>
-            merge(src1, wb2).map { case (_, right, list) =>
-              SpliceBuilder(list, combine(
-                structure1,
-                List(Expr(\/-($var(right.toDocVar)))))(_ ++ _))
-            }
-          case (CollectionBuilderF(_, _, _), SpliceBuilderF(_, _)) => delegate
-
-          case (DocBuilderF(src, shape), CollectionBuilderF(_, _, _)) =>
-            merge(src, wb2).map { case (left, right, list) =>
-              SpliceBuilder(list, combine(
-                Doc(rewriteDocPrefix(shape, left)),
-                Expr(\/-($var(right.toDocVar))))(List(_, _)))
-            }
-          case (CollectionBuilderF(_, _, _), DocBuilderF(_, _)) => delegate
-
-          case (ValueBuilderF(Bson.Doc(map1)), CollectionBuilderF(_, base, _)) =>
-            emit(SpliceBuilder(wb2,
-              combine(
-                Doc(map1.map { case (k, v) => BsonField.Name(k) -> \/-($literal(v)) }),
-                Expr(\/-($$ROOT)))(List(_, _))))
-          case (CollectionBuilderF(_, _, _), ValueBuilderF(Bson.Doc(_))) =>
-            delegate
-
-          case (ValueBuilderF(Bson.Doc(map1)), SpliceBuilderF(src, structure)) =>
-            emit(SpliceBuilder(src,
-              combine(
-                List(Doc(map1.map { case (k, v) => BsonField.Name(k) -> \/-($literal(v)) })),
-                structure)(_ ++ _)))
-          case (SpliceBuilderF(_, _), ValueBuilderF(Bson.Doc(_))) =>
-            delegate
-
-          case (
-            DocBuilderF(s1 @ Fix(
-              ArraySpliceBuilderF(_, _)),
-              shape1),
-            GroupBuilderF(_, _, Doc(c2))) =>
-            merge(s1, wb2).map { case (lbase, rbase, src) =>
-              DocBuilder(src,
-                combine(
-                  rewriteDocPrefix(shape1, lbase),
-                  c2.map { case (n, _) => (n, rewriteExprPrefix(\/-($var(DocField(n))), rbase)) })(_ ++ _))
-            }
-          case (GroupBuilderF(_, _, _), DocBuilderF(Fix(ArraySpliceBuilderF(_, _)), _)) => delegate
-
-          case _ => fail(UnsupportedFunction(
-            structural.ObjectConcat,
-            Some("unrecognized shapes:\n" + wb1.render.shows + "\n" + wb2.render.shows)))
-        }
-      }
-
-      impl(wb1, wb2, unflipped)
-    }
-
-    def arrayConcat(left: WorkflowBuilder[F], right: WorkflowBuilder[F])
-      (implicit ev2: RenderTree[WorkflowBuilder[F]])
-      : M[WorkflowBuilder[F]] = {
-      @SuppressWarnings(scala.Array("org.wartremover.warts.Recursion"))
-      def impl(wb1: WorkflowBuilder[F], wb2: WorkflowBuilder[F], combine: Combine):
-          M[WorkflowBuilder[F]] = {
-        def delegate = impl(wb2, wb1, combine.flip)
-
-        (wb1.unFix, wb2.unFix) match {
-          case (ValueBuilderF(Bson.Arr(seq1)), ValueBuilderF(Bson.Arr(seq2))) =>
-            emit(ValueBuilder(Bson.Arr(seq1 ++ seq2)))
-
-          case (ValueBuilderF(Bson.Arr(seq)), ArrayBuilderF(src, shape)) =>
-            emit(ArrayBuilder(src,
-              combine(seq.map(x => \/-($literal(x))), shape)(_ ++ _)))
-          case (ArrayBuilderF(_, _), ValueBuilderF(Bson.Arr(_))) => delegate
-
-          case (
-            ArrayBuilderF(Fix(
-              v1 @ ShapePreservingBuilderF(src1, inputs1, op1)), shape1),
-            v2 @ ShapePreservingBuilderF(src2, inputs2, op2))
-            if inputs1 ≟ inputs2 && v1.dummyOp == v2.dummyOp =>
-            merge(src1, src2).map { case (lbase, rbase, wb) =>
-              ShapePreservingBuilder(
-                ArraySpliceBuilder(wb, combine(
-                  Array(shape1.map(rewriteExprPrefix(_, lbase))),
-                  Expr(\/-($var(rbase.toDocVar))))(List(_, _))),
-                inputs1, op1)
-            }
-          case (ShapePreservingBuilderF(_, in1, op1), ArrayBuilderF(Fix(ShapePreservingBuilderF(_, in2, op2)), _)) => delegate
-
-          case (
-            v1 @ ShapePreservingBuilderF(src1, inputs1, op1),
-            ArrayBuilderF(Fix(
-              GroupBuilderF(Fix(
-                v2 @ ShapePreservingBuilderF(src2, inputs2, _)),
-                Nil, cont2)),
-              shape2))
-              if inputs1 ≟ inputs2 && v1.dummyOp == v2.dummyOp =>
-            merge(src1, src2).flatMap { case (lbase, rbase, wb) =>
-              combine(Expr(\/-($var(lbase.toDocVar))), rewriteGroupRefs(cont2)(prefixBase0(rbase)))(mergeContents(_, _)).map { case ((lbase1, rbase1), cont) =>
-                ShapePreservingBuilder(
-                  ArraySpliceBuilder(
-                    GroupBuilder(wb, Nil, cont),
-                    combine(
-                      Expr(\/-($var(lbase1.toDocVar))),
-                      Array(shape2.map(rewriteExprPrefix(_, rbase1))))(List(_, _))),
-                  inputs1, op1)
-              }
-            }
-          case (
-            ArrayBuilderF(Fix(
-              GroupBuilderF(Fix(
-                v1 @ ShapePreservingBuilderF(_, inputs1, _)),
-                Nil, _)), _),
-            v2 @ ShapePreservingBuilderF(_, inputs2, _))
-              if inputs1 ≟ inputs2 && v1.dummyOp == v2.dummyOp => delegate
-
-          case (ShapePreservingBuilderF(s, i, o), _) =>
-            impl(s, wb2, combine).map(ShapePreservingBuilder(_, i, o))
-          case (_, ShapePreservingBuilderF(_, _, _)) => delegate
-
-          case (ArrayBuilderF(src1, shape1), ArrayBuilderF(src2, shape2)) =>
-            merge(src1, src2).map { case (lbase, rbase, wb) =>
-              ArrayBuilder(wb,
-                shape1.map(rewriteExprPrefix(_, lbase)) ++
-                  shape2.map(rewriteExprPrefix(_, rbase)))
-            }
-          case (ArrayBuilderF(src1, shape1), ExprBuilderF(src2, expr2)) =>
-            merge(src1, src2).map { case (left, right, list) =>
-              ArraySpliceBuilder(list, combine(
-                Array(shape1.map(rewriteExprPrefix(_, left))),
-                Expr(rewriteExprPrefix(expr2, right)))(List(_, _)))
-            }
-          case (ExprBuilderF(_, _), ArrayBuilderF(_, _)) => delegate
-
-          case (ArrayBuilderF(src1, shape1), GroupBuilderF(_, _, _)) =>
-            merge(src1, wb2).map { case (left, right, wb) =>
-              ArraySpliceBuilder(wb, combine(
-                Array(shape1.map(rewriteExprPrefix(_, left))),
-                Expr(\/-($var(right.toDocVar))))(List(_, _)))
-            }
-          case (GroupBuilderF(_, _, _), ArrayBuilderF(_, _)) => delegate
-
-          case (ValueBuilderF(Bson.Arr(seq1)), ExprBuilderF(src2, expr2)) =>
-            emit(ArraySpliceBuilder(src2, combine(
-              Array(seq1.map(x => \/-($literal(x)))),
-              Expr(expr2))(List(_, _))))
-          case (ExprBuilderF(_, _), ValueBuilderF(Bson.Arr(_))) => delegate
-
-          case (ArraySpliceBuilderF(src1, structure1), ArrayBuilderF(src2, shape2)) =>
-            merge(src1, src2).map { case (left, right, list) =>
-              ArraySpliceBuilder(list, combine(
-                structure1,
-                List(Array(shape2.map(rewriteExprPrefix(_, right)))))(_ ++ _))
-            }
-          case (ArrayBuilderF(_, _), ArraySpliceBuilderF(_, _)) => delegate
-
-          case (ArraySpliceBuilderF(src1, structure1), ExprBuilderF(src2, expr2)) =>
-            merge(src1, src2).map { case (_, right, list) =>
-              ArraySpliceBuilder(list, combine(
-                structure1,
-                List(Expr(rewriteExprPrefix(expr2, right))))(_ ++ _))
-            }
-          case (ExprBuilderF(_, _), ArraySpliceBuilderF(_, _)) => delegate
-
-          case (ArraySpliceBuilderF(src1, structure1), ValueBuilderF(bson2)) =>
-            emit(ArraySpliceBuilder(src1, combine(structure1, List(Expr(\/-($literal(bson2)))))(_ ++ _)))
-          case (ValueBuilderF(_), ArraySpliceBuilderF(_, _)) => delegate
-
-          case _ =>
-            fail(UnsupportedFunction(
-              structural.ArrayConcat,
-              Some("values are not both arrays")))
-        }
-      }
-
-      impl(left, right, unflipped)
-    }
-
-    def unionAll
-      (left: WorkflowBuilder[F], right: WorkflowBuilder[F])
-      (implicit ev2: RenderTree[WorkflowBuilder[F]])
-        : M[WorkflowBuilder[F]] =
-      (generateWorkflow(left) |@| generateWorkflow(right)) { case ((l, _), (r, _)) =>
-        CollectionBuilder(
-          $foldLeft(
-            l,
-            chain(r,
-              $map($MapF.mapFresh, ListMap()),
-              $reduce($ReduceF.reduceNOP, ListMap()))),
-          Root(),
-          None)
-      }
-
-    def union
-      (left: WorkflowBuilder[F], right: WorkflowBuilder[F])
-      (implicit ev2: RenderTree[WorkflowBuilder[F]])
-        : M[WorkflowBuilder[F]] =
-      (generateWorkflow(left) |@| generateWorkflow(right)) { case ((l, _), (r, _)) =>
-        CollectionBuilder(
-          $foldLeft(
-            chain(l, $map($MapF.mapValKey, ListMap())),
-            chain(r,
-              $map($MapF.mapValKey, ListMap()),
-              $reduce($ReduceF.reduceNOP, ListMap()))),
-          Root(),
-          None)
-      }
->>>>>>> fc732bd4
   }
   object Ops {
     implicit def apply[F[_]: Coalesce](implicit ev0: WorkflowOpCoreF :<: F, ev1: ExprOpOps.Uni[ExprOp]): Ops[F] =
