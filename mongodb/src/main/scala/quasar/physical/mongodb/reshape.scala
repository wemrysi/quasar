/*
 * Copyright 2014–2017 SlamData Inc.
 *
 * Licensed under the Apache License, Version 2.0 (the "License");
 * you may not use this file except in compliance with the License.
 * You may obtain a copy of the License at
 *
 *     http://www.apache.org/licenses/LICENSE-2.0
 *
 * Unless required by applicable law or agreed to in writing, software
 * distributed under the License is distributed on an "AS IS" BASIS,
 * WITHOUT WARRANTIES OR CONDITIONS OF ANY KIND, either express or implied.
 * See the License for the specific language governing permissions and
 * limitations under the License.
 */

package quasar.physical.mongodb

import scala.Predef.$conforms
import slamdata.Predef._
import quasar.fp._
import quasar.fp.ski._
import quasar._
import quasar.physical.mongodb.accumulator._
import quasar.physical.mongodb.expression._

import scala.collection.immutable.Iterable

import matryoshka._
import matryoshka.data.Fix
import matryoshka.implicits._
import scalaz._, Scalaz._

final case class Grouped[EX[_]](value: ListMap[BsonField.Name, AccumOp[Fix[EX]]]) {
  def bson(implicit ev0: ExprOpOps.Uni[EX], ev1: Functor[EX]) =
    Bson.Doc(value.map(t => t._1.asText -> groupBson(t._2)))

  def rewriteRefs(f: PartialFunction[DocVar, DocVar])
      (implicit ev0: ExprOpOps.Uni[EX], ev1: Functor[EX]): Grouped[EX] =
    Grouped(value.transform((_, v) => rewriteGroupRefs(v)(f)))
}
object Grouped {

  def grouped[EX[_]](shape: (String, AccumOp[Fix[EX]])*) =
    Grouped(ListMap(shape.map { case (k, v) => BsonField.Name(k) -> v}: _*))

  implicit def GroupedRenderTree[EX[_]: Functor](implicit ev: ExprOpOps.Uni[EX])
      : RenderTree[Grouped[EX]] = new RenderTree[Grouped[EX]] {
    val GroupedNodeType = List("Grouped")

    def render(grouped: Grouped[EX]) =
      NonTerminal(GroupedNodeType, None,
        (grouped.value.map { case (name, expr) => Terminal("Name" :: GroupedNodeType, Some(name.bson.toJs.pprint(0) + " -> " + groupBson(expr).toJs.pprint(0))) } ).toList)
  }
}

final case class Reshape[EX[_]](value: ListMap[BsonField.Name, Reshape.Shape[EX]]) {
  import Reshape.Shape

<<<<<<< HEAD
=======
  @SuppressWarnings(Array("org.wartremover.warts.Recursion"))
  def toJs(implicit
      ev0: ExprOpOps.Uni[EX],
      ev1: ExprOpCoreF :<: EX,
      ev2: Traverse[EX],
      ev3: Equal[Fix[EX]]): PlannerError \/ JsFn =
    value.map { case (key, expr) =>
      key.asText -> expr.fold[PlannerError \/ JsFn](_.toJs, _.para(expression.toJs[Fix[EX], EX]))
    }.sequence.map { l => JsFn(JsFn.defaultName,
      jscore.Obj(l.map { case (k, v) => jscore.Name(k) -> v(jscore.Ident(JsFn.defaultName)) }))
    }

  @SuppressWarnings(Array("org.wartremover.warts.Recursion"))
>>>>>>> fc732bd4
  def bson(implicit ops: ExprOpOps.Uni[EX], ev: Functor[EX]): Bson.Doc = Bson.Doc(value.map {
    case (field, either) => field.asText -> either.fold(_.bson, _.cata(ops.bson))
  })

  private def projectSeq(fs: NonEmptyList[BsonField.Name]): Option[Shape[EX]] =
    fs.foldLeftM[Option, Shape[EX]](-\/(this))((rez, leaf) =>
      rez.fold(
        r => leaf match {
          case n @ BsonField.Name(_) => r.get(n)
          case _                     => None
        },
        κ(None)))

  @SuppressWarnings(Array("org.wartremover.warts.Recursion"))
  def rewriteRefs(applyVar: PartialFunction[DocVar, DocVar])(implicit
      ops: ExprOpOps.Uni[EX],
      ev0: ExprOpCoreF :<: EX,
      ev1: Functor[EX]): Reshape[EX] =
    Reshape(value.transform((k, v) => v.bimap(
      _.rewriteRefs(applyVar),
      x => (x match {
        case $include() => (new ExprOpCoreF.fixpoint[Fix[EX], EX](_.embed)).$var(DocField(k))
        case _          => x
      }).cata(ops.rewriteRefs(applyVar)))))

  def \ (f: BsonField): Option[Shape[EX]] = projectSeq(f.flatten)

  def get(field: BsonField): Option[Shape[EX]] =
    field.flatten.foldLeftM[Option, Shape[EX]](
      -\/(this))(
      (rez, elem) => rez.fold(_.value.get(elem), κ(None)))

  @SuppressWarnings(Array("org.wartremover.warts.Recursion"))
  def find(expr: Fix[EX]): Option[BsonField] =
    value.foldLeft[Option[BsonField]](
      None) {
      case (acc, (field, value)) =>
        acc.orElse(value.fold(
          _.find(expr).map(field \ _),
          ex => if (ex == expr) field.some else None))
    }

  def set(field: BsonField, newv: Shape[EX]): Reshape[EX] = {
    def getOrDefault(o: Option[Shape[EX]]): Reshape[EX] =
      o.cata(
        _.fold(ι, κ(Reshape.emptyDoc[EX])),
        Reshape.emptyDoc[EX])

    @SuppressWarnings(Array("org.wartremover.warts.NonUnitStatements", "org.wartremover.warts.Recursion"))
    def set0(cur: Reshape[EX], els: List[BsonField.Name]): Reshape[EX] = els match {
      case Nil => ??? // TODO: Refactor els to be NonEmptyList
      case (x @ BsonField.Name(_)) :: Nil => Reshape(cur.value + (x -> newv))
      case (x @ BsonField.Name(_)) :: xs =>
        Reshape(cur.value + (x -> -\/(set0(getOrDefault(cur.value.get(x)), xs))))
    }

    set0(this, field.flatten.toList)
  }
}

object Reshape {
  type Shape[EX[_]] = Reshape[EX] \/ Fix[EX]

  def reshape(shape: (String, Shape[ExprOp])*) =
    Reshape(ListMap(shape.map { case (k, v) => BsonField.Name(k) -> v}: _*))

  def emptyDoc[EX[_]] = Reshape[EX](ListMap())

  @SuppressWarnings(Array("org.wartremover.warts.Recursion"))
  def getAll[EX[_]](r: Reshape[EX]): List[(BsonField, Fix[EX])] = {
    def getAll0(f0: BsonField, e: Shape[EX]) = e.fold(
      r => getAll(r).map { case (f, e) => (f0 \ f) -> e },
      e => (f0 -> e) :: Nil)

    r.value.toList.map { case (f, e) => getAll0(f, e) }.flatten
  }

  def setAll[EX[_]](r: Reshape[EX], fvs: Iterable[(BsonField, Shape[EX])]) =
    fvs.foldLeft(r) {
      case (r0, (field, value)) => r0.set(field, value)
    }

  def mergeMaps[A, B](lmap: ListMap[A, B], rmap: ListMap[A, B]):
      Option[ListMap[A, B]] =
    if ((lmap.keySet & rmap.keySet).forall(k => lmap.get(k) == rmap.get(k)))
      Some(lmap ++ rmap)
    else None

  def merge[EX[_]](r1: Reshape[EX], r2: Reshape[EX]): Option[Reshape[EX]] = {
    val lmap = Reshape.getAll(r1).map(t => t._1 -> \/-(t._2)).toListMap
    val rmap = Reshape.getAll(r2).map(t => t._1 -> \/-(t._2)).toListMap
    if ((lmap.keySet & rmap.keySet).forall(k => lmap.get(k) == rmap.get(k)))
      Some(Reshape.setAll(
        r1,
        Reshape.getAll(r2).map(t => t._1 -> \/-(t._2))))
    else None
  }

  private val ProjectNodeType = List("Project")

  @SuppressWarnings(Array("org.wartremover.warts.Recursion"))
  private[mongodb] def renderReshape[EX[_]: Functor](shape: Reshape[EX])(implicit ops: ExprOpOps.Uni[EX]): List[RenderedTree] = {
    def renderField(field: BsonField, value: Shape[EX]) = {
      val (label, typ) = field.bson.toJs.pprint(0) -> "Name"
      value match {
        case -\/ (shape)  => NonTerminal(typ :: ProjectNodeType, Some(label), renderReshape(shape))
        case  \/-(exprOp) => Terminal(typ :: ProjectNodeType, Some(label + " -> " + exprOp.cata(ops.bson).toJs.pprint(0)))
      }
    }

    shape.value.map((renderField(_, _)).tupled).toList
  }
}<|MERGE_RESOLUTION|>--- conflicted
+++ resolved
@@ -57,22 +57,7 @@
 final case class Reshape[EX[_]](value: ListMap[BsonField.Name, Reshape.Shape[EX]]) {
   import Reshape.Shape
 
-<<<<<<< HEAD
-=======
   @SuppressWarnings(Array("org.wartremover.warts.Recursion"))
-  def toJs(implicit
-      ev0: ExprOpOps.Uni[EX],
-      ev1: ExprOpCoreF :<: EX,
-      ev2: Traverse[EX],
-      ev3: Equal[Fix[EX]]): PlannerError \/ JsFn =
-    value.map { case (key, expr) =>
-      key.asText -> expr.fold[PlannerError \/ JsFn](_.toJs, _.para(expression.toJs[Fix[EX], EX]))
-    }.sequence.map { l => JsFn(JsFn.defaultName,
-      jscore.Obj(l.map { case (k, v) => jscore.Name(k) -> v(jscore.Ident(JsFn.defaultName)) }))
-    }
-
-  @SuppressWarnings(Array("org.wartremover.warts.Recursion"))
->>>>>>> fc732bd4
   def bson(implicit ops: ExprOpOps.Uni[EX], ev: Functor[EX]): Bson.Doc = Bson.Doc(value.map {
     case (field, either) => field.asText -> either.fold(_.bson, _.cata(ops.bson))
   })
