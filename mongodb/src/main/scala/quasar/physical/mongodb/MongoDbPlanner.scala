/*
 * Copyright 2014–2017 SlamData Inc.
 *
 * Licensed under the Apache License, Version 2.0 (the "License");
 * you may not use this file except in compliance with the License.
 * You may obtain a copy of the License at
 *
 *     http://www.apache.org/licenses/LICENSE-2.0
 *
 * Unless required by applicable law or agreed to in writing, software
 * distributed under the License is distributed on an "AS IS" BASIS,
 * WITHOUT WARRANTIES OR CONDITIONS OF ANY KIND, either express or implied.
 * See the License for the specific language governing permissions and
 * limitations under the License.
 */

package quasar.physical.mongodb

import slamdata.Predef.{Map => _, _}
import quasar._, Planner._, Type.{Const => _, Coproduct => _, _}
import quasar.common.{PhaseResult, PhaseResults, PhaseResultT, PhaseResultTell, SortDir}
import quasar.connector.BackendModule
import quasar.contrib.matryoshka._
import quasar.contrib.pathy.{ADir, AFile}
import quasar.contrib.scalaz._, eitherT._
import quasar.ejson.EJson
import quasar.ejson.implicits._
import quasar.fp._
import quasar.fp.ski._
import quasar.fs.{FileSystemError, FileSystemErrT, MonadFsErr}, FileSystemError.qscriptPlanningFailed
import quasar.javascript._
import quasar.jscore, jscore.{JsCore, JsFn}
import quasar.physical.mongodb.WorkflowBuilder.{Subset => _, _}
import quasar.physical.mongodb.accumulator._
import quasar.physical.mongodb.expression._
import quasar.physical.mongodb.planner._
import quasar.physical.mongodb.planner.common._
import quasar.physical.mongodb.workflow.{ExcludeId => _, IncludeId => _, _}
import quasar.qscript._, RenderQScriptDSL._
import quasar.qscript.rewrites.{Coalesce => _, Optimize, PreferProjection, Rewrite}
import quasar.std.StdLib._ // TODO: remove this

import java.time.Instant
import matryoshka.{Hole => _, _}
import matryoshka.data._
import matryoshka.implicits._
import matryoshka.patterns._
import org.bson.BsonDocument
import scalaz._, Scalaz.{ToIdOps => _, _}

// TODO: This is generalizable to an arbitrary `Recursive` type, I think.
sealed abstract class InputFinder[T[_[_]]] {
  def apply[A](t: FreeMap[T]): FreeMap[T]
}

final case class Here[T[_[_]]]() extends InputFinder[T] {
  def apply[A](a: FreeMap[T]): FreeMap[T] = a
}

final case class There[T[_[_]]](index: Int, next: InputFinder[T])
    extends InputFinder[T] {
  def apply[A](a: FreeMap[T]): FreeMap[T] =
    a.resume.fold(fa => next(fa.toList.apply(index)), κ(a))
}

object MongoDbPlanner {
  import fixExprOp._

  type Partial[T[_[_]], In, Out] = (PartialFunction[List[In], Out], List[InputFinder[T]])

  type OutputM[A]      = PlannerError \/ A
  type ExecTimeR[F[_]] = MonadReader_[F, Instant]

  @SuppressWarnings(Array("org.wartremover.warts.Recursion"))
  def generateTypeCheck[In, Out](or: (Out, Out) => Out)(f: PartialFunction[Type, In => Out]):
      Type => Option[In => Out] =
        typ => f.lift(typ).fold(
          typ match {
//            TODO: Come back to this
            case Type.OffsetDateTime | Type.OffsetTime | Type.OffsetDate |
                 Type.LocalDateTime | Type.LocalTime | Type.LocalDate | Type.Interval => generateTypeCheck(or)(f)(Type.Str)
            case Type.Arr(_) => generateTypeCheck(or)(f)(Type.AnyArray)
            case a ⨿ b =>
              (generateTypeCheck(or)(f)(a) ⊛ generateTypeCheck(or)(f)(b))(
                (a, b) => ((expr: In) => or(a(expr), b(expr))))
            case _ => None
          })(
          Some(_))

  def processMapFuncExpr
    [T[_[_]]: BirecursiveT: ShowT, M[_]: Monad: ExecTimeR: MonadFsErr, EX[_]: Traverse, A]
    (funcHandler: MapFunc[T, ?] ~> OptionFree[EX, ?], staticHandler: StaticHandler[T, EX])
    (fm: FreeMapA[T, A])
    (recovery: A => Fix[ExprOp])
    (implicit inj: EX :<: ExprOp)
      : M[Fix[ExprOp]] = {

    val alg: AlgebraM[M, CoEnvMapA[T, A, ?], Fix[ExprOp]] =
      interpretM[M, MapFunc[T, ?], A, Fix[ExprOp]](
        recovery(_).point[M],
        expression(funcHandler))

    def convert(e: EX[FreeMapA[T, A]]): M[Fix[ExprOp]] =
      inj(e.map(_.cataM(alg))).sequence.map(_.embed)

    staticHandler.handle(fm).map(convert) getOrElse fm.cataM(alg)
  }

  def getSelector
    [T[_[_]]: BirecursiveT: ShowT, M[_]: Monad: MonadFsErr, EX[_]: Traverse]
    (fm: FreeMap[T], default: OutputM[PartialSelector[T]], galg: GAlgebra[(T[MapFunc[T, ?]], ?), MapFunc[T, ?], OutputM[PartialSelector[T]]])
    (implicit inj: EX :<: ExprOp)
      : OutputM[PartialSelector[T]] =
    fm.zygo(
      interpret[MapFunc[T, ?], Hole, T[MapFunc[T, ?]]](
        κ(MFC(MapFuncsCore.Undefined[T, T[MapFunc[T, ?]]]()).embed),
        _.embed),
      ginterpret[(T[MapFunc[T, ?]], ?), MapFunc[T, ?], Hole, OutputM[PartialSelector[T]]](
        κ(default), galg))

  def processMapFunc[T[_[_]]: BirecursiveT: ShowT, M[_]: Monad: MonadFsErr: ExecTimeR, A]
    (fm: FreeMapA[T, A])(recovery: A => JsCore)
      : M[JsCore] =
    fm.cataM(interpretM[M, MapFunc[T, ?], A, JsCore](recovery(_).point[M], javascript))

  // FIXME: This is temporary. Should go away when the connector is complete.
  def unimplemented[M[_]: MonadFsErr, A](label: String): M[A] =
    raiseErr(qscriptPlanningFailed(InternalError.fromMsg(s"unimplemented $label")))

  // TODO: Should have a JsFn version of this for $reduce nodes.
  val accumulator: ReduceFunc[Fix[ExprOp]] => AccumOp[Fix[ExprOp]] = {
    import quasar.qscript.ReduceFuncs._

    {
      case Arbitrary(a)     => $first(a)
      case First(a)         => $first(a)
      case Last(a)          => $last(a)
      case Avg(a)           => $avg(a)
      case Count(_)         => $sum($literal(Bson.Int32(1)))
      case Max(a)           => $max(a)
      case Min(a)           => $min(a)
      case Sum(a)           => $sum(a)
      case UnshiftArray(a)  => $push(a)
      case UnshiftMap(k, v) => ???
    }
  }

  private def unpack[T[_[_]]: BirecursiveT, F[_]: Traverse](t: Free[F, T[F]]): T[F] =
    t.cata(interpret[F, T[F], T[F]](ι, _.embed))

  // NB: it's only safe to emit "core" expr ops here, but we always use the
  // largest type in WorkflowOp, so they're immediately injected into ExprOp.
  val check = new Check[Fix[ExprOp], ExprOp]

  def ejsonToExpression[M[_]: Applicative: MonadFsErr, EJ]
    (v: BsonVersion)(ej: EJ)(implicit EJ: Recursive.Aux[EJ, EJson])
      : M[Fix[ExprOp]] =
    ej.cataM(BsonCodec.fromEJson(v)).fold(pe => raiseErr(qscriptPlanningFailed(pe)), $literal(_).point[M])

  // TODO: Use `JsonCodec.encode` and avoid failing.
  def ejsonToJs[M[_]: Applicative: MonadFsErr, EJ: Show]
    (ej: EJ)(implicit EJ: Recursive.Aux[EJ, EJson])
      : M[JsCore] =
    ej.cata(Data.fromEJson).toJs.fold(
      raiseErr[M, JsCore](qscriptPlanningFailed(NonRepresentableEJson(ej.shows))))(
      _.point[M])

  def expression[
    T[_[_]]: RecursiveT: ShowT,
    M[_]: Monad: ExecTimeR: MonadFsErr,
    EX[_]: Traverse](funcHandler: MapFunc[T, ?] ~> OptionFree[EX, ?])(
    implicit inj: EX :<: ExprOp
  ): AlgebraM[M, MapFunc[T, ?], Fix[ExprOp]] = {

    import MapFuncsCore._
    import MapFuncsDerived._

    def handleCommon(mf: MapFunc[T, Fix[ExprOp]]): Option[Fix[ExprOp]] =
      funcHandler(mf).map(t => unpack(t.mapSuspension(inj)))

    def execTime(implicit ev: ExecTimeR[M]): M[Bson.Date] =
      OptionT[M, Bson.Date](ev.ask.map(Bson.Date.fromInstant(_)))
        .getOrElseF(raiseErr(
          qscriptPlanningFailed(InternalError.fromMsg("Could not get the current timestamp"))))

    val handleSpecialCore: MapFuncCore[T, Fix[ExprOp]] => M[Fix[ExprOp]] = {
      case Constant(v1) => unimplemented[M, Fix[ExprOp]]("Constant expression")
      case Now() => execTime map ($literal(_))
      case ToId(a1) => unimplemented[M, Fix[ExprOp]]("ToId expression")

      case OffsetDate(a1) => unimplemented[M, Fix[ExprOp]]("OffsetDate expression")
      case OffsetTime(a1) => unimplemented[M, Fix[ExprOp]]("OffsetTime expression")
      case OffsetDateTime(a1) => unimplemented[M, Fix[ExprOp]]("OffsetDateTime expression")
      case LocalDate(a1) => unimplemented[M, Fix[ExprOp]]("LocalDate expression")
      case LocalTime(a1) => unimplemented[M, Fix[ExprOp]]("LocalTime expression")
      case LocalDateTime(a1) => unimplemented[M, Fix[ExprOp]]("LocalDateTime expression")
      case Interval(a1) => unimplemented[M, Fix[ExprOp]]("Interval expression")
      case StartOfDay(a1) => unimplemented[M, Fix[ExprOp]]("StartOfDay expression")
      case TemporalTrunc(a1, a2) => unimplemented[M, Fix[ExprOp]]("TemporalTrunc expression")

      case IfUndefined(a1, a2) => unimplemented[M, Fix[ExprOp]]("IfUndefined expression")

      case Within(a1, a2) => unimplemented[M, Fix[ExprOp]]("Within expression")

      case ExtractIsoYear(a1) =>
        unimplemented[M, Fix[ExprOp]]("ExtractIsoYear expression")
      case Integer(a1) => unimplemented[M, Fix[ExprOp]]("Integer expression")
      case Decimal(a1) => unimplemented[M, Fix[ExprOp]]("Decimal expression")
      // NB: The aggregation implementation of `ToString` does not handle ObjectId
      //     Here we force this case to be planned using JS
      case ToString($var(DocVar(_, Some(BsonField.Name("_id"))))) =>
        unimplemented[M, Fix[ExprOp]]("ToString _id expression")
      // FIXME: $substr is deprecated in Mongo 3.4. This implementation should be
      //        versioned along with the other functions in FuncHandler, taking into
      //        account the special case for ObjectId above. Mongo 3.4 should
      //        use $substrBytes instead of $substr
      case ToString(a1) => mkToString(a1, $substr).point[M]

      case MakeArray(a1) => unimplemented[M, Fix[ExprOp]]("MakeArray expression")
      case MakeMap(a1, a2) => unimplemented[M, Fix[ExprOp]]("MakeMap expression")
      case ConcatMaps(a1, a2) => unimplemented[M, Fix[ExprOp]]("ConcatMap expression")
      case ProjectKey($var(dv), $literal(Bson.Text(key))) =>
        $var(dv \ BsonField.Name(key)).point[M]
      case ProjectKey(el @ $arrayElemAt($var(dv), _), $literal(Bson.Text(key))) =>
        $let(ListMap(DocVar.Name("el") -> el),
          $var(DocVar.ROOT(BsonField.Name("$el")) \ BsonField.Name(key))).point[M]
      case ProjectKey(a1, a2) => unimplemented[M, Fix[ExprOp]](s"ProjectKey expression")
      case ProjectIndex(a1, a2)  => unimplemented[M, Fix[ExprOp]]("ProjectIndex expression")
      case DeleteKey(a1, a2)  => unimplemented[M, Fix[ExprOp]]("DeleteKey expression")

      // NB: Quasar strings are arrays of characters. However, MongoDB
      //     represent strings and arrays as distinct types. Moreoever, SQL^2
      //     exposes two functions: `array_length` to obtain the length of an
      //     array and `length` to obtain the length of a string. This
      //     distinction, however, is lost when LP is translated into
      //     QScript. There's only one `Length` MapFunc. The workaround here
      //     detects calls to array_length or length indirectly through the
      //     typechecks inserted around calls to `Length` or `ArrayLength` in
      //     LP typechecks.

      case Length(a1) => unimplemented[M, Fix[ExprOp]]("Length expression")
      case Guard(expr, Type.Str, cont @ $strLenCP(_), fallback) =>
        $cond(check.isString(expr), cont, fallback).point[M]
      case Guard(expr, Type.FlexArr(_, _, _), $strLenCP(str), fallback) =>
        $cond(check.isArray(expr), $size(str), fallback).point[M]

      // NB: This is maybe a NOP for Fix[ExprOp]s, as they (all?) safely
      //     short-circuit when given the wrong type. However, our guards may be
      //     more restrictive than the operation, in which case we still want to
      //     short-circuit, so …
      case Guard(expr, typ, cont, fallback) =>
        // NB: Even if certain checks aren’t needed by ExprOps, we have to
        //     maintain them because we may convert ExprOps to JS.
        //     Hopefully BlackShield will eliminate the need for this.
        @SuppressWarnings(Array("org.wartremover.warts.Recursion"))
        def exprCheck: Type => Option[Fix[ExprOp] => Fix[ExprOp]] =
          generateTypeCheck[Fix[ExprOp], Fix[ExprOp]]($or(_, _)) {
            case Type.Null => check.isNull
            case Type.Int
               | Type.Dec
               | Type.Int ⨿ Type.Dec
               | Type.Int ⨿ Type.Dec ⨿ Type.Interval => check.isNumber
            case Type.Str => check.isString
            case Type.Obj(map, _) =>
              ((expr: Fix[ExprOp]) => {
                val basic = check.isObject(expr)
                expr match {
                  case $var(dv) =>
                    map.foldLeft(
                      basic)(
                      (acc, pair) =>
                      exprCheck(pair._2).fold(
                        acc)(
                        e => $and(acc, e($var(dv \ BsonField.Name(pair._1))))))
                  case _ => basic // FIXME: Check fields
                }
              })
            case Type.FlexArr(_, _, _) => check.isArray
            case Type.Binary => check.isBinary
            case Type.Id => check.isId
            case Type.Bool => check.isBoolean
<<<<<<< HEAD
            case Type.LocalDate => check.isDate // FIXME: use isDate here when >= 3.0
=======
            case Type.Date => check.isDate
>>>>>>> fc7cca20
            // NB: Some explicit coproducts for adjacent types.
            case Type.Int ⨿ Type.Dec ⨿ Type.Str => check.isNumberOrString
            case Type.Int ⨿ Type.Dec ⨿ Type.Interval ⨿ Type.Str => check.isNumberOrString
//            TODO: Come back to this
            case Type.LocalDate ⨿ Type.Bool => check.isDateTimestampOrBoolean
            case Type.Syntaxed => check.isSyntaxed
          }
        exprCheck(typ).fold(cont)(f => $cond(f(expr), cont, fallback)).point[M]

      case Range(_, _)     => unimplemented[M, Fix[ExprOp]]("Range expression")
      case Search(_, _, _) => unimplemented[M, Fix[ExprOp]]("Search expression")
      case Split(_, _)     => unimplemented[M, Fix[ExprOp]]("Split expression")
    }

    val handleSpecialDerived: MapFuncDerived[T, Fix[ExprOp]] => M[Fix[ExprOp]] = {
      case Abs(a1) => unimplemented[M, Fix[ExprOp]]("Abs expression")
      case Ceil(a1) => unimplemented[M, Fix[ExprOp]]("Ceil expression")
      case Floor(a1) => unimplemented[M, Fix[ExprOp]]("Floor expression")
      case Trunc(a1) => unimplemented[M, Fix[ExprOp]]("Trunc expression")
      case Round(a1) => unimplemented[M, Fix[ExprOp]]("Round expression")
      case FloorScale(a1, a2) => unimplemented[M, Fix[ExprOp]]("FloorScale expression")
      case CeilScale(a1, a2) => unimplemented[M, Fix[ExprOp]]("CeilScale expression")
      case RoundScale(a1, a2) => unimplemented[M, Fix[ExprOp]]("RoundScale expression")
    }

    val handleSpecial: MapFunc[T, Fix[ExprOp]] => M[Fix[ExprOp]] = {
      case MFC(mfc) => handleSpecialCore(mfc)
      case MFD(mfd) => handleSpecialDerived(mfd)
    }

    mf => handleCommon(mf).cata(_.point[M], handleSpecial(mf))
  }

  def javascript[T[_[_]]: BirecursiveT: ShowT, M[_]: Applicative: MonadFsErr: ExecTimeR]
      : AlgebraM[M, MapFunc[T, ?], JsCore] = {
    import jscore.{
      Add => _, In => _,
      Lt => _, Lte => _, Gt => _, Gte => _, Eq => _, Neq => _,
      And => _, Or => _, Not => _,
      _}

    import MapFuncsCore._
    import MapFuncsDerived._

    val mjs = quasar.physical.mongodb.javascript[JsCore](_.embed)
    import mjs._

    // NB: Math.trunc is not present in MongoDB.
    def trunc(expr: JsCore): JsCore =
      Let(Name("x"), expr,
        BinOp(jscore.Sub,
          ident("x"),
          BinOp(jscore.Mod, ident("x"), Literal(Js.Num(1, false)))))

    def execTime(implicit ev: ExecTimeR[M]): M[JsCore] =
      ev.ask map (ts => Literal(Js.Str(ts.toString)))

    def handleCommon(mf: MapFunc[T, JsCore]): Option[JsCore] =
      JsFuncHandler.handle[MapFunc[T, ?]].apply(mf).map(unpack[Fix, JsCoreF])

    val handleSpecialCore: MapFuncCore[T, JsCore] => M[JsCore] = {
      case Constant(v1) => ejsonToJs[M, T[EJson]](v1)
      case JoinSideName(n) =>
        raiseErr[M, JsCore](qscriptPlanningFailed(UnexpectedJoinSide(n)))
      case Now() => execTime map (ts => New(Name("ISODate"), List(ts)))
      case Length(a1) =>
        Call(ident("NumberLong"), List(Select(a1, "length"))).point[M]
//        TODO: Come back to this
//      case LocalDate(a1) =>
//        If(Call(Select(Call(ident("RegExp"), List(Literal(Js.Str("^" + string.dateRegex + "$")))), "test"), List(a1)),
//          Call(ident("ISODate"), List(a1)),
//          ident("undefined")).point[M]
      case LocalTime(a1) =>
        If(Call(Select(Call(ident("RegExp"), List(Literal(Js.Str("^" + string.timeRegex + "$")))), "test"), List(a1)),
          a1,
          ident("undefined")).point[M]
      case Interval(a1) => unimplemented[M, JsCore]("Interval JS")

      // TODO: De-duplicate and move these to JsFuncHandler
      case ExtractCentury(date) =>
        Call(ident("NumberLong"), List(
          Call(Select(ident("Math"), "ceil"), List(
            BinOp(jscore.Div,
              Call(Select(date, "getUTCFullYear"), Nil),
              Literal(Js.Num(100, false))))))).point[M]
      case ExtractDayOfMonth(date) => Call(Select(date, "getUTCDate"), Nil).point[M]
      case ExtractDecade(date) =>
        Call(ident("NumberLong"), List(
          trunc(
            BinOp(jscore.Div,
              Call(Select(date, "getUTCFullYear"), Nil),
              Literal(Js.Num(10, false)))))).point[M]
      case ExtractDayOfWeek(date) =>
        Call(Select(date, "getUTCDay"), Nil).point[M]
      case ExtractDayOfYear(date) =>
        Call(ident("NumberInt"), List(
          Call(Select(ident("Math"), "floor"), List(
            BinOp(jscore.Add,
              BinOp(jscore.Div,
                BinOp(Sub,
                  date,
                  New(Name("Date"), List(
                    Call(Select(date, "getFullYear"), Nil),
                    Literal(Js.Num(0, false)),
                    Literal(Js.Num(0, false))))),
                Literal(Js.Num(86400000, false))),
              Literal(Js.Num(1, false))))))).point[M]
      case ExtractEpoch(date) =>
        Call(ident("NumberLong"), List(
          BinOp(jscore.Div,
            Call(Select(date, "valueOf"), Nil),
            Literal(Js.Num(1000, false))))).point[M]
      case ExtractHour(date) => Call(Select(date, "getUTCHours"), Nil).point[M]
      case ExtractIsoDayOfWeek(date) =>
        Let(Name("x"), Call(Select(date, "getUTCDay"), Nil),
          If(
            BinOp(jscore.Eq, ident("x"), Literal(Js.Num(0, false))),
            Literal(Js.Num(7, false)),
            ident("x"))).point[M]
      case ExtractIsoYear(date) =>
        Call(Select(date, "getUTCFullYear"), Nil).point[M]
      case ExtractMicrosecond(date) =>
        BinOp(jscore.Mult,
          BinOp(jscore.Add,
            Call(Select(date, "getUTCMilliseconds"), Nil),
            BinOp(jscore.Mult,
              Call(Select(date, "getUTCSeconds"), Nil),
              Literal(Js.Num(1000, false)))),
          Literal(Js.Num(1000, false))).point[M]
      case ExtractMillennium(date) =>
        Call(ident("NumberLong"), List(
          Call(Select(ident("Math"), "ceil"), List(
            BinOp(jscore.Div,
              Call(Select(date, "getUTCFullYear"), Nil),
              Literal(Js.Num(1000, false))))))).point[M]
      case ExtractMillisecond(date) =>
        BinOp(jscore.Add,
          Call(Select(date, "getUTCMilliseconds"), Nil),
          BinOp(jscore.Mult,
            Call(Select(date, "getUTCSeconds"), Nil),
            Literal(Js.Num(1000, false)))).point[M]
      case ExtractMinute(date) =>
        Call(Select(date, "getUTCMinutes"), Nil).point[M]
      case ExtractMonth(date) =>
        BinOp(jscore.Add,
          Call(Select(date, "getUTCMonth"), Nil),
          Literal(Js.Num(1, false))).point[M]
      case ExtractQuarter(date) =>
        Call(ident("NumberInt"), List(
          BinOp(jscore.Add,
            BinOp(jscore.BitOr,
              BinOp(jscore.Div,
                Call(Select(date, "getUTCMonth"), Nil),
                Literal(Js.Num(3, false))),
              Literal(Js.Num(0, false))),
            Literal(Js.Num(1, false))))).point[M]
      case ExtractSecond(date) =>
        BinOp(jscore.Add,
          Call(Select(date, "getUTCSeconds"), Nil),
          BinOp(jscore.Div,
            Call(Select(date, "getUTCMilliseconds"), Nil),
            Literal(Js.Num(1000, false)))).point[M]
      case ExtractWeek(date) =>
        Call(ident("NumberInt"), List(
          Call(Select(ident("Math"), "floor"), List(
            BinOp(jscore.Add,
              BinOp(jscore.Div,
                Let(Name("startOfYear"),
                  New(Name("Date"), List(
                    Call(Select(date, "getFullYear"), Nil),
                    Literal(Js.Num(0, false)),
                    Literal(Js.Num(1, false)))),
                  BinOp(jscore.Add,
                    BinOp(Div,
                      BinOp(Sub, date, ident("startOfYear")),
                      Literal(Js.Num(86400000, false))),
                    BinOp(jscore.Add,
                      Call(Select(ident("startOfYear"), "getDay"), Nil),
                      Literal(Js.Num(1, false))))),
                Literal(Js.Num(7, false))),
              Literal(Js.Num(1, false))))))).point[M]

      case MakeMap(Embed(LiteralF(Js.Str(str))), a2) => Obj(ListMap(Name(str) -> a2)).point[M]
      // TODO: pull out the literal, and handle this case in other situations
      case MakeMap(a1, a2) => Obj(ListMap(Name("__Quasar_non_string_map") ->
       Arr(List(Arr(List(a1, a2)))))).point[M]
      case ConcatArrays(Embed(ArrF(a1)), Embed(ArrF(a2))) =>
        Arr(a1 |+| a2).point[M]
      case ConcatArrays(a1, a2) =>
        If(BinOp(jscore.Or, isArray(a1), isArray(a2)),
          Call(Select(a1, "concat"), List(a2)),
          BinOp(jscore.Add, a1, a2)).point[M]
      case ConcatMaps(Embed(ObjF(o1)), Embed(ObjF(o2))) =>
        Obj(o1 ++ o2).point[M]
      case ConcatMaps(a1, a2) => SpliceObjects(List(a1, a2)).point[M]

      case Guard(expr, typ, cont, fallback) =>
        val jsCheck: Type => Option[JsCore => JsCore] =
          generateTypeCheck[JsCore, JsCore](BinOp(jscore.Or, _, _)) {
            case Type.Null             => isNull
            case Type.Dec              => isDec
            case Type.Int
               | Type.Int ⨿ Type.Dec
               | Type.Int ⨿ Type.Dec ⨿ Type.Interval
                => isAnyNumber
            case Type.Str              => isString
            case Type.Obj(_, _) ⨿ Type.FlexArr(_, _, _)
                => isObjectOrArray
            case Type.Obj(_, _)        => isObject
            case Type.FlexArr(_, _, _) => isArray
            case Type.Binary           => isBinary
            case Type.Id               => isObjectId
            case Type.Bool             => isBoolean
//            TODO: Come back to it
//            case Type.OffsetDateTime   => isOffsetDateTime
//            case Type.OffsetDate       => isOffsetDate
//            case Type.OffsetTime       => isOffsetTime
//            case Type.LocalDateTime    => isLocalDateTime
//            case Type.LocalDate        => isLocalDate
//            case Type.LocalTime        => isLocalTime
            case Type.Syntaxed         => isSyntaxed
          }
        jsCheck(typ).fold[M[JsCore]](
          raiseErr(qscriptPlanningFailed(InternalError.fromMsg("uncheckable type"))))(
          f => If(f(expr), cont, fallback).point[M])
      // TODO: Specify the function name for pattern match failures
      case _ => unimplemented[M, JsCore]("JS function")
    }

    val handleSpecialDerived: MapFuncDerived[T, JsCore] => M[JsCore] = {
      case Abs(a1)   => unimplemented[M, JsCore]("Abs JS")
      case Ceil(a1)  => unimplemented[M, JsCore]("Ceil JS")
      case Floor(a1) => unimplemented[M, JsCore]("Floor JS")
      case Trunc(a1) => unimplemented[M, JsCore]("Trunc JS")
      case Round(a1) => unimplemented[M, JsCore]("Round JS")
      case FloorScale(a1, a2) => unimplemented[M, JsCore]("FloorScale JS")
      case CeilScale(a1, a2) => unimplemented[M, JsCore]("CeilScale JS")
      case RoundScale(a1, a2) => unimplemented[M, JsCore]("RoundScale JS")
    }

    val handleSpecial: MapFunc[T, JsCore] => M[JsCore] = {
      case MFC(mfc) => handleSpecialCore(mfc)
      case MFD(mfd) => handleSpecialDerived(mfd)
    }

    mf => handleCommon(mf).cata(_.point[M], handleSpecial(mf))
  }

  // TODO: Need this until the old connector goes away and we can redefine
  //       `Selector` as `Selector[A, B]`, where `A` is the field type
  //       (naturally `BsonField`), and `B` is the recursive parameter.
  type PartialSelector[T[_[_]]] = Partial[T, BsonField, Selector]

  def defaultSelector[T[_[_]]]: PartialSelector[T] = (
    { case List(field) =>
      Selector.Doc(ListMap(
        field -> Selector.Expr(Selector.Eq(Bson.Bool(true)))))
    },
    List(Here[T]()))

  def invoke2Nel[T[_[_]]](x: OutputM[PartialSelector[T]], y: OutputM[PartialSelector[T]])(f: (Selector, Selector) => Selector):
      OutputM[PartialSelector[T]] =
    (x ⊛ y) { case ((f1, p1), (f2, p2)) =>
      ({ case list =>
        f(f1(list.take(p1.size)), f2(list.drop(p1.size)))
      },
        p1.map(There(0, _)) ++ p2.map(There(1, _)))
    }

  def typeSelector[T[_[_]]: RecursiveT: ShowT]:
      GAlgebra[(T[MapFunc[T, ?]], ?), MapFunc[T, ?], OutputM[PartialSelector[T]]] = { node =>

    import MapFuncsCore._

    def invoke2Rel[T[_[_]]](x: OutputM[PartialSelector[T]], y: OutputM[PartialSelector[T]])(f: (Selector, Selector) => Selector):
        OutputM[PartialSelector[T]] =
      (x.toOption, y.toOption) match {
        case (Some((f1, p1)), Some((f2, p2)))=>
          invoke2Nel(x, y)(f)
        case (Some((f1, p1)), None) =>
          (f1, p1.map(There(0, _))).right
        case (None, Some((f2, p2))) =>
          (f2, p2.map(There(1, _))).right
        case _ => InternalError.fromMsg(node.map(_._1).shows).left
      }

    node match {
      // NB: the pick of Selector for these two cases determine how restrictive the
      //     extracted typechecks are. See #2883 for more details
      case MFC(And(a, b)) => invoke2Rel(a._2, b._2)(Selector.And(_, _))
      case MFC(Or(a, b))  => invoke2Rel(a._2, b._2)(Selector.Or(_, _))

      // NB: we want to extract typechecks from both sides of a comparison operator
      //     Typechecks extracted from both sides are ANDed. Similarly to the `And`
      //     and `Or` case above, the selector choice can be tweaked depending on how
      //     strict we want to be with extracted typechecks. See #2883
      case MFC(Eq(a, b))  => invoke2Rel(a._2, b._2)(Selector.And(_, _))
      case MFC(Neq(a, b)) => invoke2Rel(a._2, b._2)(Selector.And(_, _))
      case MFC(Lt(a, b))  => invoke2Rel(a._2, b._2)(Selector.And(_, _))
      case MFC(Lte(a, b)) => invoke2Rel(a._2, b._2)(Selector.And(_, _))
      case MFC(Gt(a, b))  => invoke2Rel(a._2, b._2)(Selector.And(_, _))
      case MFC(Gte(a, b)) => invoke2Rel(a._2, b._2)(Selector.And(_, _))

      // NB: Undefined() is Hole in disguise here. We don't have a way to directly represent
      //     a FreeMap's leaves with this fixpoint, so we use Undefined() instead.
      case MFC(Guard((Embed(MFC(ProjectKey(Embed(MFC(Undefined())), _))), _), typ, cont, _)) =>
        def selCheck: Type => Option[BsonField => Selector] =
          generateTypeCheck[BsonField, Selector](Selector.Or(_, _)) {
            case Type.Null => ((f: BsonField) =>  Selector.Doc(f -> Selector.Type(BsonType.Null)))
            case Type.Dec => ((f: BsonField) => Selector.Doc(f -> Selector.Type(BsonType.Dec)))
            case Type.Int =>
              ((f: BsonField) => Selector.Or(
                Selector.Doc(f -> Selector.Type(BsonType.Int32)),
                Selector.Doc(f -> Selector.Type(BsonType.Int64))))
            case Type.Int ⨿ Type.Dec ⨿ Type.Interval =>
              ((f: BsonField) =>
                Selector.Or(
                  Selector.Doc(f -> Selector.Type(BsonType.Int32)),
                  Selector.Doc(f -> Selector.Type(BsonType.Int64)),
                  Selector.Doc(f -> Selector.Type(BsonType.Dec))))
            case Type.Str => ((f: BsonField) => Selector.Doc(f -> Selector.Type(BsonType.Text)))
            case Type.Obj(_, _) =>
              ((f: BsonField) => Selector.Doc(f -> Selector.Type(BsonType.Doc)))

            // NB: Selector.Type(BsonType.Arr) will not match arrays, instead we use the suggestion in Mongo docs
            // See: https://docs.mongodb.com/manual/reference/operator/query/type/#document-querying-by-array-type
            case Type.FlexArr(_, _, _) =>
              ((f: BsonField) => Selector.Doc(f -> Selector.ElemMatch(Selector.Exists(true).right)))
            case Type.Binary =>
              ((f: BsonField) => Selector.Doc(f -> Selector.Type(BsonType.Binary)))
            case Type.Id =>
              ((f: BsonField) => Selector.Doc(f -> Selector.Type(BsonType.ObjectId)))
            case Type.Bool => ((f: BsonField) => Selector.Doc(f -> Selector.Type(BsonType.Bool)))
            case Type.LocalDate =>
              ???
            case Type.LocalDateTime =>
              ???
            case Type.LocalTime =>
              ???
            case Type.OffsetDate =>
              ???
            case Type.OffsetDateTime =>
              ???
            case Type.OffsetTime =>
              ???
          }
        selCheck(typ).fold[OutputM[PartialSelector[T]]](
          -\/(InternalError.fromMsg(node.map(_._1).shows)))(
          f =>
          \/-(cont._2.fold[PartialSelector[T]](
            κ(({ case List(field) => f(field) }, List(There(0, Here[T]())))),
            { case (f2, p2) => ({ case head :: tail => Selector.And(f(head), f2(tail)) }, There(0, Here[T]()) :: p2.map(There(1, _)))
            })))

      case _ => -\/(InternalError fromMsg node.map(_._1).shows)
    }
  }


  /** The selector phase tries to turn expressions into MongoDB selectors – i.e.
    * Mongo query expressions. Selectors are only used for the filtering
    * pipeline op, so it's quite possible we build more stuff than is needed
    * (but it doesn’t matter, unneeded annotations will be ignored by the
    * pipeline phase).
    *
    * Like the expression op phase, this one requires bson field annotations.
    *
    * Most expressions cannot be turned into selector expressions without using
    * the "\$where" operator, which allows embedding JavaScript
    * code. Unfortunately, using this operator turns filtering into a full table
    * scan. We should do a pass over the tree to identify partial boolean
    * expressions which can be turned into selectors, factoring out the
    * leftovers for conversion using \$where.
    */
  def selector[T[_[_]]: RecursiveT: ShowT](v: BsonVersion):
      GAlgebra[(T[MapFunc[T, ?]], ?), MapFunc[T, ?], OutputM[PartialSelector[T]]] = { node =>
    import MapFuncsCore._

    type Output = OutputM[PartialSelector[T]]

    object IsBson {
      def unapply(x: (T[MapFunc[T, ?]], Output)): Option[Bson] =
        x._1.project match {
          case MFC(Constant(b)) => b.cataM(BsonCodec.fromEJson(v)).toOption
          case _ => None
        }
    }

    object IsBool {
      def unapply(v: (T[MapFunc[T, ?]], Output)): Option[Boolean] =
        v match {
          case IsBson(Bson.Bool(b)) => b.some
          case _                    => None
        }
    }

    object IsText {
      def unapply(v: (T[MapFunc[T, ?]], Output)): Option[String] =
        v match {
          case IsBson(Bson.Text(str)) => Some(str)
          case _                      => None
        }
    }

    object IsDate {
      def unapply(v: (T[MapFunc[T, ?]], Output)): Option[Data.LocalDate] =
        v._1.project match {
          case MFC(Constant(d @ Data.LocalDate(_))) => Some(d)
          case _                               => None
        }
    }

    val relFunc: MapFunc[T, _] => Option[Bson => Selector.Condition] = {
      case MFC(Eq(_, _))  => Some(Selector.Eq)
      case MFC(Neq(_, _)) => Some(Selector.Neq)
      case MFC(Lt(_, _))  => Some(Selector.Lt)
      case MFC(Lte(_, _)) => Some(Selector.Lte)
      case MFC(Gt(_, _))  => Some(Selector.Gt)
      case MFC(Gte(_, _)) => Some(Selector.Gte)
      case _              => None
    }

    val default: PartialSelector[T] = defaultSelector[T]

    def invoke(func: MapFunc[T, (T[MapFunc[T, ?]], Output)]): Output = {
      /**
        * All the relational operators require a field as one parameter, and
        * BSON literal value as the other parameter. So we have to try to
        * extract out both a field annotation and a selector and then verify
        * the selector is actually a BSON literal value before we can
        * construct the relational operator selector. If this fails for any
        * reason, it just means the given expression cannot be represented
        * using MongoDB's query operators, and must instead be written as
        * Javascript using the "$where" operator.
        */
      def relop
        (x: (T[MapFunc[T, ?]], Output), y: (T[MapFunc[T, ?]], Output))
        (f: Bson => Selector.Condition, r: Bson => Selector.Condition):
          Output =
        (x, y) match {
          case (_, IsBson(v2)) =>
            \/-(({ case List(f1) => Selector.Doc(ListMap(f1 -> Selector.Expr(f(v2)))) }, List(There(0, Here[T]()))))
          case (IsBson(v1), _) =>
            \/-(({ case List(f2) => Selector.Doc(ListMap(f2 -> Selector.Expr(r(v1)))) }, List(There(1, Here[T]()))))

          case (_, _) => -\/(InternalError fromMsg node.map(_._1).shows)
        }

//      def relDateOp1(f: Bson.Date => Selector.Condition, date: Data.LocalDate, g: Data.LocalDate => Data.Timestamp, index: Int): Output =
//        Bson.Date.fromInstant(g(date).value).fold[Output](
//          -\/(NonRepresentableData(g(date))))(
//          d => \/-((
//            { case x :: Nil => Selector.Doc(x -> f(d)) },
//            List(There(index, Here[T]())))))
//
//      def relDateOp2(conj: (Selector, Selector) => Selector, f1: Bson.Date => Selector.Condition, f2: Bson.Date => Selector.Condition, date: Data.LocalDate, g1: Data.LocalDate => Data.Timestamp, g2: Data.LocalDate => Data.Timestamp, index: Int): Output =
//        ((Bson.Date.fromInstant(g1(date).value) \/> NonRepresentableData(g1(date))) ⊛
//          (Bson.Date.fromInstant(g2(date).value) \/> NonRepresentableData(g2(date))))((d1, d2) =>
//          (
//            { case x :: Nil =>
//              conj(
//                Selector.Doc(x -> f1(d1)),
//                Selector.Doc(x -> f2(d2)))
//            },
//            List(There(index, Here[T]()))))

      val flipCore: MapFuncCore[T, _] => Option[MapFuncCore[T, _]] = {
        case Eq(a, b)  => Some(Eq(a, b))
        case Neq(a, b) => Some(Neq(a, b))
        case Lt(a, b)  => Some(Gt(a, b))
        case Lte(a, b) => Some(Gte(a, b))
        case Gt(a, b)  => Some(Lt(a, b))
        case Gte(a, b) => Some(Lte(a, b))
        case And(a, b) => Some(And(a, b))
        case Or(a, b)  => Some(Or(a, b))
        case _         => None
      }

      val flip: MapFunc[T, _] => Option[MapFunc[T, _]] = {
        case MFC(mfc) => flipCore(mfc).map(MFC(_))
        case _ => None
      }

      def reversibleRelop(x: (T[MapFunc[T, ?]], Output), y: (T[MapFunc[T, ?]], Output))(f: MapFunc[T, _]): Output =
        (relFunc(f) ⊛ flip(f).flatMap(relFunc))(relop(x, y)(_, _)).getOrElse(-\/(InternalError fromMsg "couldn’t decipher operation"))

      func match {
        case MFC(Constant(_)) => \/-(default)
        case MFC(And(a, b))   => invoke2Nel(a._2, b._2)(Selector.And.apply _)
        case MFC(Or(a, b))    => invoke2Nel(a._2, b._2)(Selector.Or.apply _)

//        case MFC(Gt(_, IsDate(d2)))  => relDateOp1(Selector.Gte, d2, date.startOfNextDay, 0)
//        case MFC(Lt(IsDate(d1), _))  => relDateOp1(Selector.Gte, d1, date.startOfNextDay, 1)

//        case MFC(Lt(_, IsDate(d2)))  => relDateOp1(Selector.Lt,  d2, date.startOfDay, 0)
//        case MFC(Gt(IsDate(d1), _))  => relDateOp1(Selector.Lt,  d1, date.startOfDay, 1)

//        case MFC(Gte(_, IsDate(d2))) => relDateOp1(Selector.Gte, d2, date.startOfDay, 0)
//        case MFC(Lte(IsDate(d1), _)) => relDateOp1(Selector.Gte, d1, date.startOfDay, 1)

//        case MFC(Lte(_, IsDate(d2))) => relDateOp1(Selector.Lt,  d2, date.startOfNextDay, 0)
//        case MFC(Gte(IsDate(d1), _)) => relDateOp1(Selector.Lt,  d1, date.startOfNextDay, 1)

//        case MFC(Eq(_, IsDate(d2))) => relDateOp2(Selector.And(_, _), Selector.Gte, Selector.Lt, d2, date.startOfDay, date.startOfNextDay, 0)
//        case MFC(Eq(IsDate(d1), _)) => relDateOp2(Selector.And(_, _), Selector.Gte, Selector.Lt, d1, date.startOfDay, date.startOfNextDay, 1)

//        case MFC(Neq(_, IsDate(d2))) => relDateOp2(Selector.Or(_, _), Selector.Lt, Selector.Gte, d2, date.startOfDay, date.startOfNextDay, 0)
//        case MFC(Neq(IsDate(d1), _)) => relDateOp2(Selector.Or(_, _), Selector.Lt, Selector.Gte, d1, date.startOfDay, date.startOfNextDay, 1)

        case MFC(Eq(a, b))  => reversibleRelop(a, b)(func)
        case MFC(Neq(a, b)) => reversibleRelop(a, b)(func)
        case MFC(Lt(a, b))  => reversibleRelop(a, b)(func)
        case MFC(Lte(a, b)) => reversibleRelop(a, b)(func)
        case MFC(Gt(a, b))  => reversibleRelop(a, b)(func)
        case MFC(Gte(a, b)) => reversibleRelop(a, b)(func)

        // NB: workaround patmat exhaustiveness checker bug. Merge with previous `match`
        //     once solved.
        case x => x match {
          case MFC(Within(a, b)) =>
            relop(a, b)(
              Selector.In.apply _,
              x => Selector.ElemMatch(\/-(Selector.In(Bson.Arr(List(x))))))

          case MFC(Search(_, IsText(patt), IsBool(b))) =>
            \/-(({ case List(f1) =>
              Selector.Doc(ListMap(f1 -> Selector.Expr(Selector.Regex(patt, b, true, false, false)))) },
              List(There(0, Here[T]()))))

          case MFC(Between(_, IsBson(lower), IsBson(upper))) =>
            \/-(({ case List(f) => Selector.And(
              Selector.Doc(f -> Selector.Gte(lower)),
              Selector.Doc(f -> Selector.Lte(upper)))
            },
              List(There(0, Here[T]()))))

          case MFC(Not((_, v))) =>
            v.map { case (sel, inputs) => (sel andThen (_.negate), inputs.map(There(0, _))) }

          case MFC(Cond((_, v), _, _)) =>
            v.map { case (sel, inputs) => (sel, inputs.map(There(0, _))) }

          case MFC(ProjectKey((Embed(MFC(Cond(_, _, _))), v), _)) =>
            v.map { case (sel, inputs) => (sel, inputs.map(There(0, _))) }

          case MFC(Guard(_, typ, (_, cont), (Embed(MFC(Undefined())), _))) =>
            cont.map { case (sel, inputs) => (sel, inputs.map(There(1, _))) }
          case MFC(Guard(_, typ, (_, cont), (Embed(MFC(MakeArray(Embed(MFC(Undefined()))))), _))) =>
            cont.map { case (sel, inputs) => (sel, inputs.map(There(1, _))) }

          case _ => -\/(InternalError fromMsg node.map(_._1).shows)
        }
      }
    }

    invoke(node)
  }

  /** Brings a [[WBM]] into our `M`. */
  def liftM[M[_]: Monad: MonadFsErr, A](meh: WBM[A]): M[A] =
    meh.fold(
      e => raiseErr(qscriptPlanningFailed(e)),
      _.point[M])

  def createFieldName(prefix: String, i: Int): String = prefix + i.toString

  trait Planner[F[_]] {
    type IT[G[_]]

    def plan
      [M[_]: Monad: ExecTimeR: MonadFsErr, WF[_]: Functor: Coalesce: Crush, EX[_]: Traverse]
      (cfg: PlannerConfig[IT, EX, WF])
      (implicit
        ev0: WorkflowOpCoreF :<: WF,
        ev1: RenderTree[WorkflowBuilder[WF]],
        ev2: WorkflowBuilder.Ops[WF],
        ev3: EX :<: ExprOp):
        AlgebraM[M, F, WorkflowBuilder[WF]]
  }

  object Planner {
    type Aux[T[_[_]], F[_]] = Planner[F] { type IT[G[_]] = T[G] }

    def apply[T[_[_]], F[_]](implicit ev: Planner.Aux[T, F]) = ev

    implicit def shiftedReadFile[T[_[_]]: BirecursiveT: ShowT]: Planner.Aux[T, Const[ShiftedRead[AFile], ?]] =
      new Planner[Const[ShiftedRead[AFile], ?]] {
        type IT[G[_]] = T[G]
        def plan
          [M[_]: Monad: ExecTimeR: MonadFsErr, WF[_]: Functor: Coalesce: Crush, EX[_]: Traverse]
          (cfg: PlannerConfig[T, EX, WF])
          (implicit
            ev0: WorkflowOpCoreF :<: WF,
            ev1: RenderTree[WorkflowBuilder[WF]],
            WB: WorkflowBuilder.Ops[WF],
            ev3: EX :<: ExprOp) =
          qs => Collection
            .fromFile(qs.getConst.path)
            .fold(
              e => raiseErr(qscriptPlanningFailed(PlanPathError(e))),
              coll => {
                val dataset = WB.read(coll)
                // TODO: exclude `_id` from the value here?
                qs.getConst.idStatus match {
                  case IdOnly    =>
                    getExprBuilder[T, M, WF, EX](
                      cfg.funcHandler, cfg.staticHandler)(
                      dataset,
                        Free.roll(MFC(MapFuncsCore.ProjectKey[T, FreeMap[T]](HoleF[T], MapFuncsCore.StrLit("_id")))))
                  case IncludeId =>
                    getExprBuilder[T, M, WF, EX](
                      cfg.funcHandler, cfg.staticHandler)(
                      dataset,
                        MapFuncCore.StaticArray(List(
                          Free.roll(MFC(MapFuncsCore.ProjectKey[T, FreeMap[T]](HoleF[T], MapFuncsCore.StrLit("_id")))),
                          HoleF)))
                  case ExcludeId => dataset.point[M]
                }
              })
      }

    implicit def qscriptCore[T[_[_]]: BirecursiveT: EqualT: ShowT]:
        Planner.Aux[T, QScriptCore[T, ?]] =
      new Planner[QScriptCore[T, ?]] {
        import MapFuncsCore._
        import MapFuncCore._

        type IT[G[_]] = T[G]

        @SuppressWarnings(Array("org.wartremover.warts.Recursion"))
        def plan
          [M[_]: Monad: ExecTimeR: MonadFsErr,
            WF[_]: Functor: Coalesce: Crush,
            EX[_]: Traverse]
          (cfg: PlannerConfig[T, EX, WF])
          (implicit
            ev0: WorkflowOpCoreF :<: WF,
            ev1: RenderTree[WorkflowBuilder[WF]],
            WB: WorkflowBuilder.Ops[WF],
            ev3: EX :<: ExprOp) = {
          case qscript.Map(src, f) =>
            getExprBuilder[T, M, WF, EX](cfg.funcHandler, cfg.staticHandler)(src, f)
          case LeftShift(src, struct, id, shiftType, repair) => {
            def rewriteUndefined[A]: CoMapFuncR[T, A] => Option[CoMapFuncR[T, A]] = {
              case CoEnv(\/-(MFC(Guard(exp, tpe @ Type.FlexArr(_, _, _), exp0, Embed(CoEnv(\/-(MFC(Undefined())))))))) =>
                rollMF[T, A](MFC(Guard(exp, tpe, exp0, Free.roll(MFC(MakeArray(Free.roll(MFC(Undefined())))))))).some
              case _ => none
            }

            // FIXME: Remove the `Cond`s extracted by the selector phase, not every `Cond(_, _, Undefined)` as here.
            def elideCond[A]: CoMapFuncR[T, A] => Option[CoMapFuncR[T, A]] = {
              case CoEnv(\/-(MFC(Cond(if_, then_, Embed(CoEnv(\/-(MFC(Undefined())))))))) =>
                CoEnv(then_.resume.swap).some
              case _ => none
            }

            def filterBuilder(src: WorkflowBuilder[WF], partialSel: PartialSelector[T]):
                M[WorkflowBuilder[WF]] = {
              val (sel, inputs) = partialSel

              inputs.traverse(f => handleFreeMap[T, M, EX](cfg.funcHandler, cfg.staticHandler, f(struct)))
                .map(WB.filter(src, _, sel))
            }

            def transform[A]: CoMapFuncR[T, A] => Option[CoMapFuncR[T, A]] =
              applyTransforms(elideCond[A], rewriteUndefined[A])

            val selectors = getSelector[T, M, EX](
              struct, InternalError.fromMsg("Not a selector").left, selector[T](cfg.bsonVersion))

            if (repair.contains(LeftSideF)) {
              val exprMerge: JoinFunc[T] => M[Fix[ExprOp]] =
                getExprMerge[T, M, EX](cfg.funcHandler, cfg.staticHandler)(_, DocField(BsonField.Name("s")), DocField(BsonField.Name("f")))
              val jsMerge: JoinFunc[T] => M[JsFn] =
                getJsMerge[T, M](_, jscore.Select(jscore.Ident(JsFn.defaultName), "s"), jscore.Select(jscore.Ident(JsFn.defaultName), "f"))

              shiftType match {
                case ShiftType.Array => {
                  selectors.fold(_ => handleFreeMap[T, M, EX](
                    cfg.funcHandler,
                    cfg.staticHandler,
                    struct.transCata[FreeMap[T]](orOriginal(rewriteUndefined[Hole]))) >>= (target =>
                    getBuilder[T, M, WF, EX, JoinSide](exprOrJs(_)(exprMerge, jsMerge))(
                      FlatteningBuilder(
                        DocBuilder(
                          src,
                          ListMap(
                            BsonField.Name("s") -> docVarToExpr(DocVar.ROOT()),
                            BsonField.Name("f") -> target)),
                        Set(StructureType.Array(DocField(BsonField.Name("f")), id))),
                      repair.transCata[JoinFunc[T]](orOriginal(rewriteUndefined[JoinSide])))), { sel =>
                    val struct0 =
                      handleFreeMap[T, M, EX](
                        cfg.funcHandler,
                        cfg.staticHandler,
                        struct.transCata[FreeMap[T]](orOriginal(transform[Hole])))
                    val repair0 = repair.transCata[JoinFunc[T]](orOriginal(transform[JoinSide]))

                    (struct0 ⊛ filterBuilder(src, sel))((struct1, src0) =>
                      getBuilder[T, M, WF, EX, JoinSide](exprOrJs(_)(exprMerge, jsMerge))(
                        FlatteningBuilder(
                          DocBuilder(
                            src0,
                            ListMap(
                              BsonField.Name("s") -> docVarToExpr(DocVar.ROOT()),
                              BsonField.Name("f") -> struct1)),
                          Set(StructureType.Array(DocField(BsonField.Name("f")), id))),
                        repair0)).join
                  })
                }
                case _ =>
                  (handleFreeMap[T, M, EX](cfg.funcHandler, cfg.staticHandler, struct) ⊛
                    getJsMerge[T, M](
                      repair,
                      jscore.Select(jscore.Ident(JsFn.defaultName), "s"),
                      jscore.Select(jscore.Ident(JsFn.defaultName), "f")))((expr, j) =>
                    ExprBuilder(
                      FlatteningBuilder(
                        DocBuilder(
                          src,
                          ListMap(
                            BsonField.Name("s") -> docVarToExpr(DocVar.ROOT()),
                            BsonField.Name("f") -> expr)),
                        // TODO: Handle arrays properly
                        Set(StructureType.Object(DocField(BsonField.Name("f")), id))),
                      -\&/(j)))
              }
            }
            else
              shiftType match {
                case ShiftType.Array => {
                  val struct0 = struct.transCata[FreeMap[T]](orOriginal(rewriteUndefined[Hole]))
                  val repair0 = repair.as[Hole](SrcHole).transCata[FreeMap[T]](orOriginal(rewriteUndefined[Hole]))

                  getExprBuilder[T, M, WF, EX](cfg.funcHandler, cfg.staticHandler)(src, struct0) >>= (builder =>
                    getExprBuilder[T, M, WF, EX](
                      cfg.funcHandler, cfg.staticHandler)(
                      FlatteningBuilder(
                        builder,
                        Set(StructureType.Array(DocVar.ROOT(), id))),
                        repair0))
                }
                case _ =>
                  getExprBuilder[T, M, WF, EX](cfg.funcHandler, cfg.staticHandler)(src, struct) >>= (builder =>
                    getExprBuilder[T, M, WF, EX](
                      cfg.funcHandler, cfg.staticHandler)(
                      FlatteningBuilder(
                        builder,
                        Set(StructureType.Object(DocVar.ROOT(), id))),
                        repair.as(SrcHole)))
              }

          }
          case Reduce(src, bucket, reducers, repair) =>
            (bucket.traverse(handleFreeMap[T, M, EX](cfg.funcHandler, cfg.staticHandler, _)) ⊛
              reducers.traverse(_.traverse(handleFreeMap[T, M, EX](cfg.funcHandler, cfg.staticHandler, _))))((b, red) => {
                getReduceBuilder[T, M, WF, EX](
                  cfg.funcHandler, cfg.staticHandler)(
                  // TODO: This work should probably be done in `toWorkflow`.
                  semiAlignExpr[λ[α => List[ReduceFunc[α]]]](red)(Traverse[List].compose).fold(
                    WB.groupBy(
                      DocBuilder(
                        src,
                        // FIXME: Doesn’t work with UnshiftMap
                        red.unite.zipWithIndex.map(_.map(i => BsonField.Name(createFieldName("f", i))).swap).toListMap ++
                          b.zipWithIndex.map(_.map(i => BsonField.Name(createFieldName("b", i))).swap).toListMap),
                      b.zipWithIndex.map(p => docVarToExpr(DocField(BsonField.Name(createFieldName("b", p._2))))),
                      red.zipWithIndex.map(ai =>
                        (BsonField.Name(createFieldName("f", ai._2)),
                          accumulator(ai._1.as($field(createFieldName("f", ai._2)))))).toListMap))(
                    exprs => WB.groupBy(src,
                      b,
                      exprs.zipWithIndex.map(ai =>
                        (BsonField.Name(createFieldName("f", ai._2)),
                          accumulator(ai._1))).toListMap)),
                    repair)
              }).join
          case Sort(src, bucket, order) =>
            val (keys, dirs) = (bucket.toIList.map((_, SortDir.asc)) <::: order).unzip
            keys.traverse(handleFreeMap[T, M, EX](cfg.funcHandler, cfg.staticHandler, _))
              .map(ks => WB.sortBy(src, ks.toList, dirs.toList))
          case Filter(src0, cond) => {
            val selectors = getSelector[T, M, EX](
              cond, defaultSelector[T].right, selector[T](cfg.bsonVersion) ∘ (_ <+> defaultSelector[T].right))
            val typeSelectors = getSelector[T, M, EX](
              cond, InternalError.fromMsg(s"not a typecheck").left , typeSelector[T])

            def filterBuilder(src: WorkflowBuilder[WF], partialSel: PartialSelector[T]):
                M[WorkflowBuilder[WF]] = {
              val (sel, inputs) = partialSel

              inputs.traverse(f => handleFreeMap[T, M, EX](cfg.funcHandler, cfg.staticHandler, f(cond)))
                .map(WB.filter(src, _, sel))
            }

            (selectors.toOption, typeSelectors.toOption) match {
              case (None, Some(typeSel)) => filterBuilder(src0, typeSel)
              case (Some(sel), None) => filterBuilder(src0, sel)
              case (Some(sel), Some(typeSel)) => filterBuilder(src0, typeSel) >>= (filterBuilder(_, sel))
              case _ =>
                handleFreeMap[T, M, EX](cfg.funcHandler, cfg.staticHandler, cond).map {
                  // TODO: Postpone decision until we know whether we are going to
                  //       need mapReduce anyway.
                  case cond @ HasThat(_) => WB.filter(src0, List(cond), {
                    case f :: Nil => Selector.Doc(f -> Selector.Eq(Bson.Bool(true)))
                  })
                  case \&/.This(js) => WB.filter(src0, Nil, {
                    case Nil => Selector.Where(js(jscore.ident("this")).toJs)
                  })
                }
            }
          }
          case Union(src, lBranch, rBranch) =>
            (rebaseWB[T, M, WF, EX](cfg, lBranch, src) ⊛
              rebaseWB[T, M, WF, EX](cfg, rBranch, src))(
              UnionBuilder(_, _))
          case Subset(src, from, sel, count) =>
            (rebaseWB[T, M, WF, EX](cfg, from, src) ⊛
              (rebaseWB[T, M, WF, EX](cfg, count, src) >>= (HasInt[M, WF](_))))(
              sel match {
                case Drop => WB.skip
                case Take => WB.limit
                // TODO: Better sampling
                case Sample => WB.limit
              })
          case Unreferenced() =>
            CollectionBuilder($pure(Bson.Null), WorkflowBuilder.Root(), none).point[M]
        }
      }

    @SuppressWarnings(Array("org.wartremover.warts.Recursion"))
    implicit def equiJoin[T[_[_]]: BirecursiveT: EqualT: ShowT]:
        Planner.Aux[T, EquiJoin[T, ?]] =
      new Planner[EquiJoin[T, ?]] {
        type IT[G[_]] = T[G]
        def plan
          [M[_]: Monad: ExecTimeR: MonadFsErr, WF[_]: Functor: Coalesce: Crush, EX[_]: Traverse]
          (cfg: PlannerConfig[T, EX, WF])
          (implicit
            ev0: WorkflowOpCoreF :<: WF,
            ev1: RenderTree[WorkflowBuilder[WF]],
            ev2: WorkflowBuilder.Ops[WF],
            ev3: EX :<: ExprOp) =
          qs =>
        (rebaseWB[T, M, WF, EX](cfg, qs.lBranch, qs.src) ⊛
          rebaseWB[T, M, WF, EX](cfg, qs.rBranch, qs.src))(
          (lb, rb) => {
            val (lKey, rKey) = Unzip[List].unzip(qs.key)

            (lKey.traverse(handleFreeMap[T, M, EX](cfg.funcHandler, cfg.staticHandler, _)) ⊛
              rKey.traverse(handleFreeMap[T, M, EX](cfg.funcHandler, cfg.staticHandler, _)))(
              (lk, rk) =>
              liftM[M, WorkflowBuilder[WF]](cfg.joinHandler.run(
                qs.f,
                JoinSource(lb, lk),
                JoinSource(rb, rk))) >>=
                (getExprBuilder[T, M, WF, EX](cfg.funcHandler, cfg.staticHandler)(_, qs.combine >>= {
                  case LeftSide => Free.roll(MFC(MapFuncsCore.ProjectKey(HoleF, MapFuncsCore.StrLit("left"))))
                  case RightSide => Free.roll(MFC(MapFuncsCore.ProjectKey(HoleF, MapFuncsCore.StrLit("right"))))
                }))).join
          }).join
      }

    implicit def coproduct[T[_[_]], F[_], G[_]](
      implicit F: Planner.Aux[T, F], G: Planner.Aux[T, G]):
        Planner.Aux[T, Coproduct[F, G, ?]] =
      new Planner[Coproduct[F, G, ?]] {
        type IT[G[_]] = T[G]
        def plan
          [M[_]: Monad: ExecTimeR: MonadFsErr, WF[_]: Functor: Coalesce: Crush, EX[_]: Traverse]
          (cfg: PlannerConfig[T, EX, WF])
          (implicit
            ev0: WorkflowOpCoreF :<: WF,
            ev1: RenderTree[WorkflowBuilder[WF]],
            ev2: WorkflowBuilder.Ops[WF],
            ev3: EX :<: ExprOp) =
          _.run.fold(
            F.plan[M, WF, EX](cfg),
            G.plan[M, WF, EX](cfg))
      }

    // TODO: All instances below here only need to exist because of `FreeQS`,
    //       but can’t actually be called.

    def default[T[_[_]], F[_]](label: String): Planner.Aux[T, F] =
      new Planner[F] {
        type IT[G[_]] = T[G]

        def plan
          [M[_]: Monad: ExecTimeR: MonadFsErr, WF[_]: Functor: Coalesce: Crush, EX[_]: Traverse]
          (cfg: PlannerConfig[T, EX, WF])
          (implicit
            ev0: WorkflowOpCoreF :<: WF,
            ev1: RenderTree[WorkflowBuilder[WF]],
            ev2: WorkflowBuilder.Ops[WF],
            ev3: EX :<: ExprOp) =
          κ(raiseErr(qscriptPlanningFailed(InternalError.fromMsg(s"should not be reached: $label"))))
      }

    implicit def deadEnd[T[_[_]]]: Planner.Aux[T, Const[DeadEnd, ?]] =
      default("DeadEnd")

    implicit def read[T[_[_]], A]: Planner.Aux[T, Const[Read[A], ?]] =
      default("Read")

    implicit def shiftedReadDir[T[_[_]]]: Planner.Aux[T, Const[ShiftedRead[ADir], ?]] =
      default("ShiftedRead[ADir]")

    implicit def thetaJoin[T[_[_]]]: Planner.Aux[T, ThetaJoin[T, ?]] =
      default("ThetaJoin")

    implicit def projectBucket[T[_[_]]]: Planner.Aux[T, ProjectBucket[T, ?]] =
      default("ProjectBucket")
  }

  def getExpr[
    T[_[_]]: BirecursiveT: ShowT,
    M[_]: Monad: ExecTimeR: MonadFsErr, EX[_]: Traverse: Inject[?[_], ExprOp]]
    (funcHandler: MapFunc[T, ?] ~> OptionFree[EX, ?], staticHandler: StaticHandler[T, EX])(fm: FreeMap[T]
  ) : M[Fix[ExprOp]] =
    processMapFuncExpr[T, M, EX, Hole](funcHandler, staticHandler)(fm)(κ($$ROOT))

  def getJsFn[T[_[_]]: BirecursiveT: ShowT, M[_]: Monad: MonadFsErr: ExecTimeR]
    (fm: FreeMap[T])
      : M[JsFn] =
    processMapFunc[T, M, Hole](fm)(κ(jscore.Ident(JsFn.defaultName))) ∘
      (JsFn(JsFn.defaultName, _))

  def getBuilder
    [T[_[_]]: BirecursiveT: ShowT, M[_]: Monad: MonadFsErr, WF[_], EX[_]: Traverse, A]
    (handler: FreeMapA[T, A] => M[Expr])
    (src: WorkflowBuilder[WF], fm: FreeMapA[T, A])
    (implicit ev: EX :<: ExprOp)
      : M[WorkflowBuilder[WF]] =
    fm.project match {
      case MapFuncCore.StaticMap(elems) =>
        elems.traverse(_.bitraverse({
          case Embed(MapFuncCore.EC(ejson.Str(key))) => BsonField.Name(key).point[M]
          case key => raiseErr[M, BsonField.Name](qscriptPlanningFailed(InternalError.fromMsg(s"Unsupported object key: ${key.shows}")))
        },
          handler)) ∘
        (es => DocBuilder(src, es.toListMap))
      case _ => handler(fm) ∘ (ExprBuilder(src, _))
    }

  def getExprBuilder
    [T[_[_]]: BirecursiveT: ShowT, M[_]: Monad: ExecTimeR: MonadFsErr, WF[_], EX[_]: Traverse]
    (funcHandler: MapFunc[T, ?] ~> OptionFree[EX, ?], staticHandler: StaticHandler[T, EX])
    (src: WorkflowBuilder[WF], fm: FreeMap[T])
    (implicit ev: EX :<: ExprOp)
      : M[WorkflowBuilder[WF]] =
    getBuilder[T, M, WF, EX, Hole](handleFreeMap[T, M, EX](funcHandler, staticHandler, _))(src, fm)

  def getReduceBuilder
    [T[_[_]]: BirecursiveT: ShowT, M[_]: Monad: ExecTimeR: MonadFsErr, WF[_], EX[_]: Traverse]
    (funcHandler: MapFunc[T, ?] ~> OptionFree[EX, ?], staticHandler: StaticHandler[T, EX])
    (src: WorkflowBuilder[WF], fm: FreeMapA[T, ReduceIndex])
    (implicit ev: EX :<: ExprOp)
      : M[WorkflowBuilder[WF]] =
    getBuilder[T, M, WF, EX, ReduceIndex](handleRedRepair[T, M, EX](funcHandler, staticHandler, _))(src, fm)

  def getJsMerge[T[_[_]]: BirecursiveT: ShowT, M[_]: Monad: MonadFsErr: ExecTimeR]
    (jf: JoinFunc[T], a1: JsCore, a2: JsCore)
      : M[JsFn] =
    processMapFunc[T, M, JoinSide](
      jf) {
      case LeftSide => a1
      case RightSide => a2
    } ∘ (JsFn(JsFn.defaultName, _))

  def getExprMerge[T[_[_]]: BirecursiveT: ShowT, M[_]: Monad: MonadFsErr: ExecTimeR, EX[_]: Traverse]
    (funcHandler: MapFunc[T, ?] ~> OptionFree[EX, ?], staticHandler: StaticHandler[T, EX])
    (jf: JoinFunc[T], a1: DocVar, a2: DocVar)
    (implicit inj: EX :<: ExprOp)
      : M[Fix[ExprOp]] =
    processMapFuncExpr[T, M, EX, JoinSide](funcHandler, staticHandler)(
      jf) {
      case LeftSide => $var(a1)
      case RightSide => $var(a2)
    }

  def exprOrJs[M[_]: Applicative: MonadFsErr, A]
    (a: A)
    (exf: A => M[Fix[ExprOp]], jsf: A => M[JsFn])
      : M[Expr] = {
    // TODO: Return _both_ errors
    val js = jsf(a)
    val expr = exf(a)
    handleErr[M, Expr](
      (js ⊛ expr)(\&/.Both(_, _)))(
      _ => handleErr[M, Expr](js.map(-\&/))(_ => expr.map(\&/-)))
  }

  def handleFreeMap[T[_[_]]: BirecursiveT: ShowT, M[_]: Monad: ExecTimeR: MonadFsErr, EX[_]: Traverse]
    (funcHandler: MapFunc[T, ?] ~> OptionFree[EX, ?], staticHandler: StaticHandler[T, EX], fm: FreeMap[T])
    (implicit ev: EX :<: ExprOp)
      : M[Expr] =
    exprOrJs(fm)(getExpr[T, M, EX](funcHandler, staticHandler)(_), getJsFn[T, M])

  def handleRedRepair[T[_[_]]: BirecursiveT: ShowT, M[_]: Monad: ExecTimeR: MonadFsErr, EX[_]: Traverse]
    (funcHandler: MapFunc[T, ?] ~> OptionFree[EX, ?], staticHandler: StaticHandler[T, EX], jr: FreeMapA[T, ReduceIndex])
    (implicit ev: EX :<: ExprOp)
      : M[Expr] =
    exprOrJs(jr)(getExprRed[T, M, EX](funcHandler, staticHandler)(_), getJsRed[T, M])

  def getExprRed[T[_[_]]: BirecursiveT: ShowT, M[_]: Monad: ExecTimeR: MonadFsErr, EX[_]: Traverse]
    (funcHandler: MapFunc[T, ?] ~> OptionFree[EX, ?], staticHandler: StaticHandler[T, EX])
    (jr: FreeMapA[T, ReduceIndex])
    (implicit ev: EX :<: ExprOp)
      : M[Fix[ExprOp]] =
    processMapFuncExpr[T, M, EX, ReduceIndex](funcHandler, staticHandler)(jr)(_.idx.fold(
      i => $field("_id", i.toString),
      i => $field(createFieldName("f", i))))

  def getJsRed[T[_[_]]: BirecursiveT: ShowT, M[_]: Monad: MonadFsErr: ExecTimeR]
    (jr: Free[MapFunc[T, ?], ReduceIndex])
      : M[JsFn] =
    processMapFunc[T, M, ReduceIndex](jr)(_.idx.fold(
      i => jscore.Select(jscore.Select(jscore.Ident(JsFn.defaultName), "_id"), i.toString),
      i => jscore.Select(jscore.Ident(JsFn.defaultName), createFieldName("f", i)))) ∘
      (JsFn(JsFn.defaultName, _))

  def rebaseWB
    [T[_[_]]: EqualT, M[_]: Monad: ExecTimeR: MonadFsErr, WF[_]: Functor: Coalesce: Crush, EX[_]: Traverse]
    (cfg: PlannerConfig[T, EX, WF],
      free: FreeQS[T],
      src: WorkflowBuilder[WF])
    (implicit
      F: Planner.Aux[T, QScriptTotal[T, ?]],
      ev0: WorkflowOpCoreF :<: WF,
      ev1: RenderTree[WorkflowBuilder[WF]],
      ev2: WorkflowBuilder.Ops[WF],
      ev3: EX :<: ExprOp)
      : M[WorkflowBuilder[WF]] =
    free.cataM(
      interpretM[M, QScriptTotal[T, ?], qscript.Hole, WorkflowBuilder[WF]](κ(src.point[M]), F.plan(cfg)))

  // TODO: Need `Delay[Show, WorkflowBuilder]`
  @SuppressWarnings(Array("org.wartremover.warts.ToString"))
  def HasLiteral[M[_]: Applicative: MonadFsErr, WF[_]]
    (wb: WorkflowBuilder[WF])
    (implicit ev0: WorkflowOpCoreF :<: WF)
      : M[Bson] =
    asLiteral(wb).fold(
      raiseErr[M, Bson](qscriptPlanningFailed(NonRepresentableEJson(wb.toString))))(
      _.point[M])

  @SuppressWarnings(Array("org.wartremover.warts.ToString"))
  def HasInt[M[_]: Monad: MonadFsErr, WF[_]]
    (wb: WorkflowBuilder[WF])
    (implicit ev0: WorkflowOpCoreF :<: WF)
      : M[Long] =
    HasLiteral[M, WF](wb) >>= {
      case Bson.Int32(v) => v.toLong.point[M]
      case Bson.Int64(v) => v.point[M]
      case x => raiseErr(qscriptPlanningFailed(NonRepresentableEJson(x.toString)))
    }

  // This is maybe worth putting in Matryoshka?
  def findFirst[T[_[_]]: RecursiveT, F[_]: Functor: Foldable, A](
    f: PartialFunction[T[F], A]):
      CoalgebraM[A \/ ?, F, T[F]] =
    tf => (f.lift(tf) \/> tf.project).swap

  // TODO: This should perhaps be _in_ PhaseResults or something
  def log[M[_]: Monad, A: RenderTree]
    (label: String, ma: M[A])
    (implicit mtell: MonadTell_[M, PhaseResults])
      : M[A] =
    ma.mproduct(a => mtell.tell(Vector(PhaseResult.tree(label, a)))) ∘ (_._1)

  def toMongoQScript[
      T[_[_]]: BirecursiveT: EqualT: RenderTreeT: ShowT,
      M[_]: Monad: MonadFsErr: PhaseResultTell]
      (anyDoc: Collection => OptionT[M, BsonDocument],
        qs: T[fs.MongoQScript[T, ?]])
      (implicit BR: Branches[T, fs.MongoQScript[T, ?]])
      : M[T[fs.MongoQScript[T, ?]]] = {

    type MQS[A] = fs.MongoQScript[T, A]
    type QST[A] = QScriptTotal[T, A]

    val O = new Optimize[T]
    val R = new Rewrite[T]

    def normalize(mqs: T[MQS]): M[T[MQS]] = {
      val mqs1 = mqs.transCata[T[MQS]](R.normalizeEJ[MQS])
      val mqs2 = BR.branches.modify(
          _.transCata[FreeQS[T]](liftCo(R.normalizeEJCoEnv[QScriptTotal[T, ?]]))
        )(mqs1.project).embed
      Trans(assumeReadType[T, MQS, M](Type.AnyObject), mqs2)
    }

    // TODO: All of these need to be applied through branches. We may also be able to compose
    //       them with normalization as the last step and run until fixpoint. Currently plans are
    //       too sensitive to the order in which these are applied.
    //       Some constraints:
    //       - elideQuasarSigil should only be applied once
    //       - elideQuasarSigil needs assumeReadType to be applied in order to
    //         work properly in all cases
    //       - R.normalizeEJ/R.normalizeEJCoEnv may change the structure such
    //         that assumeReadType can elide more guards
    //         E.g. Map(x, SrcHole) is normalized into x. assumeReadType does
    //         not recognize any Map as shape preserving, but it may recognize
    //         x being shape preserving (e.g. when x = ShiftedRead(y, ExcludeId))
    for {
      mongoQS1 <- Trans(assumeReadType[T, MQS, M](Type.AnyObject), qs)
      mongoQS2 <- mongoQS1.transCataM(elideQuasarSigil[T, MQS, M](anyDoc))
      mongoQS3 <- normalize(mongoQS2)
      _ <- BackendModule.logPhase[M](PhaseResult.treeAndCode("QScript Mongo", mongoQS3))

      mongoQS4 =  mongoQS3.transCata[T[MQS]](
                    liftFF[QScriptCore[T, ?], MQS, T[MQS]](
                      repeatedly(O.subsetBeforeMap[MQS, MQS](
                        reflNT[MQS]))))
      _ <- BackendModule.logPhase[M](
             PhaseResult.treeAndCode("QScript Mongo (Subset Before Map)",
             mongoQS4))

      // TODO: Once field deletion is implemented for 3.4, this could be selectively applied, if necessary.
      mongoQS5 =  PreferProjection.preferProjection[MQS](mongoQS4)
      _ <- BackendModule.logPhase[M](PhaseResult.treeAndCode("QScript Mongo (Prefer Projection)", mongoQS5))
    } yield mongoQS5
  }

  def buildWorkflow
    [T[_[_]]: BirecursiveT: EqualT: RenderTreeT: ShowT,
      M[_]: Monad: PhaseResultTell: MonadFsErr: ExecTimeR,
      WF[_]: Functor: Coalesce: Crush,
      EX[_]: Traverse]
    (cfg: PlannerConfig[T, EX, WF])
    (qs: T[fs.MongoQScript[T, ?]])
    (implicit
      ev0: WorkflowOpCoreF :<: WF,
      ev1: EX :<: ExprOp,
      ev2: RenderTree[Fix[WF]])
      : M[Fix[WF]] =
    for {
      wb <- log(
        "Workflow Builder",
        qs.cataM[M, WorkflowBuilder[WF]](
          Planner[T, fs.MongoQScript[T, ?]].plan[M, WF, EX](cfg).apply(_) ∘
            (_.transCata[Fix[WorkflowBuilderF[WF, ?]]](repeatedly(WorkflowBuilder.normalize[WF, Fix[WorkflowBuilderF[WF, ?]]])))))
      wf <- log("Workflow (raw)", liftM[M, Fix[WF]](WorkflowBuilder.build[WBM, WF](wb)))
    } yield wf

  def plan0
    [T[_[_]]: BirecursiveT: EqualT: RenderTreeT: ShowT,
      M[_]: Monad: PhaseResultTell: MonadFsErr: ExecTimeR,
      WF[_]: Traverse: Coalesce: Crush: Crystallize,
      EX[_]: Traverse]
    (anyDoc: Collection => OptionT[M, BsonDocument],
      cfg: PlannerConfig[T, EX, WF])
    (qs: T[fs.MongoQScript[T, ?]])
    (implicit
      ev0: WorkflowOpCoreF :<: WF,
      ev1: WorkflowBuilder.Ops[WF],
      ev2: EX :<: ExprOp,
      ev3: RenderTree[Fix[WF]])
      : M[Crystallized[WF]] = {

    def doBuildWorkflow[F[_]: Monad: ExecTimeR](qs0: T[fs.MongoQScript[T, ?]]) =
      buildWorkflow[T, FileSystemErrT[PhaseResultT[F, ?], ?], WF, EX](cfg)(qs0).run.run

    for {
      qs0 <- toMongoQScript[T, M](anyDoc, qs)
      logRes0 <- doBuildWorkflow[M](qs0)
      (log0, res0) = logRes0
      wf0 <- res0 match {
               case \/-(wf) if (needsMapBeforeSort(wf)) =>
                 // TODO look into adding mapBeforeSort to WorkflowBuilder or Workflow stage
                 // instead, so that we can avoid having to rerun some transformations.
                 // See #3063
                 log("QScript Mongo (Map Before Sort)",
                   Trans(mapBeforeSort[T, M], qs0)) >>= buildWorkflow[T, M, WF, EX](cfg)
               case \/-(wf) =>
                 PhaseResultTell[M].tell(log0) *> wf.point[M]
               case -\/(err) =>
                 PhaseResultTell[M].tell(log0) *> raiseErr[M, Fix[WF]](err)
             }
      wf1 <- log(
        "Workflow (crystallized)",
        Crystallize[WF].crystallize(wf0).point[M])
    } yield wf1
  }

  def planExecTime[
      T[_[_]]: BirecursiveT: EqualT: ShowT: RenderTreeT,
      M[_]: Monad: PhaseResultTell: MonadFsErr](
      qs: T[fs.MongoQScript[T, ?]],
      queryContext: fs.QueryContext,
      queryModel: MongoQueryModel,
      anyDoc: Collection => OptionT[M, BsonDocument],
      execTime: Instant)
      : M[Crystallized[WorkflowF]] = {
    val peek = anyDoc andThen (_.mapT(_.liftM[ReaderT[?[_], Instant, ?]]))
    plan[T, ReaderT[M, Instant, ?]](qs, queryContext, queryModel, peek).run(execTime)
  }

  /** Translate the QScript plan to an executable MongoDB "physical"
    * plan, taking into account the current runtime environment as captured by
    * the given context.
    *
    * Internally, the type of the plan being built constrains which operators
    * can be used, but the resulting plan uses the largest, common type so that
    * callers don't need to worry about it.
    *
    * @param anyDoc returns any document in the given `Collection`
    */
  def plan[
      T[_[_]]: BirecursiveT: EqualT: ShowT: RenderTreeT,
      M[_]: Monad: PhaseResultTell: MonadFsErr: ExecTimeR](
      qs: T[fs.MongoQScript[T, ?]],
      queryContext: fs.QueryContext,
      queryModel: MongoQueryModel,
      anyDoc: Collection => OptionT[M, BsonDocument])
      : M[Crystallized[WorkflowF]] = {
    import MongoQueryModel._

    val bsonVersion = toBsonVersion(queryModel)

    val joinHandler: JoinHandler[Workflow3_2F, WBM] =
      JoinHandler.fallback[Workflow3_2F, WBM](
        JoinHandler.pipeline(queryContext.statistics, queryContext.indexes),
        JoinHandler.mapReduce)

    queryModel match {
      case `3.4.4` =>
        val cfg = PlannerConfig[T, Expr3_4_4, Workflow3_2F](
          joinHandler,
          FuncHandler.handle3_4_4(bsonVersion),
          StaticHandler.handle,
          bsonVersion)
        plan0[T, M, Workflow3_2F, Expr3_4_4](anyDoc, cfg)(qs)

      case `3.4` =>
        val cfg = PlannerConfig[T, Expr3_4, Workflow3_2F](
          joinHandler,
          FuncHandler.handle3_4(bsonVersion),
          StaticHandler.handle,
          bsonVersion)
        plan0[T, M, Workflow3_2F, Expr3_4](anyDoc, cfg)(qs)

      case `3.2` =>
        val cfg = PlannerConfig[T, Expr3_2, Workflow3_2F](
          joinHandler,
          FuncHandler.handle3_2(bsonVersion),
          StaticHandler.handle,
          bsonVersion)
        plan0[T, M, Workflow3_2F, Expr3_2](anyDoc, cfg)(qs)

    }
  }
}<|MERGE_RESOLUTION|>--- conflicted
+++ resolved
@@ -279,11 +279,8 @@
             case Type.Binary => check.isBinary
             case Type.Id => check.isId
             case Type.Bool => check.isBoolean
-<<<<<<< HEAD
-            case Type.LocalDate => check.isDate // FIXME: use isDate here when >= 3.0
-=======
-            case Type.Date => check.isDate
->>>>>>> fc7cca20
+            // TODO other datetime types
+            case Type.LocalDate => check.isDate
             // NB: Some explicit coproducts for adjacent types.
             case Type.Int ⨿ Type.Dec ⨿ Type.Str => check.isNumberOrString
             case Type.Int ⨿ Type.Dec ⨿ Type.Interval ⨿ Type.Str => check.isNumberOrString
