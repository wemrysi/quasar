--- conflicted
+++ resolved
@@ -68,11 +68,7 @@
   type OutputM[A]      = PlannerError \/ A
 
   def processMapFuncExpr
-<<<<<<< HEAD
-    [T[_[_]]: BirecursiveT: ShowT, M[_]: Monad: ExecTimeR: MonadFsErr, EX[_]: Traverse, A]
-=======
     [T[_[_]]: BirecursiveT: ShowT, M[_]: Monad, EX[_]: Traverse, A]
->>>>>>> f7f2e507
     (funcHandler: AlgebraM[M, MapFunc[T, ?], Fix[EX]], staticHandler: StaticHandler[T, EX])
     (fm: FreeMapA[T, A])
     (recovery: A => Fix[EX])
@@ -85,11 +81,7 @@
         funcHandler)
 
     def convert(e: EX[FreeMapA[T, A]]): M[Fix[EX]] =
-<<<<<<< HEAD
-      e.map(_.cataM(alg)).sequence.map(_.embed)
-=======
       e.traverse(_.cataM(alg)).map(_.embed)
->>>>>>> f7f2e507
 
     val expr: M[Fix[EX]] = staticHandler.handle(fm).map(convert) getOrElse fm.cataM(alg)
 
@@ -131,14 +123,6 @@
     }
   }
 
-<<<<<<< HEAD
-  def ejsonToExpression[M[_]: Applicative: MonadFsErr, EJ]
-    (v: BsonVersion)(ej: EJ)(implicit EJ: Recursive.Aux[EJ, EJson])
-      : M[Fix[ExprOp]] =
-    ej.cataM(BsonCodec.fromEJson(v)).fold(pe => raiseErr(qscriptPlanningFailed(pe)), $literal(_).point[M])
-
-=======
->>>>>>> f7f2e507
   def javascript[T[_[_]]: BirecursiveT: ShowT, M[_]: Monad: MonadFsErr: ExecTimeR]
       : AlgebraM[M, MapFunc[T, ?], JsCore] =
     JsFuncHandler.handle[MapFunc[T, ?], M]
@@ -708,11 +692,7 @@
 
   def getExpr[
     T[_[_]]: BirecursiveT: ShowT,
-<<<<<<< HEAD
-    M[_]: Monad: ExecTimeR: MonadFsErr, EX[_]: Traverse: Inject[?[_], ExprOp]]
-=======
     M[_]: Monad, EX[_]: Traverse: Inject[?[_], ExprOp]]
->>>>>>> f7f2e507
     (funcHandler: AlgebraM[M, MapFunc[T, ?], Fix[EX]], staticHandler: StaticHandler[T, EX])
     (fm: FreeMap[T])
     (implicit EX: ExprOpCoreF :<: EX)
@@ -869,11 +849,7 @@
       case RightSide => a2
     } ∘ (JsFn(JsFn.defaultName, _))
 
-<<<<<<< HEAD
-  def getExprMerge[T[_[_]]: BirecursiveT: ShowT, M[_]: Monad: MonadFsErr: ExecTimeR, EX[_]: Traverse]
-=======
   def getExprMerge[T[_[_]]: BirecursiveT: ShowT, M[_]: Monad, EX[_]: Traverse]
->>>>>>> f7f2e507
     (funcHandler: AlgebraM[M, MapFunc[T, ?], Fix[EX]], staticHandler: StaticHandler[T, EX])
     (jf: JoinFunc[T], a1: DocVar, a2: DocVar)
     (implicit EX: ExprOpCoreF :<: EX, inj: EX :<: ExprOp)
@@ -908,11 +884,7 @@
       : M[Expr] =
     exprOrJs(jr)(getExprRed[T, M, EX](funcHandler, staticHandler)(_), getJsRed[T, M])
 
-<<<<<<< HEAD
-  def getExprRed[T[_[_]]: BirecursiveT: ShowT, M[_]: Monad: ExecTimeR: MonadFsErr, EX[_]: Traverse]
-=======
   def getExprRed[T[_[_]]: BirecursiveT: ShowT, M[_]: Monad, EX[_]: Traverse]
->>>>>>> f7f2e507
     (funcHandler: AlgebraM[M, MapFunc[T, ?], Fix[EX]], staticHandler: StaticHandler[T, EX])
     (jr: FreeMapA[T, ReduceIndex])
     (implicit EX: ExprOpCoreF :<: EX, ev: EX :<: ExprOp)
