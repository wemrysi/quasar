/*
 * Copyright 2014–2016 SlamData Inc.
 *
 * Licensed under the Apache License, Version 2.0 (the "License");
 * you may not use this file except in compliance with the License.
 * You may obtain a copy of the License at
 *
 *     http://www.apache.org/licenses/LICENSE-2.0
 *
 * Unless required by applicable law or agreed to in writing, software
 * distributed under the License is distributed on an "AS IS" BASIS,
 * WITHOUT WARRANTIES OR CONDITIONS OF ANY KIND, either express or implied.
 * See the License for the specific language governing permissions and
 * limitations under the License.
 */

package quasar.physical.mongodb

import quasar.Predef._
import quasar._
import quasar.fp._
import quasar.fs.mkAbsolute
import quasar.javascript._
import quasar.jscore, jscore.{JsCore, JsFn}
import quasar.namegen._
import quasar.physical.mongodb.javascript._
import quasar.physical.mongodb.workflow._
import quasar.qscript._
import quasar.std.StdLib._
import quasar.Type._

import matryoshka._, Recursive.ops._, TraverseT.ops._
import org.threeten.bp.Instant
import pathy.Path.rootDir
import scalaz._, Scalaz._
import shapeless.{Data => _, :: => _, _}

object MongoDbPlanner {
  import LogicalPlan._
  import Planner._
  import WorkflowBuilder._

  import agg._
  import array._
  import date._
  import identity._
  import math._
  import relations._
  import set._
  import string._
  import structural._

  type Partial[In, Out] =
    (PartialFunction[List[In], Out], List[InputFinder])

  type OutputM[A] = PlannerError \/ A

  type PartialJs = Partial[JsFn, JsFn]

  def generateTypeCheck[In, Out](or: (Out, Out) => Out)(f: PartialFunction[Type, In => Out]):
      Type => Option[In => Out] =
        typ => f.lift(typ).fold(
          typ match {
            case Type.Interval => generateTypeCheck(or)(f)(Type.Dec)
            case Type.Arr(_) => generateTypeCheck(or)(f)(Type.AnyArray)
            case Type.Timestamp
               | Type.Timestamp ⨿ Type.Date
               | Type.Timestamp ⨿ Type.Date ⨿ Type.Time =>
              generateTypeCheck(or)(f)(Type.Date)
            case Type.Timestamp ⨿ Type.Date ⨿ Type.Time ⨿ Type.Interval =>
              // Just repartition to match the right cases
              generateTypeCheck(or)(f)(Type.Interval ⨿ Type.Date)
            case Type.Int ⨿ Type.Dec ⨿ Type.Interval ⨿ Type.Str ⨿ (Type.Timestamp ⨿ Type.Date ⨿ Type.Time) ⨿ Type.Bool =>
              // Just repartition to match the right cases
              generateTypeCheck(or)(f)(
                Type.Int ⨿ Type.Dec ⨿ Type.Interval ⨿ Type.Str ⨿ (Type.Date ⨿ Type.Bool))
            case a ⨿ b =>
              (generateTypeCheck(or)(f)(a) |@| generateTypeCheck(or)(f)(b))(
                (a, b) => ((expr: In) => or(a(expr), b(expr))))
            case _ => None
          })(
          Some(_))


  val jsExprƒ: Algebra[LogicalPlan, OutputM[PartialJs]] = {
    type Output = OutputM[PartialJs]

    import jscore.{
      Add => _, In => _,
      Lt => _, Lte => _, Gt => _, Gte => _, Eq => _, Neq => _,
      And => _, Or => _, Not => _,
      _}

    val HasJs: Output => OutputM[PartialJs] =
      _ <+> \/-(({ case List(field) => field }, List(Here)))

    def invoke[N <: Nat](func: GenericFunc[N], args: Func.Input[Output, N]): Output = {
      val HasStr: Output => OutputM[String] = _.flatMap {
        _._1(Nil)(ident("_")) match {
          case Literal(Js.Str(str)) => str.right
          case x => FuncApply(func.name, "JS string", x.toString).left
        }
      }

      def Arity1(f: JsCore => JsCore): Output = args match {
        case Sized(a1) =>
          HasJs(a1).map {
            case (f1, p1) => ({ case list => JsFn(JsFn.defaultName, f(f1(list)(Ident(JsFn.defaultName)))) }, p1.map(There(0, _)))
          }
      }

      def Arity2(f: (JsCore, JsCore) => JsCore): Output =
        args match {
          case Sized(a1, a2) => (HasJs(a1) |@| HasJs(a2)) {
            case ((f1, p1), (f2, p2)) =>
              ({ case list => JsFn(JsFn.defaultName, f(f1(list.take(p1.size))(Ident(JsFn.defaultName)), f2(list.drop(p1.size))(Ident(JsFn.defaultName)))) },
                p1.map(There(0, _)) ++ p2.map(There(1, _)))
          }
        }

      def Arity3(f: (JsCore, JsCore, JsCore) => JsCore): Output = args match {
        case Sized(a1, a2, a3) => (HasJs(a1) |@| HasJs(a2) |@| HasJs(a3)) {
          case ((f1, p1), (f2, p2), (f3, p3)) =>
            ({ case list => JsFn(JsFn.defaultName, f(
              f1(list.take(p1.size))(Ident(JsFn.defaultName)),
              f2(list.drop(p1.size).take(p2.size))(Ident(JsFn.defaultName)),
              f3(list.drop(p1.size + p2.size))(Ident(JsFn.defaultName))))
            },
              p1.map(There(0, _)) ++ p2.map(There(1, _)) ++ p3.map(There(2, _)))
        }
      }

      def makeSimpleCall(func: String, args: List[JsCore]): JsCore =
        Call(ident(func), args)

      def makeSimpleBinop(op: BinaryOperator): Output =
        Arity2(BinOp(op, _, _))

      def makeSimpleUnop(op: UnaryOperator): Output =
        Arity1(UnOp(op, _))

      func match {
        case Constantly => Arity1(ι)
        case Length =>
          Arity1(expr => Call(ident("NumberLong"), List(Select(expr, "length"))))
        case Add      => makeSimpleBinop(jscore.Add)
        case Multiply => makeSimpleBinop(Mult)
        case Subtract => makeSimpleBinop(Sub)
        case Divide   => makeSimpleBinop(Div)
        case Modulo   => makeSimpleBinop(Mod)
        case Negate   => makeSimpleUnop(Neg)

        case Eq  => makeSimpleBinop(jscore.Eq)
        case Neq => makeSimpleBinop(jscore.Neq)
        case Lt  => makeSimpleBinop(jscore.Lt)
        case Lte => makeSimpleBinop(jscore.Lte)
        case Gt  => makeSimpleBinop(jscore.Gt)
        case Gte => makeSimpleBinop(jscore.Gte)
        case And => makeSimpleBinop(jscore.And)
        case Or  => makeSimpleBinop(jscore.Or)
        case Squash      => Arity1(v => v)
        case IfUndefined => Arity2((value, fallback) =>
          // TODO: Only evaluate `value` once.
          If(BinOp(jscore.Eq, value, ident("undefined")), fallback, value))
        case Not => makeSimpleUnop(jscore.Not)
        case Concat => makeSimpleBinop(jscore.Add)
        case In | Within =>
          Arity2((value, array) =>
            BinOp(jscore.Neq,
              Literal(Js.Num(-1, false)),
              Call(Select(array, "indexOf"), List(value))))
        case Substring =>
          Arity3((field, start, len) =>
            Call(Select(field, "substr"), List(start, len)))
        case Search =>
          Arity3((field, pattern, insen) =>
            Call(
              Select(
                New(Name("RegExp"), List(
                  pattern,
                  If(insen, Literal(Js.Str("im")), Literal(Js.Str("m"))))),
                "test"),
              List(field)))
        case Null => Arity1(str => If(BinOp(jscore.Eq, str, Literal(Js.Str("null"))), Literal(Js.Null), ident("undefined")))
        case Boolean => Arity1(str => If(BinOp(jscore.Eq, str, Literal(Js.Str("true"))), Literal(Js.Bool(true)), If(BinOp(jscore.Eq, str, Literal(Js.Str("false"))), Literal(Js.Bool(false)), ident("undefined"))))
        case Integer => Arity1(str =>
          If(Call(Select(Call(ident("RegExp"), List(Literal(Js.Str("^" + intRegex + "$")))), "test"), List(str)),
            Call(ident("NumberLong"), List(str)),
            ident("undefined")))
        case Decimal =>
          Arity1(str =>
            If(Call(Select(Call(ident("RegExp"), List(Literal(Js.Str("^" + floatRegex + "$")))), "test"), List(str)),
              Call(ident("parseFloat"), List(str)),
              ident("undefined")))
        case Date => Arity1(str =>
          If(Call(Select(Call(ident("RegExp"), List(Literal(Js.Str("^" + dateRegex + "$")))), "test"), List(str)),
            Call(ident("ISODate"), List(str)),
            ident("undefined")))
        case Time => Arity1(str =>
          If(Call(Select(Call(ident("RegExp"), List(Literal(Js.Str("^" + timeRegex + "$")))), "test"), List(str)),
            str,
            ident("undefined")))
        case Timestamp => Arity1(str =>
          If(Call(Select(Call(ident("RegExp"), List(Literal(Js.Str("^" + timestampRegex + "$")))), "test"), List(str)),
            Call(ident("ISODate"), List(str)),
            ident("undefined")))
        case ToString => Arity1(value =>
          If(isInt(value),
            // NB: This is a terrible way to turn an int into a string, but the
            //     only one that doesn’t involve converting to a decimal and
            //     losing precision.
            Call(Select(Call(ident("String"), List(value)), "replace"), List(
              Call(ident("RegExp"), List(
                Literal(Js.Str("[^-0-9]+")),
                Literal(Js.Str("g")))),
              Literal(Js.Str("")))),
            If(binop(jscore.Or, isTimestamp(value), isDate(value)),
              Call(Select(value, "toISOString"), Nil),
              Call(ident("String"), List(value)))))
        case Extract =>
          args match {
            case Sized(a1, a2) => (HasStr(a1) |@| HasJs(a2)) {
              case (field, (sel, inputs)) => ((field match {
                case "century"      => \/-(x => BinOp(Div, Call(Select(x, "getFullYear"), Nil), Literal(Js.Num(100, false))))
                case "day"          => \/-(x => Call(Select(x, "getDate"), Nil)) // (day of month)
                case "decade"       => \/-(x => BinOp(Div, Call(Select(x, "getFullYear"), Nil), Literal(Js.Num(10, false))))
                // Note: MongoDB's Date's getDay (during filtering at least) seems to be monday=0 ... sunday=6,
                // apparently in violation of the JavaScript convention.
                case "dow"          =>
                  \/-(x => If(BinOp(jscore.Eq,
                    Call(Select(x, "getDay"), Nil),
                    Literal(Js.Num(6, false))),
                    Literal(Js.Num(0, false)),
                    BinOp(jscore.Add,
                      Call(Select(x, "getDay"), Nil),
                      Literal(Js.Num(1, false)))))
                // TODO: case "doy"          => \/- (???)
                // TODO: epoch
                case "hour"         => \/-(x => Call(Select(x, "getHours"), Nil))
                case "isodow"       =>
                  \/-(x => BinOp(jscore.Add,
                    Call(Select(x, "getDay"), Nil),
                    Literal(Js.Num(1, false))))
                // TODO: isoyear
                case "microseconds" =>
                  \/-(x => BinOp(Mult,
                    BinOp(jscore.Add,
                      Call(Select(x, "getMilliseconds"), Nil),
                      BinOp(Mult, Call(Select(x, "getSeconds"), Nil), Literal(Js.Num(1000, false)))),
                    Literal(Js.Num(1000, false))))
                case "millennium"   => \/-(x => BinOp(Div, Call(Select(x, "getFullYear"), Nil), Literal(Js.Num(1000, false))))
                case "milliseconds" =>
                  \/-(x => BinOp(jscore.Add,
                    Call(Select(x, "getMilliseconds"), Nil),
                    BinOp(Mult, Call(Select(x, "getSeconds"), Nil), Literal(Js.Num(1000, false)))))
                case "minute"       => \/-(x => Call(Select(x, "getMinutes"), Nil))
                case "month"        =>
                  \/-(x => BinOp(jscore.Add,
                    Call(Select(x, "getMonth"), Nil),
                    Literal(Js.Num(1, false))))
                case "quarter"      =>
                  \/-(x => BinOp(jscore.Add,
                    BinOp(BitOr,
                      BinOp(Div,
                        Call(Select(x, "getMonth"), Nil),
                        Literal(Js.Num(3, false))),
                      Literal(Js.Num(0, false))),
                    Literal(Js.Num(1, false))))
                case "second"       => \/-(x => Call(Select(x, "getSeconds"), Nil))
                // TODO: timezone, timezone_hour, timezone_minute
                // case "week"         => \/- (???)
                case "year"         => \/-(x => Call(Select(x, "getFullYear"), Nil))

                case _ => -\/(FuncApply(func.name, "valid time period", field))
              }): PlannerError \/ (JsCore => JsCore)).map(x =>
                ({ case (list: List[JsFn]) => JsFn(JsFn.defaultName, x(sel(list)(Ident(JsFn.defaultName)))) },
                  inputs.map(There(1, _))): PartialJs)
            }.join
          }

        case TimeOfDay    => {
          def pad2(x: JsCore) =
            Let(Name("x"), x,
              If(
                BinOp(jscore.Lt, ident("x"), Literal(Js.Num(10, false))),
                BinOp(jscore.Add, Literal(Js.Str("0")), ident("x")),
                ident("x")))
          def pad3(x: JsCore) =
            Let(Name("x"), x,
              If(
                BinOp(jscore.Lt, ident("x"), Literal(Js.Num(100, false))),
                BinOp(jscore.Add, Literal(Js.Str("00")), ident("x")),
                If(
                  BinOp(jscore.Lt, ident("x"), Literal(Js.Num(10, false))),
                  BinOp(jscore.Add, Literal(Js.Str("0")), ident("x")),
                  ident("x"))))
          Arity1(date =>
            Let(Name("t"), date,
              binop(jscore.Add,
                pad2(Call(Select(ident("t"), "getUTCHours"), Nil)),
                Literal(Js.Str(":")),
                pad2(Call(Select(ident("t"), "getUTCMinutes"), Nil)),
                Literal(Js.Str(":")),
                pad2(Call(Select(ident("t"), "getUTCSeconds"), Nil)),
                Literal(Js.Str(".")),
                pad3(Call(Select(ident("t"), "getUTCMilliseconds"), Nil)))))
        }

        case ToId => Arity1(id => Call(ident("ObjectId"), List(id)))
        case Between =>
          Arity3((value, min, max) =>
            makeSimpleCall(
              "&&",
              List(
                makeSimpleCall("<=", List(min, value)),
                makeSimpleCall("<=", List(value, max))))
          )
        case ObjectProject => Arity2(Access(_, _))
        case ArrayProject  => Arity2(Access(_, _))
        case MakeObject => args match {
          case Sized(a1, a2) => (HasStr(a1) |@| HasJs(a2)) {
            case (field, (sel, inputs)) =>
              (({ case (list: List[JsFn]) => JsFn(JsFn.defaultName, Obj(ListMap(Name(field) -> sel(list)(Ident(JsFn.defaultName))))) },
                inputs.map(There(1, _))): PartialJs)
          }
        }
        case DeleteField => args match {
          case Sized(a1, a2) => (HasJs(a1) |@| HasStr(a2)) {
            case ((sel, inputs), field) =>
              (({ case (list: List[JsFn]) => JsFn(JsFn.defaultName, Call(ident("remove"),
                List(sel(list)(Ident(JsFn.defaultName)), Literal(Js.Str(field))))) },
                inputs.map(There(0, _))): PartialJs)
          }
        }
        case MakeArray => Arity1(x => Arr(List(x)))
        case _ => -\/(UnsupportedFunction(func.name, "in JS planner".some))
      }
    }

    {
      case c @ ConstantF(x)     => x.toJs.map[PartialJs](js => ({ case Nil => JsFn.const(js) }, Nil)) \/> UnsupportedPlan(c, None)
      case InvokeF(f, a)    => invoke(f, a)
      case FreeF(_)         => \/-(({ case List(x) => x }, List(Here)))
      case LogicalPlan.LetF(_, _, body) => body
      case x @ TypecheckF(expr, typ, cont, fallback) =>
        val jsCheck: Type => Option[JsCore => JsCore] =
          generateTypeCheck[JsCore, JsCore](BinOp(jscore.Or, _, _)) {
            case Type.Null             => isNull
            case Type.Dec              => isDec
            case Type.Int
               | Type.Int ⨿ Type.Dec
               | Type.Int ⨿ Type.Dec ⨿ Type.Interval
                                       => isAnyNumber
            case Type.Str              => isString
            case Type.Obj(_, _) ⨿ Type.FlexArr(_, _, _)
                                       => isObjectOrArray
            case Type.Obj(_, _)        => isObject
            case Type.FlexArr(_, _, _) => isArray
            case Type.Binary           => isBinary
            case Type.Id               => isObjectId
            case Type.Bool             => isBoolean
            case Type.Date             => isDate
          }
        jsCheck(typ).fold[OutputM[PartialJs]](
          -\/(UnsupportedPlan(x, None)))(
          f =>
          (HasJs(expr) |@| HasJs(cont) |@| HasJs(fallback)) {
            case ((f1, p1), (f2, p2), (f3, p3)) =>
              ({ case list => JsFn(JsFn.defaultName,
                If(f(f1(list.take(p1.size))(Ident(JsFn.defaultName))),
                  f2(list.drop(p1.size).take(p2.size))(Ident(JsFn.defaultName)),
                  f3(list.drop(p1.size + p2.size))(Ident(JsFn.defaultName))))
              },
                p1.map(There(0, _)) ++ p2.map(There(1, _)) ++ p3.map(There(2, _)))
          })
      case x => -\/(UnsupportedPlan(x, None))
    }
  }

  type PartialSelector = Partial[BsonField, Selector]

  /**
   * The selector phase tries to turn expressions into MongoDB selectors -- i.e.
   * Mongo query expressions. Selectors are only used for the filtering pipeline
   * op, so it's quite possible we build more stuff than is needed (but it
   * doesn't matter, unneeded annotations will be ignored by the pipeline
   * phase).
   *
   * Like the expression op phase, this one requires bson field annotations.
   *
   * Most expressions cannot be turned into selector expressions without using
   * the "\$where" operator, which allows embedding JavaScript
   * code. Unfortunately, using this operator turns filtering into a full table
   * scan. We should do a pass over the tree to identify partial boolean
   * expressions which can be turned into selectors, factoring out the leftovers
   * for conversion using \$where.
   */
  val selectorƒ:
      GAlgebra[(Fix[LogicalPlan], ?), LogicalPlan, OutputM[PartialSelector]] = { node =>
    type Output = OutputM[PartialSelector]

    object IsBson {
      def unapply(v: (Fix[LogicalPlan], Output)): Option[Bson] =
        v._1.unFix match {
          case ConstantF(b) => BsonCodec.fromData(b).toOption
          case InvokeFUnapply(Negate, Sized(Fix(ConstantF(Data.Int(i))))) => Some(Bson.Int64(-i.toLong))
          case InvokeFUnapply(Negate, Sized(Fix(ConstantF(Data.Dec(x))))) => Some(Bson.Dec(-x.toDouble))
          case InvokeFUnapply(ToId, Sized(Fix(ConstantF(Data.Str(str))))) => Bson.ObjectId(str).toOption
          case _ => None
        }
    }

    object IsBool {
      def unapply(v: (Fix[LogicalPlan], Output)): Option[Boolean] =
        v match {
          case IsBson(Bson.Bool(b)) => b.some
          case _                    => None
        }
    }

    object IsText {
      def unapply(v: (Fix[LogicalPlan], Output)): Option[String] =
        v match {
          case IsBson(Bson.Text(str)) => Some(str)
          case _                      => None
        }
    }

    object IsDate {
      def unapply(v: (Fix[LogicalPlan], Output)): Option[Data.Date] =
        v._1.unFix match {
          case ConstantF(d @ Data.Date(_)) => Some(d)
          case _                           => None
        }
    }

    def relFunc(f: GenericFunc[_]): Option[Bson => Selector.Condition] = f match {
      case Eq  => Some(Selector.Eq)
      case Neq => Some(Selector.Neq)
      case Lt  => Some(Selector.Lt)
      case Lte => Some(Selector.Lte)
      case Gt  => Some(Selector.Gt)
      case Gte => Some(Selector.Gte)
      case _   => None
    }

    def invoke[N <: Nat](func: GenericFunc[N], args: Func.Input[(Fix[LogicalPlan], Output), N]): Output = {
      /**
        * All the relational operators require a field as one parameter, and
        * BSON literal value as the other parameter. So we have to try to
        * extract out both a field annotation and a selector and then verify
        * the selector is actually a BSON literal value before we can
        * construct the relational operator selector. If this fails for any
        * reason, it just means the given expression cannot be represented
        * using MongoDB's query operators, and must instead be written as
        * Javascript using the "$where" operator.
        */
      def relop(f: Bson => Selector.Condition, r: Bson => Selector.Condition): Output = args match {
        case Sized(_, IsBson(v2)) =>
          \/-(({ case List(f1) => Selector.Doc(ListMap(f1 -> Selector.Expr(f(v2)))) }, List(There(0, Here))))
        case Sized(IsBson(v1), _) =>
          \/-(({ case List(f2) => Selector.Doc(ListMap(f2 -> Selector.Expr(r(v1)))) }, List(There(1, Here))))

        case _ => -\/(UnsupportedPlan(node, None))
      }

      def relDateOp1(f: Bson.Date => Selector.Condition, date: Data.Date, g: Data.Date => Data.Timestamp, index: Int): Output =
        \/-((
          { case x :: Nil => Selector.Doc(x -> f(Bson.Date(g(date).value))) },
          List(There(index, Here))))

      def relDateOp2(conj: (Selector, Selector) => Selector, f1: Bson.Date => Selector.Condition, f2: Bson.Date => Selector.Condition, date: Data.Date, g1: Data.Date => Data.Timestamp, g2: Data.Date => Data.Timestamp, index: Int): Output =
        \/-((
          { case x :: Nil =>
            conj(
              Selector.Doc(x -> f1(Bson.Date(g1(date).value))),
              Selector.Doc(x -> f2(Bson.Date(g2(date).value))))
          },
          List(There(index, Here))))

      def stringOp(f: String => Selector.Condition, arg: (Fix[LogicalPlan], Output)): Output =
        arg match {
          case IsText(str2) =>  \/-(({ case List(f1) => Selector.Doc(ListMap(f1 -> Selector.Expr(f(str2)))) }, List(There(0, Here))))
          case _            => -\/ (UnsupportedPlan(node, None))
        }

      def invoke2Nel(f: (Selector, Selector) => Selector): Output = {
        val Sized(x, y) = args.map(_._2)

        (x |@| y) { case ((f1, p1), (f2, p2)) =>
          ({ case list =>
            f(f1(list.take(p1.size)), f2(list.drop(p1.size)))
          },
            p1.map(There(0, _)) ++ p2.map(There(1, _)))
        }
      }

      def reversibleRelop(f: GenericFunc[nat._2]): Output =
        (relFunc(f) |@| flip(f).flatMap(relFunc))(relop).getOrElse(-\/(InternalError("couldn’t decipher operation")))

      (func, args) match {
        case (Gt, Sized(_, IsDate(d2)))  => relDateOp1(Selector.Gte, d2, date.startOfNextDay, 0)
        case (Lt, Sized(IsDate(d1), _))  => relDateOp1(Selector.Gte, d1, date.startOfNextDay, 1)

        case (Lt, Sized(_, IsDate(d2)))  => relDateOp1(Selector.Lt,  d2, date.startOfDay, 0)
        case (Gt, Sized(IsDate(d1), _))  => relDateOp1(Selector.Lt,  d1, date.startOfDay, 1)

        case (Gte, Sized(_, IsDate(d2))) => relDateOp1(Selector.Gte, d2, date.startOfDay, 0)
        case (Lte, Sized(IsDate(d1), _)) => relDateOp1(Selector.Gte, d1, date.startOfDay, 1)

        case (Lte, Sized(_, IsDate(d2))) => relDateOp1(Selector.Lt,  d2, date.startOfNextDay, 0)
        case (Gte, Sized(IsDate(d1), _)) => relDateOp1(Selector.Lt,  d1, date.startOfNextDay, 1)

        case (Eq, Sized(_, IsDate(d2))) => relDateOp2(Selector.And(_, _), Selector.Gte, Selector.Lt, d2, date.startOfDay, date.startOfNextDay, 0)
        case (Eq, Sized(IsDate(d1), _)) => relDateOp2(Selector.And(_, _), Selector.Gte, Selector.Lt, d1, date.startOfDay, date.startOfNextDay, 1)

        case (Neq, Sized(_, IsDate(d2))) => relDateOp2(Selector.Or(_, _), Selector.Lt, Selector.Gte, d2, date.startOfDay, date.startOfNextDay, 0)
        case (Neq, Sized(IsDate(d1), _)) => relDateOp2(Selector.Or(_, _), Selector.Lt, Selector.Gte, d1, date.startOfDay, date.startOfNextDay, 1)

        case (Eq, _)  => reversibleRelop(Eq)
        case (Neq, _) => reversibleRelop(Neq)
        case (Lt, _)  => reversibleRelop(Lt)
        case (Lte, _) => reversibleRelop(Lte)
        case (Gt, _)  => reversibleRelop(Gt)
        case (Gte, _) => reversibleRelop(Gte)

        case (In | Within, _)  =>
          relop(
            Selector.In.apply _,
            x => Selector.ElemMatch(\/-(Selector.In(Bson.Arr(List(x))))))

        case (Search, Sized(_, patt, IsBool(b))) =>
          stringOp(Selector.Regex(_, b, true, false, false), patt)

        case (Between, Sized(_, IsBson(lower), IsBson(upper))) =>
          \/-(({ case List(f) => Selector.And(
            Selector.Doc(f -> Selector.Gte(lower)),
            Selector.Doc(f -> Selector.Lte(upper)))
          },
            List(There(0, Here))))
        case (Between, _) => -\/(UnsupportedPlan(node, None))

        case (And, _) => invoke2Nel(Selector.And.apply _)
        case (Or, _) => invoke2Nel(Selector.Or.apply _)
        case (Not, Sized((_, v))) =>
          v.map { case (sel, inputs) => (sel andThen (_.negate), inputs.map(There(0, _))) }

        case (Constantly, Sized(const, _)) => const._2

        case _ => -\/(UnsupportedFunction(func.name, "in Selector planner".some))
      }
    }

    val default: PartialSelector = (
      { case List(field) =>
        Selector.Doc(ListMap(
          field -> Selector.Expr(Selector.Eq(Bson.Bool(true)))))
      },
      List(Here))

    node match {
      case ConstantF(_)   => \/-(default)
      case InvokeF(f, a)  => invoke(f, a) <+> \/-(default)
      case LetF(_, _, in) => in._2
      case TypecheckF(_, typ, cont, _) =>
        def selCheck: Type => Option[BsonField => Selector] =
          generateTypeCheck[BsonField, Selector](Selector.Or(_, _)) {
            case Type.Null => ((f: BsonField) =>  Selector.Doc(f -> Selector.Type(BsonType.Null)))
            case Type.Dec => ((f: BsonField) => Selector.Doc(f -> Selector.Type(BsonType.Dec)))
            case Type.Int =>
              ((f: BsonField) => Selector.Or(
                Selector.Doc(f -> Selector.Type(BsonType.Int32)),
                Selector.Doc(f -> Selector.Type(BsonType.Int64))))
            case Type.Int ⨿ Type.Dec ⨿ Type.Interval =>
              ((f: BsonField) =>
                Selector.Or(
                  Selector.Doc(f -> Selector.Type(BsonType.Int32)),
                  Selector.Doc(f -> Selector.Type(BsonType.Int64)),
                  Selector.Doc(f -> Selector.Type(BsonType.Dec))))
            case Type.Str => ((f: BsonField) => Selector.Doc(f -> Selector.Type(BsonType.Text)))
            case Type.Obj(_, _) =>
              ((f: BsonField) => Selector.Doc(f -> Selector.Type(BsonType.Doc)))
            case Type.Binary =>
              ((f: BsonField) => Selector.Doc(f -> Selector.Type(BsonType.Binary)))
            case Type.Id =>
              ((f: BsonField) => Selector.Doc(f -> Selector.Type(BsonType.ObjectId)))
            case Type.Bool => ((f: BsonField) => Selector.Doc(f -> Selector.Type(BsonType.Bool)))
            case Type.Date =>
              ((f: BsonField) => Selector.Doc(f -> Selector.Type(BsonType.Date)))
          }
        selCheck(typ).fold[OutputM[PartialSelector]](
          -\/(UnsupportedPlan(node, None)))(
          f =>
          \/-(cont._2.fold[PartialSelector](
            κ(({ case List(field) => f(field) }, List(There(0, Here)))),
            { case (f2, p2) =>
              ({ case head :: tail => Selector.And(f(head), f2(tail)) },
                There(0, Here) :: p2.map(There(1, _)))
            })))
      case _ => -\/(UnsupportedPlan(node, None))
    }
  }

  def workflowƒ[F[_]: Functor: Coalesce: Crush: Crystallize]
    (joinHandler: JoinHandler[F, WorkflowBuilder.M])
    (implicit I: WorkflowOpCoreF :<: F, ev: Show[WorkflowBuilder[F]], WB: WorkflowBuilder.Ops[F])  // FIXME: don't need first two?
    : LogicalPlan[
        Cofree[LogicalPlan, (
          (OutputM[PartialSelector],
           OutputM[PartialJs]),
          OutputM[WorkflowBuilder[F]])]] =>
      State[NameGen, OutputM[Fix[WorkflowBuilderF[F, ?]]]] = {
    import WorkflowBuilder._
    import quasar.physical.mongodb.accumulator._
    import quasar.physical.mongodb.expression._

    type Input  = (OutputM[PartialSelector], OutputM[PartialJs])
    type Output = M[WorkflowBuilder[F]]
    type Ann    = Cofree[LogicalPlan, (Input, OutputM[WorkflowBuilder[F]])]

    import LogicalPlan._

    object HasData {
      def unapply(node: LogicalPlan[Ann]): Option[Data] = node match {
        case LogicalPlan.ConstantF(data) => Some(data)
        case _                           => None
      }
    }

    val HasKeys: Ann => OutputM[List[WorkflowBuilder[F]]] = {
      case MakeArrayN.Attr(array) => array.traverse(_.head._2)
      case n                      => n.head._2.map(List(_))
    }

    val HasSortDirs: Ann => OutputM[List[SortDir]] = {
      def isSortDir(node: LogicalPlan[Ann]): OutputM[SortDir] =
        node match {
          case HasData(Data.Str("ASC"))  => \/-(SortDir.Ascending)
          case HasData(Data.Str("DESC")) => \/-(SortDir.Descending)
          case x => -\/(InternalError("malformed sort dir: " + x))
        }

      _ match {
        case MakeArrayN.Attr(array) =>
          array.traverse(d => isSortDir(d.tail))
        case Cofree(_, ConstantF(Data.Arr(dirs))) =>
          dirs.traverse(d => isSortDir(ConstantF(d)))
        case n => isSortDir(n.tail).map(List(_))
      }
    }

    val HasSelector: Ann => OutputM[PartialSelector] = _.head._1._1

    val HasJs: Ann => OutputM[PartialJs] = _.head._1._2

    val HasWorkflow: Ann => OutputM[WorkflowBuilder[F]] = _.head._2

    def invoke[N <: Nat](func: GenericFunc[N], args: Func.Input[Ann, N]): Output = {

      val HasLiteral: Ann => OutputM[Bson] = ann => HasWorkflow(ann).flatMap { p =>
        asLiteral(p) match {
          case Some(value) => \/-(value)
          case _           => -\/(FuncApply(func.name, "literal", p.toString))
        }
      }

      val HasInt: Ann => OutputM[Long] = HasLiteral(_).flatMap {
        case Bson.Int32(v) => \/-(v.toLong)
        case Bson.Int64(v) => \/-(v)
        case x => -\/(FuncApply(func.name, "64-bit integer", x.toString))
      }

      val HasText: Ann => OutputM[String] = HasLiteral(_).flatMap {
        case Bson.Text(v) => \/-(v)
        case x => -\/(FuncApply(func.name, "text", x.toString))
      }

      def Arity1[A](f: Ann => OutputM[A]): OutputM[A] = args match {
        case Sized(a1) => f(a1)
      }

      def Arity2[A, B](f1: Ann => OutputM[A], f2: Ann => OutputM[B]): OutputM[(A, B)] = args match {
        case Sized(a1, a2) => (f1(a1) |@| f2(a2))((_, _))
      }

      def Arity3[A, B, C](f1: Ann => OutputM[A], f2: Ann => OutputM[B], f3: Ann => OutputM[C]):
          OutputM[(A, B, C)] = args match {
        case Sized(a1, a2, a3) => (f1(a1) |@| f2(a2) |@| f3(a3))((_, _, _))
      }

      def expr1(f: Expression => Expression): Output =
        lift(Arity1(HasWorkflow)).flatMap(WB.expr1(_)(f))

      def groupExpr1(f: Expression => Accumulator): Output =
        lift(Arity1(HasWorkflow).map(WB.reduce(_)(f)))

      def mapExpr(p: WorkflowBuilder[F])(f: Expression => Expression): Output =
        WB.expr1(p)(f)

      def expr2[A](f: (Expression, Expression) => Expression): Output =
        lift(Arity2(HasWorkflow, HasWorkflow)).flatMap {
          case (p1, p2) => WB.expr2(p1, p2)(f)
        }

      def expr3(f: (Expression, Expression, Expression) => Expression): Output =
        lift(Arity3(HasWorkflow, HasWorkflow, HasWorkflow)).flatMap {
          case (p1, p2, p3) => WB.expr(List(p1, p2, p3)) {
            case List(e1, e2, e3) => f(e1, e2, e3)
          }
        }

      def makeKeys(k: List[Ann], comp: Ann):
          Option[List[JsFn]] =
        k.traverse(HasJs).flatMap(k =>
          findArgs(k, comp).map(applyPartials(k, _))).toOption

      /** Check for any values used in a selector which reach into the
        * "consequent" branches of Typecheck or Cond nodes, and which
        * involve expressions that are not safe to evaluate before
        * evaluating the typecheck/condition. Using such values in
        * selectors causes runtime errors when the expression ends up
        * in a $project or $simpleMap prior to $match.
        */
      def breaksEvalOrder(ann: Cofree[LogicalPlan, OutputM[WorkflowBuilder[F]]], f: InputFinder): Boolean = {
        def isSimpleRef =
          f(ann).fold(
            κ(true),
            _.unFix match {
              case ExprBuilderF(_, \/-($var(_))) => true
              case _ => false
            })

        (ann.tail, f) match {
          case (TypecheckF(_, _, _, _), There(1, _)) => !isSimpleRef
          case (InvokeFUnapply(Cond, _), There(x, _))
              if x == 1 || x == 2                    => !isSimpleRef
          case _                                     => false
        }
      }

      func match {
        case MakeArray => lift(Arity1(HasWorkflow).map(WB.makeArray))
        case MakeObject =>
          lift(Arity2(HasText, HasWorkflow).map {
            case (name, wf) => WB.makeObject(wf, name)
          })
        case ObjectConcat =>
          lift(Arity2(HasWorkflow, HasWorkflow)).flatMap((WB.objectConcat(_, _)).tupled)
        case ArrayConcat =>
          lift(Arity2(HasWorkflow, HasWorkflow)).flatMap((WB.arrayConcat(_, _)).tupled)
        case Filter =>
          args match {
            case Sized(a1, a2) =>
              lift(HasWorkflow(a1).flatMap(wf => {
                val on = a2.map(_._2)
                HasSelector(a2).flatMap { case (sel, inputs) =>
                  if (!inputs.exists(breaksEvalOrder(on, _)))
                    inputs.traverse(_(on)).map(WB.filter(wf, _, sel))
                  else
                    HasWorkflow(a2).map(wf2 => WB.filter(wf, List(wf2), {
                      case f :: Nil => Selector.Doc(f -> Selector.Eq(Bson.Bool(true)))
                    }))
                } <+>
                  HasJs(a2).flatMap(js =>
                    // TODO: have this pass the JS args as the list of inputs … but right now, those inputs get converted to BsonFields, not ExprOps.
                    js._2.traverse(_(on)).map(args => WB.filter(wf, Nil, { case Nil => Selector.Where(js._1(args.map(κ(JsFn.identity)))(jscore.ident("this")).toJs) })))
              }))
          }
        case Drop =>
          lift(Arity2(HasWorkflow, HasInt).map((WB.skip(_, _)).tupled))
        case Take =>
          lift(Arity2(HasWorkflow, HasInt).map((WB.limit(_, _)).tupled))
        case InnerJoin | LeftOuterJoin | RightOuterJoin | FullOuterJoin =>
          args match {
            case Sized(left, right, comp) =>
              splitConditions(comp).fold[M[WorkflowBuilder[F]]](
                fail(UnsupportedJoinCondition(Recursive[Cofree[?[_], (Input, OutputM[WorkflowBuilder[F]])]].convertTo[LogicalPlan, Fix](comp))))(
                c => {
                  val (leftKeys, rightKeys) = c.unzip
                  lift((HasWorkflow(left) |@|
                    HasWorkflow(right) |@|
                    leftKeys.traverse(HasWorkflow) |@|
                    rightKeys.traverse(HasWorkflow))((l, r, lk, rk) =>
                    joinHandler.run(
                      func.asInstanceOf[TernaryFunc],
                      JoinSource(l, lk, makeKeys(leftKeys, comp)),
                      JoinSource(r, rk, makeKeys(rightKeys, comp))))).join
                })
          }
        case GroupBy =>
          lift(Arity2(HasWorkflow, HasKeys).map((WB.groupBy(_, _)).tupled))
        case OrderBy =>
          lift(Arity3(HasWorkflow, HasKeys, HasSortDirs).map {
            case (p1, p2, dirs) => WB.sortBy(p1, p2, dirs)
          })

        case Constantly => expr2((v, s) => v)

        case Add        => expr2($add(_, _))
        case Multiply   => expr2($multiply(_, _))
        case Subtract   => expr2($subtract(_, _))
        case Divide     => expr2($divide(_, _))
        case Modulo     => expr2($mod(_, _))
        case Negate     => expr1($multiply($literal(Bson.Int32(-1)), _))

        case Eq         => expr2($eq(_, _))
        case Neq        => expr2($neq(_, _))
        case Lt         => expr2($lt(_, _))
        case Lte        => expr2($lte(_, _))
        case Gt         => expr2($gt(_, _))
        case Gte        => expr2($gte(_, _))

        case Coalesce   => expr2($ifNull(_, _))

        case Concat     => expr2($concat(_, _))
        case Lower      => expr1($toLower(_))
        case Upper      => expr1($toUpper(_))
        case Substring  => expr3($substr(_, _, _))

        case Cond       => expr3($cond(_, _, _))

        case Count      => groupExpr1(κ($sum($literal(Bson.Int32(1)))))
        case Sum        => groupExpr1($sum(_))
        case Avg        => groupExpr1($avg(_))
        case Min        => groupExpr1($min(_))
        case Max        => groupExpr1($max(_))
        case Arbitrary  => groupExpr1($first(_))

        case Or         => expr2($or(_, _))
        case And        => expr2($and(_, _))
        case Not        => expr1($not(_))

        case ArrayLength =>
          lift(Arity2(HasWorkflow, HasInt)).flatMap {
            case (p, 1)   => mapExpr(p)($size(_))
            case (_, dim) => fail(FuncApply(func.name, "lower array dimension", dim.toString))
          }

        case Extract   =>
          lift(Arity2(HasText, HasWorkflow)).flatMap {
            case (field, p) =>
              field match {
                case "century"      =>
                  mapExpr(p)(v => $divide($year(v), $literal(Bson.Int32(100))))
                case "day"          => mapExpr(p)($dayOfMonth(_))
                case "decade"       =>
                  mapExpr(p)(x => $divide($year(x), $literal(Bson.Int32(10))))
                case "dow"          =>
                  mapExpr(p)(x => $add($dayOfWeek(x), $literal(Bson.Int32(-1))))
                case "doy"          => mapExpr(p)($dayOfYear(_))
                // TODO: epoch
                case "hour"         => mapExpr(p)($hour(_))
                case "isodow"       => mapExpr(p)(x =>
                  $cond($eq($dayOfWeek(x), $literal(Bson.Int32(1))),
                    $literal(Bson.Int32(7)),
                    $add($dayOfWeek(x), $literal(Bson.Int32(-1)))))
                // TODO: isoyear
                case "microseconds" =>
                  mapExpr(p)(v =>
                    $multiply($millisecond(v), $literal(Bson.Int32(1000))))
                case "millennium"   =>
                  mapExpr(p)(v => $divide($year(v), $literal(Bson.Int32(1000))))
                case "milliseconds" => mapExpr(p)($millisecond(_))
                case "minute"       => mapExpr(p)($minute(_))
                case "month"        => mapExpr(p)($month(_))
                case "quarter"      => // TODO: handle leap years
                  mapExpr(p)(v =>
                    $add(
                      $divide($dayOfYear(v), $literal(Bson.Int32(92))),
                      $literal(Bson.Int32(1))))
                case "second"       => mapExpr(p)($second(_))
                // TODO: timezone, timezone_hour, timezone_minute
                case "week"         => mapExpr(p)($week(_))
                case "year"         => mapExpr(p)($year(_))
                case _              => fail(FuncApply(func.name, "valid time period", field))
              }
          }

        case Null => expr1(str =>
          $cond($eq(str, $literal(Bson.Text("null"))),
            $literal(Bson.Null),
            $literal(Bson.Undefined)))

        case Boolean => expr1(str =>
          $cond($eq(str, $literal(Bson.Text("true"))),
            $literal(Bson.Bool(true)),
            $cond($eq(str, $literal(Bson.Text("false"))),
              $literal(Bson.Bool(false)),
              $literal(Bson.Undefined))))

        // TODO: If we had the type available, this could be more efficient in
        //       cases where we have a more restricted type. And right now we
        //       can’t use this, because it doesn’t cover every type.
        // case ToString => expr1(value =>
        //   $cond(Check.isNull(value), $literal(Bson.Text("null")),
        //     $cond(Check.isString(value), value,
        //       $cond($eq(value, $literal(Bson.Bool(true))), $literal(Bson.Text("true")),
        //         $cond($eq(value, $literal(Bson.Bool(false))), $literal(Bson.Text("false")),
        //           $literal(Bson.Undefined))))))

        case ToTimestamp => expr1($add($literal(Bson.Date(Instant.ofEpochMilli(0))), _))

        case ToId        =>
          lift(Arity1(HasText).flatMap(str =>
            BsonCodec.fromData(Data.Id(str)).map(WB.pure)))

        case Between       => expr3((x, l, u) => $and($lte(l, x), $lte(x, u)))

        case ObjectProject =>
          lift(Arity2(HasWorkflow, HasText).flatMap((WB.projectField(_, _)).tupled))
        case ArrayProject =>
          lift(Arity2(HasWorkflow, HasInt).flatMap {
            case (p, index) => WB.projectIndex(p, index.toInt)
          })
        case DeleteField  =>
          lift(Arity2(HasWorkflow, HasText).flatMap((WB.deleteField(_, _)).tupled))
        case FlattenMap   => lift(Arity1(HasWorkflow).map(WB.flattenMap(_)))
        case FlattenArray => lift(Arity1(HasWorkflow).map(WB.flattenArray(_)))
        case Squash       => lift(Arity1(HasWorkflow).map(WB.squash))
        case Distinct     =>
          lift(Arity1(HasWorkflow)).flatMap(WB.distinct(_))
        case DistinctBy   =>
          lift(Arity2(HasWorkflow, HasKeys)).flatMap((WB.distinctBy(_, _)).tupled)

        case _ => fail(UnsupportedFunction(func.name, "in workflow planner".some))
      }
    }

    def splitConditions: Ann => Option[List[(Ann, Ann)]] = _.tail match {
      case InvokeFUnapply(relations.And, terms) =>
        terms.unsized.traverse(splitConditions).map(_.concatenate)
      case InvokeFUnapply(relations.Eq, Sized(left, right)) => Some(List((left, right)))
      case ConstantF(Data.Bool(true)) => Some(List())
      case _ => None
    }

    def findArgs(partials: List[PartialJs], comp: Ann):
        OutputM[List[List[WorkflowBuilder[F]]]] =
      partials.traverse(_._2.traverse(_(comp.map(_._2))))

    def applyPartials(partials: List[PartialJs], args: List[List[WorkflowBuilder[F]]]):
        List[JsFn] =
      (partials zip args).map(l => l._1._1(l._2.map(κ(JsFn.identity))))

    // Tricky: It's easier to implement each step using StateT[\/, ...], but we
    // need the fold’s Monad to be State[..., \/], so that the morphism
    // flatMaps over the State but not the \/. That way it can evaluate to left
    // for an individual node without failing the fold. This code takes care of
    // mapping from one to the other.
    node => node match {
      case ReadF(path) =>
        // Documentation on `QueryFile` guarantees absolute paths, so calling `mkAbsolute`
        state(Collection.fromFile(mkAbsolute(rootDir, path)).bimap(PlanPathError, WB.read))
      case ConstantF(data) =>
        state(BsonCodec.fromData(data).bimap(
          κ(NonRepresentableData(data)),
          WB.pure))
      case InvokeF(func, args) =>
        val v = invoke(func, args) <+>
          lift(jsExprƒ(node.map(HasJs))).flatMap(pjs =>
            lift(pjs._2.traverse(_(Cofree(UnsupportedPlan(node, None).left, node.map(_.map(_._2)))))).flatMap(args =>
              WB.jsExpr(args, x => pjs._1(x.map(JsFn.const))(jscore.Ident(JsFn.defaultName)))))
        State(s => v.run(s).fold(e => s -> -\/(e), t => t._1 -> \/-(t._2)))
      case FreeF(name) =>
        state(-\/(InternalError("variable " + name + " is unbound")))
      case LetF(_, _, in) => state(in.head._2)
      case TypecheckF(exp, typ, cont, fallback) =>
        // NB: Even if certain checks aren’t needed by ExprOps, we have to
        //     maintain them because we may convert ExprOps to JS.
        //     Hopefully BlackShield will eliminate the need for this.
        def exprCheck: Type => Option[Expression => Expression] =
          generateTypeCheck[Expression, Expression]($or(_, _)) {
            case Type.Null => ((expr: Expression) => $eq($literal(Bson.Null), expr))
            case Type.Int
               | Type.Dec
               | Type.Int ⨿ Type.Dec
               | Type.Int ⨿ Type.Dec ⨿ Type.Interval => Check.isNumber
            case Type.Str => Check.isString
            case Type.Obj(map, _) =>
              ((expr: Expression) => {
                val basic = Check.isObject(expr)
                expr match {
                  case $var(dv) =>
                    map.foldLeft(
                      basic)(
                      (acc, pair) =>
                      exprCheck(pair._2).fold(
                        acc)(
                        e => $and(acc, e($var(dv \ BsonField.Name(pair._1))))))
                  case _ => basic // FIXME: Check fields
                }
              })
            case Type.FlexArr(_, _, _) => Check.isArray
            case Type.Binary => Check.isBinary
            case Type.Id => Check.isId
            case Type.Bool => Check.isBoolean
            case Type.Date => Check.isDate
            // NB: Some explicit coproducts for adjacent types.
            case Type.Int ⨿ Type.Dec ⨿ Type.Str =>
              ((expr: Expression) => $and(
                $lt($literal(Bson.Null), expr),
                $lt(expr, $literal(Bson.Doc(ListMap())))))
            case Type.Int ⨿ Type.Dec ⨿ Type.Interval ⨿ Type.Str =>
              ((expr: Expression) => $and(
                $lt($literal(Bson.Null), expr),
                $lt(expr, $literal(Bson.Doc(ListMap())))))
            case Type.Date ⨿ Type.Bool =>
              ((expr: Expression) =>
                $and(
                  $lte($literal(Bson.Bool(false)), expr),
                  // TODO: in Mongo 3.0, we can have a tighter type check.
                  // $lt(expr, $literal(Bson.Timestamp(Instant.ofEpochMilli(0), 0)))))
                  $lt(expr, $literal(Bson.Regex("", "")))))
            case Type.Syntaxed =>
              ((expr: Expression) =>
                $or(
                  $lt(expr, $literal(Bson.Doc(ListMap()))),
                  $and(
                    $lte($literal(Bson.ObjectId(minOid)), expr),
                    $lt(expr, $literal(Bson.Regex("", ""))))))
          }

        val v =
          exprCheck(typ).fold(
            lift(HasWorkflow(cont)))(
            f => lift((HasWorkflow(exp) |@| HasWorkflow(cont) |@| HasWorkflow(fallback))(
              (exp, cont, fallback) => {
                WB.expr1(exp)(f).flatMap(t => WB.expr(List(t, cont, fallback)) {
                  case List(t, c, a) => $cond(t, c, a)
                })
              })).join)

        State(s => v.run(s).fold(e => s -> -\/(e), t => t._1 -> \/-(t._2)))
    }
  }

  import Planner._

  val annotateƒ =
    GAlgebraZip[(Fix[LogicalPlan], ?), LogicalPlan].zip(
      selectorƒ,
      toAlgebraOps(jsExprƒ).generalize[(Fix[LogicalPlan], ?)])

  private type LPorLP = Fix[LogicalPlan] \/ Fix[LogicalPlan]

  private def elideJoin(in: Func.Input[Fix[LogicalPlan], nat._3]): Func.Input[LPorLP, nat._3] =
    in match {
      case Sized(l, r, cond) =>
        Func.Input3(\/-(l), \/-(r), -\/(cond.cata(Optimizer.elideTypeCheckƒ)))
    }

  // FIXME: This removes all type checks from join conditions. Shouldn’t do
  //        this, but currently need it in order to align the joins.
  val elideJoinCheckƒ: Fix[LogicalPlan] => LogicalPlan[LPorLP] = _.unFix match {
    case InvokeFUnapply(JoinFunc(jf), Sized(a1, a2, a3)) =>
      InvokeF(jf, elideJoin(Func.Input3(a1, a2, a3)))
    case x => x.map(\/-(_))
  }

  def alignJoinsƒ: LogicalPlan[Fix[LogicalPlan]] => OutputM[Fix[LogicalPlan]] = {

    def containsTableRefs(condA: Fix[LogicalPlan], tableA: Fix[LogicalPlan], condB: Fix[LogicalPlan], tableB: Fix[LogicalPlan]) =
      condA.contains(tableA) && condB.contains(tableB) &&
        condA.all(_ ≠ tableB) && condB.all(_ ≠ tableA)

    def alignCondition(lt: Fix[LogicalPlan], rt: Fix[LogicalPlan]):
        Fix[LogicalPlan] => OutputM[Fix[LogicalPlan]] =
      _.unFix match {
        case TypecheckF(expr, typ, cont, fb) =>
          alignCondition(lt, rt)(cont).map(Typecheck(expr, typ, _, fb))
        case InvokeFUnapply(And, Sized(t1, t2)) =>
          Func.Input2(t1, t2).traverse(alignCondition(lt, rt)).map(Invoke(And, _))
        case InvokeFUnapply(Or, Sized(t1, t2)) =>
          Func.Input2(t1, t2).traverse(alignCondition(lt, rt)).map(Invoke(Or, _))
        case InvokeFUnapply(Not, Sized(t1)) =>
          Func.Input1(t1).traverse(alignCondition(lt, rt)).map(Invoke(Not, _))
        case x @ InvokeFUnapply(func @ BinaryFunc(_, _, _, _, _, _, _, _), Sized(left, right)) if func.effect ≟ Mapping =>
          if (containsTableRefs(left, lt, right, rt))
            \/-(Invoke(func, Func.Input2(left, right)))
          else if (containsTableRefs(left, rt, right, lt))
            flip(func).fold[PlannerError \/ Fix[LogicalPlan]](
              -\/(UnsupportedJoinCondition(Fix(x))))(
              f => \/-(Invoke[nat._2](f, Func.Input2(right, left))))
          else -\/(UnsupportedJoinCondition(Fix(x)))

        case LetF(name, form, in) =>
          alignCondition(lt, rt)(in).map(Let(name, form, _))

        case x => \/-(Fix(x))
      }

    {
      case x @ InvokeFUnapply(JoinFunc(f), Sized(l, r, cond)) =>
        alignCondition(l, r)(cond).map(c => Invoke[nat._3](f, Func.Input3(l, r, c)))

      case x => \/-(Fix(x))
    }
  }

  def plan0[F[_]: Functor: Coalesce: Crush: Crystallize]
    (joinHandler: JoinHandler[F, WorkflowBuilder.M])
    (logical: Fix[LogicalPlan])
<<<<<<< HEAD
    (implicit ev0: WorkflowOpCoreF :<: F, ev1: Show[Fix[WorkflowBuilderF[F, ?]]], ev2: Delay[RenderTree, F])
=======
    (implicit ev0: WorkflowOpCoreF :<: F, ev1: Show[Fix[WorkflowBuilderF[F, ?]]], ev2: RenderTree[Fix[F]])
>>>>>>> 031e2a31
      : EitherT[Writer[PhaseResults, ?], PlannerError, Crystallized[F]] = {
    // TODO[scalaz]: Shadow the scalaz.Monad.monadMTMAB SI-2712 workaround
    import EitherT.eitherTMonad
    import StateT.stateTMonadState

    // NB: Locally add state on top of the result monad so everything
    //     can be done in a single for comprehension.
    type PlanT[X[_], A] = EitherT[X, PlannerError, A]
    type GenT[X[_], A]  = StateT[X, NameGen, A]
    type W[A]           = Writer[PhaseResults, A]
    type P[A]           = PlanT[W, A]
    type M[A]           = GenT[P, A]

    def log[A: RenderTree](label: String)(ma: M[A]): M[A] =
      ma flatMap { a =>
        val result = PhaseResult.Tree(label, RenderTree[A].render(a))
        (Writer(Vector(result), a): W[A]).liftM[PlanT].liftM[GenT]
      }

    def swizzle[A](sa: StateT[PlannerError \/ ?, NameGen, A]): M[A] =
      StateT[P, NameGen, A](ng => EitherT(sa.run(ng).point[W]))

    def liftError[A](ea: PlannerError \/ A): M[A] =
      EitherT(ea.point[W]).liftM[GenT]

    val wfƒ = workflowƒ[F](joinHandler) ⋙ (_ ∘ (_ ∘ (_ ∘ normalize[F])))

    (for {
      cleaned <- log("Logical Plan (reduced typechecks)")(liftError(logical.cataM[PlannerError \/ ?, Fix[LogicalPlan]](Optimizer.assumeReadObjƒ)))
      align <- log("Logical Plan (aligned joins)")       (liftError(cleaned.apo(elideJoinCheckƒ).cataM(alignJoinsƒ ⋘ repeatedly(Optimizer.simplifyƒ[Fix]))))
      prep <- log("Logical Plan (projections preferred)")(Optimizer.preferProjections(align).point[M])
      wb   <- log("Workflow Builder")                    (swizzle(swapM(lpParaZygoHistoS(prep)(annotateƒ, wfƒ))))
      wf1  <- log("Workflow (raw)")                      (swizzle(build(wb)))
      wf2  <- log("Workflow (crystallized)")             (Crystallize[F].crystallize(wf1).point[M])
    } yield wf2).evalZero
  }

  /** Translate the high-level "logical" plan to an executable MongoDB "physical"
    * plan, taking into account the current runtime environment as captured by
    * the given context.
    * Internally, the type of the plan being built constrains which operators
    * can be used, but the resulting plan uses the largest, common type so that
    * callers don't need to worry about it.
    */
  def plan(logical: Fix[LogicalPlan], queryContext: fs.QueryContext)
    : EitherT[Writer[PhaseResults, ?], PlannerError, Crystallized[WorkflowF]] = {
    import MongoQueryModel._

    queryContext.model match {
      case `3.2` =>
        val joinHandler = JoinHandler.fallback(
          JoinHandler.pipeline[Workflow3_2F](queryContext.statistics),
          JoinHandler.mapReduce[Workflow3_2F])
        plan0[Workflow3_2F](joinHandler)(logical)

      case _     =>
        val joinHandler = JoinHandler.mapReduce[Workflow2_6F]
        plan0[Workflow2_6F](joinHandler)(logical).map(_.inject[WorkflowF])
    }
  }
}<|MERGE_RESOLUTION|>--- conflicted
+++ resolved
@@ -1100,11 +1100,7 @@
   def plan0[F[_]: Functor: Coalesce: Crush: Crystallize]
     (joinHandler: JoinHandler[F, WorkflowBuilder.M])
     (logical: Fix[LogicalPlan])
-<<<<<<< HEAD
-    (implicit ev0: WorkflowOpCoreF :<: F, ev1: Show[Fix[WorkflowBuilderF[F, ?]]], ev2: Delay[RenderTree, F])
-=======
     (implicit ev0: WorkflowOpCoreF :<: F, ev1: Show[Fix[WorkflowBuilderF[F, ?]]], ev2: RenderTree[Fix[F]])
->>>>>>> 031e2a31
       : EitherT[Writer[PhaseResults, ?], PlannerError, Crystallized[F]] = {
     // TODO[scalaz]: Shadow the scalaz.Monad.monadMTMAB SI-2712 workaround
     import EitherT.eitherTMonad
