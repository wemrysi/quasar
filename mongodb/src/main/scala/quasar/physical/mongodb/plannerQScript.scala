--- conflicted
+++ resolved
@@ -794,16 +794,18 @@
     // TODO: All instances below here only need to exist because of `FreeQS`, but
     //       can’t actually be called.
 
-<<<<<<< HEAD
     def unreachable[T[_[_]], F[_]]: Planner.Aux[T, F] = new Planner[F] {
       type IT[G[_]] = T[G]
-      def plan[WF[_]: Functor: Coalesce: Crush: Crystallize](
-        joinHandler: JoinHandler[WF, WorkflowBuilder.M])(
-        implicit I: WorkflowOpCoreF :<: WF,
-          ev: Show[WorkflowBuilder[WF]],
-          WB: WorkflowBuilder.Ops[WF]) =
+      def plan[WF[_]: Functor: Coalesce: Crush: Crystallize, EX[_]: Traverse]
+        (joinHandler: JoinHandler[WF, WorkflowBuilder.M],
+          funcHandler: FuncHandler[T, EX])
+        (implicit
+          ev0: WorkflowOpCoreF :<: WF,
+          ev1: Show[WorkflowBuilder[WF]],
+          ev2: WorkflowBuilder.Ops[WF],
+          ev3: EX :<: ExprOp) =
         κ(shouldNotBeReached)
-      }
+    }
 
     implicit def deadEnd[T[_[_]]]: Planner.Aux[T, Const[DeadEnd, ?]] =
       unreachable
@@ -820,59 +822,6 @@
 
     implicit def projectBucket[T[_[_]]]: Planner.Aux[T, ProjectBucket[T, ?]] =
       unreachable
-=======
-    implicit def deadEnd[T[_[_]]]: Planner.Aux[T, Const[DeadEnd, ?]] =
-      new Planner[Const[DeadEnd, ?]] {
-        type IT[G[_]] = T[G]
-        def plan[WF[_]: Functor: Coalesce: Crush: Crystallize, EX[_]: Traverse](
-          joinHandler: JoinHandler[WF, WorkflowBuilder.M],
-          funcHandler: FuncHandler[T, EX])(
-          implicit ev0: WorkflowOpCoreF :<: WF,
-                   ev1: Show[WorkflowBuilder[WF]],
-                   ev2: WorkflowBuilder.Ops[WF],
-                   ev3: EX :<: ExprOp) =
-          κ(shouldNotBeReached)
-      }
-
-    implicit def read[T[_[_]]]: Planner.Aux[T, Const[Read, ?]] =
-      new Planner[Const[Read, ?]] {
-        type IT[G[_]] = T[G]
-        def plan[WF[_]: Functor: Coalesce: Crush: Crystallize, EX[_]: Traverse](
-          joinHandler: JoinHandler[WF, WorkflowBuilder.M],
-          funcHandler: FuncHandler[T, EX])(
-          implicit ev0: WorkflowOpCoreF :<: WF,
-                   ev1: Show[WorkflowBuilder[WF]],
-                   ev2: WorkflowBuilder.Ops[WF],
-                   ev3: EX :<: ExprOp) =
-          κ(shouldNotBeReached)
-      }
-
-    implicit def thetaJoin[T[_[_]]]: Planner.Aux[T, ThetaJoin[T, ?]] =
-      new Planner[ThetaJoin[T, ?]] {
-        type IT[G[_]] = T[G]
-        def plan[WF[_]: Functor: Coalesce: Crush: Crystallize, EX[_]: Traverse](
-          joinHandler: JoinHandler[WF, WorkflowBuilder.M],
-          funcHandler: FuncHandler[T, EX])(
-          implicit ev0: WorkflowOpCoreF :<: WF,
-                   ev1: Show[WorkflowBuilder[WF]],
-                   ev2: WorkflowBuilder.Ops[WF],
-                   ev3: EX :<: ExprOp) =
-          κ(shouldNotBeReached)
-      }
-
-    implicit def projectBucket[T[_[_]]]: Planner.Aux[T, ProjectBucket[T, ?]] =
-      new Planner[ProjectBucket[T, ?]] {
-        type IT[G[_]] = T[G]
-        def plan[WF[_]: Functor: Coalesce: Crush: Crystallize, EX[_]: Traverse](
-          joinHandler: JoinHandler[WF, WorkflowBuilder.M],
-          funcHandler: FuncHandler[T, EX])(
-          implicit ev0: WorkflowOpCoreF :<: WF,
-                   ev1: Show[WorkflowBuilder[WF]],
-                   ev2: WorkflowBuilder.Ops[WF],
-                   ev3: EX :<: ExprOp) =
-          κ(shouldNotBeReached)
-      }
->>>>>>> 36845d5b
   }
 
   def getExpr[T[_[_]]: Recursive: ShowT, EX[_]: Traverse](
@@ -1018,7 +967,6 @@
       // TODO: also need to prefer projections over deletions
       // NB: right now this only outputs one phase, but it’d be cool if we could
       //     interleave phase building in the composed recursion scheme
-<<<<<<< HEAD
       opt <- log("QScript (Mongo-specific)")(
         transFutu(
           qs.transCata[MongoQScript0](
@@ -1027,17 +975,7 @@
           .transCataM(ExpandDirs[T, MongoQScript1, MongoQScript].expandDirs(idPrism.reverseGet, lc)).liftM[StateT[?[_], NameGen, ?]] >>=
           (tf => liftError(tf.transCataM[PlannerError \/ ?, MongoQScript](liftFGM(assumeReadType[T, MongoQScript](Type.Obj(ListMap(), Some(Type.Top)))).apply(_) ∘
             Normalizable[MongoQScript].normalize))))
-      wb  <- log("Workflow Builder")(swizzle(opt.cataM[StateT[OutputM, NameGen, ?], WorkflowBuilder[WF]](Planner[T, MongoQScript].plan(joinHandler) ∘ (_ ∘ (_ ∘ normalize)))))
-=======
-      opt <- log("QScript (Mongo-specific)")(liftError(
-        qs.transCataM[PlannerError \/ ?, MongoQScriptInterim](tf =>
-          (liftFGM(assumeReadType[T, MongoQScriptInterim](Type.Obj(ListMap(), Some(Type.Top)))) ⋘
-            SimplifyJoin[T, QScriptRead[T, ?], MongoQScriptInterim].simplifyJoin(idPrism.reverseGet)
-          ).apply(tf) ∘
-            Normalizable[MongoQScriptInterim].normalize).map(transFutu(_)(ShiftRead[T, MongoQScriptInterim, MongoQScript].shiftRead(idPrism.reverseGet)(_)) ∘
-            Normalizable[MongoQScript].normalize)))
       wb  <- log("Workflow Builder")(swizzle(opt.cataM[StateT[OutputM, NameGen, ?], WorkflowBuilder[WF]](P.plan(joinHandler, funcHandler) ∘ (_ ∘ (_ ∘ normalize)))))
->>>>>>> 36845d5b
       wf1 <- log("Workflow (raw)")         (swizzle(WorkflowBuilder.build(wb)))
       wf2 <- log("Workflow (crystallized)")(Crystallize[WF].crystallize(wf1).point[M])
     } yield wf2).evalZero
