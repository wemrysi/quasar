--- conflicted
+++ resolved
@@ -22,8 +22,6 @@
 
 
 
-<<<<<<< HEAD
-=======
 # if we're building a pull request, DON'T clean and use the cache instead
 if [[ "$TRAVIS_PULL_REQUEST" == "false" ]]; then
   CLEAN=clean
@@ -35,7 +33,6 @@
   COVERAGE_REPORT=
 fi
 
->>>>>>> 5adcdeed
 # only do code coverage on job .1 AND on a non-pull request
 if [[ "${JOB_NUM##*.}" == "1" ]]; then
   # Compiling `connector` can take awhile, so allow it some extra time when
@@ -52,10 +49,6 @@
   "$SBT" -DisIsolatedEnv=${ISOLATED_ENV:=false} ++$TRAVIS_SCALA_VERSION checkHeaders $COVERAGE test exclusive:test $COVERAGE_REPORT
 
   # In a fresh JVM process, re-compile without coverage in order to get a jar
-<<<<<<< HEAD
-  # that does not contain instrumentation. Generate doc.
-  "$SBT" -DisIsolatedEnv=${ISOLATED_ENV:=false} ++$TRAVIS_SCALA_VERSION clean 'web/assembly' doc
-=======
   # that does not contain instrumentation.
   "$SBT" ++$TRAVIS_SCALA_VERSION $CLEAN 'web/assembly'
 
@@ -66,7 +59,6 @@
   else
     "$SBT" ++$TRAVIS_SCALA_VERSION doc
   fi
->>>>>>> 5adcdeed
 
   # Test to ensure the JAR file is valid:
   "$SCRIPT_DIR/testJar"
@@ -80,11 +72,7 @@
   # running on travis to avoid having the build killed due to lack of output.
   echo "in job > #1 building connector, this will take a while..."
   if [[ ${TRAVIS:-} ]]; then
-<<<<<<< HEAD
-    travis_wait $TRAVIS_MAX_CONNECTOR_COMPILE_MINS "$SBT" -DisIsolatedEnv=${ISOLATED_ENV:=false} ++$TRAVIS_SCALA_VERSION clean connector/test:compile
-=======
     travis_wait $TRAVIS_MAX_CONNECTOR_COMPILE_MINS "$SBT" -DisIsolatedEnv=${ISOLATED_ENV:=false} ++$TRAVIS_SCALA_VERSION $CLEAN connector/test:compile
->>>>>>> 5adcdeed
   fi
 
   # Not the first job in Travis; run only integration tests (no sense
