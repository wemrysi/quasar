--- conflicted
+++ resolved
@@ -17,7 +17,10 @@
 package quasar.impl.datasource.local
 
 import quasar.api.datasource.DatasourceType
-import quasar.api.datasource.DatasourceError.InitializationError
+import quasar.api.datasource.DatasourceError.{
+  InitializationError,
+  malformedConfiguration
+}
 import quasar.concurrent.BlockingContext
 import quasar.connector._, LightweightDatasourceModule.DS
 
@@ -42,16 +45,10 @@
       implicit ec: ExecutionContext)
       : Resource[F, Either[InitializationError[Json], DS[F]]] = {
     val ds = for {
-<<<<<<< HEAD
       lc <- attemptConfig[F, LocalConfig, InitializationError[Json]](
         config, "Failed to decode LocalDatasource config: ")((c, d) => malformedConfiguration((LocalType, c, d)))
       root <- validatePath(lc.rootDir, config, "Invalid path: ")((c, d) => malformedConfiguration((LocalType, c, d)))
-    } yield LocalDatasource[F](root, lc.readChunkSizeBytes, blockingPool).point[Disposable[F, ?]]
-=======
-      lc <- attemptConfig[F, LocalConfig](config, "Failed to decode LocalDatasource config: ")
-      root <- validatePath(lc.rootDir, config, "Invalid path: ")
     } yield LocalDatasource[F](root, lc.readChunkSizeBytes, blockingPool)
->>>>>>> ae0af7c0
 
     Resource.liftF(ds.value)
   }
