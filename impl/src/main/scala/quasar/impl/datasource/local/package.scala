--- conflicted
+++ resolved
@@ -35,13 +35,8 @@
 import eu.timepit.refined.auto._
 
 import pathy.Path
-<<<<<<< HEAD
-import scalaz.{\/, Applicative, EitherT}
-import scalaz.syntax.applicative._
-=======
 
 import scalaz.\/
->>>>>>> ae0af7c0
 import scalaz.syntax.foldable._
 
 import shims.monadToScalaz
@@ -58,12 +53,11 @@
       else MonadError_[F, Throwable].unattempt_(\/.fromTryCatchNonFatal(p.resolve(n)))
     }
 
-<<<<<<< HEAD
-  def attemptConfig[F[_]: Applicative, A: DecodeJson, B](
+  def attemptConfig[F[_]: Sync, A: DecodeJson, B](
     config: Json,
     errorPrefix: String)(onError: (Json, String) => B)
       : EitherT[F, B, A] =
-    EitherT.fromEither(config.as[A].toEither.point[F])
+    EitherT.fromEither(config.as[A].toEither)
       .leftMap[B] {
         case (s, _) => onError(config, errorPrefix + s)
       }
@@ -73,20 +67,6 @@
     config: Json,
     errorPrefix: String)(onError: (Json, String) => B)
       : EitherT[F, B, JPath] =
-    EitherT.fromEither(Sync[F].attempt(Sync[F].delay(Paths.get(path))))
+    EitherT(Sync[F].attempt(Sync[F].delay(Paths.get(path))))
       .leftMap[B](t => onError(config, errorPrefix + t.getMessage))
-=======
-  def attemptConfig[F[_]: Sync, A: DecodeJson](config: Json, errorPrefix: String)
-      : EitherT[F, InitializationError[Json], A] =
-    EitherT.fromEither[F](config.as[A].toEither)
-      .leftMap[InitializationError[Json]] {
-        case (s, _) => MalformedConfiguration(LocalType, config, errorPrefix + s)
-      }
-
-  def validatePath[F[_]: Sync](path: String, config: Json, errorPrefix: String)
-      : EitherT[F, InitializationError[Json], JPath] =
-    EitherT(Sync[F].attempt(Sync[F].delay(Paths.get(path))))
-      .leftMap[InitializationError[Json]](t =>
-        MalformedConfiguration(LocalType, config, errorPrefix + t.getMessage))
->>>>>>> ae0af7c0
 }