/*
 * Copyright 2014–2020 SlamData Inc.
 *
 * Licensed under the Apache License, Version 2.0 (the "License");
 * you may not use this file except in compliance with the License.
 * You may obtain a copy of the License at
 *
 *     http://www.apache.org/licenses/LICENSE-2.0
 *
 * Unless required by applicable law or agreed to in writing, software
 * distributed under the License is distributed on an "AS IS" BASIS,
 * WITHOUT WARRANTIES OR CONDITIONS OF ANY KIND, either express or implied.
 * See the License for the specific language governing permissions and
 * limitations under the License.
 */

package quasar.impl.destinations

import slamdata.Predef._

import quasar.EffectfulQSpec

import quasar.api.destination._
import quasar.api.destination.DestinationError._
import quasar.api.push.RenderConfig
import quasar.api.table.ColumnType
import quasar.connector._
import quasar.contrib.scalaz.MonadError_

import cats.Show
import cats.data.NonEmptyList
import cats.instances.int._
import cats.syntax.applicative._
import cats.syntax.applicativeError._
import cats.syntax.either._
import cats.effect.{ConcurrentEffect, ContextShift, IO, Resource, Timer}

import argonaut.Json
import argonaut.JsonScalaz._

import eu.timepit.refined.auto._

import fs2.Stream

import scala.concurrent.ExecutionContext.Implicits.global

<<<<<<< HEAD
import scalaz.{NonEmptyList => ZNel, ISet}
=======
import scalaz.{\/, -\/, NonEmptyList, ISet}
>>>>>>> ff2d7e39

import shims.{showToCats, showToScalaz}

object DestinationModulesSpec extends EffectfulQSpec[IO] {
  implicit val tmr = IO.timer(global)

  implicit val ioResourceErrorME: MonadError_[IO, ResourceError] =
    MonadError_.facet[IO](ResourceError.throwableP)

  final case class CreateErrorException(ce: CreateError[Json])
      extends Exception(Show[DestinationError[Int, Json]].show(ce))

  implicit val ioCreateErrorME: MonadError_[IO, CreateError[Json]] =
    new MonadError_[IO, CreateError[Json]] {
      def raiseError[A](e: CreateError[Json]): IO[A] =
        IO.raiseError(new CreateErrorException(e))

      def handleError[A](fa: IO[A])(f: CreateError[Json] => IO[A]): IO[A] =
        fa.recoverWith {
          case CreateErrorException(e) => f(e)
        }
    }

  def module(kind: DestinationType, err: Option[InitializationError[Json]] = None) = new DestinationModule {
    def destinationType = kind
    def sanitizeDestinationConfig(inp: Json) = Json.jString("sanitized")
    def destination[F[_]: ConcurrentEffect: ContextShift: MonadResourceErr: Timer](config: Json) = {
      val dest: Destination[F] = new LegacyDestination[F] {
        def destinationType = kind
        def sinks = NonEmptyList.of(mock)
        val mock = ResultSink.csv[F, ColumnType.Scalar](RenderConfig.Csv()) {
          case _ => Stream(())
        }
      }
      err match {
        case None => dest.asRight[InitializationError[Json]].pure[Resource[F, ?]]
        case Some(a) => a.asLeft[Destination[F]].pure[Resource[F, ?]]
      }
    }
  }

  def mkModules(lst: List[DestinationModule]) = DestinationModules[IO, String](lst)

  "supported types" >> {
    "empty" >>* {
      for {
        actual <- mkModules(List()).supportedTypes
      } yield {
        actual === ISet.empty
      }
    }

    "non-empty" >>* {
      val expected = ISet.fromList(List(DestinationType("foo", 1L), DestinationType("bar", 2L)))
      for {
        actual <- mkModules(List(module(DestinationType("foo", 1L)), module(DestinationType("bar", 2L)))).supportedTypes
      } yield {
        actual === expected
      }
    }
  }

  "sanitizeRef" >> {
    val kind = DestinationType("foo", 1L)
    val modules = mkModules(List(module(kind)))
    val supported = DestinationRef(kind, DestinationName("supported"), Json.jString("foo"))
    val unsupported = DestinationRef(DestinationType("bar", 2L), DestinationName("unsupported"), Json.jString("bar"))

    modules.sanitizeRef(supported) === supported.copy(config = Json.jString("sanitized"))
    modules.sanitizeRef(unsupported) === unsupported.copy(config = Json.jEmptyObject)
  }

  "create" >> {
    "work for supported" >>* {
      val kind = DestinationType("foo", 1L)
      val ref = DestinationRef(kind, DestinationName("supported"), Json.jString(""))

      mkModules(List(module(kind))).create(ref).run use { res =>
        IO.pure(res.map(_.destinationType) must_=== \/.right(kind))
      }
    }

    "doesn't work for unsupported" >>* {
      val kind = DestinationType("foo", 1L)
      val ref = DestinationRef(DestinationType("bar", 2L), DestinationName("unsupported"), Json.jString(""))

      mkModules(List(module(kind))).create(ref).run use { res =>
        IO.pure(res must beLike {
          case -\/(ce) =>
            ce === DestinationUnsupported(DestinationType("bar", 2L), ISet.singleton(DestinationType("foo", 1L)))
        })
      }
    }

    "errors with initialization error" >>* {
      val malformed =
        DestinationType("malformed", 1L)
      val malformedRef =
        DestinationRef(malformed, DestinationName("doesn't matter"), Json.jString("malformed-config"))
      val invalid =
        DestinationType("invalid", 1L)
      val invalidRef =
        DestinationRef(invalid, DestinationName("doesn't matter"), Json.jString("invalid-config"))
      val connFailed =
        DestinationType("conn-failed", 1L)
      val connFailedRef =
        DestinationRef(connFailed, DestinationName("doesn't matter"), Json.jString("conn-failed-config"))
      val accessDenied =
        DestinationType("access-denied", 1L)
      val accessDeniedRef =
        DestinationRef(accessDenied, DestinationName("doesn't matter"), Json.jString("access-denied-config"))
      val modules = mkModules(List(
          module(malformed, Some(MalformedConfiguration(malformed, Json.jString("a"), "malformed configuration"))),
          module(invalid, Some(InvalidConfiguration(invalid, Json.jString("b"), ZNel("invalid configuration")))),
          module(connFailed, Some(ConnectionFailed(connFailed, Json.jString("c"), new Exception("conn failed")))),
          module(accessDenied, Some(AccessDenied(accessDenied, Json.jString("d"), "access denied")))))

      for {
        malformedDs <- modules.create(malformedRef).run.allocated
        invalidDs <- modules.create(invalidRef).run.allocated
        connFailedDs <- modules.create(connFailedRef).run.allocated
        accessDeniedDs <- modules.create(accessDeniedRef).run.allocated
      } yield {
        malformedDs must beLike {
          case (-\/(ce), _) =>
            ce === MalformedConfiguration(malformed, Json.jString("a"), "malformed configuration")
        }

        invalidDs must beLike {
<<<<<<< HEAD
          case Left(CreateErrorException(ce)) =>
            ce === InvalidConfiguration(invalid, Json.jString("b"), ZNel("invalid configuration"))
=======
          case (-\/(ce), _) =>
            ce === InvalidConfiguration(invalid, Json.jString("b"), NonEmptyList("invalid configuration"))
>>>>>>> ff2d7e39
        }

        connFailedDs must beLike {
          case (-\/(ConnectionFailed(kind, config, cause)), _) =>
            kind === connFailed
            config === Json.jString("c")
            cause.getMessage === "conn failed"
        }

        accessDeniedDs must beLike {
          case (-\/(ce), _) =>
            ce === AccessDenied(accessDenied, Json.jString("d"), "access denied")
        }
      }
    }
  }
}<|MERGE_RESOLUTION|>--- conflicted
+++ resolved
@@ -44,11 +44,7 @@
 
 import scala.concurrent.ExecutionContext.Implicits.global
 
-<<<<<<< HEAD
-import scalaz.{NonEmptyList => ZNel, ISet}
-=======
-import scalaz.{\/, -\/, NonEmptyList, ISet}
->>>>>>> ff2d7e39
+import scalaz.{\/, -\/, NonEmptyList => ZNel, ISet}
 
 import shims.{showToCats, showToScalaz}
 
@@ -178,13 +174,8 @@
         }
 
         invalidDs must beLike {
-<<<<<<< HEAD
-          case Left(CreateErrorException(ce)) =>
+          case (-\/(ce), _) =>
             ce === InvalidConfiguration(invalid, Json.jString("b"), ZNel("invalid configuration"))
-=======
-          case (-\/(ce), _) =>
-            ce === InvalidConfiguration(invalid, Json.jString("b"), NonEmptyList("invalid configuration"))
->>>>>>> ff2d7e39
         }
 
         connFailedDs must beLike {
