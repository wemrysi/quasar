--- conflicted
+++ resolved
@@ -18,13 +18,9 @@
 
 import slamdata.Predef._
 
-<<<<<<< HEAD
 import argonaut.Json
 
-import cats.data.{NonEmptyList, NonEmptyMap}
-=======
-import cats.data.{NonEmptyMap, NonEmptySet}
->>>>>>> 16ca4094
+import cats.data.{NonEmptyList, NonEmptyMap, NonEmptySet}
 import cats.effect.IO
 
 import eu.timepit.refined.auto._
@@ -296,15 +292,9 @@
                 IO(Stream.eval_(ref2.set("Started")) ++ awaitS ++ Stream.eval_(ref2.set("Finished")))
             })
 
-<<<<<<< HEAD
-          errors <- push.startAll(DestinationId, NonEmptyMap.of(
+          errors <- push.startThese(DestinationId, NonEmptyMap.of(
             1 -> ((Nil, path1, ResultType.Csv, None)),
             2 -> ((Nil, path2, ResultType.Csv, None))))
-=======
-          errors <- push.startThese(DestinationId, NonEmptyMap.of(
-            1 -> ((path1, ResultType.Csv, None)),
-            2 -> ((path2, ResultType.Csv, None))))
->>>>>>> 16ca4094
 
           _ <- latchGet(ref1, "Finished") >> latchGet(ref2, "Finished")
         } yield {
@@ -327,15 +317,9 @@
                 IO(Stream.eval_(ref2.set("Started")) ++ awaitS ++ Stream.eval_(ref2.set("Finished")))
             })
 
-<<<<<<< HEAD
-          errors <- push.startAll(DestinationId, NonEmptyMap.of(
+          errors <- push.startThese(DestinationId, NonEmptyMap.of(
             1 -> ((Nil, path1, ResultType.Csv, None)),
             2 -> ((Nil, path2, ResultType.Csv, None))))
-=======
-          errors <- push.startThese(DestinationId, NonEmptyMap.of(
-            1 -> ((path1, ResultType.Csv, None)),
-            2 -> ((path2, ResultType.Csv, None))))
->>>>>>> 16ca4094
 
           _ <- latchGet(ref2, "Finished")
         } yield {
@@ -517,8 +501,8 @@
           startRes <- push.startThese(
             DestinationId,
             NonEmptyMap.of(
-              idA -> ((pushPathA, ResultType.Csv, None)),
-              idB -> ((pushPathB, ResultType.Csv, None))))
+              idA -> ((Nil, pushPathA, ResultType.Csv, None)),
+              idB -> ((Nil, pushPathB, ResultType.Csv, None))))
 
           _ <- latchGet(refA, "Working")
           _ <- latchGet(refB, "Working")
@@ -579,6 +563,7 @@
 
           startRes <- push.start(
             idA,
+            Nil,
             DestinationId,
             pushPathA,
             ResultType.Csv,
