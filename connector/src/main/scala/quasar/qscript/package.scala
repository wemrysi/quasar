--- conflicted
+++ resolved
@@ -179,32 +179,8 @@
     }
   }
 
-<<<<<<< HEAD
-=======
-  // TODO: move to matryoshka
-
-  implicit def envtEqual[E: Equal, F[_]](implicit F: Delay[Equal, F]):
-      Delay[Equal, EnvT[E, F, ?]] =
-    new Delay[Equal, EnvT[E, F, ?]] {
-      def apply[A](eq: Equal[A]) =
-        Equal.equal {
-          case (env1, env2) =>
-            env1.ask ≟ env2.ask && F(eq).equal(env1.lower, env2.lower)
-        }
-    }
-
-  implicit def envtShow[E: Show, F[_]](implicit F: Delay[Show, F]):
-      Delay[Show, EnvT[E, F, ?]] =
-    new Delay[Show, EnvT[E, F, ?]] {
-      def apply[A](sh: Show[A]) =
-        Show.show {
-          envt => Cord("EnvT(") ++ envt.ask.show ++ Cord(", ") ++ F(sh).show(envt.lower) ++ Cord(")")
-        }
-    }
-
-  def envtHmap[F[_], G[_], E, A](f: F ~> G) = λ[EnvT[E, F, ?] ~> EnvT[E, G, ?]](env => EnvT(env.ask -> f(env.lower)))
-  def envtLowerNT[F[_], E]                  = λ[EnvT[E, F, ?] ~> F](_.lower)
-
+  // TODO: Un-hardcode the coproduct, and make this simply a transform itself,
+  //       rather than a full traversal.
   def shiftRead[T[_[_]]: Recursive: Corecursive: EqualT: ShowT](qs: T[QScriptRead[T,?]]): T[QScriptShiftRead[T,?]] = {
     type FixedQScriptRead[A]      = QScriptRead[T, A]
     type FixedQScriptShiftRead[A] = QScriptShiftRead[T, A]
@@ -214,8 +190,7 @@
       .transCata(liftFG(optimize.transformIncludeToExclude[FixedQScriptShiftRead]))
   }
 
->>>>>>> 28d7b8e5
-  // Heplers for creating `Injectable` instances
+  // Helpers for creating `Injectable` instances
 
   object ::\:: {
     def apply[F[_]] = new Aux[F]
