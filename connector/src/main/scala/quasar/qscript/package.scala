--- conflicted
+++ resolved
@@ -17,11 +17,8 @@
 package quasar
 
 import quasar.Predef._
-<<<<<<< HEAD
+import quasar.contrib.matryoshka._
 import quasar.contrib.pathy.{AFile, APath}
-=======
-import quasar.contrib.matryoshka._
->>>>>>> 4a355f94
 import quasar.fp._
 import quasar.qscript.{provenance => prov}
 
@@ -76,27 +73,19 @@
     ::\::[QScriptCore[T, ?]](::/::[T, ThetaJoin[T, ?], Const[DeadEnd, ?]])
 
   /** QScript that has gone through Read conversion. */
-  type QScriptRead[T[_[_]], A] =
-    (QScriptCore[T, ?] :\: ThetaJoin[T, ?] :/: Const[Read[APath], ?])#M[A]
-
-<<<<<<< HEAD
-  implicit def qScriptReadToQscriptTotal[T[_[_]]]: Injectable.Aux[QScriptRead[T, ?], QScriptTotal[T, ?]] =
-    Injectable.coproduct(Injectable.inject[QScriptCore[T, ?], QScriptTotal[T, ?]],
-      Injectable.coproduct(Injectable.inject[ThetaJoin[T, ?], QScriptTotal[T, ?]],
-        Injectable.inject[Const[Read[APath], ?], QScriptTotal[T, ?]]))
-=======
-  implicit def qScriptReadToQscriptTotal[T[_[_]]]
-      : Injectable.Aux[QScriptRead[T, ?], QScriptTotal[T, ?]] =
-    ::\::[QScriptCore[T, ?]](::/::[T, ThetaJoin[T, ?], Const[Read, ?]])
->>>>>>> 4a355f94
+  type QScriptRead[T[_[_]], P, A] =
+    (QScriptCore[T, ?] :\: ThetaJoin[T, ?] :/: Const[Read[P], ?])#M[A]
+
+  implicit def qScriptReadToQscriptTotal[T[_[_]]]: Injectable.Aux[QScriptRead[T, APath, ?], QScriptTotal[T, ?]] =
+    ::\::[QScriptCore[T, ?]](::/::[T, ThetaJoin[T, ?], Const[Read[APath], ?]])
 
   /** QScript that has gone through Read conversion and shifted conversion */
-  type QScriptShiftRead[T[_[_]], A] =
-    (QScriptCore[T, ?] :\: ThetaJoin[T, ?] :/: Const[ShiftedRead, ?])#M[A]
+  type QScriptShiftRead[T[_[_]], P, A] =
+    (QScriptCore[T, ?] :\: ThetaJoin[T, ?] :/: Const[ShiftedRead[P], ?])#M[A]
 
   implicit def qScriptShiftReadToQScriptTotal[T[_[_]]]
-      : Injectable.Aux[QScriptShiftRead[T, ?], QScriptTotal[T, ?]] =
-    ::\::[QScriptCore[T, ?]](::/::[T, ThetaJoin[T, ?], Const[ShiftedRead, ?]])
+      : Injectable.Aux[QScriptShiftRead[T, APath, ?], QScriptTotal[T, ?]] =
+    ::\::[QScriptCore[T, ?]](::/::[T, ThetaJoin[T, ?], Const[ShiftedRead[APath], ?]])
 
   type FreeQS[T[_[_]]]      = Free[QScriptTotal[T, ?], Hole]
   type FreeMapA[T[_[_]], A] = Free[MapFunc[T, ?], A]
@@ -214,14 +203,16 @@
 
   // TODO: Un-hardcode the coproduct, and make this simply a transform itself,
   //       rather than a full traversal.
-  def shiftRead[T[_[_]]: Recursive: Corecursive: EqualT: ShowT](qs: T[QScriptRead[T,?]]): T[QScriptShiftRead[T,?]] = {
-    type FixedQScriptRead[A]      = QScriptRead[T, A]
-    type FixedQScriptShiftRead[A] = QScriptShiftRead[T, A]
+  def shiftRead[T[_[_]]: Recursive: Corecursive: EqualT: ShowT]
+    (qs: T[QScriptRead[T, APath, ?]])
+      : T[QScriptShiftRead[T, APath, ?]] = {
+    type FixedQScriptRead[A]      = QScriptRead[T, APath, A]
+    type FixedQScriptShiftRead[A] = QScriptShiftRead[T, APath, A]
     val rewrite = new Rewrite[T]
     transFutu(qs)(ShiftRead[T, FixedQScriptRead, FixedQScriptShiftRead].shiftRead(idPrism.reverseGet)(_: FixedQScriptRead[T[FixedQScriptRead]]))
       .transCata(
         rewrite.normalize[FixedQScriptShiftRead] ⋙
-          liftFG(injectRepeatedly(quasar.qscript.Coalesce[T, FixedQScriptShiftRead, FixedQScriptShiftRead].coalesceSR[FixedQScriptShiftRead](idPrism))))
+          liftFG(injectRepeatedly(quasar.qscript.Coalesce[T, FixedQScriptShiftRead, FixedQScriptShiftRead].coalesceSR[FixedQScriptShiftRead, APath](idPrism))))
   }
 
   // Helpers for creating `Injectable` instances
