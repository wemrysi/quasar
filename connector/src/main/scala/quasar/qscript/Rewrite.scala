--- conflicted
+++ resolved
@@ -35,33 +35,13 @@
   Leibniz._,
   Scalaz._
 
-<<<<<<< HEAD
-class Rewrite[T[_[_]]: BirecursiveT: OrderT: EqualT] extends TTypes[T] {
+class Rewrite[T[_[_]]: BirecursiveT: EqualT] extends TTypes[T] {
   def rebuildArray[A](funcs: List[FreeMapA[A]]): FreeMapA[A] = funcs match {
     case Nil    => Free.roll(EmptyArray[T, FreeMapA[A]])
     case h :: t =>
       t.foldLeft(
         Free.roll(MakeArray[T, FreeMapA[A]](h)))(
         (acc, e) => Free.roll(ConcatArrays(acc, Free.roll(MakeArray(e)))))
-=======
-class Rewrite[T[_[_]]: BirecursiveT: EqualT] extends TTypes[T] {
-  def flattenArray[A: Show](array: ConcatArrays[T, FreeMapA[A]]): List[FreeMapA[A]] = {
-    def inner(jf: FreeMapA[A]): List[FreeMapA[A]] =
-      jf.resume match {
-        case -\/(ConcatArrays(lhs, rhs)) => inner(lhs) ++ inner(rhs)
-        case _                           => List(jf)
-      }
-    inner(Free.roll(array))
-  }
-
-  def rebuildArray[A](funcs: List[FreeMapA[A]]): FreeMapA[A] = {
-    def inner(funcs: List[FreeMapA[A]]): FreeMapA[A] = funcs match {
-      case Nil          => Free.roll(EmptyArray[T, FreeMapA[A]])
-      case func :: Nil  => func
-      case func :: rest => Free.roll(ConcatArrays(inner(rest), func))
-    }
-    inner(funcs.reverse)
->>>>>>> b049f72d
   }
 
   def rewriteShift(idStatus: IdStatus, repair: JoinFunc)
@@ -390,16 +370,11 @@
       F[T[G]] => G[T[G]] =
     (repeatedly(Normalizable[F].normalizeF(_: F[T[G]])) _) ⋙
       liftFG(injectRepeatedly(elideNopJoin[F, T[G]](rebase))) ⋙
-<<<<<<< HEAD
+      liftFF(repeatedly(compactQC(_: QScriptCore[T[G]]))) ⋙
+      liftFG(injectRepeatedly(compactLeftShift[F, G](prism).apply(_: QScriptCore[T[G]]))) ⋙
       liftFF(repeatedly(applyTransforms(
-        compactQC(_: QScriptCore[T[G]]),
         uniqueBuckets(_: QScriptCore[T[G]]),
         compactReductions(_: QScriptCore[T[G]])))) ⋙
-=======
-      liftFF(repeatedly(compactQC(_: QScriptCore[T[G]]))) ⋙
-      liftFG(injectRepeatedly(compactLeftShift[F, G](prism).apply(_: QScriptCore[T[G]]))) ⋙
-      liftFF(repeatedly(uniqueBuckets(_: QScriptCore[T[G]]))) ⋙
->>>>>>> b049f72d
       repeatedly(C.coalesceQCNormalize[G](prism)) ⋙
       liftFG(injectRepeatedly(C.coalesceTJNormalize[G](prism.get))) ⋙
       (fa => QC.prj(fa).fold(prism.reverseGet(fa))(elideNopQC[F, G](prism.reverseGet)))
