/*
 * Copyright 2014–2016 SlamData Inc.
 *
 * Licensed under the Apache License, Version 2.0 (the "License");
 * you may not use this file except in compliance with the License.
 * You may obtain a copy of the License at
 *
 *     http://www.apache.org/licenses/LICENSE-2.0
 *
 * Unless required by applicable law or agreed to in writing, software
 * distributed under the License is distributed on an "AS IS" BASIS,
 * WITHOUT WARRANTIES OR CONDITIONS OF ANY KIND, either express or implied.
 * See the License for the specific language governing permissions and
 * limitations under the License.
 */

package quasar.qscript

import quasar.Predef._
import quasar.fp._
import quasar.fs.MonadFsErr
import quasar.qscript.MapFunc._
import quasar.qscript.MapFuncs._

import matryoshka._,
  Recursive.ops._,
  FunctorT.ops._,
  TraverseT.nonInheritedOps._
import matryoshka.patterns._
import scalaz.{:+: => _, Divide => _, _}, Scalaz._, Inject._, Leibniz._

class Optimize[T[_[_]]: Recursive: Corecursive: EqualT: ShowT] {

  // TODO: These optimizations should give rise to various property tests:
  //       • elideNopMap ⇒ no `Map(???, HoleF)`
  //       • normalize ⇒ a whole bunch, based on MapFuncs
  //       • elideNopJoin ⇒ no `ThetaJoin(???, HoleF, HoleF, LeftSide === RightSide, ???, ???)`
  //       • coalesceMaps ⇒ no `Map(Map(???, ???), ???)`
  //       • coalesceMapJoin ⇒ no `Map(ThetaJoin(???, …), ???)`

  def elideNopQC[F[_]: Functor, G[_]: Functor]
    (FtoG: F ~> G)
    (implicit QC: QScriptCore[T, ?] :<: F)
      : QScriptCore[T, T[G]] => G[T[G]] = {
    case Filter(Embed(src), BoolLit(true)) => src
    case Map(Embed(src), mf) if mf ≟ HoleF => src
    case x                                 => FtoG(QC.inj(x))
  }

  // FIXME: This really needs to ensure that the condition is that of an
  //        autojoin, otherwise it’ll elide things that are truly meaningful.
  def elideNopJoin[F[_]]
    (implicit
      TJ: ThetaJoin[T, ?] :<: F,
      QC: QScriptCore[T, ?] :<: F,
      FI: Injectable.Aux[F, QScriptTotal[T, ?]]) =
    λ[ThetaJoin[T, ?] ~> F] {
      case ThetaJoin(src, l, r, on, Inner, combine)
          if l ≟ Free.point(SrcHole) && r ≟ Free.point(SrcHole) && on ≟ EquiJF =>
        QC.inj(Map(src, combine.map(_ => SrcHole: Hole)))
      case x @ ThetaJoin(src, l, r, on, _, combine) if on ≟ BoolLit(true) =>
        (l.resume.leftMap(_.map(_.resume)), r.resume.leftMap(_.map(_.resume))) match {
          case (-\/(m1), -\/(m2)) => (FI.project(m1) >>= QC.prj, FI.project(m2) >>= QC.prj) match {
            // both sides only map over the same data
            case (Some(Map(\/-(SrcHole), mf1)), Some(Map(\/-(SrcHole), mf2))) =>
              QC.inj(Map(src, combine >>= {
                case LeftSide  => mf1
                case RightSide => mf2
              }))
            // neither side references the src
            case (Some(Map(-\/(src1), mf1)), Some(Map(-\/(src2), mf2)))
                if src1 ≟ UnrefedSrc && src2 ≟ UnrefedSrc =>
              QC.inj(Map(src, combine >>= {
                case LeftSide  => mf1
                case RightSide => mf2
              }))
            case (_, _) => TJ.inj(x)
          }
          // one side maps over the src while the other passes the src untouched
          case (-\/(m1), \/-(SrcHole)) => (FI.project(m1) >>= QC.prj) match {
            case Some(Map(\/-(SrcHole), mf1)) =>
              QC.inj(Map(src, combine >>= {
                case LeftSide  => mf1
                case RightSide => HoleF
              }))
            case _ => TJ.inj(x)
          }
          case (\/-(SrcHole), -\/(m2)) => (FI.project(m2) >>= QC.prj) match {
            case Some(Map(\/-(SrcHole), mf2)) =>
              QC.inj(Map(src, combine >>= {
                case LeftSide  => HoleF
                case RightSide => mf2
              }))
            case _ => TJ.inj(x)
          }
          case (_, _) => TJ.inj(x)
        }
      case x => TJ.inj(x)
    }

  def rebaseT[F[_]: Traverse](
    target: FreeQS[T])(
    src: T[F])(
    implicit FI: Injectable.Aux[F, QScriptTotal[T, ?]]):
      Option[T[F]] =
    freeCata[QScriptTotal[T, ?], T[QScriptTotal[T, ?]], T[QScriptTotal[T, ?]]](
      target.as(src.transAna(FI.inject)))(recover(_.embed)).transAnaM(FI.project)

  def rebaseTCo[F[_]: Traverse](
    target: FreeQS[T])(
    srcCo: T[CoEnv[Hole, F, ?]])(
    implicit FI: Injectable.Aux[F, QScriptTotal[T, ?]]):
      Option[T[CoEnv[Hole, F, ?]]] =
    // TODO: with the right instances & types everywhere, this should look like
    //       target.transAnaM(_.htraverse(FI.project)) ∘ (srcCo >> _)
    freeTransCataM[T, Option, QScriptTotal[T, ?], F, Hole, Hole](
      target)(
      coEnvHtraverse(_)(λ[QScriptTotal[T, ?] ~> (Option ∘ F)#λ](FI.project(_))))
      .map(targ => (targ >> srcCo.fromCoEnv).toCoEnv[T])

  private val UnrefedSrc =
    Inject[QScriptCore[T, ?], QScriptTotal[T, ?]].inj(Unreferenced[T, FreeQS[T]]())

  /** Similar to [[elideNopJoin]], this has a more constrained type, because we
    * need to integrate one branch of the join into the source of the resulting
    * map.
    */
  def elideOneSidedJoin[F[_], G[_]](
    rebase: FreeQS[T] => T[G] => Option[T[G]])(
    implicit TJ: ThetaJoin[T, ?] :<: F,
             QC: QScriptCore[T, ?] :<: F,
             FI: Injectable.Aux[F, QScriptTotal[T, ?]]):
      ThetaJoin[T, T[G]] => F[T[G]] = {
    case tj @ ThetaJoin(src, left, right, on, Inner, combine) if on ≟ BoolLit(true) =>
      (left.resume.leftMap(_.map(_.resume)), right.resume.leftMap(_.map(_.resume))) match {
        case (-\/(m1), -\/(m2)) => (FI.project(m1) >>= QC.prj, FI.project(m2) >>= QC.prj) match {
          case (Some(Map(-\/(src1), mf1)), _) if src1 ≟ UnrefedSrc =>
            rebase(tj.rBranch)(tj.src).fold(
              TJ.inj(tj))(
              tf => QC.inj(Map(tf, tj.combine >>= {
                case LeftSide  => mf1
                case RightSide => HoleF
              })))
          case (_, Some(Map(-\/(src2), mf2))) if src2 ≟ UnrefedSrc =>
            rebase(tj.lBranch)(tj.src).fold(
              TJ.inj(tj))(
              tf => QC.inj(Map(tf, tj.combine >>= {
                case LeftSide  => HoleF
                case RightSide => mf2
              })))
          case (_, _)=> TJ.inj(tj)
        }
        case (_, _) => TJ.inj(tj)
      }
    case tj => TJ.inj(tj)
  }

  def coalesceMapJoin[F[_], G[_]: Functor](
    GtoF: G ~> λ[α => Option[F[α]]])(
    implicit QC: QScriptCore[T, ?] :<: F, TJ: ThetaJoin[T, ?] :<: F):
      QScriptCore[T, T[G]] => F[T[G]] = {
    case x @ Map(Embed(src), mf) =>
      (GtoF(src) >>= TJ.prj).fold(
        QC.inj(x))(
        tj => TJ.inj(ThetaJoin.combine.modify(mf >> (_: JoinFunc[T]))(tj)))
    case x => QC.inj(x)
  }

  def swapMapCount[F[_], G[_]: Functor]
    (GtoF: G ~> (Option ∘ F)#λ)
    (implicit QC: QScriptCore[T, ?] :<: F)
      : QScriptCore[T, T[G]] => Option[QScriptCore[T, T[G]]] = {
    case Map(Embed(src), mf) =>
      GtoF(src) >>= QC.prj >>= {
        case Drop(innerSrc, lb, rb) =>
          Drop(innerSrc,
            Free.roll(Inject[QScriptCore[T, ?], QScriptTotal[T, ?]].inj(Map(lb, mf))),
            rb).some
        case Take(innerSrc, lb, rb) =>
          Take(innerSrc,
            Free.roll(Inject[QScriptCore[T, ?], QScriptTotal[T, ?]].inj(Map(lb, mf))),
            rb).some
        case _ => None
      }
    case _ => None
  }

  def compactQC: QScriptCore[T, ?] ~> (Option ∘ QScriptCore[T, ?])#λ =
    new (QScriptCore[T, ?] ~> (Option ∘ QScriptCore[T, ?])#λ) {
      def apply[A](fa: QScriptCore[T, A]) = fa match  {
        case LeftShift(src, struct, repair) =>
          rewriteShift(struct, repair) ∘
            (LeftShift(src, _: FreeMap[T], _: JoinFunc[T])).tupled

        case Reduce(src, bucket, reducers0, repair0) => {
          // `reducers`: the reduce funcs that are used
          // `indices`: the indices into `reducers0` that are used
          val (reducers, indices): (List[ReduceFunc[FreeMap[T]]], List[Int]) = {
            val used: Set[Int] = repair0.foldLeft(Set[Int]()) {
              case (acc, redIdx) => acc + redIdx.idx
            }
            reducers0.zipWithIndex.filter {
              case (_, idx) => used.contains(idx)
            }.unzip
          }

          // reset the indices in `repair0`
          val repair: Free[MapFunc[T, ?], Int] = repair0.map {
            case ReduceIndex(idx) => indices.indexOf(idx)
          }

          if (repair.map(ReduceIndex(_)) ≟ repair0 || repair.element(-1))
            None
          else
            Reduce(src, bucket, reducers, repair.map(ReduceIndex(_))).some
        }
        case _ => None
      }
    }

  // /** Chains multiple transformations together, each of which can fail to change
  //   * anything.
  //   */
  // def applyTransforms
  //   (transform: F[T[F]] => Option[F[T[F]]],
  //     transforms: (F[T[F]] => Option[F[T[F]]])*)
  //     : F[T[F]] => Option[F[T[F]]] =
  //   transforms.foldLeft(
  //     transform)(
  //     (prev, next) => x => prev.fold(next(x))(y => next(y).orElse(y.some)))

  // TODO: add reordering
  // - Filter can be moved ahead of Sort
  // - Take/Drop can have a normalized order _if_ their counts are constant
  //   (maybe in some additional cases)
  // - Take/Drop can be moved ahead of Map

  // The order of optimizations is roughly this:
  // - elide NOPs
  // - read conversion given to us by the filesystem
  // - convert any remaning projects to maps
  // - coalesce nodes
  // - normalize mapfunc
  def applyNormalizations[F[_]: Traverse: Normalizable, G[_]: Traverse](
    prism: PrismNT[G, F],
    rebase: FreeQS[T] => T[G] => Option[T[G]])(
    implicit C: Coalesce.Aux[T, F, F],
             QC: QScriptCore[T, ?] :<: F,
             TJ: ThetaJoin[T, ?] :<: F,
             FI: Injectable.Aux[F, QScriptTotal[T, ?]]):
      F[T[G]] => G[T[G]] =
    repeatedly(Normalizable[F].normalize(_: F[T[G]])) ⋙
      quasar.fp.free.injectedNT[F](elideNopJoin[F]) ⋙
<<<<<<< HEAD
      liftFG(elideOneSidedJoin[F, G](rebase)) ⋙
      repeatedly(C.coalesce[G](prism)) ⋙
      liftFG(coalesceMapJoin[F, G](prism.get)) ⋙
      liftFF(orOriginal(swapMapCount[F, G](prism.get))) ⋙
      liftFF(repeatedly(compactQC(_: QScriptCore[T, T[G]]))) ⋙
      (fa => QC.prj(fa).fold(prism.reverseGet(fa))(elideNopQC[F, G](prism.reverseGet)))
=======
      liftFG(elideOneSidedJoin[F, F](rebaseT[F])) ⋙
      repeatedly(C.coalesce(idPrism)) ⋙
      liftFG(coalesceMapJoin[F, F](idPrism.get)) ⋙
      liftFF(orOriginal(swapMapCount[F, F](idPrism.get))) ⋙
      liftFF(repeatedly(compactQC(_: QScriptCore[T, T[F]]))) ⋙
      liftFG(elideNopQC[F, F](idPrism.reverseGet))
>>>>>>> 5e410f8c

  def applyToFreeQS[F[_]: Traverse: Normalizable](
    implicit C:  Coalesce.Aux[T, F, F],
             QC: QScriptCore[T, ?] :<: F,
             TJ: ThetaJoin[T, ?] :<: F,
             FI: Injectable.Aux[F, QScriptTotal[T, ?]]):
      F[T[CoEnv[Hole, F, ?]]] => CoEnv[Hole, F, T[CoEnv[Hole, F, ?]]] =
    applyNormalizations[F, CoEnv[Hole, F, ?]](coenvPrism, rebaseTCo)

  def applyAll[F[_]: Traverse: Normalizable](
    implicit C:  Coalesce.Aux[T, F, F],
             QC: QScriptCore[T, ?] :<: F,
             TJ: ThetaJoin[T, ?] :<: F,
             FI: Injectable.Aux[F, QScriptTotal[T, ?]]):
      F[T[F]] => F[T[F]] =
    applyNormalizations[F, F](idPrism, rebaseT)

  /** A backend-or-mount-specific `f` is provided, that allows us to rewrite
    * [[Root]] (and projections, etc.) into [[Read]], so then we can handle
    * exposing only “true” joins and converting intra-data joins to map
    * operations.
    *
    * `f` takes QScript representing a _potential_ path to a file, converts
    * [[Root]] and its children to path, with the operations post-file remaining.
    */
  def pathify[M[_]: MonadFsErr, IN[_]: Traverse, OUT[_]: Traverse]
    (g: DiscoverPath.ListContents[M])
    (implicit
      FS: DiscoverPath.Aux[T, IN, OUT],
      R:     Const[Read, ?] :<: OUT,
      QC: QScriptCore[T, ?] :<: OUT,
      FI: Injectable.Aux[OUT, QScriptTotal[T, ?]])
      : T[IN] => M[T[OUT]] =
    _.cataM(FS.discoverPath[M](g)) >>= DiscoverPath.unionAll[T, M, OUT](g)
}<|MERGE_RESOLUTION|>--- conflicted
+++ resolved
@@ -251,21 +251,12 @@
       F[T[G]] => G[T[G]] =
     repeatedly(Normalizable[F].normalize(_: F[T[G]])) ⋙
       quasar.fp.free.injectedNT[F](elideNopJoin[F]) ⋙
-<<<<<<< HEAD
       liftFG(elideOneSidedJoin[F, G](rebase)) ⋙
       repeatedly(C.coalesce[G](prism)) ⋙
       liftFG(coalesceMapJoin[F, G](prism.get)) ⋙
       liftFF(orOriginal(swapMapCount[F, G](prism.get))) ⋙
       liftFF(repeatedly(compactQC(_: QScriptCore[T, T[G]]))) ⋙
       (fa => QC.prj(fa).fold(prism.reverseGet(fa))(elideNopQC[F, G](prism.reverseGet)))
-=======
-      liftFG(elideOneSidedJoin[F, F](rebaseT[F])) ⋙
-      repeatedly(C.coalesce(idPrism)) ⋙
-      liftFG(coalesceMapJoin[F, F](idPrism.get)) ⋙
-      liftFF(orOriginal(swapMapCount[F, F](idPrism.get))) ⋙
-      liftFF(repeatedly(compactQC(_: QScriptCore[T, T[F]]))) ⋙
-      liftFG(elideNopQC[F, F](idPrism.reverseGet))
->>>>>>> 5e410f8c
 
   def applyToFreeQS[F[_]: Traverse: Normalizable](
     implicit C:  Coalesce.Aux[T, F, F],
