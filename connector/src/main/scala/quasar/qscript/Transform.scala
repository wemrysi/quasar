--- conflicted
+++ resolved
@@ -471,27 +471,12 @@
     case LogicalPlan.TypecheckF(expr, typ, cont, fallback) =>
       merge3Map(Func.Input3(expr, cont, fallback))(Guard(_, typ, _, _)).right[PlannerError]
 
-<<<<<<< HEAD
-    case LogicalPlan.InvokeFUnapply(func @ UnaryFunc(_, _, _, _, _, _, _, _), Sized((Ann(buckets, _), src)))
-        if func.effect ≟ Mapping =>
-      concatBuckets(buckets) match {
-        case Some((buck, newBuckets)) =>
-          val (mf, bucketAccess, valAccess) =
-            concat[T, Hole](buck, Free.roll(MapFunc.translateUnaryMapping(func)(HoleF[T])))
-          (Ann(newBuckets.list.toList.map(_ >> bucketAccess), valAccess),
-            QC.inj(Map(src, mf)).embed).right
-        case None =>
-          (EmptyAnn[T],
-            QC.inj(Map(src, Free.roll(MapFunc.translateUnaryMapping(func)(HoleF[T])))).embed).right
-      }
-=======
     case LogicalPlan.InvokeFUnapply(func @ UnaryFunc(_, _, _, _, _, _, _), Sized(a1))
         if func.effect ≟ Mapping =>
       val Ann(buckets, value) = a1.ann
       Target(
         Ann(buckets, Free.roll[MapFunc, Hole](MapFunc.translateUnaryMapping(func)(value))),
         a1.value).right
->>>>>>> e238ea89
 
     case LogicalPlan.InvokeFUnapply(structural.ObjectProject, Sized(a1, a2)) =>
       val AutoJoinResult(base, lval, rval) = autojoin(a1, a2)
