--- conflicted
+++ resolved
@@ -103,11 +103,7 @@
 
       case QSFilter(src, _) => src.point[F]
 
-<<<<<<< HEAD
-      case QSReduce(src, _, _, _) => dims.bucketAccess(gpf.root, dims.reduce(src)).point[F]
-=======
-      case QSReduce(src, _, _, _) => unexpectedError("QSReduce", root)
->>>>>>> ea3361df
+      case QSReduce(src, _, _, _) => dims.bucketAccess(root, dims.reduce(src)).point[F]
 
       case QSSort(src, _, _) => src.point[F]
 
