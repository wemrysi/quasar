/*
 * Copyright 2014–2017 SlamData Inc.
 *
 * Licensed under the Apache License, Version 2.0 (the "License");
 * you may not use this file except in compliance with the License.
 * You may obtain a copy of the License at
 *
 *     http://www.apache.org/licenses/LICENSE-2.0
 *
 * Unless required by applicable law or agreed to in writing, software
 * distributed under the License is distributed on an "AS IS" BASIS,
 * WITHOUT WARRANTIES OR CONDITIONS OF ANY KIND, either express or implied.
 * See the License for the specific language governing permissions and
 * limitations under the License.
 */

package quasar.qscript

import slamdata.Predef._
import quasar.fp.ski.κ

import matryoshka._
import matryoshka.data._
import matryoshka.implicits._
import matryoshka.patterns._
import scalaz._, Scalaz._
import shapeless.Lazy

/** Extracts paths of particular type from QScript, collecting them in the
  * provided `ApplicativePlus`.
  */
trait ExtractPath[F[_], P] {
  def extractPath[G[_]: ApplicativePlus]: Algebra[F, G[P]]
}

object ExtractPath extends ExtractPathInstances {
  def apply[F[_], P](implicit instance: ExtractPath[F, P]): ExtractPath[F, P] = instance
}

sealed abstract class ExtractPathInstances extends ExtractPathInstances0 {
  implicit def coproduct[F[_], G[_], P](
    implicit
    F: Lazy[ExtractPath[F, P]],
    G: Lazy[ExtractPath[G, P]]
  ): ExtractPath[Coproduct[F, G, ?], P] =
    new ExtractPath[Coproduct[F, G, ?], P] {
      def extractPath[H[_]: ApplicativePlus]: Algebra[Coproduct[F, G, ?], H[P]] =
        _.run.fold(F.value.extractPath[H], G.value.extractPath[H])
    }

  implicit def constRead[A, P >: A]: ExtractPath[Const[Read[A], ?], P] =
    new ExtractPath[Const[Read[A], ?], P] {
      def extractPath[G[_]: ApplicativePlus] = {
        case Const(Read(a)) => (a: P).point[G]
      }
    }

  implicit def constShiftedRead[A, P >: A]: ExtractPath[Const[ShiftedRead[A], ?], P] =
    new ExtractPath[Const[ShiftedRead[A], ?], P] {
      def extractPath[G[_]: ApplicativePlus] = {
        case Const(ShiftedRead(a, _)) => (a: P).point[G]
      }
    }

  implicit def equiJoin[T[_[_]]: RecursiveT, P](
    implicit QST: Lazy[ExtractPath[QScriptTotal[T, ?], P]]
  ): ExtractPath[EquiJoin[T, ?], P] =
    new ExtractPath[EquiJoin[T, ?], P] {
      def extractPath[G[_]: ApplicativePlus] = {
        case EquiJoin(paths, l, r, _, _, _) =>
          extractBranch[T, G, P](l) <+> extractBranch[T, G, P](r) <+> paths
      }
    }

  implicit def qScriptCore[T[_[_]]: RecursiveT, P](
    implicit QST: Lazy[ExtractPath[QScriptTotal[T, ?], P]]
  ): ExtractPath[QScriptCore[T, ?], P] =
    new ExtractPath[QScriptCore[T, ?], P] {
      def extractPath[G[_]: ApplicativePlus] = {
<<<<<<< HEAD
        case Filter(paths, _)             => paths
        case LeftShift(paths, _, _, _, _) => paths
        case Map(paths, _)                => paths
        case Reduce(paths, _, _, _)       => paths
        case Sort(paths, _, _)            => paths
        case Subset(paths, fm, _, ct)     => extractBranch[T, G, P](fm) <+> extractBranch[T, G, P](ct) <+> paths
        case Union(paths, l, r)           => extractBranch[T, G, P](l)  <+> extractBranch[T, G, P](r)  <+> paths
        case Unreferenced()               => mempty[G, P]
=======
        case Filter(paths, _)                => paths
        case LeftShift(paths, _, _, _, _, _) => paths
        case Map(paths, _)                   => paths
        case Reduce(paths, _, _, _)          => paths
        case Sort(paths, _, _)               => paths
        case Subset(paths, fm, _, ct)        => extractBranch[T, G, P](fm) <+> extractBranch[T, G, P](ct) <+> paths
        case Union(paths, l, r)              => extractBranch[T, G, P](l)  <+> extractBranch[T, G, P](r)  <+> paths
        case Unreferenced()                  => mempty[G, P]
>>>>>>> d47f2592
      }
    }

  implicit def thetaJoin[T[_[_]]: RecursiveT, P](
    implicit QST: Lazy[ExtractPath[QScriptTotal[T, ?], P]]
  ): ExtractPath[ThetaJoin[T, ?], P] =
    new ExtractPath[ThetaJoin[T, ?], P] {
      def extractPath[G[_]: ApplicativePlus] = {
        case ThetaJoin(paths, l, r, _, _, _) =>
          extractBranch[T, G, P](l) <+> extractBranch[T, G, P](r) <+> paths
      }
    }

  ////

  private def extractBranch[T[_[_]]: RecursiveT, G[_]: ApplicativePlus, P](
    branch: FreeQS[T]
  )(implicit
    QST: Lazy[ExtractPath[QScriptTotal[T, ?], P]]
  ): G[P] = branch.cata(interpret(κ(mempty[G, P]), QST.value.extractPath[G]))
}

sealed abstract class ExtractPathInstances0 {
  import quasar.contrib.pathy.APath

  // NB: This is explicit here so we can hide the instances for `DeadEnd` and
  //     `ProjectBucket` as we don't want to be able to extract paths from
  //     QScript if it includes them, however QScriptTotal Knows All, so we
  //     must define them for it.
  @SuppressWarnings(Array("org.wartremover.warts.Recursion"))
  implicit def qScriptTotalPath[T[_[_]]: RecursiveT]: Lazy[ExtractPath[QScriptTotal[T, ?], APath]] = {
    implicit val constDeadEnd: ExtractPath[Const[DeadEnd, ?], APath] =
      new ExtractPath[Const[DeadEnd, ?], APath] {
        def extractPath[G[_]: ApplicativePlus] = {
          case Const(Root) => mempty[G, APath]
        }
      }

    implicit val projectBucket: ExtractPath[ProjectBucket[T, ?], APath] =
      new ExtractPath[ProjectBucket[T, ?], APath] {
        def extractPath[G[_]: ApplicativePlus] = {
          case BucketKey(paths, _, _) => paths
          case BucketIndex(paths, _, _) => paths
        }
      }

    Lazy(ExtractPath[QScriptTotal[T, ?], APath])
  }
}<|MERGE_RESOLUTION|>--- conflicted
+++ resolved
@@ -77,16 +77,6 @@
   ): ExtractPath[QScriptCore[T, ?], P] =
     new ExtractPath[QScriptCore[T, ?], P] {
       def extractPath[G[_]: ApplicativePlus] = {
-<<<<<<< HEAD
-        case Filter(paths, _)             => paths
-        case LeftShift(paths, _, _, _, _) => paths
-        case Map(paths, _)                => paths
-        case Reduce(paths, _, _, _)       => paths
-        case Sort(paths, _, _)            => paths
-        case Subset(paths, fm, _, ct)     => extractBranch[T, G, P](fm) <+> extractBranch[T, G, P](ct) <+> paths
-        case Union(paths, l, r)           => extractBranch[T, G, P](l)  <+> extractBranch[T, G, P](r)  <+> paths
-        case Unreferenced()               => mempty[G, P]
-=======
         case Filter(paths, _)                => paths
         case LeftShift(paths, _, _, _, _, _) => paths
         case Map(paths, _)                   => paths
@@ -95,7 +85,6 @@
         case Subset(paths, fm, _, ct)        => extractBranch[T, G, P](fm) <+> extractBranch[T, G, P](ct) <+> paths
         case Union(paths, l, r)              => extractBranch[T, G, P](l)  <+> extractBranch[T, G, P](r)  <+> paths
         case Unreferenced()                  => mempty[G, P]
->>>>>>> d47f2592
       }
     }
 
