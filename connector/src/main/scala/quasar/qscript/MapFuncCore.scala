/*
 * Copyright 2014–2017 SlamData Inc.
 *
 * Licensed under the Apache License, Version 2.0 (the "License");
 * you may not use this file except in compliance with the License.
 * You may obtain a copy of the License at
 *
 *     http://www.apache.org/licenses/LICENSE-2.0
 *
 * Unless required by applicable law or agreed to in writing, software
 * distributed under the License is distributed on an "AS IS" BASIS,
 * WITHOUT WARRANTIES OR CONDITIONS OF ANY KIND, either express or implied.
 * See the License for the specific language governing permissions and
 * limitations under the License.
 */

package quasar.qscript

import slamdata.Predef._
import quasar._, RenderTree.ops._
import quasar.contrib.matryoshka._
import quasar.ejson._
import quasar.ejson.implicits._
import quasar.fp._
import quasar.fp.ski._
import quasar.std.TemporalPart

import matryoshka._
import matryoshka.data._
import matryoshka.implicits._
import matryoshka.patterns._
import monocle.macros.Lenses
import scalaz._, Scalaz._

sealed abstract class MapFuncCore[T[_[_]], A]

sealed abstract class Nullary[T[_[_]], A] extends MapFuncCore[T, A]

sealed abstract class Unary[T[_[_]], A] extends MapFuncCore[T, A] {
  def a1: A
}
sealed abstract class Binary[T[_[_]], A] extends MapFuncCore[T, A] {
  def a1: A
  def a2: A
}
sealed abstract class Ternary[T[_[_]], A] extends MapFuncCore[T, A] {
  def a1: A
  def a2: A
  def a3: A
}

// TODO all `Free` should be generalized to `T` once we can handle recursive `Free`
object MapFuncCore {
  import MapFuncsCore._

  val EC = Inject[Common,    EJson]
  val EX = Inject[Extension, EJson]

  type CoMapFuncR[T[_[_]], A] = CoEnv[A, MapFunc[T, ?], FreeMapA[T, A]]

  def rollMF[T[_[_]], A](mf: MapFunc[T, FreeMapA[T, A]])
      : CoEnv[A, MapFunc[T, ?], FreeMapA[T, A]] =
    CoEnv[A, MapFunc[T, ?], FreeMapA[T, A]](mf.right[A])

  /** Returns a List that maps element-by-element to a MapFunc array. If we
    * can’t statically determine _all_ of the elements, it doesn’t match.
    */
  object StaticArray {
<<<<<<< HEAD
    def apply[T[_[_]]: CorecursiveT, A](elems: List[FreeMapA[T, A]]): FreeMapA[T, A] =
      elems.map(e => Free.roll(MakeArray[T, FreeMapA[T, A]](e))) match {
        case Nil    => Free.roll(EmptyArray[T, FreeMapA[T, A]])
        case h :: t => t.foldLeft(h)((a, e) => Free.roll(ConcatArrays(a, e)))
      }

    def unapply[T[_[_]]: BirecursiveT, A](mf: CoMapFuncR[T, A]):
        Option[List[FreeMapA[T, A]]] =
=======
    def unapply[T[_[_]]: BirecursiveT, A]
        (mf: CoMapFuncR[T, A])
        : Option[List[FreeMapA[T, A]]] =
>>>>>>> eaed3027
      mf match {
        case ConcatArraysN(as) =>
          as.foldRightM[Option, List[FreeMapA[T, A]]](
            Nil)(
            (mf, acc) => (mf.project.run.toOption collect {
              case MFC(MakeArray(value)) => (value :: acc)
              case MFC(Constant(Embed(EC(ejson.Arr(values))))) =>
                values.map(v => rollMF[T, A](MFC(Constant(v))).embed) ++ acc
            }))
        case _ => None
      }
  }

  /** Like `StaticArray`, but returns as much of the array as can be statically
    * determined. Useful if you just want to statically lookup into an array if
    * possible, and punt otherwise.
    */
  object StaticArrayPrefix {
    def unapply[T[_[_]]: BirecursiveT, A](mf: CoMapFuncR[T, A]):
        Option[List[FreeMapA[T, A]]] =
      mf match {
        case ConcatArraysN(as) =>
          as.foldLeftM[List[FreeMapA[T, A]] \/ ?, List[FreeMapA[T, A]]](
            Nil)(
            (acc, mf) => mf.project.run.fold(
              κ(acc.left),
              _ match {
                case MFC(MakeArray(value)) => (acc :+ value).right
                case MFC(Constant(Embed(EC(ejson.Arr(values))))) =>
                  (acc ++ values.map(v => rollMF[T, A](MFC(Constant(v))).embed)).right
                case _ => acc.left
              })).merge.some
        case _ => None
      }
  }

  object StaticMap {
    def apply[T [_ [_]]: CorecursiveT, A](elems: List[(T[EJson], FreeMapA[T, A])]): FreeMapA[T, A] =
      elems.map(e => Free.roll(MakeMap[T, FreeMapA[T, A]](Free.roll(Constant(e._1)), e._2))) match {
        case Nil    => Free.roll(EmptyMap[T, FreeMapA[T, A]])
        case h :: t => t.foldLeft(h)((a, e) => Free.roll(ConcatMaps(a, e)))
      }

    def unapply[T[_[_]]: BirecursiveT, A](mf: CoMapFuncR[T, A]):
        Option[List[(T[EJson], FreeMapA[T, A])]] =
      mf match {
        case ConcatMapsN(as) =>
          as.foldRightM[Option, List[(T[EJson], FreeMapA[T, A])]](
            Nil)(
            (mf, acc) => (mf.project.run.toOption >>=
              {
                case MFC(MakeMap(Embed(CoEnv(\/-(MFC(Constant(k))))), v)) => ((k, v) :: acc).some
                case MFC(Constant(Embed(EX(ejson.Map(kvs))))) =>
                  (kvs.map(_.map(v => rollMF[T, A](MFC(Constant(v))).embed)) ++ acc).some
                case _ => None
              }))
        case _ => None
      }
  }

  object EmptyArray {
    def apply[T[_[_]]: CorecursiveT, A]: MapFuncCore[T, A] =
      Constant[T, A](EJson.fromCommon(ejson.Arr[T[EJson]](Nil)))
  }

  object EmptyMap {
    def apply[T[_[_]]: CorecursiveT, A]: MapFuncCore[T, A] =
      Constant[T, A](EJson.fromExt(ejson.Map[T[EJson]](Nil)))
  }

  // TODO: subtyping is preventing embedding of MapFuncsCore
  /** This returns the set of expressions that are concatenated together. It can
    * include statically known pieces, like `MakeArray` and `Constant(Arr)`, but
    * also arbitrary expressions that may evaluate to an array of any size.
    */
  object ConcatArraysN {
    def apply[T[_[_]]: BirecursiveT, A](args: List[FreeMapA[T, A]])
        : CoEnv[A, MapFunc[T, ?], FreeMapA[T, A]] = {
      args.toList match {
        case h :: t => t.foldLeft(h)((a, b) => rollMF[T, A](MFC(ConcatArrays(a, b))).embed).project
        case Nil    => rollMF[T, A](MFC(EmptyArray[T, FreeMapA[T, A]]))
      }
    }

    @SuppressWarnings(Array("org.wartremover.warts.Recursion"))
    def unapply[T[_[_]]: BirecursiveT, A](mf: CoEnv[A, MapFunc[T, ?], FreeMapA[T, A]]):
        Option[List[FreeMapA[T, A]]] =
      mf.run.fold(
        κ(None),
        {
          case MFC(MakeArray(_)) | MFC(Constant(Embed(EC(ejson.Arr(_))))) =>
            List(mf.embed).some
          case MFC(ConcatArrays(h, t)) =>
            (unapply(h.project).getOrElse(List(h)) ++
              unapply(t.project).getOrElse(List(t))).some
          case _ => None
        })
  }

  // TODO subtyping is preventing embedding of MapFuncsCore
  object ConcatMapsN {
    def apply[T[_[_]]: BirecursiveT, A](args: List[FreeMapA[T, A]])
        : CoEnv[A, MapFunc[T, ?], FreeMapA[T, A]] =
      args.toList match {
        case h :: t => t.foldLeft(h)((a, b) => rollMF[T, A](MFC(ConcatMaps(a, b))).embed).project
        case Nil    => rollMF[T, A](MFC(Constant(EJson.fromCommon(ejson.Arr[T[EJson]](Nil)))))
      }

    @SuppressWarnings(Array("org.wartremover.warts.Recursion"))
    def unapply[T[_[_]]: BirecursiveT, A](mf: CoEnv[A, MapFunc[T, ?], FreeMapA[T, A]]):
        Option[List[FreeMapA[T, A]]] =
      mf.run.fold(
        κ(None),
        {
          case MFC(MakeMap(_, _)) | MFC(Constant(Embed(EX(ejson.Map(_))))) =>
            List(mf.embed).some
          case MFC(ConcatMaps(h, t)) =>
            (unapply(h.project).getOrElse(List(h)) ++
              unapply(t.project).getOrElse(List(t))).some
          case _ => None
        })
  }

  // Transform effectively constant `MapFunc` into a `Constant` value.
  // This is a mini-evaluator for constant qscript values.
  def foldConstant[T[_[_]]: BirecursiveT, A]
      : CoMapFuncR[T, A] => Option[T[EJson]] = {
    object ConstEC {
      def unapply[B](tco: FreeMapA[T, B]): Option[ejson.Common[T[EJson]]] = {
        tco.project.run match {
          case \/-(MFC(Constant(Embed(EC(v))))) => Some(v)
          case _                           => None
        }
      }
    }

    _.run.fold[Option[ejson.EJson[T[ejson.EJson]]]](
      κ(None),
      {
        // relations
        case MFC(And(ConstEC(ejson.Bool(v1)), ConstEC(ejson.Bool(v2)))) =>
          EC.inj(ejson.Bool(v1 && v2)).some
        case MFC(Or(ConstEC(ejson.Bool(v1)), ConstEC(ejson.Bool(v2)))) =>
          EC.inj(ejson.Bool(v1 || v2)).some
        case MFC(Not(ConstEC(ejson.Bool(v1)))) =>
          EC.inj(ejson.Bool(!v1)).some

        // string
        case MFC(Lower(ConstEC(ejson.Str(v1)))) =>
          EC.inj(ejson.Str(v1.toLowerCase)).some
        case MFC(Upper(ConstEC(ejson.Str(v1)))) =>
          EC.inj(ejson.Str(v1.toUpperCase)).some

        // structural
        case MFC(MakeArray(Embed(CoEnv(\/-(MFC(Constant(v1))))))) =>
          EC.inj(ejson.Arr(List(v1))).some
        case MFC(MakeMap(ConstEC(ejson.Str(v1)), Embed(CoEnv(\/-(MFC(Constant(v2))))))) =>
          EX.inj(ejson.Map(List(EC.inj(ejson.Str[T[ejson.EJson]](v1)).embed -> v2))).some
        case MFC(ConcatArrays(ConstEC(ejson.Arr(v1)), ConstEC(ejson.Arr(v2)))) =>
          EC.inj(ejson.Arr(v1 ++ v2)).some
        case _ => None
      }) ∘ (_.embed)
  }

  @SuppressWarnings(Array("org.wartremover.warts.Recursion"))
  def flattenAnd[T[_[_]], A](fm: FreeMapA[T, A]): NonEmptyList[FreeMapA[T, A]] =
    fm.resume match {
      case -\/(And(a, b)) => flattenAnd(a) append flattenAnd(b)
      case _              => NonEmptyList(fm)
    }

  // NB: This _could_ be combined with `rewrite`, but it causes rewriting to
  //     take way too long, so instead we apply it separately afterward.
  /** Pulls conditional `Undefined`s as far up an expression as possible. */
  def extractGuards[T[_[_]]: BirecursiveT, A]
      : CoMapFuncR[T, A] => Option[CoMapFuncR[T, A]] =
    _.run.toOption >>= {
      // NB: The last case pulls guards into a wider scope, and we want to avoid
      //     doing that for certain MapFuncs, so we add explicit `none`s.
      case Guard(_, _, _, _)
         | IfUndefined(_, _)
         | MakeArray(_) | MakeMap(_, _) => none
      // TODO: This should be able to extract a guard where _either_ side is
      //       `Undefined`, and should also extract `Cond` with `Undefined` on a
      //       branch.
      case func =>
        val writer =
          func.traverse[Writer[List[(FreeMapA[T, A], Type)], ?], FreeMapA[T, A]] {
            case Embed(CoEnv(\/-(Guard(e, t, s, Embed(CoEnv(\/-(Undefined()))))))) =>
              Writer(List((e, t)), s)
            case arg => Writer(Nil, arg)
          }
        writer.written match {
          case Nil    => none
          case guards =>
            rollMF(guards.distinct.foldRight(writer.value) {
              case ((e, t), s) =>
                Guard(e, t, Free.roll(s), Free.roll(Undefined[T, FreeMapA[T, A]]()))
            }).some
        }
    }

  /** Converts conditional `Undefined`s into conditions that can be used in a
    * `Filter`.
    */
  def extractFilter[T[_[_]]: CorecursiveT, A](mf: FreeMapA[T, A])(test: A => Option[Hole])
      : Option[(FreeMap[T], FreeMapA[T, A])] =
    mf.resume.swap.toOption >>= {
      case Cond(c, e, Embed(CoEnv(\/-(Undefined())))) =>
        c.traverse(test) strengthR e
      case Cond(c, Embed(CoEnv(\/-(Undefined()))), f) =>
        c.traverse(test) ∘ (h => (Free.roll(Not[T, FreeMap[T]](h)), f))
      case Guard(c, t, e, Embed(CoEnv(\/-(Undefined())))) =>
        c.traverse(test) ∘
          (h => (Free.roll(Guard(h, t, BoolLit[T, Hole](true), BoolLit[T, Hole](false))), e))
      case Guard(c, t, Embed(CoEnv(\/-(Undefined()))), f) =>
        c.traverse(test) ∘ (h => (Free.roll(Guard(h, t, BoolLit[T, Hole](false), BoolLit[T, Hole](true))), f))
      case _ => none
    }

  def normalize[T[_[_]]: BirecursiveT: EqualT: ShowT, A: Equal: Show]
      : CoMapFuncR[T, A] => CoMapFuncR[T, A] =
<<<<<<< HEAD
    repeatedly(applyTransforms(
      foldConstant[T, A].apply(_) ∘ (const => rollMF[T, A](Constant(const))),
      rewrite[T, A]))
=======
    (repeatedly(rewrite[T, A]) _) ⋘
      orOriginal(foldConstant[T, A].apply(_) ∘ (const => rollMF[T, A](MFC(Constant(const)))))
>>>>>>> eaed3027

  def replaceJoinSides[T[_[_]]: BirecursiveT](left: Symbol, right: Symbol)
      : CoMapFuncR[T, JoinSide] => CoMapFuncR[T, JoinSide] =
    _.run match {
      case \/-(MFC(JoinSideName(`left`))) => CoEnv(-\/(LeftSide))
      case \/-(MFC(JoinSideName(`right`))) => CoEnv(-\/(RightSide))
      case x => CoEnv(x)
    }

  // TODO: This could be split up as it is in LP, with each function containing
  //       its own normalization.
<<<<<<< HEAD
  private def rewrite[T[_[_]]: BirecursiveT: EqualT: ShowT, A: Equal: Show]:
      CoMapFuncR[T, A] => Option[CoMapFuncR[T, A]] =
    _.run.toOption >>= {
      case Eq(v1, v2) if v1 ≟ v2 =>
        rollMF[T, A](
          Constant(EJson.fromCommon(ejson.Bool[T[EJson]](true)))).some

      case Eq(Embed(CoEnv(\/-(Constant(v1)))), Embed(CoEnv(\/-(Constant(v2))))) =>
        rollMF[T, A](
          Constant(EJson.fromCommon(ejson.Bool[T[EJson]](v1 ≟ v2)))).some

      case DeleteField(
        Embed(StaticMap(map)),
        Embed(CoEnv(\/-(Constant(field))))) =>
        StaticMap(map.filter(_._1 ≠ field)).project.some

      // TODO: Generalize this to `StaticMapSuffix`.
      case DeleteField(
        Embed(CoEnv(\/-(ConcatMaps(m, Embed(CoEnv(\/-(MakeMap(k, _)))))))),
        f)
          if k ≟ f =>
        rollMF[T, A](DeleteField(m, f)).some

      case ProjectIndex(
        Embed(StaticArrayPrefix(as)),
        Embed(CoEnv(\/-(Constant(Embed(EX(ejson.Int(index))))))))
          if index.isValidInt =>
        as.lift(index.intValue).map(_.project)

      case ProjectField(
        Embed(StaticMap(map)),
        Embed(CoEnv(\/-(Constant(field))))) =>
        map.reverse.find(_._1 ≟ field) ∘ (_._2.project)

      // TODO: Generalize these to `StaticMapSuffix`
      case ProjectField(Embed(CoEnv(\/-(MakeMap(k, Embed(v))))), f) if k ≟ f =>
        v.some
      case ProjectField(
        Embed(CoEnv(\/-(ConcatMaps(_, Embed(CoEnv(\/-(MakeMap(k, Embed(v))))))))),
        f)
          if k ≟ f =>
        v.some

      case ConcatArrays(Embed(StaticArray(Nil)), Embed(rhs)) => rhs.some

      case ConcatArrays(Embed(lhs), Embed(StaticArray(Nil))) => lhs.some

      case ConcatMaps(Embed(StaticMap(Nil)), Embed(rhs)) => rhs.some

      case ConcatMaps(Embed(lhs), Embed(StaticMap(Nil))) => lhs.some

      case _ => none
    }
=======
  @SuppressWarnings(Array("org.wartremover.warts.OptionPartial"))
  private def rewrite[T[_[_]]: BirecursiveT: EqualT: ShowT, A: Show]:
      CoMapFuncR[T, A] => Option[CoMapFuncR[T, A]] =
    _.run.fold(
      κ(None),
      {
        case MFC(Eq(Embed(CoEnv(\/-(MFC(Constant(v1))))), Embed(CoEnv(\/-(MFC(Constant(v2))))))) =>
          rollMF[T, A](
            MFC(Constant(EJson.fromCommon(ejson.Bool[T[EJson]](v1 ≟ v2))))).some

        case MFC(ProjectIndex(Embed(StaticArrayPrefix(as)), Embed(CoEnv(\/-(MFC(Constant(Embed(EX(ejson.Int(index)))))))))) =>
          if (index.isValidInt)
            as.lift(index.intValue).map(_.project)
          else None

        case MFC(ProjectField(Embed(ConcatMapsN(as)), Embed(CoEnv(\/-(MFC(Constant(field))))))) =>
          as.collectFirst {
            // TODO: Perhaps we could have an extractor so these could be
            //       handled by the same case
            case Embed(CoEnv(\/-(MFC(MakeMap(Embed(CoEnv(\/-(MFC(Constant(src))))), Embed(value)))))) if field ≟ src =>
              value.some
            case Embed(CoEnv(\/-(MFC(Constant(Embed(EX(ejson.Map(m)))))))) =>
              m.collectFirst {
                case (k, v) if k ≟ field => rollMF[T, A](MFC(Constant(v)))
              }
          }.flatten

        // elide Nil array on the left
        case MFC(ConcatArrays(
          Embed(CoEnv(\/-(MFC(Constant(Embed(EC(ejson.Arr(Nil)))))))),
          Embed(CoEnv(\/-(rhs))))) =>
            rollMF[T, A](rhs).some

        // elide Nil array on the right
        case MFC(ConcatArrays(
          Embed(CoEnv(\/-(lhs))),
          Embed(CoEnv(\/-(MFC(Constant(Embed(EC(ejson.Arr(Nil)))))))))) =>
            rollMF[T, A](lhs).some

        // elide Nil map on the left
        case MFC(ConcatMaps(
          Embed(CoEnv(\/-(MFC(Constant(Embed(EX(ejson.Map(Nil)))))))),
          Embed(CoEnv(\/-(rhs))))) =>
            rollMF[T, A](rhs).some

        // elide Nil map on the right
        case MFC(ConcatMaps(
          Embed(CoEnv(\/-(lhs))),
          Embed(CoEnv(\/-(MFC(Constant(Embed(EX(ejson.Map(Nil)))))))))) =>
            rollMF[T, A](lhs).some

        case _ => None
      })
>>>>>>> eaed3027

  implicit def traverse[T[_[_]]]: Traverse[MapFuncCore[T, ?]] =
    new Traverse[MapFuncCore[T, ?]] {
      def traverseImpl[G[_], A, B](
        fa: MapFuncCore[T, A])(
        f: A => G[B])(
        implicit G: Applicative[G]):
          G[MapFuncCore[T, B]] = fa match {
        // nullary
        case Constant(v) => G.point(Constant[T, B](v))
        case Undefined() => G.point(Undefined[T, B]())
        case JoinSideName(n) => G.point(JoinSideName[T, B](n))
        case Now() => G.point(Now[T, B]())

        // unary
        case ExtractCentury(a1) => f(a1) ∘ (ExtractCentury(_))
        case ExtractDayOfMonth(a1) => f(a1) ∘ (ExtractDayOfMonth(_))
        case ExtractDecade(a1) => f(a1) ∘ (ExtractDecade(_))
        case ExtractDayOfWeek(a1) => f(a1) ∘ (ExtractDayOfWeek(_))
        case ExtractDayOfYear(a1) => f(a1) ∘ (ExtractDayOfYear(_))
        case ExtractEpoch(a1) => f(a1) ∘ (ExtractEpoch(_))
        case ExtractHour(a1) => f(a1) ∘ (ExtractHour(_))
        case ExtractIsoDayOfWeek(a1) => f(a1) ∘ (ExtractIsoDayOfWeek(_))
        case ExtractIsoYear(a1) => f(a1) ∘ (ExtractIsoYear(_))
        case ExtractMicroseconds(a1) => f(a1) ∘ (ExtractMicroseconds(_))
        case ExtractMillennium(a1) => f(a1) ∘ (ExtractMillennium(_))
        case ExtractMilliseconds(a1) => f(a1) ∘ (ExtractMilliseconds(_))
        case ExtractMinute(a1) => f(a1) ∘ (ExtractMinute(_))
        case ExtractMonth(a1) => f(a1) ∘ (ExtractMonth(_))
        case ExtractQuarter(a1) => f(a1) ∘ (ExtractQuarter(_))
        case ExtractSecond(a1) => f(a1) ∘ (ExtractSecond(_))
        case ExtractTimezone(a1) => f(a1) ∘ (ExtractTimezone(_))
        case ExtractTimezoneHour(a1) => f(a1) ∘ (ExtractTimezoneHour(_))
        case ExtractTimezoneMinute(a1) => f(a1) ∘ (ExtractTimezoneMinute(_))
        case ExtractWeek(a1) => f(a1) ∘ (ExtractWeek(_))
        case ExtractYear(a1) => f(a1) ∘ (ExtractYear(_))
        case Date(a1) => f(a1) ∘ (Date(_))
        case Time(a1) => f(a1) ∘ (Time(_))
        case Timestamp(a1) => f(a1) ∘ (Timestamp(_))
        case Interval(a1) => f(a1) ∘ (Interval(_))
        case StartOfDay(a1) => f(a1) ∘ (StartOfDay(_))
        case TemporalTrunc(a1, a2) => f(a2) ∘ (TemporalTrunc(a1, _))
        case TimeOfDay(a1) => f(a1) ∘ (TimeOfDay(_))
        case ToTimestamp(a1) => f(a1) ∘ (ToTimestamp(_))
        case TypeOf(a1) => f(a1) ∘ (TypeOf(_))
        case Negate(a1) => f(a1) ∘ (Negate(_))
        case Not(a1) => f(a1) ∘ (Not(_))
        case Length(a1) => f(a1) ∘ (Length(_))
        case Lower(a1) => f(a1) ∘ (Lower(_))
        case Upper(a1) => f(a1) ∘ (Upper(_))
        case Bool(a1) => f(a1) ∘ (Bool(_))
        case Integer(a1) => f(a1) ∘ (Integer(_))
        case Decimal(a1) => f(a1) ∘ (Decimal(_))
        case Null(a1) => f(a1) ∘ (Null(_))
        case ToString(a1) => f(a1) ∘ (ToString(_))
        case MakeArray(a1) => f(a1) ∘ (MakeArray(_))
        case Meta(a1) => f(a1) ∘ (Meta(_))

        // binary
        case Add(a1, a2) => (f(a1) ⊛ f(a2))(Add(_, _))
        case Multiply(a1, a2) => (f(a1) ⊛ f(a2))(Multiply(_, _))
        case Subtract(a1, a2) => (f(a1) ⊛ f(a2))(Subtract(_, _))
        case Divide(a1, a2) => (f(a1) ⊛ f(a2))(Divide(_, _))
        case Modulo(a1, a2) => (f(a1) ⊛ f(a2))(Modulo(_, _))
        case Power(a1, a2) => (f(a1) ⊛ f(a2))(Power(_, _))
        case Eq(a1, a2) => (f(a1) ⊛ f(a2))(Eq(_, _))
        case Neq(a1, a2) => (f(a1) ⊛ f(a2))(Neq(_, _))
        case Lt(a1, a2) => (f(a1) ⊛ f(a2))(Lt(_, _))
        case Lte(a1, a2) => (f(a1) ⊛ f(a2))(Lte(_, _))
        case Gt(a1, a2) => (f(a1) ⊛ f(a2))(Gt(_, _))
        case Gte(a1, a2) => (f(a1) ⊛ f(a2))(Gte(_, _))
        case IfUndefined(a1, a2) => (f(a1) ⊛ f(a2))(IfUndefined(_, _))
        case And(a1, a2) => (f(a1) ⊛ f(a2))(And(_, _))
        case Or(a1, a2) => (f(a1) ⊛ f(a2))(Or(_, _))
        case Within(a1, a2) => (f(a1) ⊛ f(a2))(Within(_, _))
        case MakeMap(a1, a2) => (f(a1) ⊛ f(a2))(MakeMap(_, _))
        case ConcatMaps(a1, a2) => (f(a1) ⊛ f(a2))(ConcatMaps(_, _))
        case ProjectIndex(a1, a2) => (f(a1) ⊛ f(a2))(ProjectIndex(_, _))
        case ProjectField(a1, a2) => (f(a1) ⊛ f(a2))(ProjectField(_, _))
        case DeleteField(a1, a2) => (f(a1) ⊛ f(a2))(DeleteField(_, _))
        case ConcatArrays(a1, a2) => (f(a1) ⊛ f(a2))(ConcatArrays(_, _))
        case Range(a1, a2) => (f(a1) ⊛ f(a2))(Range(_, _))

        //  ternary
        case Between(a1, a2, a3) => (f(a1) ⊛ f(a2) ⊛ f(a3))(Between(_, _, _))
        case Cond(a1, a2, a3) => (f(a1) ⊛ f(a2) ⊛ f(a3))(Cond(_, _, _))
        case Search(a1, a2, a3) => (f(a1) ⊛ f(a2) ⊛ f(a3))(Search(_, _, _))
        case Substring(a1, a2, a3) => (f(a1) ⊛ f(a2) ⊛ f(a3))(Substring(_, _, _))
        case Guard(a1, tpe, a2, a3) => (f(a1) ⊛ f(a2) ⊛ f(a3))(Guard(_, tpe, _, _))
      }
  }

  implicit def equal[T[_[_]]: BirecursiveT: EqualT, A]: Delay[Equal, MapFuncCore[T, ?]] =
    new Delay[Equal, MapFuncCore[T, ?]] {
      @SuppressWarnings(Array("org.wartremover.warts.Equals"))
      def apply[A](in: Equal[A]): Equal[MapFuncCore[T, A]] = Equal.equal {
        // nullary
        case (Constant(v1), Constant(v2)) =>
          // FIXME: Ensure we’re using _structural_ equality here.
          v1 ≟ v2
        case (JoinSideName(n1), JoinSideName(n2)) => n1 ≟ n2
        case (Undefined(), Undefined()) => true
        case (Now(), Now()) => true
        // unary
        case (ExtractCentury(a1), ExtractCentury(a2)) => in.equal(a1, a2)
        case (ExtractDayOfMonth(a1), ExtractDayOfMonth(a2)) => in.equal(a1, a2)
        case (ExtractDecade(a1), ExtractDecade(a2)) => in.equal(a1, a2)
        case (ExtractDayOfWeek(a1), ExtractDayOfWeek(a2)) => in.equal(a1, a2)
        case (ExtractDayOfYear(a1), ExtractDayOfYear(a2)) => in.equal(a1, a2)
        case (ExtractEpoch(a1), ExtractEpoch(a2)) => in.equal(a1, a2)
        case (ExtractHour(a1), ExtractHour(a2)) => in.equal(a1, a2)
        case (ExtractIsoDayOfWeek(a1), ExtractIsoDayOfWeek(a2)) => in.equal(a1, a2)
        case (ExtractIsoYear(a1), ExtractIsoYear(a2)) => in.equal(a1, a2)
        case (ExtractMicroseconds(a1), ExtractMicroseconds(a2)) => in.equal(a1, a2)
        case (ExtractMillennium(a1), ExtractMillennium(a2)) => in.equal(a1, a2)
        case (ExtractMilliseconds(a1), ExtractMilliseconds(a2)) => in.equal(a1, a2)
        case (ExtractMinute(a1), ExtractMinute(a2)) => in.equal(a1, a2)
        case (ExtractMonth(a1), ExtractMonth(a2)) => in.equal(a1, a2)
        case (ExtractQuarter(a1), ExtractQuarter(a2)) => in.equal(a1, a2)
        case (ExtractSecond(a1), ExtractSecond(a2)) => in.equal(a1, a2)
        case (ExtractTimezone(a1), ExtractTimezone(a2)) => in.equal(a1, a2)
        case (ExtractTimezoneHour(a1), ExtractTimezoneHour(a2)) => in.equal(a1, a2)
        case (ExtractTimezoneMinute(a1), ExtractTimezoneMinute(a2)) => in.equal(a1, a2)
        case (ExtractWeek(a1), ExtractWeek(a2)) => in.equal(a1, a2)
        case (ExtractYear(a1), ExtractYear(a2)) => in.equal(a1, a2)
        case (Date(a1), Date(b1)) => in.equal(a1, b1)
        case (Time(a1), Time(b1)) => in.equal(a1, b1)
        case (Timestamp(a1), Timestamp(b1)) => in.equal(a1, b1)
        case (Interval(a1), Interval(b1)) => in.equal(a1, b1)
        case (StartOfDay(a1), StartOfDay(b1)) => in.equal(a1, b1)
        case (TemporalTrunc(a1, a2), TemporalTrunc(b1, b2)) => a1 ≟ b1 && in.equal(a2, b2)
        case (TimeOfDay(a1), TimeOfDay(b1)) => in.equal(a1, b1)
        case (ToTimestamp(a1), ToTimestamp(b1)) => in.equal(a1, b1)
        case (TypeOf(a1), TypeOf(b1)) => in.equal(a1, b1)
        case (Negate(a1), Negate(b1)) => in.equal(a1, b1)
        case (Not(a1), Not(b1)) => in.equal(a1, b1)
        case (Length(a1), Length(b1)) => in.equal(a1, b1)
        case (Lower(a1), Lower(b1)) => in.equal(a1, b1)
        case (Upper(a1), Upper(b1)) => in.equal(a1, b1)
        case (Bool(a1), Bool(b1)) => in.equal(a1, b1)
        case (Integer(a1), Integer(b1)) => in.equal(a1, b1)
        case (Decimal(a1), Decimal(b1)) => in.equal(a1, b1)
        case (Null(a1), Null(b1)) => in.equal(a1, b1)
        case (ToString(a1), ToString(b1)) => in.equal(a1, b1)
        case (MakeArray(a1), MakeArray(b1)) => in.equal(a1, b1)
        case (Meta(a1), Meta(b1)) => in.equal(a1, b1)

        //  binary
        case (Add(a1, a2), Add(b1, b2)) => in.equal(a1, b1) && in.equal(a2, b2)
        case (Multiply(a1, a2), Multiply(b1, b2)) => in.equal(a1, b1) && in.equal(a2, b2)
        case (Subtract(a1, a2), Subtract(b1, b2)) => in.equal(a1, b1) && in.equal(a2, b2)
        case (Divide(a1, a2), Divide(b1, b2)) => in.equal(a1, b1) && in.equal(a2, b2)
        case (Modulo(a1, a2), Modulo(b1, b2)) => in.equal(a1, b1) && in.equal(a2, b2)
        case (Power(a1, a2), Power(b1, b2)) => in.equal(a1, b1) && in.equal(a2, b2)
        case (Eq(a1, a2), Eq(b1, b2)) => in.equal(a1, b1) && in.equal(a2, b2)
        case (Neq(a1, a2), Neq(b1, b2)) => in.equal(a1, b1) && in.equal(a2, b2)
        case (Lt(a1, a2), Lt(b1, b2)) => in.equal(a1, b1) && in.equal(a2, b2)
        case (Lte(a1, a2), Lte(b1, b2)) => in.equal(a1, b1) && in.equal(a2, b2)
        case (Gt(a1, a2), Gt(b1, b2)) => in.equal(a1, b1) && in.equal(a2, b2)
        case (Gte(a1, a2), Gte(b1, b2)) => in.equal(a1, b1) && in.equal(a2, b2)
        case (IfUndefined(a1, a2), IfUndefined(b1, b2)) => in.equal(a1, b1) && in.equal(a2, b2)
        case (And(a1, a2), And(b1, b2)) => in.equal(a1, b1) && in.equal(a2, b2)
        case (Or(a1, a2), Or(b1, b2)) => in.equal(a1, b1) && in.equal(a2, b2)
        case (Within(a1, a2), Within(b1, b2)) => in.equal(a1, b1) && in.equal(a2, b2)
        case (MakeMap(a1, a2), MakeMap(b1, b2)) => in.equal(a1, b1) && in.equal(a2, b2)
        case (ConcatMaps(a1, a2), ConcatMaps(b1, b2)) => in.equal(a1, b1) && in.equal(a2, b2)
        case (ProjectIndex(a1, a2), ProjectIndex(b1, b2)) => in.equal(a1, b1) && in.equal(a2, b2)
        case (ProjectField(a1, a2), ProjectField(b1, b2)) => in.equal(a1, b1) && in.equal(a2, b2)
        case (DeleteField(a1, a2), DeleteField(b1, b2)) => in.equal(a1, b1) && in.equal(a2, b2)
        case (ConcatArrays(a1, a2), ConcatArrays(b1, b2)) => in.equal(a1, b1) && in.equal(a2, b2)
        case (Range(a1, a2), Range(b1, b2)) => in.equal(a1, b1) && in.equal(a2, b2)

        //  ternary
        case (Between(a1, a2, a3), Between(b1, b2, b3)) => in.equal(a1, b1) && in.equal(a2, b2) && in.equal(a3, b3)
        case (Cond(a1, a2, a3), Cond(b1, b2, b3)) => in.equal(a1, b1) && in.equal(a2, b2) && in.equal(a3, b3)
        case (Search(a1, a2, a3), Search(b1, b2, b3)) => in.equal(a1, b1) && in.equal(a2, b2) && in.equal(a3, b3)
        case (Substring(a1, a2, a3), Substring(b1, b2, b3)) => in.equal(a1, b1) && in.equal(a2, b2) && in.equal(a3, b3)
        case (Guard(a1, atpe, a2, a3), Guard(b1, btpe, b2, b3)) => atpe ≟ btpe && in.equal(a1, b1) && in.equal(a2, b2) && in.equal(a3, b3)

        case (_, _) => false
      }
    }

  implicit def show[T[_[_]]: ShowT]: Delay[Show, MapFuncCore[T, ?]] =
    new Delay[Show, MapFuncCore[T, ?]] {
      def apply[A](sh: Show[A]): Show[MapFuncCore[T, A]] = {
        def shz(label: String, a: A*) =
          Cord(label) ++ Cord("(") ++ a.map(sh.show).toList.intercalate(Cord(", ")) ++ Cord(")")

        Show.show {
          // nullary
          case Constant(v) => Cord("Constant(") ++ v.show ++ Cord(")")
          case Undefined() => Cord("Undefined()")
          case JoinSideName(n) => Cord("JoinSideName(") ++ n.show ++ Cord(")")
          case Now() => Cord("Now()")

          // unary
          case ExtractCentury(a1) => shz("ExtractCentury", a1)
          case ExtractDayOfMonth(a1) => shz("ExtractDayOfMonth", a1)
          case ExtractDecade(a1) => shz("ExtractDecade", a1)
          case ExtractDayOfWeek(a1) => shz("ExtractDayOfWeek", a1)
          case ExtractDayOfYear(a1) => shz("ExtractDayOfYear", a1)
          case ExtractEpoch(a1) => shz("ExtractEpoch", a1)
          case ExtractHour(a1) => shz("ExtractHour", a1)
          case ExtractIsoDayOfWeek(a1) => shz("ExtractIsoDayOfWeek", a1)
          case ExtractIsoYear(a1) => shz("ExtractIsoYear", a1)
          case ExtractMicroseconds(a1) => shz("ExtractMicroseconds", a1)
          case ExtractMillennium(a1) => shz("ExtractMillennium", a1)
          case ExtractMilliseconds(a1) => shz("ExtractMilliseconds", a1)
          case ExtractMinute(a1) => shz("ExtractMinute", a1)
          case ExtractMonth(a1) => shz("ExtractMonth", a1)
          case ExtractQuarter(a1) => shz("ExtractQuarter", a1)
          case ExtractSecond(a1) => shz("ExtractSecond", a1)
          case ExtractTimezone(a1) => shz("ExtractTimezone", a1)
          case ExtractTimezoneHour(a1) => shz("ExtractTimezoneHour", a1)
          case ExtractTimezoneMinute(a1) => shz("ExtractTimezoneMinute", a1)
          case ExtractWeek(a1) => shz("ExtractWeek", a1)
          case ExtractYear(a1) => shz("ExtractYear", a1)
          case Date(a1) => shz("Date", a1)
          case Time(a1) => shz("Time", a1)
          case Timestamp(a1) => shz("Timestamp", a1)
          case Interval(a1) => shz("Interval", a1)
          case StartOfDay(a1) => shz("StartOfDay", a1)
          case TemporalTrunc(a1, a2) => Cord("TemporalTrunc(", a1.show, ", ", sh.show(a2), ")")
          case TimeOfDay(a1) => shz("TimeOfDay", a1)
          case ToTimestamp(a1) => shz("ToTimestamp", a1)
          case TypeOf(a1) => shz("TypeOf", a1)
          case Negate(a1) => shz("Negate", a1)
          case Not(a1) => shz("Not", a1)
          case Length(a1) => shz("Length", a1)
          case Lower(a1) => shz("Lower", a1)
          case Upper(a1) => shz("Upper", a1)
          case Bool(a1) => shz("Bool", a1)
          case Integer(a1) => shz("Integer", a1)
          case Decimal(a1) => shz("Decimal", a1)
          case Null(a1) => shz("Null", a1)
          case ToString(a1) => shz("ToString", a1)
          case MakeArray(a1) => shz("MakeArray", a1)
          case Meta(a1) => shz("Meta", a1)

          // binary
          case Add(a1, a2) => shz("Add", a1, a2)
          case Multiply(a1, a2) => shz("Multiply", a1, a2)
          case Subtract(a1, a2) => shz("Subtract", a1, a2)
          case Divide(a1, a2) => shz("Divide", a1, a2)
          case Modulo(a1, a2) => shz("Modulo", a1, a2)
          case Power(a1, a2) => shz("Power", a1, a2)
          case Eq(a1, a2) => shz("Eq", a1, a2)
          case Neq(a1, a2) => shz("Neq", a1, a2)
          case Lt(a1, a2) => shz("Lt", a1, a2)
          case Lte(a1, a2) => shz("Lte", a1, a2)
          case Gt(a1, a2) => shz("Gt", a1, a2)
          case Gte(a1, a2) => shz("Gte", a1, a2)
          case IfUndefined(a1, a2) => shz("IfUndefined", a1, a2)
          case And(a1, a2) => shz("And", a1, a2)
          case Or(a1, a2) => shz("Or", a1, a2)
          case Within(a1, a2) => shz("Within", a1, a2)
          case MakeMap(a1, a2) => shz("MakeMap", a1, a2)
          case ConcatMaps(a1, a2) => shz("ConcatMaps", a1, a2)
          case ProjectIndex(a1, a2) => shz("ProjectIndex", a1, a2)
          case ProjectField(a1, a2) => shz("ProjectField", a1, a2)
          case DeleteField(a1, a2) => shz("DeleteField", a1, a2)
          case ConcatArrays(a1, a2) => shz("ConcatArrays", a1, a2)
          case Range(a1, a2) => shz("Range", a1, a2)

          //  ternary
          case Between(a1, a2, a3) => shz("Between", a1, a2, a3)
          case Cond(a1, a2, a3) => shz("Cond", a1, a2, a3)
          case Search(a1, a2, a3) => shz("Search", a1, a2, a3)
          case Substring(a1, a2, a3) => shz("Substring", a1, a2, a3)
          case Guard(a1, tpe, a2, a3) =>
            Cord("Guard(") ++
              sh.show(a1) ++ Cord(", ") ++
              tpe.show ++ Cord(", ") ++
              sh.show(a2) ++ Cord(", ") ++
              sh.show(a3) ++ Cord(")")
        }
      }
    }

  // TODO: replace this with some kind of pretty-printing based on a syntax for
  // MapFunc + EJson.
  implicit def renderTree[T[_[_]]: ShowT]: Delay[RenderTree, MapFuncCore[T, ?]] =
    new Delay[RenderTree, MapFuncCore[T, ?]] {
      val nt = "MapFuncCore" :: Nil

      @SuppressWarnings(Array("org.wartremover.warts.ToString"))
      def apply[A](r: RenderTree[A]): RenderTree[MapFuncCore[T, A]] = {
        def nAry(typ: String, as: A*): RenderedTree =
          NonTerminal(typ :: nt, None, as.toList.map(r.render(_)))

        RenderTree.make {
          // nullary
          case Constant(a1) => Terminal("Constant" :: nt, a1.shows.some)
          case Undefined() => Terminal("Undefined" :: nt, None)
          case JoinSideName(n) => Terminal("JoinSideName(" ::nt, n.shows.some)
          case Now() => Terminal("Now" :: nt, None)

          // unary
          case ExtractCentury(a1) => nAry("ExtractCentury", a1)
          case ExtractDayOfMonth(a1) => nAry("ExtractDayOfMonth", a1)
          case ExtractDecade(a1) => nAry("ExtractDecade", a1)
          case ExtractDayOfWeek(a1) => nAry("ExtractDayOfWeek", a1)
          case ExtractDayOfYear(a1) => nAry("ExtractDayOfYear", a1)
          case ExtractEpoch(a1) => nAry("ExtractEpoch", a1)
          case ExtractHour(a1) => nAry("ExtractHour", a1)
          case ExtractIsoDayOfWeek(a1) => nAry("ExtractIsoDayOfWeek", a1)
          case ExtractIsoYear(a1) => nAry("ExtractIsoYear", a1)
          case ExtractMicroseconds(a1) => nAry("ExtractMicroseconds", a1)
          case ExtractMillennium(a1) => nAry("ExtractMillennium", a1)
          case ExtractMilliseconds(a1) => nAry("ExtractMilliseconds", a1)
          case ExtractMinute(a1) => nAry("ExtractMinute", a1)
          case ExtractMonth(a1) => nAry("ExtractMonth", a1)
          case ExtractQuarter(a1) => nAry("ExtractQuarter", a1)
          case ExtractSecond(a1) => nAry("ExtractSecond", a1)
          case ExtractTimezone(a1) => nAry("ExtractTimezone", a1)
          case ExtractTimezoneHour(a1) => nAry("ExtractTimezoneHour", a1)
          case ExtractTimezoneMinute(a1) => nAry("ExtractTimezoneMinute", a1)
          case ExtractWeek(a1) => nAry("ExtractWeek", a1)
          case ExtractYear(a1) => nAry("ExtractYear", a1)
          case Date(a1) => nAry("Date", a1)
          case Time(a1) => nAry("Time", a1)
          case Timestamp(a1) => nAry("Timestamp", a1)
          case Interval(a1) => nAry("Interval", a1)
          case StartOfDay(a1) => nAry("StartOfDay", a1)
          case TemporalTrunc(a1, a2) => NonTerminal("TemporalTrunc" :: nt, a1.shows.some, List(r.render(a2)))
          case TimeOfDay(a1) => nAry("TimeOfDay", a1)
          case ToTimestamp(a1) => nAry("ToTimestamp", a1)
          case TypeOf(a1) => nAry("TypeOf", a1)
          case Negate(a1) => nAry("Negate", a1)
          case Not(a1) => nAry("Not", a1)
          case Length(a1) => nAry("Length", a1)
          case Lower(a1) => nAry("Lower", a1)
          case Upper(a1) => nAry("Upper", a1)
          case Bool(a1) => nAry("Bool", a1)
          case Integer(a1) => nAry("Integer", a1)
          case Decimal(a1) => nAry("Decimal", a1)
          case Null(a1) => nAry("Null", a1)
          case ToString(a1) => nAry("ToString", a1)
          case MakeArray(a1) => nAry("MakeArray", a1)
          case Meta(a1) => nAry("Meta", a1)

          // binary
          case Add(a1, a2) => nAry("Add", a1, a2)
          case Multiply(a1, a2) => nAry("Multiply", a1, a2)
          case Subtract(a1, a2) => nAry("Subtract", a1, a2)
          case Divide(a1, a2) => nAry("Divide", a1, a2)
          case Modulo(a1, a2) => nAry("Modulo", a1, a2)
          case Power(a1, a2) => nAry("Power", a1, a2)
          case Eq(a1, a2) => nAry("Eq", a1, a2)
          case Neq(a1, a2) => nAry("Neq", a1, a2)
          case Lt(a1, a2) => nAry("Lt", a1, a2)
          case Lte(a1, a2) => nAry("Lte", a1, a2)
          case Gt(a1, a2) => nAry("Gt", a1, a2)
          case Gte(a1, a2) => nAry("Gte", a1, a2)
          case IfUndefined(a1, a2) => nAry("IfUndefined", a1, a2)
          case And(a1, a2) => nAry("And", a1, a2)
          case Or(a1, a2) => nAry("Or", a1, a2)
          case Within(a1, a2) => nAry("Within", a1, a2)
          case MakeMap(a1, a2) => nAry("MakeMap", a1, a2)
          case ConcatMaps(a1, a2) => nAry("ConcatMaps", a1, a2)
          case ProjectIndex(a1, a2) => nAry("ProjectIndex", a1, a2)
          case ProjectField(a1, a2) => nAry("ProjectField", a1, a2)
          case DeleteField(a1, a2) => nAry("DeleteField", a1, a2)
          case ConcatArrays(a1, a2) => nAry("ConcatArrays", a1, a2)
          case Range(a1, a2) => nAry("Range", a1, a2)

          //  ternary
          case Between(a1, a2, a3) => nAry("Between", a1, a2, a3)
          case Cond(a1, a2, a3) => nAry("Cond", a1, a2, a3)
          case Search(a1, a2, a3) => nAry("Search", a1, a2, a3)
          case Substring(a1, a2, a3) => nAry("Substring", a1, a2, a3)
          case Guard(a1, tpe, a2, a3) => NonTerminal("Guard" :: nt, None,
            List(r.render(a1), tpe.render, r.render(a2), r.render(a3)))
        }
      }
    }
}

object MapFuncsCore {
  // nullary
  /** A value that is statically known.
    */
  @Lenses final case class Constant[T[_[_]], A](ejson: T[EJson]) extends Nullary[T, A]
  /** A value that doesn’t exist. Most operations on `Undefined` should evaluate
    * to `Undefined`. The exceptions are
    * - [[MakeMap]] returns `{}` if either argument is `Undefined`,
    * - [[MakeArray]] returns `[]` if its argument is `Undefined`,
    * - [[AddMetadata]] returns the _first_ argument if the _second_ is `Undefined`,
    * - [[IfUndefined]] returns the _second_ argument if the _first_ is `Undefined`, and
    * - [[Cond]] evaluates normally if neither the condition nor the taken branch are `Undefined`.
    */
  @Lenses final case class Undefined[T[_[_]], A]() extends Nullary[T, A]

  /** A placeholder for a `JoinSide` that should never be exposed to a backend.
    */
  @Lenses final case class JoinSideName[T[_[_]], A](name: Symbol) extends Nullary[T, A]

  // array
  @Lenses final case class Length[T[_[_]], A](a1: A) extends Unary[T, A]

  // date
  // See https://www.postgresql.org/docs/9.2/static/functions-datetime.html#FUNCTIONS-DATETIME-EXTRACT
  @Lenses final case class ExtractCentury[T[_[_]], A](a1: A) extends Unary[T, A]
  @Lenses final case class ExtractDayOfMonth[T[_[_]], A](a1: A) extends Unary[T, A]
  @Lenses final case class ExtractDecade[T[_[_]], A](a1: A) extends Unary[T, A]
  @Lenses final case class ExtractDayOfWeek[T[_[_]], A](a1: A) extends Unary[T, A]
  @Lenses final case class ExtractDayOfYear[T[_[_]], A](a1: A) extends Unary[T, A]
  @Lenses final case class ExtractEpoch[T[_[_]], A](a1: A) extends Unary[T, A]
  @Lenses final case class ExtractHour[T[_[_]], A](a1: A) extends Unary[T, A]
  @Lenses final case class ExtractIsoDayOfWeek[T[_[_]], A](a1: A) extends Unary[T, A]
  @Lenses final case class ExtractIsoYear[T[_[_]], A](a1: A) extends Unary[T, A]
  @Lenses final case class ExtractMicroseconds[T[_[_]], A](a1: A) extends Unary[T, A]
  @Lenses final case class ExtractMillennium[T[_[_]], A](a1: A) extends Unary[T, A]
  @Lenses final case class ExtractMilliseconds[T[_[_]], A](a1: A) extends Unary[T, A]
  @Lenses final case class ExtractMinute[T[_[_]], A](a1: A) extends Unary[T, A]
  @Lenses final case class ExtractMonth[T[_[_]], A](a1: A) extends Unary[T, A]
  @Lenses final case class ExtractQuarter[T[_[_]], A](a1: A) extends Unary[T, A]
  @Lenses final case class ExtractSecond[T[_[_]], A](a1: A) extends Unary[T, A]
  @Lenses final case class ExtractTimezone[T[_[_]], A](a1: A) extends Unary[T, A]
  @Lenses final case class ExtractTimezoneHour[T[_[_]], A](a1: A) extends Unary[T, A]
  @Lenses final case class ExtractTimezoneMinute[T[_[_]], A](a1: A) extends Unary[T, A]
  @Lenses final case class ExtractWeek[T[_[_]], A](a1: A) extends Unary[T, A]
  @Lenses final case class ExtractYear[T[_[_]], A](a1: A) extends Unary[T, A]
  @Lenses final case class Date[T[_[_]], A](a1: A) extends Unary[T, A]
  @Lenses final case class Time[T[_[_]], A](a1: A) extends Unary[T, A]
  @Lenses final case class Timestamp[T[_[_]], A](a1: A) extends Unary[T, A]
  @Lenses final case class Interval[T[_[_]], A](a1: A) extends Unary[T, A]
  @Lenses final case class StartOfDay[T[_[_]], A](a1: A) extends Unary[T, A]
  @Lenses final case class TemporalTrunc[T[_[_]], A](part: TemporalPart, a1: A) extends Unary[T, A]
  @Lenses final case class TimeOfDay[T[_[_]], A](a1: A) extends Unary[T, A]
  @Lenses final case class ToTimestamp[T[_[_]], A](a1: A) extends Unary[T, A]
  /** Fetches the [[quasar.Type.Timestamp]] for the current instant in time. */
  @Lenses final case class Now[T[_[_]], A]() extends Nullary[T, A]

  // identity
  /** Returns a string describing the type of the value. If the value has a
    * metadata map containing an "_ejson.type" entry, that value is returned.
    * Otherwise, it returns a string naming a [[quasar.common.PrimaryType]].
    */
  @Lenses final case class TypeOf[T[_[_]], A](a1: A) extends Unary[T, A]

  // math
  @Lenses final case class Negate[T[_[_]], A](a1: A) extends Unary[T, A]
  @Lenses final case class Add[T[_[_]], A](a1: A, a2: A) extends Binary[T, A]
  @Lenses final case class Multiply[T[_[_]], A](a1: A, a2: A) extends Binary[T, A]
  @Lenses final case class Subtract[T[_[_]], A](a1: A, a2: A) extends Binary[T, A]
  @Lenses final case class Divide[T[_[_]], A](a1: A, a2: A) extends Binary[T, A]
  @Lenses final case class Modulo[T[_[_]], A](a1: A, a2: A) extends Binary[T, A]
  @Lenses final case class Power[T[_[_]], A](a1: A, a2: A) extends Binary[T, A]

  // relations
  @Lenses final case class Not[T[_[_]], A](a1: A) extends Unary[T, A]
  @Lenses final case class Eq[T[_[_]], A](a1: A, a2: A) extends Binary[T, A]
  @Lenses final case class Neq[T[_[_]], A](a1: A, a2: A) extends Binary[T, A]
  @Lenses final case class Lt[T[_[_]], A](a1: A, a2: A) extends Binary[T, A]
  @Lenses final case class Lte[T[_[_]], A](a1: A, a2: A) extends Binary[T, A]
  @Lenses final case class Gt[T[_[_]], A](a1: A, a2: A) extends Binary[T, A]
  @Lenses final case class Gte[T[_[_]], A](a1: A, a2: A) extends Binary[T, A]
  /** This “catches” [[Undefined]] values and replaces them with a value.
    */
  @Lenses final case class IfUndefined[T[_[_]], A](a1: A, a2: A) extends Binary[T, A]
  @Lenses final case class And[T[_[_]], A](a1: A, a2: A) extends Binary[T, A]
  @Lenses final case class Or[T[_[_]], A](a1: A, a2: A) extends Binary[T, A]
  @Lenses final case class Between[T[_[_]], A](a1: A, a2: A, a3: A) extends Ternary[T, A]
  @Lenses final case class Cond[T[_[_]], A](cond: A, then_ : A, else_ : A) extends Ternary[T, A] {
    def a1 = cond
    def a2 = then_
    def a3 = else_
  }

  // set
  @Lenses final case class Within[T[_[_]], A](a1: A, a2: A) extends Binary[T, A]

  // string
  @Lenses final case class Lower[T[_[_]], A](a1: A) extends Unary[T, A]
  @Lenses final case class Upper[T[_[_]], A](a1: A) extends Unary[T, A]
  @Lenses final case class Bool[T[_[_]], A](a1: A) extends Unary[T, A]
  @Lenses final case class Integer[T[_[_]], A](a1: A) extends Unary[T, A]
  @Lenses final case class Decimal[T[_[_]], A](a1: A) extends Unary[T, A]
  @Lenses final case class Null[T[_[_]], A](a1: A) extends Unary[T, A]
  @Lenses final case class ToString[T[_[_]], A](a1: A) extends Unary[T, A]
  @Lenses final case class Search[T[_[_]], A](a1: A, a2: A, a3: A) extends Ternary[T, A]
  @Lenses final case class Substring[T[_[_]], A](string: A, from: A, count: A) extends Ternary[T, A] {
    def a1 = string
    def a2 = from
    def a3 = count
  }

  // structural

  /** Makes a single-element [[ejson.Arr]] containing `a1`.
    */
  @Lenses final case class MakeArray[T[_[_]], A](a1: A) extends Unary[T, A]
  /** Makes a single-element [[ejson.Map]] with key `key` and value `value`.
    */
  @Lenses final case class MakeMap[T[_[_]], A](key: A, value: A) extends Binary[T, A] {
    def a1 = key
    def a2 = value
  }
  @Lenses final case class ConcatArrays[T[_[_]], A](a1: A, a2: A) extends Binary[T, A]
  @Lenses final case class ConcatMaps[T[_[_]], A](a1: A, a2: A) extends Binary[T, A]
  @Lenses final case class ProjectIndex[T[_[_]], A](src: A, index: A) extends Binary[T, A] {
    def a1 = src
    def a2 = index
  }
  @Lenses final case class ProjectField[T[_[_]], A](src: A, field: A) extends Binary[T, A] {
    def a1 = src
    def a2 = field
  }
  @Lenses final case class DeleteField[T[_[_]], A](src: A, field: A) extends Binary[T, A] {
    def a1 = src
    def a2 = field
  }
  @Lenses final case class Meta[T[_[_]], A](a1: A) extends Unary[T, A]

  @Lenses final case class Range[T[_[_]], A](from: A, to: A) extends Binary[T, A] {
    def a1 = from
    def a2 = to
  }

  /** A conditional specifically for checking that `a1` satisfies `pattern`.
    */
  @Lenses final case class Guard[T[_[_]], A](a1: A, pattern: Type, a2: A, a3: A)
      extends Ternary[T, A]

  object NullLit {
    def apply[T[_[_]]: CorecursiveT, A](): FreeMapA[T, A] =
      Free.roll(MFC(Constant[T, FreeMapA[T, A]](EJson.fromCommon(ejson.Null[T[EJson]]()))))

    def unapply[T[_[_]]: RecursiveT, A](mf: FreeMapA[T, A]): Boolean =
      mf.resume.fold ({
        case MFC(Constant(ej)) => EJson.isNull(ej)
        case _ => false
      }, _ => false)
  }

  object BoolLit {
    def apply[T[_[_]]: CorecursiveT, A](b: Boolean): FreeMapA[T, A] =
      Free.roll(MFC(Constant[T, FreeMapA[T, A]](EJson.fromCommon(ejson.Bool[T[EJson]](b)))))

    def unapply[T[_[_]]: RecursiveT, A](mf: FreeMapA[T, A]): Option[Boolean] =
      mf.resume.fold ({
        case MFC(Constant(ej)) => CommonEJson.prj(ej.project).flatMap {
          case ejson.Bool(b) => b.some
          case _ => None
        }
        case _ => None
      }, _ => None)
  }

  object DecLit {
    def apply[T[_[_]]: CorecursiveT, A](d: BigDecimal): FreeMapA[T, A] =
      Free.roll(MFC(Constant[T, FreeMapA[T, A]](EJson.fromCommon(ejson.Dec[T[EJson]](d)))))
  }

  object IntLit {
    def apply[T[_[_]]: CorecursiveT, A](i: BigInt): FreeMapA[T, A] =
      Free.roll(MFC(Constant[T, FreeMapA[T, A]](EJson.fromExt(ejson.Int[T[EJson]](i)))))

    def unapply[T[_[_]]: RecursiveT, A](mf: FreeMapA[T, A]): Option[BigInt] =
      mf.resume.fold(IntLitMapFunc.unapply(_), _ => None)
  }

  object IntLitMapFunc {
    def unapply[T[_[_]]: RecursiveT, A](mf: MapFunc[T, A]): Option[BigInt] =
      mf match {
        case MFC(Constant(ej)) => ExtEJson.prj(ej.project).flatMap {
          case ejson.Int(i) => i.some
          case _ => None
        }
        case _ => None
      }
  }

  object StrLit {
    def apply[T[_[_]]: CorecursiveT, A](str: String): FreeMapA[T, A] =
      Free.roll(MFC(Constant[T, FreeMapA[T, A]](EJson.fromCommon(ejson.Str[T[EJson]](str)))))

    def unapply[T[_[_]]: RecursiveT, A](mf: FreeMapA[T, A]):
        Option[String] =
      mf.resume.fold({
        case MFC(Constant(ej)) => CommonEJson.prj(ej.project).flatMap {
          case ejson.Str(str) => str.some
          case _ => None
        }
        case _ => None
      }, {
        _ => None
      })
  }
}<|MERGE_RESOLUTION|>--- conflicted
+++ resolved
@@ -66,20 +66,14 @@
     * can’t statically determine _all_ of the elements, it doesn’t match.
     */
   object StaticArray {
-<<<<<<< HEAD
     def apply[T[_[_]]: CorecursiveT, A](elems: List[FreeMapA[T, A]]): FreeMapA[T, A] =
-      elems.map(e => Free.roll(MakeArray[T, FreeMapA[T, A]](e))) match {
-        case Nil    => Free.roll(EmptyArray[T, FreeMapA[T, A]])
-        case h :: t => t.foldLeft(h)((a, e) => Free.roll(ConcatArrays(a, e)))
+      elems.map(e => Free.roll(MFC(MakeArray[T, FreeMapA[T, A]](e)))) match {
+        case Nil    => Free.roll(MFC(EmptyArray[T, FreeMapA[T, A]]))
+        case h :: t => t.foldLeft(h)((a, e) => Free.roll(MFC(ConcatArrays(a, e))))
       }
 
     def unapply[T[_[_]]: BirecursiveT, A](mf: CoMapFuncR[T, A]):
         Option[List[FreeMapA[T, A]]] =
-=======
-    def unapply[T[_[_]]: BirecursiveT, A]
-        (mf: CoMapFuncR[T, A])
-        : Option[List[FreeMapA[T, A]]] =
->>>>>>> eaed3027
       mf match {
         case ConcatArraysN(as) =>
           as.foldRightM[Option, List[FreeMapA[T, A]]](
@@ -117,10 +111,10 @@
   }
 
   object StaticMap {
-    def apply[T [_ [_]]: CorecursiveT, A](elems: List[(T[EJson], FreeMapA[T, A])]): FreeMapA[T, A] =
-      elems.map(e => Free.roll(MakeMap[T, FreeMapA[T, A]](Free.roll(Constant(e._1)), e._2))) match {
-        case Nil    => Free.roll(EmptyMap[T, FreeMapA[T, A]])
-        case h :: t => t.foldLeft(h)((a, e) => Free.roll(ConcatMaps(a, e)))
+    def apply[T[_[_]]: CorecursiveT, A](elems: List[(T[EJson], FreeMapA[T, A])]): FreeMapA[T, A] =
+      elems.map(e => Free.roll(MFC(MakeMap[T, FreeMapA[T, A]](Free.roll(MFC(Constant(e._1))), e._2)))) match {
+        case Nil    => Free.roll(MFC(EmptyMap[T, FreeMapA[T, A]]))
+        case h :: t => t.foldLeft(h)((a, e) => Free.roll(MFC(ConcatMaps(a, e))))
       }
 
     def unapply[T[_[_]]: BirecursiveT, A](mf: CoMapFuncR[T, A]):
@@ -247,8 +241,8 @@
   @SuppressWarnings(Array("org.wartremover.warts.Recursion"))
   def flattenAnd[T[_[_]], A](fm: FreeMapA[T, A]): NonEmptyList[FreeMapA[T, A]] =
     fm.resume match {
-      case -\/(And(a, b)) => flattenAnd(a) append flattenAnd(b)
-      case _              => NonEmptyList(fm)
+      case -\/(MFC(And(a, b))) => flattenAnd(a) append flattenAnd(b)
+      case _                   => NonEmptyList(fm)
     }
 
   // NB: This _could_ be combined with `rewrite`, but it causes rewriting to
@@ -256,7 +250,7 @@
   /** Pulls conditional `Undefined`s as far up an expression as possible. */
   def extractGuards[T[_[_]]: BirecursiveT, A]
       : CoMapFuncR[T, A] => Option[CoMapFuncR[T, A]] =
-    _.run.toOption >>= {
+    _.run.toOption >>= (MFC.unapply) >>= {
       // NB: The last case pulls guards into a wider scope, and we want to avoid
       //     doing that for certain MapFuncs, so we add explicit `none`s.
       case Guard(_, _, _, _)
@@ -268,16 +262,16 @@
       case func =>
         val writer =
           func.traverse[Writer[List[(FreeMapA[T, A], Type)], ?], FreeMapA[T, A]] {
-            case Embed(CoEnv(\/-(Guard(e, t, s, Embed(CoEnv(\/-(Undefined()))))))) =>
+            case Embed(CoEnv(\/-(MFC(Guard(e, t, s, Embed(CoEnv(\/-(MFC(Undefined()))))))))) =>
               Writer(List((e, t)), s)
             case arg => Writer(Nil, arg)
           }
         writer.written match {
           case Nil    => none
           case guards =>
-            rollMF(guards.distinct.foldRight(writer.value) {
+            rollMF[T, A](guards.distinct.foldRight(MFC(writer.value)) {
               case ((e, t), s) =>
-                Guard(e, t, Free.roll(s), Free.roll(Undefined[T, FreeMapA[T, A]]()))
+                MFC(Guard(e, t, Free.roll(s), Free.roll(MFC(Undefined[T, FreeMapA[T, A]]()))))
             }).some
         }
     }
@@ -288,28 +282,23 @@
   def extractFilter[T[_[_]]: CorecursiveT, A](mf: FreeMapA[T, A])(test: A => Option[Hole])
       : Option[(FreeMap[T], FreeMapA[T, A])] =
     mf.resume.swap.toOption >>= {
-      case Cond(c, e, Embed(CoEnv(\/-(Undefined())))) =>
+      case MFC(Cond(c, e, Embed(CoEnv(\/-(MFC(Undefined())))))) =>
         c.traverse(test) strengthR e
-      case Cond(c, Embed(CoEnv(\/-(Undefined()))), f) =>
-        c.traverse(test) ∘ (h => (Free.roll(Not[T, FreeMap[T]](h)), f))
-      case Guard(c, t, e, Embed(CoEnv(\/-(Undefined())))) =>
+      case MFC(Cond(c, Embed(CoEnv(\/-(MFC(Undefined())))), f)) =>
+        c.traverse(test) ∘ (h => (Free.roll(MFC(Not[T, FreeMap[T]](h))), f))
+      case MFC(Guard(c, t, e, Embed(CoEnv(\/-(MFC(Undefined())))))) =>
         c.traverse(test) ∘
-          (h => (Free.roll(Guard(h, t, BoolLit[T, Hole](true), BoolLit[T, Hole](false))), e))
-      case Guard(c, t, Embed(CoEnv(\/-(Undefined()))), f) =>
-        c.traverse(test) ∘ (h => (Free.roll(Guard(h, t, BoolLit[T, Hole](false), BoolLit[T, Hole](true))), f))
+          (h => (Free.roll(MFC(Guard(h, t, BoolLit[T, Hole](true), BoolLit[T, Hole](false)))), e))
+      case MFC(Guard(c, t, Embed(CoEnv(\/-(MFC(Undefined())))), f)) =>
+        c.traverse(test) ∘ (h => (Free.roll(MFC(Guard(h, t, BoolLit[T, Hole](false), BoolLit[T, Hole](true)))), f))
       case _ => none
     }
 
   def normalize[T[_[_]]: BirecursiveT: EqualT: ShowT, A: Equal: Show]
       : CoMapFuncR[T, A] => CoMapFuncR[T, A] =
-<<<<<<< HEAD
     repeatedly(applyTransforms(
-      foldConstant[T, A].apply(_) ∘ (const => rollMF[T, A](Constant(const))),
+      foldConstant[T, A].apply(_) ∘ (const => rollMF[T, A](MFC(Constant(const)))),
       rewrite[T, A]))
-=======
-    (repeatedly(rewrite[T, A]) _) ⋘
-      orOriginal(foldConstant[T, A].apply(_) ∘ (const => rollMF[T, A](MFC(Constant(const)))))
->>>>>>> eaed3027
 
   def replaceJoinSides[T[_[_]]: BirecursiveT](left: Symbol, right: Symbol)
       : CoMapFuncR[T, JoinSide] => CoMapFuncR[T, JoinSide] =
@@ -321,46 +310,46 @@
 
   // TODO: This could be split up as it is in LP, with each function containing
   //       its own normalization.
-<<<<<<< HEAD
   private def rewrite[T[_[_]]: BirecursiveT: EqualT: ShowT, A: Equal: Show]:
       CoMapFuncR[T, A] => Option[CoMapFuncR[T, A]] =
-    _.run.toOption >>= {
+    _.run.toOption >>= (MFC.unapply _) >>= {
       case Eq(v1, v2) if v1 ≟ v2 =>
         rollMF[T, A](
-          Constant(EJson.fromCommon(ejson.Bool[T[EJson]](true)))).some
-
-      case Eq(Embed(CoEnv(\/-(Constant(v1)))), Embed(CoEnv(\/-(Constant(v2))))) =>
+          MFC(Constant(EJson.fromCommon(ejson.Bool[T[EJson]](true))))).some
+
+      case Eq(Embed(CoEnv(\/-(MFC(Constant(v1))))), Embed(CoEnv(\/-(MFC(Constant(v2)))))) =>
         rollMF[T, A](
-          Constant(EJson.fromCommon(ejson.Bool[T[EJson]](v1 ≟ v2)))).some
+          MFC(Constant(EJson.fromCommon(ejson.Bool[T[EJson]](v1 ≟ v2))))).some
 
       case DeleteField(
         Embed(StaticMap(map)),
-        Embed(CoEnv(\/-(Constant(field))))) =>
+        Embed(CoEnv(\/-(MFC(Constant(field)))))) =>
         StaticMap(map.filter(_._1 ≠ field)).project.some
 
       // TODO: Generalize this to `StaticMapSuffix`.
       case DeleteField(
-        Embed(CoEnv(\/-(ConcatMaps(m, Embed(CoEnv(\/-(MakeMap(k, _)))))))),
+        Embed(CoEnv(\/-(MFC(ConcatMaps(m, Embed(CoEnv(\/-(MFC(MakeMap(k, _)))))))))),
         f)
           if k ≟ f =>
-        rollMF[T, A](DeleteField(m, f)).some
+        rollMF[T, A](MFC(DeleteField(m, f))).some
 
       case ProjectIndex(
         Embed(StaticArrayPrefix(as)),
-        Embed(CoEnv(\/-(Constant(Embed(EX(ejson.Int(index))))))))
+        Embed(CoEnv(\/-(MFC(Constant(Embed(EX(ejson.Int(index)))))))))
           if index.isValidInt =>
         as.lift(index.intValue).map(_.project)
 
       case ProjectField(
         Embed(StaticMap(map)),
-        Embed(CoEnv(\/-(Constant(field))))) =>
+        Embed(CoEnv(\/-(MFC(Constant(field)))))) =>
         map.reverse.find(_._1 ≟ field) ∘ (_._2.project)
 
       // TODO: Generalize these to `StaticMapSuffix`
-      case ProjectField(Embed(CoEnv(\/-(MakeMap(k, Embed(v))))), f) if k ≟ f =>
+      case ProjectField(Embed(CoEnv(\/-(MFC(MakeMap(k, Embed(v)))))), f) if k ≟ f =>
         v.some
+
       case ProjectField(
-        Embed(CoEnv(\/-(ConcatMaps(_, Embed(CoEnv(\/-(MakeMap(k, Embed(v))))))))),
+        Embed(CoEnv(\/-(MFC(ConcatMaps(_, Embed(CoEnv(\/-(MFC(MakeMap(k, Embed(v))))))))))),
         f)
           if k ≟ f =>
         v.some
@@ -375,61 +364,6 @@
 
       case _ => none
     }
-=======
-  @SuppressWarnings(Array("org.wartremover.warts.OptionPartial"))
-  private def rewrite[T[_[_]]: BirecursiveT: EqualT: ShowT, A: Show]:
-      CoMapFuncR[T, A] => Option[CoMapFuncR[T, A]] =
-    _.run.fold(
-      κ(None),
-      {
-        case MFC(Eq(Embed(CoEnv(\/-(MFC(Constant(v1))))), Embed(CoEnv(\/-(MFC(Constant(v2))))))) =>
-          rollMF[T, A](
-            MFC(Constant(EJson.fromCommon(ejson.Bool[T[EJson]](v1 ≟ v2))))).some
-
-        case MFC(ProjectIndex(Embed(StaticArrayPrefix(as)), Embed(CoEnv(\/-(MFC(Constant(Embed(EX(ejson.Int(index)))))))))) =>
-          if (index.isValidInt)
-            as.lift(index.intValue).map(_.project)
-          else None
-
-        case MFC(ProjectField(Embed(ConcatMapsN(as)), Embed(CoEnv(\/-(MFC(Constant(field))))))) =>
-          as.collectFirst {
-            // TODO: Perhaps we could have an extractor so these could be
-            //       handled by the same case
-            case Embed(CoEnv(\/-(MFC(MakeMap(Embed(CoEnv(\/-(MFC(Constant(src))))), Embed(value)))))) if field ≟ src =>
-              value.some
-            case Embed(CoEnv(\/-(MFC(Constant(Embed(EX(ejson.Map(m)))))))) =>
-              m.collectFirst {
-                case (k, v) if k ≟ field => rollMF[T, A](MFC(Constant(v)))
-              }
-          }.flatten
-
-        // elide Nil array on the left
-        case MFC(ConcatArrays(
-          Embed(CoEnv(\/-(MFC(Constant(Embed(EC(ejson.Arr(Nil)))))))),
-          Embed(CoEnv(\/-(rhs))))) =>
-            rollMF[T, A](rhs).some
-
-        // elide Nil array on the right
-        case MFC(ConcatArrays(
-          Embed(CoEnv(\/-(lhs))),
-          Embed(CoEnv(\/-(MFC(Constant(Embed(EC(ejson.Arr(Nil)))))))))) =>
-            rollMF[T, A](lhs).some
-
-        // elide Nil map on the left
-        case MFC(ConcatMaps(
-          Embed(CoEnv(\/-(MFC(Constant(Embed(EX(ejson.Map(Nil)))))))),
-          Embed(CoEnv(\/-(rhs))))) =>
-            rollMF[T, A](rhs).some
-
-        // elide Nil map on the right
-        case MFC(ConcatMaps(
-          Embed(CoEnv(\/-(lhs))),
-          Embed(CoEnv(\/-(MFC(Constant(Embed(EX(ejson.Map(Nil)))))))))) =>
-            rollMF[T, A](lhs).some
-
-        case _ => None
-      })
->>>>>>> eaed3027
 
   implicit def traverse[T[_[_]]]: Traverse[MapFuncCore[T, ?]] =
     new Traverse[MapFuncCore[T, ?]] {
