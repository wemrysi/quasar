--- conflicted
+++ resolved
@@ -286,17 +286,10 @@
             case Map(innerSrc, mf) if !shiftRepair.element(LeftSide) =>
               LeftShift(innerSrc, nm.freeMF(struct >> mf), id, shiftRepair).some
             case Reduce(srcInner, _, List(ReduceFuncs.UnshiftArray(elem)), redRepair)
-<<<<<<< HEAD
-                if normalizeMapFunc(struct >> redRepair) ≟ Free.point(ReduceIndex(0.some)) =>
+                if nm.freeMF(struct >> redRepair) ≟ Free.point(ReduceIndex(0.some)) =>
               rightOnly(elem)(shiftRepair) ∘ (Map(srcInner, _))
             case Reduce(srcInner, _, List(ReduceFuncs.UnshiftMap(k, elem)), redRepair)
-                if normalizeMapFunc(struct >> redRepair) ≟ Free.point(ReduceIndex(0.some)) =>
-=======
-                if nm.freeMF(struct >> redRepair) ≟ Free.point(ReduceIndex(0)) =>
-              rightOnly(elem)(shiftRepair) ∘ (Map(srcInner, _))
-            case Reduce(srcInner, _, List(ReduceFuncs.UnshiftMap(k, elem)), redRepair)
-                if nm.freeMF(struct >> redRepair) ≟ Free.point(ReduceIndex(0)) =>
->>>>>>> 8bcbbcc0
+                if nm.freeMF(struct >> redRepair) ≟ Free.point(ReduceIndex(0.some)) =>
               rightOnly(id match {
                 case IncludeId =>
                   Free.roll(ConcatArrays[T, FreeMap](
