--- conflicted
+++ resolved
@@ -18,6 +18,7 @@
 
 import quasar.Predef._
 import quasar.contrib.matryoshka._
+import quasar.contrib.pathy.APath
 import quasar.fp._
 import quasar.fp.ski._
 import quasar.qscript.MapFunc._
@@ -39,9 +40,9 @@
       : IN[IT[F]] => Option[IN[IT[F]]]
 
   /** Coalesce for types containing ShiftedRead. */
-  def coalesceSR[F[_]: Functor]
+  def coalesceSR[F[_]: Functor, A]
     (FToOut: PrismNT[F, OUT])
-    (implicit SR: Const[ShiftedRead, ?] :<: OUT)
+    (implicit SR: Const[ShiftedRead[A], ?] :<: OUT)
       : IN[IT[F]] => Option[IN[IT[F]]]
 
   /** Coalesce for types containing EquiJoin. */
@@ -91,9 +92,9 @@
         (implicit QC: QScriptCore[IT, ?] :<: OUT) =
         _.run.bitraverse(F.coalesceQC(FToOut), G.coalesceQC(FToOut)) ∘ (Coproduct(_))
 
-      def coalesceSR[F[_]: Functor]
-        (FToOut: PrismNT[F, OUT])
-        (implicit SR: Const[ShiftedRead, ?] :<: OUT) =
+      def coalesceSR[F[_]: Functor, A]
+        (FToOut: PrismNT[F, OUT])
+        (implicit SR: Const[ShiftedRead[A], ?] :<: OUT) =
         _.run.bitraverse(F.coalesceSR(FToOut), G.coalesceSR(FToOut)) ∘ (Coproduct(_))
 
       def coalesceEJ[F[_]: Functor]
@@ -117,9 +118,9 @@
         (implicit QC: QScriptCore[IT, ?] :<: OUT) =
         κ(None)
 
-      def coalesceSR[F[_]: Functor]
-        (FToOut: PrismNT[F, OUT])
-        (implicit SR: Const[ShiftedRead, ?] :<: OUT) =
+      def coalesceSR[F[_]: Functor, A]
+        (FToOut: PrismNT[F, OUT])
+        (implicit SR: Const[ShiftedRead[A], ?] :<: OUT) =
         κ(None)
 
       def coalesceEJ[F[_]: Functor]
@@ -136,11 +137,10 @@
   implicit def deadEnd[T[_[_]], OUT[_]]: Coalesce.Aux[T, Const[DeadEnd, ?], OUT] =
     default
 
-  implicit def read[T[_[_]], OUT[_]]: Coalesce.Aux[T, Const[Read, ?], OUT] =
+  implicit def read[T[_[_]], OUT[_], A]: Coalesce.Aux[T, Const[Read[A], ?], OUT] =
     default
 
-  implicit def shiftedRead[T[_[_]], OUT[_]]
-      : Coalesce.Aux[T, Const[ShiftedRead, ?], OUT] =
+  implicit def shiftedRead[T[_[_]], OUT[_], A]: Coalesce.Aux[T, Const[ShiftedRead[A], ?], OUT] =
     default
 }
 
@@ -157,7 +157,7 @@
     freeTransCata[T, QScriptTotal, QScriptTotal, Hole, Hole](branch)(co =>
       co.run.fold(
         κ(co),
-        in => CoEnv(repeatedly(CoalesceTotal.coalesceSR(coenvPrism[QScriptTotal, Hole]))(in).right)))
+        in => CoEnv(repeatedly(CoalesceTotal.coalesceSR[CoEnv[Hole, QScriptTotal, ?], APath](coenvPrism[QScriptTotal, Hole]))(in).right)))
 
   private def freeEJ(branch: FreeQS): FreeQS =
     freeTransCata[T, QScriptTotal, QScriptTotal, Hole, Hole](branch)(co =>
@@ -331,19 +331,19 @@
         case _ => None
       }
 
-      def coalesceSR[F[_]: Functor]
-        (FToOut: PrismNT[F, OUT])
-        (implicit SR: Const[ShiftedRead, ?] :<: OUT) = {
+      def coalesceSR[F[_]: Functor, A]
+        (FToOut: PrismNT[F, OUT])
+        (implicit SR: Const[ShiftedRead[A], ?] :<: OUT) = {
         case Map(Embed(src), mf) =>
           ((FToOut.get(src) >>= SR.prj) ⊛ rewrite(mf))((const, newMF) =>
             Map(
-              FToOut.reverseGet(SR.inj(Const[ShiftedRead, T[F]](ShiftedRead(const.getConst.path, ExcludeId)))).embed,
+              FToOut.reverseGet(SR.inj(Const[ShiftedRead[A], T[F]](ShiftedRead(const.getConst.path, ExcludeId)))).embed,
               newMF))
         case Reduce(Embed(src), bucket, reducers, repair) =>
           ((FToOut.get(src) >>= SR.prj) ⊛ rewrite(bucket) ⊛ reducers.traverse(_.traverse(rewrite)))(
             (const, newBuck, newRed) =>
             Reduce(
-              FToOut.reverseGet(SR.inj(Const[ShiftedRead, T[F]](ShiftedRead(const.getConst.path, ExcludeId)))).embed,
+              FToOut.reverseGet(SR.inj(Const[ShiftedRead[A], T[F]](ShiftedRead(const.getConst.path, ExcludeId)))).embed,
               newBuck,
               newRed,
               repair))
@@ -401,9 +401,9 @@
         }
       }
 
-      def coalesceSR[F[_]: Functor]
-        (FToOut: PrismNT[F, OUT])
-        (implicit SR: Const[ShiftedRead, ?] :<: OUT) =
+      def coalesceSR[F[_]: Functor, A]
+        (FToOut: PrismNT[F, OUT])
+        (implicit SR: Const[ShiftedRead[A], ?] :<: OUT) =
         κ(None)
 
       def coalesceEJ[F[_]: Functor]
@@ -430,9 +430,9 @@
           ifNeq(freeQC))(
           ThetaJoin(tj.src, _, _, tj.on, tj.f, tj.combine))
 
-      def coalesceSR[F[_]: Functor]
-        (FToOut: PrismNT[F, OUT])
-        (implicit SR: Const[ShiftedRead, ?] :<: OUT) =
+      def coalesceSR[F[_]: Functor, A]
+        (FToOut: PrismNT[F, OUT])
+        (implicit SR: Const[ShiftedRead[A], ?] :<: OUT) =
         tj => makeBranched(
           tj.lBranch, tj.rBranch)(
           ifNeq(freeSR))(
@@ -468,22 +468,14 @@
           ifNeq(freeQC))(
           EquiJoin(ej.src, _, _, ej.lKey, ej.rKey, ej.f, ej.combine))
 
-      def coalesceSR[F[_]: Functor]
-        (FToOut: PrismNT[F, OUT])
-        (implicit SR: Const[ShiftedRead, ?] :<: OUT) =
+      def coalesceSR[F[_]: Functor, A]
+        (FToOut: PrismNT[F, OUT])
+        (implicit SR: Const[ShiftedRead[A], ?] :<: OUT) =
         ej => makeBranched(
           ej.lBranch, ej.rBranch)(
           ifNeq(freeSR))(
           EquiJoin(ej.src, _, _, ej.lKey, ej.rKey, ej.f, ej.combine))
 
-<<<<<<< HEAD
-  implicit def read[T[_[_]], G[_], A]: Coalesce.Aux[T, Const[Read[A], ?], G] =
-    default
-
-  implicit def shiftedRead[T[_[_]], G[_], A]
-      : Coalesce.Aux[T, Const[ShiftedRead[A], ?], G] =
-    default
-=======
       def coalesceEJ[F[_]: Functor]
         (FToOut: F ~> λ[α => Option[OUT[α]]])
         (implicit EJ: EquiJoin :<: OUT) =
@@ -501,7 +493,6 @@
           EJ.inj(EquiJoin(ej.src, l, r, ej.lKey, ej.rKey, ej.f, ej.combine)))
     }
 }
->>>>>>> 4a355f94
 
 object Coalesce extends CoalesceInstances {
   type Aux[T[_[_]], IN[_], F[_]] = Coalesce[IN] {
