/*
 * Copyright 2014–2017 SlamData Inc.
 *
 * Licensed under the Apache License, Version 2.0 (the "License");
 * you may not use this file except in compliance with the License.
 * You may obtain a copy of the License at
 *
 *     http://www.apache.org/licenses/LICENSE-2.0
 *
 * Unless required by applicable law or agreed to in writing, software
 * distributed under the License is distributed on an "AS IS" BASIS,
 * WITHOUT WARRANTIES OR CONDITIONS OF ANY KIND, either express or implied.
 * See the License for the specific language governing permissions and
 * limitations under the License.
 */

package quasar
package connector

import slamdata.Predef._

import quasar.Planner.PlannerError
import quasar.Data
import quasar.common._
import quasar.concurrent.Pools._
import quasar.contrib.pathy._
import quasar.contrib.matryoshka._
import quasar.contrib.scalaz._, eitherT._
import quasar.contrib.scalaz.concurrent._
import quasar.fp._
import quasar.fp.free._
import quasar.fp.numeric.{Natural, Positive}
import quasar.frontend.logicalplan.LogicalPlan
import quasar.fs._
import quasar.fs.FileSystemError.qscriptPlanningFailed
import quasar.fs.mount._
import quasar.qscript._
<<<<<<< HEAD
import quasar.qscript.qsu.LPtoQS
=======
import quasar.qscript.RenderQScriptDSL._
>>>>>>> 67ac8372

import matryoshka.{Hole => _, _}
import matryoshka.data._
import matryoshka.implicits._
import scalaz._, Scalaz._
import scalaz.concurrent.Task

trait BackendModule {
  import BackendDef.{DefErrT, DefinitionResult}
  import BackendModule._

  type QSM[T[_[_]], A] = QS[T]#M[A]

  type ConfiguredT[F[_], A] = Kleisli[F, Config, A]
  type Configured[A]        = ConfiguredT[M, A]
  type BackendT[F[_], A]    = FileSystemErrT[PhaseResultT[ConfiguredT[F, ?], ?], A]
  type Backend[A]           = BackendT[M, A]

  private final implicit def _FunctorQSM[T[_[_]]] = FunctorQSM[T]
  private final implicit def _DelayRenderTreeQSM[T[_[_]]: BirecursiveT: EqualT: ShowT: RenderTreeT]: Delay[RenderTree, QSM[T, ?]] = DelayRenderTreeQSM
  private final implicit def _ExtractPathQSM[T[_[_]]: RecursiveT]: ExtractPath[QSM[T, ?], APath] = ExtractPathQSM
  private final implicit def _QSCoreInject[T[_[_]]] = QSCoreInject[T]
  private final implicit def _MonadM = MonadM
  private final implicit def _UnirewriteT[T[_[_]]: BirecursiveT: EqualT: ShowT: RenderTreeT] = UnirewriteT[T]
  private final implicit def _UnicoalesceCap[T[_[_]]: BirecursiveT: EqualT: ShowT: RenderTreeT] = UnicoalesceCap[T]

  implicit class LiftBackend[A](m: M[A]) {
    val liftB: Backend[A] = m.liftM[ConfiguredT].liftM[PhaseResultT].liftM[FileSystemErrT]
  }

  implicit class LiftBackendConfigured[A](c: Configured[A]) {
    val liftB: Backend[A] = c.liftM[PhaseResultT].liftM[FileSystemErrT]
  }

  final val definition: BackendDef[Task] =
    BackendDef fromPF {
      case (Type, uri) =>
        (parseConfig(uri) >>= interpreter) map { case (f, c) => DefinitionResult(f, c) }
    }

  def interpreter(cfg: Config): DefErrT[Task, (BackendEffect ~> Task, Task[Unit])] = {
    val shiftNat: Task ~> Task = λ[Task ~> Task](_.flatMap(a => shift >> Task.now(a)))

    compile(cfg).mapT(shiftNat(_)) map {
      case (runM, close) =>
        val runCfg = λ[Configured ~> M](_.run(cfg))
        val runFs: BackendEffect ~> Configured = analyzeInterpreter :+: fsInterpreter
        (shiftNat compose runM compose runCfg compose runFs, close >> shift)
    }
  }

  private final def analyzeInterpreter: Analyze ~> Configured = {
    val lc: DiscoverPath.ListContents[Backend] =
      QueryFileModule.listContents(_)

    λ[Analyze ~> Configured]({
      case Analyze.QueryCost(lp) => 10.right[FileSystemError].point[Configured]
    })
  }

  private final def fsInterpreter: FileSystem ~> Configured = {
    val qfInter: QueryFile ~> Configured = λ[QueryFile ~> Configured] {
      case QueryFile.ExecutePlan(lp, out) =>
        lpToRepr(lp).flatMap(p => QueryFileModule.executePlan(p.repr, out)).run.run

      case QueryFile.EvaluatePlan(lp) =>
        lpToRepr(lp).flatMap(p => QueryFileModule.evaluatePlan(p.repr)).run.run

      case QueryFile.More(h) => QueryFileModule.more(h).run.value
      case QueryFile.Close(h) => QueryFileModule.close(h)

      case QueryFile.Explain(lp) =>
        (for {
          pp <- lpToRepr(lp)
          explanation <- QueryFileModule.explain(pp.repr)
        } yield ExecutionPlan(Type, explanation, pp.paths)).run.run

      case QueryFile.ListContents(dir) => QueryFileModule.listContents(dir).run.value
      case QueryFile.FileExists(file) => QueryFileModule.fileExists(file)
    }

    val rfInter: ReadFile ~> Configured = λ[ReadFile ~> Configured] {
      case ReadFile.Open(file, offset, limit) =>
        ReadFileModule.open(file, offset, limit).run.value

      case ReadFile.Read(h) => ReadFileModule.read(h).run.value
      case ReadFile.Close(h) => ReadFileModule.close(h)
    }

    val wfInter: WriteFile ~> Configured = λ[WriteFile ~> Configured] {
      case WriteFile.Open(file) => WriteFileModule.open(file).run.value
      case WriteFile.Write(h, chunk) => WriteFileModule.write(h, chunk)
      case WriteFile.Close(h) => WriteFileModule.close(h)
    }

    val mfInter: ManageFile ~> Configured = λ[ManageFile ~> Configured] {
      case ManageFile.Move(pathPair, semantics) =>
        ManageFileModule.move(pathPair, semantics).run.value
      case ManageFile.Copy(pathPair) => ManageFileModule.copy(pathPair).run.value
      case ManageFile.Delete(path) => ManageFileModule.delete(path).run.value
      case ManageFile.TempFile(near) => ManageFileModule.tempFile(near).run.value
    }

    qfInter :+: rfInter :+: wfInter :+: mfInter
  }

  final def lpToQScript
    [T[_[_]]: BirecursiveT: EqualT: ShowT: RenderTreeT,
      M[_]: Monad: MonadFsErr: PhaseResultTell]
    (lp: T[LogicalPlan], lc: DiscoverPath.ListContents[M])
      : M[T[QSM[T, ?]]] = {

    type QSR[A] = QScriptRead[T, A]

    type X[A] = EitherT[StateT[M, Long, ?], PlannerError, A]

    val R = new Rewrite[T]

    for {
      qs <- MonadFsErr[M].unattempt(
        LPtoQS[T].apply[X](lp).leftMap(qscriptPlanningFailed(_)).run.eval(0))
      _ <- logPhase[M](PhaseResult.tree("QScript (Educated)", qs))

<<<<<<< HEAD
      shifted <- Unirewrite[T, QS[T], M](R, lc).apply(qs)
      _ <- logPhase[M](PhaseResult.tree("QScript (ShiftRead)", shifted))
=======
      _ <- logPhase[M](PhaseResult.treeAndCode("QScript (ShiftRead)", shifted))
>>>>>>> 67ac8372

      optimized =
        shifted.transHylo(optimize[T], Unicoalesce.Capture[T, QS[T]].run)

      _ <- logPhase[M](PhaseResult.treeAndCode("QScript (Optimized)", optimized))
    } yield optimized
  }

  final def lpToRepr[T[_[_]]: BirecursiveT: EqualT: ShowT: RenderTreeT](
      lp: T[LogicalPlan]): Backend[PhysicalPlan[Repr]] = {

    val lc: DiscoverPath.ListContents[Backend] =
      QueryFileModule.listContents(_)

    for {
      optimized <- lpToQScript[T, Backend](lp, lc)
      main <- plan(optimized)
      inputs = optimized.cata(ExtractPath[QSM[T, ?], APath].extractPath[DList])
    } yield PhysicalPlan(main, ISet.fromFoldable(inputs))
  }

  final def config[F[_]](implicit C: MonadReader_[F, Config]): F[Config] =
    C.ask

  // everything abstract below this line

  type QS[T[_[_]]] <: CoM

  implicit def qScriptToQScriptTotal[T[_[_]]]: Injectable.Aux[QSM[T, ?], QScriptTotal[T, ?]]

  type Repr
  type M[A]

  def FunctorQSM[T[_[_]]]: Functor[QSM[T, ?]]
  def DelayRenderTreeQSM[T[_[_]]: BirecursiveT: EqualT: ShowT: RenderTreeT]: Delay[RenderTree, QSM[T, ?]]
  def ExtractPathQSM[T[_[_]]: RecursiveT]: ExtractPath[QSM[T, ?], APath]
  def QSCoreInject[T[_[_]]]: QScriptCore[T, ?] :<: QSM[T, ?]
  def MonadM: Monad[M]
  def UnirewriteT[T[_[_]]: BirecursiveT: EqualT: ShowT: RenderTreeT]: Unirewrite[T, QS[T]]
  def UnicoalesceCap[T[_[_]]: BirecursiveT: EqualT: ShowT: RenderTreeT]: Unicoalesce.Capture[T, QS[T]]

  def optimize[T[_[_]]: BirecursiveT: EqualT: ShowT]: QSM[T, T[QSM[T, ?]]] => QSM[T, T[QSM[T, ?]]]
  type Config
  def parseConfig(uri: ConnectionUri): DefErrT[Task, Config]

  def compile(cfg: Config): DefErrT[Task, (M ~> Task, Task[Unit])]

  val Type: FileSystemType

  def plan[T[_[_]]: BirecursiveT: EqualT: ShowT: RenderTreeT](cp: T[QSM[T, ?]]): Backend[Repr]

  trait QueryFileModule {
    import QueryFile._

    def executePlan(repr: Repr, out: AFile): Backend[Unit]
    def evaluatePlan(repr: Repr): Backend[ResultHandle]
    def more(h: ResultHandle): Backend[Vector[Data]]
    def close(h: ResultHandle): Configured[Unit]
    def explain(repr: Repr): Backend[String]
    def listContents(dir: ADir): Backend[Set[PathSegment]]
    def fileExists(file: AFile): Configured[Boolean]
  }

  def QueryFileModule: QueryFileModule

  trait ReadFileModule {
    import ReadFile._

    def open(file: AFile, offset: Natural, limit: Option[Positive]): Backend[ReadHandle]
    def read(h: ReadHandle): Backend[Vector[Data]]
    def close(h: ReadHandle): Configured[Unit]
  }

  def ReadFileModule: ReadFileModule

  trait WriteFileModule {
    import WriteFile._

    def open(file: AFile): Backend[WriteHandle]
    def write(h: WriteHandle, chunk: Vector[Data]): Configured[Vector[FileSystemError]]
    def close(h: WriteHandle): Configured[Unit]
  }

  def WriteFileModule: WriteFileModule

  trait ManageFileModule {
    import ManageFile._

    def move(pair: PathPair, semantics: MoveSemantics): Backend[Unit]
    def copy(pair: PathPair): Backend[Unit]
    def delete(path: APath): Backend[Unit]
    def tempFile(near: APath): Backend[AFile]
  }

  def ManageFileModule: ManageFileModule

  trait AnalyzeModule {

    def queryCost(qs: Fix[QSM[Fix, ?]]): Backend[Int]
  }

  def AnalyzeModule: AnalyzeModule
}

object BackendModule {
  final def logPhase[M[_]: Monad: PhaseResultTell](pr: PhaseResult): M[Unit] =
    PhaseResultTell[M].tell(Vector(pr))
}<|MERGE_RESOLUTION|>--- conflicted
+++ resolved
@@ -35,11 +35,8 @@
 import quasar.fs.FileSystemError.qscriptPlanningFailed
 import quasar.fs.mount._
 import quasar.qscript._
-<<<<<<< HEAD
 import quasar.qscript.qsu.LPtoQS
-=======
 import quasar.qscript.RenderQScriptDSL._
->>>>>>> 67ac8372
 
 import matryoshka.{Hole => _, _}
 import matryoshka.data._
@@ -163,12 +160,8 @@
         LPtoQS[T].apply[X](lp).leftMap(qscriptPlanningFailed(_)).run.eval(0))
       _ <- logPhase[M](PhaseResult.tree("QScript (Educated)", qs))
 
-<<<<<<< HEAD
       shifted <- Unirewrite[T, QS[T], M](R, lc).apply(qs)
-      _ <- logPhase[M](PhaseResult.tree("QScript (ShiftRead)", shifted))
-=======
       _ <- logPhase[M](PhaseResult.treeAndCode("QScript (ShiftRead)", shifted))
->>>>>>> 67ac8372
 
       optimized =
         shifted.transHylo(optimize[T], Unicoalesce.Capture[T, QS[T]].run)
