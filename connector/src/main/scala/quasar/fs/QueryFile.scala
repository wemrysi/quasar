/*
 * Copyright 2014–2017 SlamData Inc.
 *
 * Licensed under the Apache License, Version 2.0 (the "License");
 * you may not use this file except in compliance with the License.
 * You may obtain a copy of the License at
 *
 *     http://www.apache.org/licenses/LICENSE-2.0
 *
 * Unless required by applicable law or agreed to in writing, software
 * distributed under the License is distributed on an "AS IS" BASIS,
 * WITHOUT WARRANTIES OR CONDITIONS OF ANY KIND, either express or implied.
 * See the License for the specific language governing permissions and
 * limitations under the License.
 */

package quasar.fs

import slamdata.Predef._
import quasar._, Planner._, RenderTree.ops._, RenderTreeT.ops._
import quasar.common.{PhaseResult, PhaseResults, PhaseResultT, PhaseResultW}
import quasar.connector.CompileM
import quasar.contrib.matryoshka._
import quasar.contrib.pathy._
import quasar.contrib.scalaz._, eitherT._
import quasar.effect.LiftedOps
import quasar.fp._
import quasar.fp.ski._
import quasar.frontend.SemanticErrsT
import quasar.frontend.logicalplan.{LogicalPlan, Optimizer}
import quasar.qscript._

import matryoshka.{Transform => _, _}
import matryoshka.data.Fix
import matryoshka.implicits._
import pathy.Path._
import scalaz._, Scalaz.{ToIdOps => _, _}
import scalaz.stream.{Process0, Process}

sealed abstract class QueryFile[A]

object QueryFile {
  final case class ResultHandle(run: Long) extends scala.AnyVal

  object ResultHandle {
    implicit val show: Show[ResultHandle] = Show.showFromToString

    implicit val order: Order[ResultHandle] = Order.orderBy(_.run)
  }

  def convertAndNormalize
    [T[_[_]]: BirecursiveT: OrderT: EqualT: ShowT, QS[_]: Traverse: Normalizable]
    (lp: T[LogicalPlan])
    (eval: QS[T[QS]] => QS[T[QS]])
    (implicit
      CQ: Coalesce.Aux[T, QS, QS],
      DE:    Const[DeadEnd, ?] :<: QS,
      QC:    QScriptCore[T, ?] :<: QS,
      TJ:      ThetaJoin[T, ?] :<: QS,
      PB:  ProjectBucket[T, ?] :<: QS,
      FI: Injectable.Aux[QS, QScriptTotal[T, ?]],
      mergeable: Mergeable.Aux[T, QS],
      render: Delay[RenderTree, QS],
      eq: Delay[Equal, QS],
      show: Delay[Show, QS])
      : PlannerError \/ T[QS] = {
    val transform = new Transform[T, QS]
    val optimizer = new Optimizer[T[LogicalPlan]]

    // TODO: Instead of eliding Lets, use a `Binder` fold, or ABTs or something
    //       so we don’t duplicate work.
    lp.transCata[T[LogicalPlan]](orOriginal(optimizer.elideLets))
      .cataM[PlannerError \/ ?, Target[T, QS]](newLP => transform.lpToQScript(newLP.map(Target.value.modify(_.transAna[T[QS]](eval)))))
      .map(target => QC.inj((transform.reifyResult(target.ann, target.value))).embed.transCata[T[QS]](eval))
  }

  def simplifyAndNormalize
    [T[_[_]]: BirecursiveT: OrderT: EqualT: ShowT,
      IQS[_]: Functor,
      QS[_]: Traverse: Normalizable]
    (implicit
      CI: Coalesce.Aux[T, IQS, IQS],
      CQ: Coalesce.Aux[T, QS, QS],
      SP: SimplifyProjection.Aux[IQS, QS],
      PA: PruneArrays[QS],
      QC: QScriptCore[T, ?] :<: QS,
      TJ:   ThetaJoin[T, ?] :<: QS,
      FI: Injectable.Aux[QS, QScriptTotal[T, ?]])
      : T[IQS] => T[QS] = {
    val rewrite = new Rewrite[T]

    // TODO: This would be `transHylo` if there were such a thing.
    _.transAna[T[QS]](SP.simplifyProjection)
      // TODO: Rather than explicitly applying multiple times, we should apply
      //       repeatedly until unchanged.
      .transAna[T[QS]](rewrite.normalize)
      .transAna[T[QS]](rewrite.normalize)
      .pruneArraysF
  }

  /** The shape of QScript that’s used during conversion from LP. */
  private type QScriptInternal[T[_[_]], A] =
    (QScriptCore[T, ?] :\: ProjectBucket[T, ?] :\: ThetaJoin[T, ?] :/: Const[DeadEnd, ?])#M[A]

  implicit def qScriptInternalToQscriptTotal[T[_[_]]]
      : Injectable.Aux[QScriptInternal[T, ?], QScriptTotal[T, ?]] =
    Injectable.coproduct(Injectable.inject[QScriptCore[T, ?], QScriptTotal[T, ?]],
      Injectable.coproduct(Injectable.inject[ProjectBucket[T, ?], QScriptTotal[T, ?]],
        Injectable.coproduct(Injectable.inject[ThetaJoin[T, ?], QScriptTotal[T, ?]],
          Injectable.inject[Const[DeadEnd, ?], QScriptTotal[T, ?]])))

  /** This is a stop-gap function that QScript-based backends should use until
    * LogicalPlan no longer needs to be exposed.
    */
  def convertToQScript
    [T[_[_]]: BirecursiveT: OrderT: EqualT: RenderTreeT: ShowT, QS[_]: Traverse: Normalizable]
    (lp: T[LogicalPlan])
    (implicit
      CQ: Coalesce.Aux[T, QS, QS],
      PA: PruneArrays[QS],
      DE:  Const[DeadEnd, ?] :<: QS,
      QC:  QScriptCore[T, ?] :<: QS,
      TJ:    ThetaJoin[T, ?] :<: QS,
      FI: Injectable.Aux[QS, QScriptTotal[T, ?]],
      show: Delay[Show, QS],
      renderI: Delay[RenderTree, QScriptInternal[T, ?]],
      render: Delay[RenderTree, QS])
      : EitherT[Writer[PhaseResults, ?], FileSystemError, T[QS]] = {
    val transform = new Transform[T, QScriptInternal[T, ?]]
    val rewrite = new Rewrite[T]

    val qs =
      convertAndNormalize[T, QScriptInternal[T, ?]](lp)(rewrite.normalize)
        .leftMap(FileSystemError.planningFailed(lp.convertTo[Fix[LogicalPlan]], _)) ∘
        simplifyAndNormalize[T, QScriptInternal[T, ?], QS]

    EitherT(Writer(
      qs.fold(κ(Vector()), a => Vector(PhaseResult.tree("QScript", a))),
      qs))
  }

  def convertToQScriptRead
    [T[_[_]]: BirecursiveT: OrderT: EqualT: RenderTreeT: ShowT, M[_]: Monad, QS[_]: Traverse: Normalizable]
    (listContents: DiscoverPath.ListContents[M])
    (lp: T[LogicalPlan])
    (implicit
      merr: MonadError_[M, FileSystemError],
      mtell: MonadTell_[M, PhaseResults],
      RD: Const[Read[ADir], ?]  :<: QS,
      RF: Const[Read[AFile], ?] :<: QS,
      QC:    QScriptCore[T, ?]  :<: QS,
      TJ:      ThetaJoin[T, ?]  :<: QS,
      CQ: Coalesce.Aux[T, QS, QS],
      PA: PruneArrays[QS],
      FI: Injectable.Aux[QS, QScriptTotal[T, ?]],
      show: Delay[Show, QS],
      renderI: Delay[RenderTree, QScriptInternal[T, ?]],
      render: Delay[RenderTree, QS])
      : M[T[QS]] = {
    val transform = new Transform[T, QScriptInternal[T, ?]]
    val rewrite = new Rewrite[T]

    type InterimQS[A] =
      (QScriptCore[T, ?] :\: ProjectBucket[T, ?] :\: ThetaJoin[T, ?] :\: Const[Read[ADir], ?] :/: Const[Read[AFile], ?])#M[A]

    implicit val interimQsToQscriptTotal
        : Injectable.Aux[InterimQS, QScriptTotal[T, ?]] =
      Injectable.coproduct(Injectable.inject[QScriptCore[T, ?], QScriptTotal[T, ?]],
        Injectable.coproduct(Injectable.inject[ProjectBucket[T, ?], QScriptTotal[T, ?]],
          Injectable.coproduct(Injectable.inject[ThetaJoin[T, ?], QScriptTotal[T, ?]],
            Injectable.coproduct(Injectable.inject[Const[Read[ADir], ?], QScriptTotal[T, ?]],
              Injectable.inject[Const[Read[AFile], ?], QScriptTotal[T, ?]]))))

    convertAndNormalize[T, QScriptInternal[T, ?]](lp)(rewrite.normalize)
      .fold(
        perr => merr.raiseError(FileSystemError.planningFailed(lp.convertTo[Fix[LogicalPlan]], perr)),
        _.point[M])
      .flatMap(rewrite.pathify[M, QScriptInternal[T, ?], InterimQS](listContents))
      .map(simplifyAndNormalize[T, InterimQS, QS])
      .flatMap(qs => mtell.writer(Vector(PhaseResult.tree("QScript", qs)), qs))
  }

  /** The result of the query is stored in an output file, overwriting any existing
    * contents, instead of being returned to the user immediately.
    *
    * The `LogicalPlan` is expected to only contain absolute paths even though
    * that is unfortunately not expressed in the types currently.
    */
  final case class ExecutePlan(lp: Fix[LogicalPlan], out: AFile)
    extends QueryFile[(PhaseResults, FileSystemError \/ AFile)]

  /** The result of the query is immediately
    * streamed back to the client. This operation begins the streaming, in order
    * to continue the streaming, the client must make use of the `More` operation and
    * finally the `Close` operation in order to halt the streaming.
    * The `LogicalPlan` is expected to only contain absolute paths even though
    * that is unfortunately not expressed in the types currently.
    */
  final case class EvaluatePlan(lp: Fix[LogicalPlan])
    extends QueryFile[(PhaseResults, FileSystemError \/ ResultHandle)]

  /** Used to continue streaming after initiating a streaming
    * result with the `EvaluatePlan` operation.
    */
  final case class More(h: ResultHandle)
    extends QueryFile[FileSystemError \/ Vector[Data]]

  /** Used to halt streaming of a result set initiated using
    * the `EvaluatePlan` operation.
    */
  final case class Close(h: ResultHandle)
    extends QueryFile[Unit]

  /** Represents an "explain plan" operation. This operation should not actually
    * have any side effect on the filesystem, it should simply return useful
    * information to the user about how a given query would be evaluated on
    * this filesystem implementation.
    * The [[quasar.LogicalPlan]] is expected to only contain absolute paths even
    * though that is unfortunately not expressed in the types currently.
    */
  final case class Explain(lp: Fix[LogicalPlan])
    extends QueryFile[(PhaseResults, FileSystemError \/ ExecutionPlan)]

  /** This operation lists the names of all the immediate children of the supplied directory
    * in the filesystem.
    */
    /* TODO: While this is a bit better in one dimension here in `QueryFile`,
    *       `@mossprescott` points out it is still a bit of a stretch to include
    *       in this algebra. We need to revisit this and probably add algebras
    *       over multiple dimensions to better organize these (and other)
    *       operations.
    *
    *       For more discussion, see
    *       https://github.com/quasar-analytics/quasar/pull/986#discussion-diff-45081757
    */
  final case class ListContents(dir: ADir)
    extends QueryFile[FileSystemError \/ Set[PathSegment]]

  /** This operation should return whether a file exists in the filesystem.*/
  final case class FileExists(file: AFile)
    extends QueryFile[Boolean]

  final class Ops[S[_]](implicit S: QueryFile :<: S)
    extends LiftedOps[QueryFile, S] {

    type M[A] = FileSystemErrT[FreeS, A]

    val unsafe = Unsafe[S]
    val transforms = Transforms[FreeS]
    import transforms._

    /** Returns the path to the result of executing the given `LogicalPlan`,
      * using the provided path if possible.
      *
      * If the given file path exists, it will be overwritten with the results
      * from the query.
      *
      * Execution of certain plans may return a result file other than the
      * requested file if it is more efficient to do so (i.e. to avoid copying
      * lots of data for a plan consisting of a single `Read(...)`).
      */
    def execute(plan: Fix[LogicalPlan], out: AFile): ExecM[AFile] =
      EitherT(WriterT(lift(ExecutePlan(plan, out))): G[FileSystemError \/ AFile])

    /** Returns the stream of data resulting from evaluating the given
      * `LogicalPlan`.
      */
    def evaluate(plan: Fix[LogicalPlan]): Process[ExecM, Data] = {
      // TODO: use DataCursor.process for the appropriate cursor type
      def moreUntilEmpty(h: ResultHandle): Process[M, Data] =
        Process.await(unsafe.more(h): M[Vector[Data]]) { data =>
          if (data.isEmpty)
            Process.halt
          else
            Process.emitAll(data) ++ moreUntilEmpty(h)
        }

      def close(h: ResultHandle): ExecM[Unit] =
        toExec(unsafe.close(h))

      Process.bracket(unsafe.eval(plan))(h => Process.eval_(close(h))) { h =>
        moreUntilEmpty(h).translate(hoistToExec)
      }
    }

<<<<<<< HEAD
    def first(plan: Fix[LogicalPlan]): ExecM[Option[Data]] = for {
      h  <- unsafe.eval(plan)
      vs <- hoistToExec(unsafe.more(h))
      _  <- toExec(unsafe.close(h))
    } yield vs.headOption
=======
    /** Returns a stream of data resulting from evaluating the given
      * `LogicalPlan`.
      *
      * This consumes the entire result, if you need control over how much
      * data is consumed, see `evaluate`.
      */
    def results(plan: Fix[LogicalPlan]): ExecM[Process0[Data]] = {
      def close(h: ResultHandle): ExecM[Unit] =
        toExec(unsafe.close(h))

      def next(h: ResultHandle): ExecM[Option[(Vector[Data], ResultHandle)]] =
        hoistToExec(unsafe.more(h))
          .ensuring(_.isDefined whenM close(h))
          .map(xs => xs.nonEmpty.option((xs, h)))

      unsafe.eval(plan)
        .flatMap(h => StreamT.unfoldM(h)(next).toStream <* close(h))
        .map(cs => Process.emitAll(cs) flatMap (Process.emitAll(_)))
    }
>>>>>>> 9fa7ab08

    /** Returns a description of how the the given logical plan will be
      * executed.
      */
    def explain(plan: Fix[LogicalPlan]): ExecM[ExecutionPlan] =
      EitherT(WriterT(lift(Explain(plan))): G[FileSystemError \/ ExecutionPlan])

    /** Returns the names of the immediate children of the given directory,
      * fails if the directory does not exist.
      */
    def ls(dir: ADir): M[Set[PathSegment]] =
      EitherT(lift(ListContents(dir)))

    /** Returns all files in this directory and all of it's sub-directories
      * Fails if the directory does not exist.
      */
    def descendantFiles(dir: ADir): M[Set[RFile]] = {
      type S[A] = StreamT[M, A]

      def lsR(desc: RDir): StreamT[M, RFile] =
        StreamT.fromStream[M, PathSegment](ls(dir </> desc) map (_.toStream))
          .flatMap(_.fold(
            d => lsR(desc </> dir1(d)),
            f => (desc </> file1(f)).point[S]))

      lsR(currentDir).foldLeft(Set.empty[RFile])(_ + _)
    }

    /** Returns whether the given file exists. */
    def fileExists(file: AFile): FreeS[Boolean] =
      lift(FileExists(file))

    /** Returns whether the given file exists, lifted into the same monad as
      * the rest of the functions here, for convenience.
      */
    def fileExistsM(file: AFile): M[Boolean] =
      fileExists(file).liftM[FileSystemErrT]

    ////

    private val hoistToExec: M ~> ExecM =
      Hoist[FileSystemErrT].hoist[FreeS, G](liftMT[FreeS, PhaseResultT])
  }

  object Ops {
    implicit def apply[S[_]](implicit S: QueryFile :<: S): Ops[S] =
      new Ops[S]
  }

  /** Low-level, unsafe operations. Clients are responsible for resource-safety
    * when using these.
    */
  final class Unsafe[S[_]](implicit S: QueryFile :<: S)
    extends LiftedOps[QueryFile, S] {

    val transforms = Transforms[FreeS]
    import transforms._

    /** Returns a handle to the results of evaluating the given `LogicalPlan`
      * that can be used to read chunks of result data.
      *
      * Care must be taken to `close` the returned handle in order to avoid
      * potential resource leaks.
      */
    def eval(lp: Fix[LogicalPlan]): ExecM[ResultHandle] =
      EitherT(WriterT(lift(EvaluatePlan(lp))): G[FileSystemError \/ ResultHandle])

    /** Read the next chunk of data from the result set represented by the given
      * handle.
      *
      * An empty `Vector` signals that all data has been read.
      */
    def more(rh: ResultHandle): FileSystemErrT[FreeS, Vector[Data]] =
      EitherT(lift(More(rh)))

    /** Closes the given result handle, freeing any resources it was using. */
    def close(rh: ResultHandle): FreeS[Unit] =
      lift(Close(rh))
  }

  object Unsafe {
    implicit def apply[S[_]](implicit S: QueryFile :<: S): Unsafe[S] =
      new Unsafe[S]
  }

  class Transforms[F[_]: Monad] {
    type G[A] = PhaseResultT[F, A]
    type H[A] = SemanticErrsT[G, A]

    type ExecM[A]     = FileSystemErrT[G, A]
    type CompExecM[A] = FileSystemErrT[H, A]

    val execToCompExec: ExecM ~> CompExecM =
      Hoist[FileSystemErrT].hoist[G, H](liftMT[G, SemanticErrsT])

    val compToCompExec: CompileM ~> CompExecM = {
      val hoistW: PhaseResultW ~> G = Hoist[PhaseResultT].hoist(pointNT[F])
      val hoistC: CompileM ~> H     = Hoist[SemanticErrsT].hoist(hoistW)
      liftMT[H, FileSystemErrT] compose hoistC
    }

    val toExec: F ~> ExecM =
      liftMT[G, FileSystemErrT] compose liftMT[F, PhaseResultT]

    def fsErrToExec: FileSystemErrT[F, ?] ~> ExecM =
      Hoist[FileSystemErrT].hoist[F, PhaseResultT[F, ?]](liftMT[F, PhaseResultT])

    val toCompExec: F ~> CompExecM =
      execToCompExec compose toExec
  }

  object Transforms {
    def apply[F[_]: Monad]: Transforms[F] =
      new Transforms[F]
  }

  implicit def renderTree[A]: RenderTree[QueryFile[A]] =
    new RenderTree[QueryFile[A]] {
      def render(qf: QueryFile[A]) = qf match {
        case ExecutePlan(lp, out) => NonTerminal(List("ExecutePlan"), None, List(lp.render, out.render))
        case EvaluatePlan(lp)     => NonTerminal(List("EvaluatePlan"), None, List(lp.render))
        case More(handle)         => Terminal(List("More"), handle.shows.some)
        case Close(handle)        => Terminal(List("Close"), handle.shows.some)
        case Explain(lp)          => NonTerminal(List("Explain"), None, List(lp.render))
        case ListContents(dir)    => NonTerminal(List("ListContents"), None, List(dir.render))
        case FileExists(file)     => NonTerminal(List("FileExists"), None, List(file.render))
      }
    }
}<|MERGE_RESOLUTION|>--- conflicted
+++ resolved
@@ -283,13 +283,12 @@
       }
     }
 
-<<<<<<< HEAD
     def first(plan: Fix[LogicalPlan]): ExecM[Option[Data]] = for {
       h  <- unsafe.eval(plan)
       vs <- hoistToExec(unsafe.more(h))
       _  <- toExec(unsafe.close(h))
     } yield vs.headOption
-=======
+
     /** Returns a stream of data resulting from evaluating the given
       * `LogicalPlan`.
       *
@@ -309,7 +308,7 @@
         .flatMap(h => StreamT.unfoldM(h)(next).toStream <* close(h))
         .map(cs => Process.emitAll(cs) flatMap (Process.emitAll(_)))
     }
->>>>>>> 9fa7ab08
+
 
     /** Returns a description of how the the given logical plan will be
       * executed.
