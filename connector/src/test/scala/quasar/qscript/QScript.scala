--- conflicted
+++ resolved
@@ -407,59 +407,28 @@
         QC.inj(LeftShift((),
           HoleF,
           IncludeId,
-<<<<<<< HEAD
           Free.roll(MFC(ConcatArrays(
-            Free.roll(MFC(ConcatArrays(
-              Free.roll(MFC(MakeArray(
-                Free.roll(MFC(MakeArray(ProjectIndexR(RightSideF, IntLit(0)))))))),
-              Free.roll(MFC(MakeArray(ProjectIndexR(RightSideF, IntLit(1)))))))),
-            Free.roll(MFC(Constant(ejsonArr(ejsonStr("loc")))))))))),
-=======
-          Free.roll(ConcatArrays(
-            Free.roll(MakeArray(LeftSideF)),
-            Free.roll(MakeArray(RightSideF)))))),
->>>>>>> f5c5531d
+            Free.roll(MFC(MakeArray(LeftSideF))),
+            Free.roll(MFC(MakeArray(RightSideF)))))))),
         QC.inj(LeftShift((),
           ProjectFieldR(
             ProjectIndexR(ProjectIndexR(HoleF, IntLit(1)), IntLit(1)),
             StrLit("loc")),
           IdOnly,
-<<<<<<< HEAD
           Free.roll(MFC(ConcatArrays(
-            Free.roll(MFC(ConcatArrays(
-              Free.roll(MFC(MakeArray(
-                Free.roll(MFC(ConcatArrays(
-                  Free.roll(MFC(MakeArray(RightSideF))),
-                  Free.roll(MFC(MakeArray(
-                    ProjectIndexR(
-                      ProjectIndexR(LeftSideF, IntLit(0)),
-                      IntLit(0))))))))))),
-              Free.roll(MFC(MakeArray(RightSideF)))))),
-            Free.roll(MFC(Constant(ejsonArr(ejsonInt(10)))))))))),
+            Free.roll(MFC(MakeArray(LeftSideF))),
+            Free.roll(MFC(MakeArray(RightSideF)))))))),
         QC.inj(Reduce((),
           Free.roll(MFC(MakeArray(
-            ProjectIndexR(ProjectIndexR(HoleF, IntLit(0)), IntLit(1))))),
-=======
-          Free.roll(ConcatArrays(
-            Free.roll(MakeArray(LeftSideF)),
-            Free.roll(MakeArray(RightSideF)))))),
-        QC.inj(Reduce((),
-          Free.roll(MakeArray(
             ProjectIndexR(
               ProjectIndexR(ProjectIndexR(HoleF, IntLit(0)), IntLit(1)),
-              IntLit(0)))),
->>>>>>> f5c5531d
+              IntLit(0))))),
           List(
             ReduceFuncs.UnshiftArray(
               Free.roll(MFC(Multiply(
                 ProjectIndexR(HoleF, IntLit(1)),
-<<<<<<< HEAD
-                ProjectIndexR(HoleF, IntLit(2))))))),
+                IntLit(10)))))),
           Free.roll(MFC(MakeMap[Fix, FreeMapA[ReduceIndex]](
-=======
-                IntLit(10))))),
-          Free.roll(MakeMap[Fix, FreeMapA[ReduceIndex]](
->>>>>>> f5c5531d
             StrLit[Fix, ReduceIndex]("0"),
             ReduceIndexF(0.some)))))))(
         implicitly, Corecursive[Fix[QS], QS])))
@@ -968,47 +937,6 @@
           ConcatArraysR(
             MakeArrayR(ConcatArraysR(
               ConcatArraysR(
-<<<<<<< HEAD
-                MakeArrayR(MakeArrayR(ProjectIndexR(RightSideF, IntLit(0)))),
-                Free.roll(MFC(Constant(ejsonArr(ejsonStr("city")))))),
-              MakeArrayR(
-                ProjectFieldR(
-                  Free.roll(MFC(Guard(
-                    ProjectIndexR(RightSideF, IntLit(1)),
-                    Type.Obj(ScalaMap(), Some(Type.Top)),
-                    ProjectIndexR(RightSideF, IntLit(1)),
-                    Free.roll(MFC(Undefined()))))),
-                  StrLit("city"))))),
-            MakeArrayR(ConcatArraysR(
-              ConcatArraysR(
-                MakeArrayR(MakeArrayR(ProjectIndexR(RightSideF, IntLit(0)))),
-                MakeArrayR(ConcatArraysR(
-                  ConcatArraysR(
-                    ConcatArraysR(
-                      MakeArrayR(MakeArrayR(ProjectIndexR(RightSideF, IntLit(0)))),
-                      MakeArrayR(MakeArrayR(ProjectIndexR(RightSideF, IntLit(0))))),
-                    MakeArrayR(ProjectFieldR(
-                      Free.roll(MFC(Guard(
-                        ProjectIndexR(RightSideF, IntLit(1)),
-                        Type.Obj(ScalaMap(), Some(Type.Top)),
-                        ProjectIndexR(RightSideF, IntLit(1)),
-                        Free.roll(MFC(Undefined()))))),
-                      StrLit("loc")))),
-                  MakeArrayR(ProjectFieldR(
-                    Free.roll(MFC(Guard(
-                      ProjectIndexR(RightSideF, IntLit(1)),
-                      Type.Obj(ScalaMap(), Some(Type.Top)),
-                      ProjectIndexR(RightSideF, IntLit(1)),
-                      Free.roll(MFC(Undefined()))))),
-                    StrLit("loc")))))),
-              MakeArrayR(Free.roll(MFC(Undefined())))))))),
-        QC.inj(LeftShift((),
-          Free.roll(MFC(Guard(
-            ProjectIndexR(ProjectIndexR(ProjectIndexR(HoleF, IntLit(1)), IntLit(1)), IntLit(2)),
-            Type.FlexArr(0, None, Type.Top),
-            ProjectIndexR(ProjectIndexR(ProjectIndexR(HoleF, IntLit(1)), IntLit(1)), IntLit(3)),
-            ProjectIndexR(ProjectIndexR(HoleF, IntLit(1)), IntLit(2))))),
-=======
                 ConcatArraysR(
                   MakeArrayR(MakeArrayR(ProjectIndexR(RightSideF, IntLit(0)))),
                   MakeArrayR(MakeArrayR(ProjectIndexR(RightSideF, IntLit(0))))),
@@ -1020,36 +948,35 @@
                   MakeArrayR(MakeArrayR(ProjectIndexR(RightSideF, IntLit(0)))),
                   MakeArrayR(MakeArrayR(ProjectIndexR(RightSideF, IntLit(0))))),
                 MakeArrayR(ProjectFieldR(
-                  Free.roll(Guard(
+                  Free.roll(MFC(Guard(
                     ProjectIndexR(RightSideF, IntLit(1)),
                     Type.Obj(ScalaMap(), Some(Type.Top)),
                     ProjectIndexR(RightSideF, IntLit(1)),
-                    Free.roll(Undefined()))),
+                    Free.roll(MFC(Undefined()))))),
                   StrLit("loc")))),
               MakeArrayR(ProjectFieldR(
-                Free.roll(Guard(
+                Free.roll(MFC(Guard(
                   ProjectIndexR(RightSideF, IntLit(1)),
                   Type.Obj(ScalaMap(), Some(Type.Top)),
                   ProjectIndexR(RightSideF, IntLit(1)),
-                  Free.roll(Undefined()))),
+                  Free.roll(MFC(Undefined()))))),
                 StrLit("loc")))))))),
         QC.inj(LeftShift((),
-          Free.roll(Guard(
+          Free.roll(MFC(Guard(
             ProjectIndexR(ProjectIndexR(HoleF, IntLit(1)), IntLit(2)),
             Type.FlexArr(0, None, Type.Top),
             ProjectIndexR(ProjectIndexR(HoleF, IntLit(1)), IntLit(3)),
-            Free.roll(Undefined()))),
->>>>>>> f5c5531d
+            Free.roll(MFC(Undefined()))))),
           ExcludeId,
           ConcatMapsR(
             MakeMapR(
               StrLit("city"),
               ProjectFieldR(
-                Free.roll(Guard(
+                Free.roll(MFC(Guard(
                   ProjectIndexR(ProjectIndexR(LeftSideF, IntLit(0)), IntLit(2)),
                   Type.Obj(ScalaMap(), Some(Type.Top)),
                   ProjectIndexR(ProjectIndexR(LeftSideF, IntLit(0)), IntLit(3)),
-                  Free.roll(Undefined()))),
+                  Free.roll(MFC(Undefined()))))),
                 StrLit("city"))),
             MakeMapR(StrLit("loc"), RightSideF)))))(
         implicitly, Corecursive[Fix[QS], QS])))
