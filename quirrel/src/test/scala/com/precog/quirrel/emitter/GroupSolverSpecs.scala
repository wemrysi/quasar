/*
 *  ____    ____    _____    ____    ___     ____ 
 * |  _ \  |  _ \  | ____|  / ___|  / _/    / ___|        Precog (R)
 * | |_) | | |_) | |  _|   | |     | |  /| | |  _         Advanced Analytics Engine for NoSQL Data
 * |  __/  |  _ <  | |___  | |___  |/ _| | | |_| |        Copyright (C) 2010 - 2013 SlamData, Inc.
 * |_|     |_| \_\ |_____|  \____|   /__/   \____|        All Rights Reserved.
 *
 * This program is free software: you can redistribute it and/or modify it under the terms of the 
 * GNU Affero General Public License as published by the Free Software Foundation, either version 
 * 3 of the License, or (at your option) any later version.
 *
 * This program is distributed in the hope that it will be useful, but WITHOUT ANY WARRANTY; 
 * without even the implied warranty of MERCHANTABILITY or FITNESS FOR A PARTICULAR PURPOSE. See 
 * the GNU Affero General Public License for more details.
 *
 * You should have received a copy of the GNU Affero General Public License along with this 
 * program. If not, see <http://www.gnu.org/licenses/>.
 *
 */
package com.precog.quirrel
package emitter

import com.precog.bytecode.Instructions
import com.precog.bytecode.RandomLibrary

import org.specs2.mutable._

import java.io.File
import scala.io.Source
import com.codecommit.gll.LineStream

import typer._

object GroupSolverSpecs extends Specification
    with StubPhases
    with CompilerUtils
    with Compiler
    with GroupSolver
    with ProvenanceChecker
    with RawErrors 
    with RandomLibrary {
      
  import ast._
  import buckets._
  
  "group solver" should {
    "identify and solve group set for trivial solve example" in {
      val input = "clicks := load(//clicks) solve 'day clicks where clicks.day = 'day"
      
      val Let(_, _, _, _,
        tree @ Solve(_, _, 
<<<<<<< HEAD
          origin @ Where(_, target, Eq(_, solution, _)))) = compile(input)
=======
          origin @ Where(_, target, pred @ Eq(_, solution, _)))) = compileSingle(input)
>>>>>>> 68a213ae
          
      val btrace = List()
      val expected = Group(Some(origin), target, UnfixedSolution("'day", solution), btrace)
      tree.errors must beEmpty
      tree.buckets mustEqual Map(Set() -> expected)
    }
    
    "identify composite bucket for trivial solve example with conjunction" in {
      val input = "clicks := load(//clicks) solve 'day clicks where clicks.day = 'day & clicks.din = 'day"
      
      val Let(_, _, _, _,
        tree @ Solve(_, _, 
          origin @ Where(_, target, And(_, Eq(_, leftSol, _), Eq(_, rightSol, _))))) = compileSingle(input)
      
      val btrace = List()
      val expected = Group(Some(origin), target,
        IntersectBucketSpec(
          UnfixedSolution("'day", leftSol),
          UnfixedSolution("'day", rightSol)),
        btrace)
      
      tree.errors must beEmpty
      tree.buckets mustEqual Map(Set() -> expected)
    }

    "identify and fail to solve problematic case of nested solves" in {
      val input = """
        medals := //summer_games/london_medals
        
        solve 'gender
          solve 'weight
            medals where medals.Weight = 'weight & medals.Gender = 'gender
      """.stripMargin

      val Let(_, _, _, _,
        tree @ Solve(_, _, _)) = compileSingle(input)

      tree.errors mustEqual Set(ConstraintsWithinInnerSolve)
    }

    "accept a solve on a union with a `with`" in {
      val input = """
        | medals := //summer_games/london_medals
        | athletes := //summer_games/athletes
        | 
        | data := medals union (athletes with { gender: athletes.Sex })
        | 
        | solve 'gender 
        |   { gender: 'gender, num: count(data.gender where data.gender = 'gender) } 
      """.stripMargin

      val let @ Let(_, _, _, _, _) = compileSingle(input)

      let.errors must beEmpty
    }
 
    "accept acceptable case of nested solves" in {
      val input = """
        | medals := //summer_games/london_medals
        | 
        | solve 'gender
        |   medals' := medals where medals.Gender = 'gender
        | 
        |   solve 'weight
        |     medals' where medals'.Weight = 'weight
        | """.stripMargin

      val let @ Let(_, _, _, _,
        tree1 @ Solve(_, _, 
          Let(_, _, _, _, 
            tree2 @ Solve(_, _, _)))) = compileSingle(input)

      let.errors must beEmpty
      tree1.errors must beEmpty
      tree2.errors must beEmpty
    }
    
    "accept acceptable case when one solve contains a dispatch which contains tic variable from another solve" in {
      val input = """
       |  medals := //summer_games/london_medals
       |  
       |  medals' := solve 'gender
       |    medals where medals.Gender = 'gender
       | 
       |  solve 'weight
       |    medals' where medals'.Weight = 'weight & medals'.isAwesome
       | """.stripMargin

      val let @ Let(_, _, _, _,
        Let(_, _, _, _,
          tree @ Solve(_, _, _))) = compileSingle(input)

      let.errors must beEmpty
      tree.errors must beEmpty
    }
   
    "accept acceptable case when a dispatch in one solve contains, as an actual, a tic variable from another solve" in {
      val input = """
        medals := //summer_games/london_medals
        
        f(x) := x

        solve 'gender
          medals' := medals where medals.Gender = 'gender

          solve 'weight
            medals' where medals'.Weight = 'weight & f('gender)
      """.stripMargin

      val let @ Let(_, _, _, _,
        Let(_, _, _, _,
          tree @ Solve(_, _, _))) = compileSingle(input)

      let.errors must beEmpty
      tree.errors must beEmpty
    }.pendingUntilFixed

    "accept acceptable case when one solve contains a tic variable from another solve" in {
      val input = """
        medals := //summer_games/london_medals
        
        solve 'gender
          medals' := medals where medals.Gender = 'gender

          solve 'weight
            medals' where medals'.Weight = 'weight & 'gender
      """.stripMargin

      val let @ Let(_, _, _, _,
          tree @ Solve(_, _, _)) = compileSingle(input)

      let.errors must beEmpty
      tree.errors must beEmpty
    }.pendingUntilFixed 

    "accept a solve when the tic var is constrained in a let" in {
      val input = """
        medals := //summer_games/london_medals
        
        solve 'gender
          gender := medals where medals.Gender = 'gender
          gender + 1
      """.stripMargin

      val tree @ Let(_, _, _, _,
        solve @ Solve(_, _, _)) = compileSingle(input)

      solve.errors must beEmpty
      tree.errors must beEmpty
    }    

    "accept a solve when a tic var is used in the scope of a nested solve that doesn't bind it" in {
      val input = """
        medals := //summer_games/london_medals
        
        solve 'gender
          gender := medals where medals.Gender = 'gender
          
          solve 'weight
            weight := gender where gender.Weight = 'weight
            weight + 'gender
      """.stripMargin

      val tree @ Let(_, _, _, _,
        solve1 @ Solve(_, _,
          Let(_, _, _, _,
            solve2 @ Solve(_, _, _)))) = compileSingle(input)

      solve1.errors must beEmpty
      solve2.errors must beEmpty
      tree.errors must beEmpty
    }    

    "identify and fail to solve more complicated problematic case of nested solves" in {
      val input = """
        medals := //summer_games/london_medals
        
        solve 'gender
          histogram := solve 'weight
            medals' := medals where medals.Weight = 'weight & medals.Gender = 'gender
            {weight: 'weight, count: count(medals')}
          
          maxCount := max(histogram.count where histogram.weight != "")
          
          {gender: 'gender, optimalWeight: (histogram.weight where histogram.count = maxCount)}
      """.stripMargin

      val Let(_, _, _, _,
        tree @ Solve(_, _, _)) = compileSingle(input)

      tree.errors mustEqual Set(ConstraintsWithinInnerSolve)
    }

    "identify composite bucket for solve with constraint for 'a in constraints and body" in {
      val input = """
        | foo := //foo 
        | bar := //bar 
        | solve 'a = bar.a 
        |   count(foo where foo.a = 'a)
        """.stripMargin
      
      val Let(_, _, _, _,
        Let(_, _, _, _,
          tree @ Solve(_,
<<<<<<< HEAD
            Vector(Eq(_, _, constrSol)), count @ Dispatch(_, _, Vector(origin @ Where(_, target, Eq(_, bodySol, _))))))) = compile(input)
=======
            Vector(Eq(_, _, constrSol)), Dispatch(_, _, Vector(origin @ Where(_, target, Eq(_, bodySol, _))))))) = compileSingle(input)
>>>>>>> 68a213ae
          
      val btrace1 = List()
      val btrace2 = List()
      val expected = IntersectBucketSpec(
        Group(Some(origin), target,
          UnfixedSolution("'a", bodySol),
          btrace1),
        Group(None, constrSol,
          UnfixedSolution("'a", constrSol),
          btrace2))
      
      tree.errors must beEmpty
      tree.buckets mustEqual Map(Set() -> expected)
    }
    
    "identify composite bucket for solve with constraint for 'a only solvable in constrains" in {
      val input = """
        | foo := //foo 
        | solve 'a = foo.a 
        |   count(foo where foo.a < 'a)
        """.stripMargin
      
      val Let(_, _, _, _,
        tree @ Solve(_,
          Vector(Eq(_, _, constrSol)), _)) = compileSingle(input)
          
      val expected = Group(None, constrSol, UnfixedSolution("'a", constrSol), List()) 
      
      tree.errors must beEmpty
      tree.buckets mustEqual Map(Set() -> expected)
    }
    
    "identify separate buckets for independent tic variables on same set" in {
      val input = """
        | clicks := load(//clicks)
        | 
        | solve 'a, 'b
        |   bar := clicks where clicks.a = 'a
        |   baz := clicks where clicks.b = 'b
        |
        |   bar.a + baz.b
        | """.stripMargin
        
      val Let(_, _, _, _,
        tree @ Solve(_, _,
          Let(_, _, _, originA @ Where(_, targetA, Eq(_, solA, _)),
<<<<<<< HEAD
            Let(_, _, _, originB @ Where(_, targetB, Eq(_, solB, _)), add @ Add(_, descA @ Descent(_, dA, _), descB @ Descent(_, dB, _)))))) = compile(input)
=======
            Let(_, _, _, originB @ Where(_, targetB, Eq(_, solB, _)), _)))) = compileSingle(input)
>>>>>>> 68a213ae
      
      val btrace1 = List()
      val btrace2 = List()
      val expected = IntersectBucketSpec(
        Group(Some(originA), targetA,
          UnfixedSolution("'a", solA),
          btrace1),
        Group(Some(originB), targetB,
          UnfixedSolution("'b", solB),
          btrace2))
      
      tree.errors must beEmpty
      tree.buckets mustEqual Map(Set() -> expected)
    }
    
    "identify separate buckets for independent tic variables on different sets" in {
      val input = """
        | clicks := load(//clicks)
        | imps := load(//impressions)
        | 
        | solve 'a, 'b
        |   bar := clicks where clicks.a = 'a
        |   baz := imps where imps.b = 'b
        |
        |   bar ~ baz
        |     bar.a + baz.b
        | """.stripMargin
        
      val Let(_, _, _, _,
        Let(_, _, _, _,
          tree @ Solve(_, _,
            Let(_, _, _, originA @ Where(_, targetA, Eq(_, solA, _)),
<<<<<<< HEAD
              Let(_, _, _, originB @ Where(_, targetB, Eq(_, solB, _)), rel @ Relate(_, _, _, add @ Add(_, decA @ Descent(_, dA: Dispatch, _), decB @ Descent(_, dB: Dispatch, _)))))))) = compile(input)
=======
              Let(_, _, _, originB @ Where(_, targetB, Eq(_, solB, _)), _))))) = compileSingle(input)
>>>>>>> 68a213ae
      
      val btraceA = List()
      val btraceB = List()
              
      val expected = IntersectBucketSpec(
        Group(Some(originA), targetA,
          UnfixedSolution("'a", solA), btraceA),
        Group(Some(originB), targetB,
          UnfixedSolution("'b", solB), btraceB))
      
      tree.errors must beEmpty
      tree.buckets mustEqual Map(Set() -> expected)
    }
    
    "reject a group set that is a function of tic-variables being solved (cyclic constraints case 2)" in {
      val input = """
        | clicks := load(//clicks)
        | 
        | solve 'a, 'b
        |   bar := clicks where clicks.a = 'a
        |   baz := bar where bar.b = 'b
        |
        |   bar ~ baz
        |     bar.a + baz.b
        | """.stripMargin
        
      val Let(_, _, _, _,
        tree @ Solve(_, _,
          Let(_, _, _, originA @ Where(_, targetA, Eq(_, solA, _)),
            Let(_, _, _, originB @ Where(_, targetB, Eq(_, solB, _)), _)))) = compile(input)
      
      tree.errors must not(beEmpty)     // TODO
    }
    
    "produce an error when a single tic-variable lacks a defining set" in {
      val input = """
        | foo := //foo
        |
        | solve 'a foo where foo.a < 'a
        | """.stripMargin
        
      compileSingle(input).errors must not(beEmpty)
    }    

    "accept a solve when a single tic-variable has a defining set only in the constraints" in {
      val input = """
        | foo := //foo
        |
        | solve 'a = foo.a 
        |   foo where foo.a < 'a
        | """.stripMargin
        
      compileSingle(input).errors must beEmpty
    }

    "reject a solve when a single tic-variable has a defining set only in the body" in {
      val input = """
        | foo := //foo
        |
        | solve 'a < foo.a
        |   foo where foo.a = 'a
        | """.stripMargin
        
<<<<<<< HEAD
      compile(input).errors must not(beEmpty)
=======
      compileSingle(input).errors must beEmpty
>>>>>>> 68a213ae
    }

    "accept a solve when a tic var is constrained in the constraints and the body" in {
      val input = """
        | foo := //foo
        | bar := //bar
        |
        | solve 'a = foo.a 
        |   count(bar where bar.a = 'a)
        | """.stripMargin
        
      compileSingle(input).errors must beEmpty
    }

    "accept a solve when a tic var is constrained inside a reduction" in {
      val input = """
        | foo := //foo
        |
        | solve 'a = foo.a 
        |   {count: count(foo where foo.a < 'a), value: 'a}
        | """.stripMargin
        
      compileSingle(input).errors must beEmpty
    }
    
    "produce an error when a single tic-variable lacks a defining set with extras" in {
      val input = """
        | foo := //foo
        |
        | solve 'a foo where foo.a < 'a & foo.b = 42
        | """.stripMargin
        
      compileSingle(input).errors must not(beEmpty)
    }
    
    "produce an error when one of several tic-variables lacks a defining set" in {
      val input = """
        | foo := //foo
        |
        | solve 'a, 'b
        |   foo' := foo where foo.a < 'a
        |   foo'' := foo where foo.b = 'b
        |   foo' + foo''
        | """.stripMargin
        
      compileSingle(input).errors must not(beEmpty)
    }
    
    "accept a solve when one of two reductions cannot be solved in the absence of an outer definition" in {
      val input = """
        | foo := //foo
        |
        | solve 'a
        |   count(foo where foo.a = 'a) + count(foo where foo.a = min('a + 1))
        | """.stripMargin
        
      compileSingle(input).errors must beEmpty
    }
    
    "accept a function when a reduction cannot be solved in the presence of an outer definition" in {
      val input = """
        | foo := //foo
        |
        | solve 'a
        |   (foo where foo.a = 'a) + count(foo where foo.a = min('a + 1))
        | """.stripMargin
        
      compileSingle(input).errors must beEmpty
    }
    
    "accept a function when an optional defining set cannot be solved for a single tic-variable" in {
      val input = """
        | foo := //foo
        |
        | solve 'a
        |   foo' := foo where foo.a < 'a
        |   foo'' := foo where foo.b = 'a
        |   foo' + foo''
        | """.stripMargin
        
      compileSingle(input).errors must beEmpty
    }

    "accept bucketing for indirect failed solution through reduction" in {
      val input = """
        | foo := //foo
        | bar := //bar
        | solve 'a
        |   foo' := foo where foo.a = 'a
        |   bar' := bar where bar.a > 'a
        |   count(foo') + count(bar')
        | """.stripMargin

      compileSingle(input).errors must beEmpty
    }
    
    "reject shared buckets for dependent tic variables on the same set" in {
      val input = """
        | organizations := load(//organizations)
        | 
        | solve 'revenue, 'campaign
        |   organizations' := organizations where organizations.revenue = 'revenue
        |   organizations'' := organizations' where organizations'.campaign = 'campaign
        |   
        |   organizations''
        | """.stripMargin
        
      val tree = compileSingle(input)
      tree.errors must not(beEmpty)
    }
    
    "reject bucketing of separate sets within a relation" in {
      val input = """
        | foo := //foo
        | bar := //bar
        | 
        | foo ~ bar
        |   solve 'a
        |     foo where bar.a = 'a""".stripMargin
        
      val tree = compileSingle(input)
      tree.errors must not(beEmpty)
    }
    
    "accept shared buckets for dependent tic variables on the same set when at least one can be solved" in {
      val input = """
        | campaigns := load(//campaigns)
        | organizations := load(//organizations)
        | 
        | solve 'revenue, 'campaign
        |   organizations' := organizations where organizations.revenue = 'revenue
        |   campaigns' := campaigns where campaigns.campaign = 'campaign
        |   organizations'' := organizations' where organizations'.campaign = 'campaign
        |   
        |   campaigns' ~ organizations''
        |     { revenue: 'revenue, num: count(campaigns') }
        | """.stripMargin
        
      val tree = compileSingle(input)
      tree.errors must beEmpty
    }
    
    "produce valid AST nodes when solving" in {
      val input = """
        | foo := //foo
        | solve 'a
        |   foo where foo.a = 'a + 42""".stripMargin
        
      val Let(_, _, _, _,
        tree @ Solve(_, _,
          origin @ Where(_,
            target,
            boolean @ Eq(_, fooa, Add(_, TicVar(_, "'a"), n @ NumLit(_, "42")))))) = compileSingle(input)
        
      tree.errors must beEmpty
      
      tree.buckets(Set()) must beLike {
        case Group(origin, target, UnfixedSolution("'a", sub @ Sub(_, fooa, n)), _) => {
          sub.provenance mustEqual StaticProvenance("/foo")
          // anything else?
        }
      }
    }
    
    "reject a constraint which lacks an unambiguous common parent" in {
      val input = """
        | foo := //foo
        | bar := //bar
        | 
        | solve 'a
        |   foo ~ bar
        |     (foo + bar) where (foo - bar).a = 'a
        | """.stripMargin
        
      val tree @ Let(_, _, _, _,
        Let(_, _, _, _,
          solve @ Solve(_, _, 
            Relate(_, _, _,
              Where(_, left, right))))) = compileSingle(input)
      
      tree.errors must not(beEmpty)
    }

    "accept a constraint in a solve" in {
      val input = """
        | foo := //foo
        | bar := //bar
        |
        | solve 'a = bar.a
        |   count(foo where foo.a = 'a)
        | """.stripMargin

      compileSingle(input).errors must beEmpty
    }
    
    "accept a reduced sessionize" in {
      val input = """
        | rawInteractions := //interactions
        | 
        | solve 'userId
        |   interactions := rawInteractions where rawInteractions.userId = 'userId
        |   
        |   bounds := solve 'it
        |     interactions.time where interactions = 'it
        |     
        |   solve 'it1, 'it2
        |     bounds where bounds = 'it1 & bounds.isLower & bounds = 'it2
        | """.stripMargin
        
      compileSingle(input).errors must beEmpty
    }
    
    "accept a solve on the results of a relate operation" in {
      val input = """
        | clicks := //clicks
        | impressions := //impressions
        | 
        | data := clicks ~ impressions 
        |   clicks + impressions
        |
        | solve 'a
        |   count(data where data.a = 'a)
        | """.stripMargin
        
      compileSingle(input).errors must beEmpty
    }
    
    "accept a solve on the results of a union operation" in {
      val input = """
        | clicks := //clicks
        | impressions := //impressions
        | 
        | data := clicks union impressions
        |
        | solve 'a
        |   count(data where data.a = 'a)
        | """.stripMargin
        
      compileSingle(input).errors must beEmpty
    }
    
    "accept a solve involving variables as actuals" in {
      val input = """
        | foo := //foo
        | f(x) := x = foo.a
        | solve 'a
        |   foo where f('a)
        | """.stripMargin
        
      val Let(_, _, _, _,
        Let(_, _, _, Eq(_, _, solution),
          solve @ Solve(_, _,
            where @ Where(_, target, _)))) = compile(input)
        
      val btrace = List()
      
      val expected = Group(Some(where), target, UnfixedSolution("'a", solution), btrace)
        
      solve.errors must beEmpty
      solve.buckets mustEqual Map(Set() -> expected)
    }
    
    "reject a non-relating solve involving variables as actuals" in {
      val input = """
        | foo := //foo
        | f(x) := x
        | solve 'a
        |   foo where f('a)
        | """.stripMargin
        
      val tree = compile(input)
      tree.errors must not(beEmpty)
    }
    
    "accept a solve involving a where as an actual" in {
      val input = """
        | foo := //foo
        | f(x) := x
        | solve 'a
        |   f(foo where foo.a = 'a)
        | """.stripMargin
        
      val Let(_, _, _, _,
        Let(_, _, _, _,
          solve @ Solve(_, _,
            d @ Dispatch(_, _, Vector(where @ Where(_, target, Eq(_, solution, _))))))) = compile(input)
            
      val btrace = List(d)
      val expected = Group(Some(where), target, UnfixedSolution("'a", solution), btrace)
      
      solve.errors must beEmpty
      solve.buckets mustEqual Map(Set() -> expected)
    }
    
    "reject a solve involving a where as an actual" in {
      val input = """
        | foo := //foo
        | foo' := new //foo
        | f(x) := x
        | solve 'a
        |   f(foo where foo'.a = 'a)
        | """.stripMargin
        
      val tree = compile(input)
      tree.errors must not(beEmpty)
    }
    
    "accept a solve involving relations as actuals" in {
      val input = """
        | foo := //foo
        | f(x) := x
        | solve 'a
        |   foo where f('a = foo.a)
        | """.stripMargin
        
      val Let(_, _, _, _,
        Let(_, _, _, _,
          solve @ Solve(_, _,
            where @ Where(_, target, Dispatch(_, _, Vector(Eq(_, _, solution))))))) = compile(input)
      
      val btrace = List()
      
      val expected = Group(Some(where), target, UnfixedSolution("'a", solution), btrace)
        
      solve.errors must beEmpty
      solve.buckets mustEqual Map(Set() -> expected)
    }
    
    "reject a solve involving relations as actuals in a function with a problematic body" in {
      val input = """
        | foo := //foo
        | f(x) := count(x)
        | solve 'a
        |   foo where f('a = foo.a)
        | """.stripMargin
        
      val tree = compile(input)
      tree.errors must not(beEmpty)
    }
    
    "accept a solve involving a generic where within a function" in {
      val input = """
        | foo := //foo
        | f(x, y) := x where y
        | solve 'a
        |   f(foo, foo.a = 'a)
        | """.stripMargin
        
      val Let(_, _, _, _,
        Let(_, _, _, where: Where,
          solve @ Solve(_, _,
            d @ Dispatch(_, _, Vector(
              target,
              Eq(_, solution, _)))))) = compile(input)
              
      val btrace = List(d)
              
      val expected = Group(Some(where), target, UnfixedSolution("'a", solution), btrace)
      
      solve.errors must beEmpty
      solve.buckets mustEqual Map(Set() -> expected)
    }
    
    "accept another solve with a generic where inside a function" in {
      val input = """
        | medals := //summer_games/london_medals
        | athletes := //summer_games/athletes
        | 
        | data := athletes union (medals with { winner: medals."Medal winner" })
        | 
        | f(x, y) := x where y
        | 
        | solve 'winner 
        |   count(f(data.winner, data.winner = 'winner))
      """.stripMargin

      val Let(_, _, _, _,
        Let(_, _, _, _,
          Let(_, _, _, _,
            Let(_, _, _, where: Where,
              solve @ Solve(_, _,
                d1 @ Dispatch(_, _, Vector(
                  d2 @ Dispatch(_, _, Vector(
                    target,
                    Eq(_, solution, _)))))))))) = compile(input)

      val btrace = List(d2)
                    
      val expected = Group(Some(where), target, UnfixedSolution("'winner", solution), btrace)

      solve.errors must beEmpty
      solve.buckets mustEqual Map(Set() -> expected)
    }

    "reject a solve involving a generic where within a function with invalid parameters" in {
      val input = """
        | foo := //foo
        | foo' := new //foo
        | f(x, y) := x where y
        | solve 'a
        |   f(foo, foo'.a = 'a)
        | """.stripMargin
        
      val tree = compile(input)
      tree.errors must not(beEmpty)
    }
    
    "accept a solve with relation expressions involving formals" in {
      val input = """
        | foo := //foo
        | f(x) :=
        |   solve 'a
        |     foo where x = 'a
        | f(foo.a)
        | """.stripMargin
        
      val Let(_, _, _, _,
        Let(_, _, _,
          solve @ Solve(_, _,
            where @ Where(_, target, Eq(_, solution, _))),
          d @ Dispatch(_, _, _))) = compile(input)
          
      val btrace = List(d)
          
      val expected = Group(Some(where), target, UnfixedSolution("'a", solution), btrace)
      
      solve.errors must beEmpty
      solve.buckets mustEqual Map(Set(d) -> expected)
    }
    
    "accept a solve with relation expressions involving formals of formals" in {
      val input = """
        | foo := //foo
        | g(x) :=
        |   f(x) :=
        |     solve 'a
        |       foo where x = 'a
        |   f(x.a)
        | g(foo)
        | """.stripMargin
        
      val Let(_, _, _, _,
        Let(_, _, _,
          Let(_, _, _,
            solve @ Solve(_, _,
              where @ Where(_, target, Eq(_, solution, _))),
            d @ Dispatch(_, _, _)),
          d2: Dispatch)) = compile(input)
          
      val btrace = List(d, d2)
          
      val expected = Group(Some(where), target, UnfixedSolution("'a", solution), btrace)
      
      solve.errors must beEmpty
      solve.buckets mustEqual Map(Set(d, d2) -> expected)
    }
    
    "reject a solve with relation expressions involving invalid formals of formals" in {
      val input = """
        | foo := //foo
        | foo' := new //foo
        | g(x) :=
        |   f(x) :=
        |     solve 'a
        |       foo where x = 'a
        |   f(x.a)
        | g(foo')
        | """.stripMargin
        
      val tree = compile(input)
      tree.errors must not(beEmpty)
    }
    
    "accept a solve that requires algebraic manipulation w.r.t. formals" in {
      val input = """
        | foo := //foo
        | f(x, y) := x = y
        | solve 'a
        |   foo where f(foo.a, 'a / foo.b)
        | """.stripMargin
        
      val tree = compile(input)
      tree.errors must beEmpty
    }
  }
}<|MERGE_RESOLUTION|>--- conflicted
+++ resolved
@@ -49,11 +49,7 @@
       
       val Let(_, _, _, _,
         tree @ Solve(_, _, 
-<<<<<<< HEAD
-          origin @ Where(_, target, Eq(_, solution, _)))) = compile(input)
-=======
-          origin @ Where(_, target, pred @ Eq(_, solution, _)))) = compileSingle(input)
->>>>>>> 68a213ae
+          origin @ Where(_, target, Eq(_, solution, _)))) = compileSingle(input)
           
       val btrace = List()
       val expected = Group(Some(origin), target, UnfixedSolution("'day", solution), btrace)
@@ -258,11 +254,7 @@
       val Let(_, _, _, _,
         Let(_, _, _, _,
           tree @ Solve(_,
-<<<<<<< HEAD
-            Vector(Eq(_, _, constrSol)), count @ Dispatch(_, _, Vector(origin @ Where(_, target, Eq(_, bodySol, _))))))) = compile(input)
-=======
-            Vector(Eq(_, _, constrSol)), Dispatch(_, _, Vector(origin @ Where(_, target, Eq(_, bodySol, _))))))) = compileSingle(input)
->>>>>>> 68a213ae
+            Vector(Eq(_, _, constrSol)), count @ Dispatch(_, _, Vector(origin @ Where(_, target, Eq(_, bodySol, _))))))) = compileSingle(input)
           
       val btrace1 = List()
       val btrace2 = List()
@@ -309,11 +301,7 @@
       val Let(_, _, _, _,
         tree @ Solve(_, _,
           Let(_, _, _, originA @ Where(_, targetA, Eq(_, solA, _)),
-<<<<<<< HEAD
-            Let(_, _, _, originB @ Where(_, targetB, Eq(_, solB, _)), add @ Add(_, descA @ Descent(_, dA, _), descB @ Descent(_, dB, _)))))) = compile(input)
-=======
-            Let(_, _, _, originB @ Where(_, targetB, Eq(_, solB, _)), _)))) = compileSingle(input)
->>>>>>> 68a213ae
+            Let(_, _, _, originB @ Where(_, targetB, Eq(_, solB, _)), add @ Add(_, descA @ Descent(_, dA, _), descB @ Descent(_, dB, _)))))) = compileSingle(input)
       
       val btrace1 = List()
       val btrace2 = List()
@@ -346,11 +334,7 @@
         Let(_, _, _, _,
           tree @ Solve(_, _,
             Let(_, _, _, originA @ Where(_, targetA, Eq(_, solA, _)),
-<<<<<<< HEAD
-              Let(_, _, _, originB @ Where(_, targetB, Eq(_, solB, _)), rel @ Relate(_, _, _, add @ Add(_, decA @ Descent(_, dA: Dispatch, _), decB @ Descent(_, dB: Dispatch, _)))))))) = compile(input)
-=======
-              Let(_, _, _, originB @ Where(_, targetB, Eq(_, solB, _)), _))))) = compileSingle(input)
->>>>>>> 68a213ae
+              Let(_, _, _, originB @ Where(_, targetB, Eq(_, solB, _)), rel @ Relate(_, _, _, add @ Add(_, decA @ Descent(_, dA: Dispatch, _), decB @ Descent(_, dB: Dispatch, _)))))))) = compileSingle(input)
       
       val btraceA = List()
       val btraceB = List()
@@ -380,7 +364,7 @@
       val Let(_, _, _, _,
         tree @ Solve(_, _,
           Let(_, _, _, originA @ Where(_, targetA, Eq(_, solA, _)),
-            Let(_, _, _, originB @ Where(_, targetB, Eq(_, solB, _)), _)))) = compile(input)
+            Let(_, _, _, originB @ Where(_, targetB, Eq(_, solB, _)), _)))) = compileSingle(input)
       
       tree.errors must not(beEmpty)     // TODO
     }
@@ -414,11 +398,7 @@
         |   foo where foo.a = 'a
         | """.stripMargin
         
-<<<<<<< HEAD
-      compile(input).errors must not(beEmpty)
-=======
-      compileSingle(input).errors must beEmpty
->>>>>>> 68a213ae
+      compileSingle(input).errors must not(beEmpty)
     }
 
     "accept a solve when a tic var is constrained in the constraints and the body" in {
@@ -671,7 +651,7 @@
       val Let(_, _, _, _,
         Let(_, _, _, Eq(_, _, solution),
           solve @ Solve(_, _,
-            where @ Where(_, target, _)))) = compile(input)
+            where @ Where(_, target, _)))) = compileSingle(input)
         
       val btrace = List()
       
@@ -689,7 +669,7 @@
         |   foo where f('a)
         | """.stripMargin
         
-      val tree = compile(input)
+      val tree = compileSingle(input)
       tree.errors must not(beEmpty)
     }
     
@@ -704,7 +684,7 @@
       val Let(_, _, _, _,
         Let(_, _, _, _,
           solve @ Solve(_, _,
-            d @ Dispatch(_, _, Vector(where @ Where(_, target, Eq(_, solution, _))))))) = compile(input)
+            d @ Dispatch(_, _, Vector(where @ Where(_, target, Eq(_, solution, _))))))) = compileSingle(input)
             
       val btrace = List(d)
       val expected = Group(Some(where), target, UnfixedSolution("'a", solution), btrace)
@@ -722,7 +702,7 @@
         |   f(foo where foo'.a = 'a)
         | """.stripMargin
         
-      val tree = compile(input)
+      val tree = compileSingle(input)
       tree.errors must not(beEmpty)
     }
     
@@ -737,7 +717,7 @@
       val Let(_, _, _, _,
         Let(_, _, _, _,
           solve @ Solve(_, _,
-            where @ Where(_, target, Dispatch(_, _, Vector(Eq(_, _, solution))))))) = compile(input)
+            where @ Where(_, target, Dispatch(_, _, Vector(Eq(_, _, solution))))))) = compileSingle(input)
       
       val btrace = List()
       
@@ -755,7 +735,7 @@
         |   foo where f('a = foo.a)
         | """.stripMargin
         
-      val tree = compile(input)
+      val tree = compileSingle(input)
       tree.errors must not(beEmpty)
     }
     
@@ -772,7 +752,7 @@
           solve @ Solve(_, _,
             d @ Dispatch(_, _, Vector(
               target,
-              Eq(_, solution, _)))))) = compile(input)
+              Eq(_, solution, _)))))) = compileSingle(input)
               
       val btrace = List(d)
               
@@ -803,7 +783,7 @@
                 d1 @ Dispatch(_, _, Vector(
                   d2 @ Dispatch(_, _, Vector(
                     target,
-                    Eq(_, solution, _)))))))))) = compile(input)
+                    Eq(_, solution, _)))))))))) = compileSingle(input)
 
       val btrace = List(d2)
                     
@@ -822,7 +802,7 @@
         |   f(foo, foo'.a = 'a)
         | """.stripMargin
         
-      val tree = compile(input)
+      val tree = compileSingle(input)
       tree.errors must not(beEmpty)
     }
     
@@ -839,7 +819,7 @@
         Let(_, _, _,
           solve @ Solve(_, _,
             where @ Where(_, target, Eq(_, solution, _))),
-          d @ Dispatch(_, _, _))) = compile(input)
+          d @ Dispatch(_, _, _))) = compileSingle(input)
           
       val btrace = List(d)
           
@@ -866,7 +846,7 @@
             solve @ Solve(_, _,
               where @ Where(_, target, Eq(_, solution, _))),
             d @ Dispatch(_, _, _)),
-          d2: Dispatch)) = compile(input)
+          d2: Dispatch)) = compileSingle(input)
           
       val btrace = List(d, d2)
           
@@ -888,7 +868,7 @@
         | g(foo')
         | """.stripMargin
         
-      val tree = compile(input)
+      val tree = compileSingle(input)
       tree.errors must not(beEmpty)
     }
     
@@ -900,7 +880,7 @@
         |   foo where f(foo.a, 'a / foo.b)
         | """.stripMargin
         
-      val tree = compile(input)
+      val tree = compileSingle(input)
       tree.errors must beEmpty
     }
   }
