--- conflicted
+++ resolved
@@ -42,13 +42,8 @@
   def checkProvenance(expr: Expr): Set[Error]
   def inferBuckets(expr: Expr): Set[Error]
   
-<<<<<<< HEAD
-=======
   def buildTrace(sigma: Map[Formal, Expr])(expr: Expr): Tree[(Map[Formal, Expr], Expr)]
   
-  def findCriticalConditions(expr: Expr): Map[TicId, Set[ConditionTree]]
-  
->>>>>>> 114363ed
   private[quirrel] def runPhasesInSequence(tree: Expr): Set[Error] =
     Phases.foldLeft(Set[Error]()) { _ ++ _(tree) }
   
