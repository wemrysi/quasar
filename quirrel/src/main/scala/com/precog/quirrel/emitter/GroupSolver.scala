--- conflicted
+++ resolved
@@ -142,36 +142,6 @@
     case Paren(_, child) => inferBuckets(child)
   }
   
-<<<<<<< HEAD
-  private def solveCondition(name: String, expr: Expr): Either[Set[Error], (Option[Solution], Set[Expr])] = expr match {
-    case And(_, left, right) => {
-      val recLeft = solveCondition(name, left)
-      val recRight = solveCondition(name, right)
-      
-      //TODO BUG! left and right do not commute 
-      // desugared due to SI-5589
-      val sol = recLeft.right flatMap {
-        case (leftSol, leftExtras) => {
-          recRight.right map {
-            case (rightSol, rightExtras) => {
-              val merged = for (a <- leftSol; b <- rightSol) yield Conjunction(a, b)
-              val completeSol = merged orElse leftSol orElse rightSol
-              
-              val leftExtras2 = leftSol map const(leftExtras) getOrElse Set(left)
-              val rightExtras2 = rightSol map const(rightExtras) getOrElse Set(right)
-              
-              (completeSol, leftExtras2 ++ rightExtras2)
-            }
-          }
-        }
-      }
-      
-      // TODO this misses errors sometimes
-      for {
-        leftErr <- sol.left
-        rightErr <- recRight.left
-      } yield leftErr ++ rightErr
-=======
   private def reduceConditions(conds: Set[(Option[BucketSpec], Set[Error])])(f: (BucketSpec, BucketSpec) => BucketSpec) = {
     conds.foldLeft((None: Option[BucketSpec], Set[Error]())) {
       case ((None, acc), (Some(spec), errors)) => (Some(spec), acc ++ errors)
@@ -185,7 +155,6 @@
     val (conditions, reductions) = forest partition {
       case c: Condition => true
       case r: Reduction => false
->>>>>>> a79b488c
     }
     
     val (optCondSpec, condErrors) = {
@@ -263,13 +232,7 @@
         if (result.isDefined)
           (result map { UnfixedSolution(tv, _) }, Set())
         else
-<<<<<<< HEAD
-          (Some(Error(d, UnableToDetermineDefiningSet(name))), None)
-        
-        (addend map (errors +) getOrElse Set[Error](), result)
-=======
           (None, Set(Error(expr, UnableToSolveTicVariable(tv))))
->>>>>>> a79b488c
       }
     }
     
