/*
 *  ____    ____    _____    ____    ___     ____ 
 * |  _ \  |  _ \  | ____|  / ___|  / _/    / ___|        Precog (R)
 * | |_) | | |_) | |  _|   | |     | |  /| | |  _         Advanced Analytics Engine for NoSQL Data
 * |  __/  |  _ <  | |___  | |___  |/ _| | | |_| |        Copyright (C) 2010 - 2013 SlamData, Inc.
 * |_|     |_| \_\ |_____|  \____|   /__/   \____|        All Rights Reserved.
 *
 * This program is free software: you can redistribute it and/or modify it under the terms of the 
 * GNU Affero General Public License as published by the Free Software Foundation, either version 
 * 3 of the License, or (at your option) any later version.
 *
 * This program is distributed in the hope that it will be useful, but WITHOUT ANY WARRANTY; 
 * without even the implied warranty of MERCHANTABILITY or FITNESS FOR A PARTICULAR PURPOSE. See 
 * the GNU Affero General Public License for more details.
 *
 * You should have received a copy of the GNU Affero General Public License along with this 
 * program. If not, see <http://www.gnu.org/licenses/>.
 *
 */
package com.precog.quirrel
package emitter

import scala.annotation.tailrec

import scala.collection.GenTraversableOnce
import scala.collection.generic.CanBuildFrom
import scala.collection.mutable.Builder

import com.codecommit.gll.ast.Node

import parser._
import typer._

trait GroupSolver extends AST with GroupFinder with Solver with ProvenanceChecker {
  import Function._
  
  import ast._
  import buckets._
  
  override def inferBuckets(tree: Expr): Set[Error] = {
    def loop(dispatches: Set[Dispatch])(tree: Expr): Set[Error] = tree match {
      case Let(_, _, _, _, right) => loop(dispatches)(right)
      
      case expr @ Solve(_, constraints, child) => {
        val constrLoopErrors = constraints map loop(dispatches) reduce { _ ++ _ }
        val childErrors = loop(dispatches)(child)
        
        val sigma: Map[Formal, Expr] = dispatches flatMap { dispatch =>
          val (subs, letM) = dispatch.binding match {
            case LetBinding(let) => (let.substitutions, Some(let))
            case _ => (Map[Dispatch, Map[String, Expr]](), None)
          }
          
          letM map { let =>
            subs(dispatch) map {
              case (key, value) => (Identifier(Vector(), key) -> let) -> value
            }
          }
        } reduceOption { _ ++ _ } getOrElse Map()
        
        val (forestSpecM, forestErrors) = solveForest(expr, findGroups(expr))
        
        val filtered = constraints filter {
          case TicVar(_, _) => false
          case _ => true
        }
        
        val (constrSpecM, constrErrors) = mergeSpecs(filtered map { solveConstraint(expr, _, sigma) })
        
        val mergedM = for (forestSpec <- forestSpecM; constrSpec <- constrSpecM)
          yield IntersectBucketSpec(forestSpec, constrSpec)
        
        val specM = mergedM orElse forestSpecM orElse constrSpecM
        
        val finalErrors = specM match {
          case Some(forest) => {
            val rem = expr.vars -- listSolvedVars(forest)
            rem map UnableToSolveTicVariable map { Error(expr, _) }
          }
          
          case None =>
            expr.vars map UnableToSolveTicVariable map { Error(expr, _) }
        }
        
        specM foreach { spec =>
          expr buckets_+= (dispatches -> spec)
        }
        
        val forestErrors2 = if (finalErrors.isEmpty) {
          forestErrors filter {
            case Error(tpe) => tpe == ConstraintsWithinInnerSolve
          }
        } else {
          forestErrors
        }
        
        constrLoopErrors ++ childErrors ++ forestErrors2 ++ constrErrors ++ finalErrors
      }
      
      case Import(_, _, child) => loop(dispatches)(child)
      
      case New(_, child) => loop(dispatches)(child)
      
      case Relate(_, from, to, in) =>
        loop(dispatches)(from) ++ loop(dispatches)(to) ++ loop(dispatches)(in)
      
      case TicVar(_, _) => Set()
      case StrLit(_, _) => Set()
      case NumLit(_, _) => Set()
      case BoolLit(_, _) => Set()
      case NullLit(_) => Set()
      case UndefinedLit(_) => Set()
      
      case ObjectDef(_, props) =>
        (props map { case (_, e) => loop(dispatches)(e) }).fold(Set[Error]()) { _ ++ _ }
      
      case ArrayDef(_, values) =>
        (values map loop(dispatches)).fold(Set[Error]()) { _ ++ _ }
      
      case Descent(_, child, _) => loop(dispatches)(child)
      
      case MetaDescent(_, child, _) => loop(dispatches)(child)
      
      case Deref(_, left, right) =>
        loop(dispatches)(left) ++ loop(dispatches)(right)
      
      case d @ Dispatch(_, _, actuals) => {
        val actualErrors = (actuals map loop(dispatches)).fold(Set[Error]()) { _ ++ _ }
        
        val originErrors = d.binding match {
          case LetBinding(let) => loop(dispatches + d)(let.left)
          case _ => Set()
        }
        
        actualErrors ++ originErrors
      }

      case Cond(_, pred, left, right) =>
        loop(dispatches)(pred) ++ loop(dispatches)(left) ++ loop(dispatches)(right)
      
      case Where(_, left, right) =>
        loop(dispatches)(left) ++ loop(dispatches)(right)
      
      case With(_, left, right) =>
        loop(dispatches)(left) ++ loop(dispatches)(right)
      
      case Union(_, left, right) =>
        loop(dispatches)(left) ++ loop(dispatches)(right)
      
      case Intersect(_, left, right) =>
        loop(dispatches)(left) ++ loop(dispatches)(right)
      
      case Difference(_, left, right) =>
        loop(dispatches)(left) ++ loop(dispatches)(right)
      
      case Add(_, left, right) =>
        loop(dispatches)(left) ++ loop(dispatches)(right)
      
      case Sub(_, left, right) =>
        loop(dispatches)(left) ++ loop(dispatches)(right)
      
      case Mul(_, left, right) =>
        loop(dispatches)(left) ++ loop(dispatches)(right)
      
      case Div(_, left, right) =>
        loop(dispatches)(left) ++ loop(dispatches)(right)
      
      case Mod(_, left, right) =>
        loop(dispatches)(left) ++ loop(dispatches)(right)
      
      case Lt(_, left, right) =>
        loop(dispatches)(left) ++ loop(dispatches)(right)
      
      case LtEq(_, left, right) =>
        loop(dispatches)(left) ++ loop(dispatches)(right)
      
      case Gt(_, left, right) =>
        loop(dispatches)(left) ++ loop(dispatches)(right)
      
      case GtEq(_, left, right) =>
        loop(dispatches)(left) ++ loop(dispatches)(right)
      
      case Eq(_, left, right) =>
        loop(dispatches)(left) ++ loop(dispatches)(right)
      
      case NotEq(_, left, right) =>
        loop(dispatches)(left) ++ loop(dispatches)(right)
      
      case And(_, left, right) =>
        loop(dispatches)(left) ++ loop(dispatches)(right)
      
      case Or(_, left, right) =>
        loop(dispatches)(left) ++ loop(dispatches)(right)
      
      case Comp(_, child) => loop(dispatches)(child)
      
      case Neg(_, child) => loop(dispatches)(child)
      
      case Paren(_, child) => loop(dispatches)(child)
    }
    
    loop(Set())(tree)
  }
  
  private def solveForest(solve: Solve, forest: Set[(Map[Formal, Expr], Where, List[Dispatch])]): (Option[BucketSpec], Set[Error]) = {
    val results = forest map {
      case (sigma, where, dtrace) => {
        val leftProv = where.left.provenance
        val rightProv = where.right.provenance
        
        val orderedSigma = orderTopologically(sigma)
        
        val resolvedLeftProv = orderedSigma.foldLeft(leftProv) {
          case (prov, formal @ (id, let)) => substituteParam(id, let, prov, sigma(formal).provenance)
        }
        
        val resolvedRightProv = orderedSigma.foldLeft(rightProv) {
          case (prov, formal @ (id, let)) => substituteParam(id, let, prov, sigma(formal).provenance)
        }
        
        val fullyResolvedLeftProv = resolveUnifications(where.left.relations)(resolvedLeftProv.makeCanonical)
        val fullyResolvedRightProv = resolveUnifications(where.right.relations)(resolvedRightProv.makeCanonical)
        
        if (fullyResolvedLeftProv == fullyResolvedRightProv) {
          // 1. make coffee
          // 2. attempt to solve where.right
          
          val (groupM, errors) = solveGroupCondition(solve, where.right, false, sigma)
          
          groupM map { group =>
            val commonalityM = findCommonality(group.exprs + where.left, sigma)
            
            if (commonalityM.isDefined)
              (Some(Group(Some(where), resolveExpr(sigma, where.left), group, dtrace)), errors)
            else
              (None, errors)      // TODO emit a new error
          } getOrElse (None, errors)
        } else {
          (None, Set[Error]())
        }
      }
    }
    
    mergeSpecs(results)
  }
  
  private def resolveExpr(sigma: Map[Formal, Expr], expr: Expr): Expr = expr match {
    case expr @ Dispatch(_, id, _) => {
      expr.binding match {
        case FormalBinding(let) => resolveExpr(sigma, sigma((id, let)))
        case _ => expr
      }
    }
    
    case _ => expr
  }
  
  private def solveConstraint(b: Solve, constraint: Expr, sigma: Map[Formal, Expr]): (Option[BucketSpec], Set[Error]) = {
    val (result, errors) = solveGroupCondition(b, constraint, true, sigma)
    
    val orderedSigma = orderTopologically(sigma)
    val commonality = result map listSolutionExprs flatMap { findCommonality(_, sigma) }
    
    val back = for (r <- result; c <- commonality)
      yield Group(None, c, r, List())
    
    val contribErrors = if (!back.isDefined) {
      val vars = listTicVars(Some(b), constraint, sigma) map { _._2 }
      
      if (vars.isEmpty)
        Set(Error(constraint, SolveLackingFreeVariables))
      else if (vars.size == 1)
        Set(Error(constraint, UnableToSolveCriticalCondition(vars.head)))
      else
        Set(Error(constraint, InseparablePairedTicVariables(vars)))
    } else {
      Set()
    }
    
    (back, errors ++ contribErrors)
  }
  
  private def orderTopologically(sigma: Map[Formal, Expr]): List[Formal] = {
    val edges: Map[Formal, Set[Formal]] = sigma mapValues { expr =>
      expr.provenance.possibilities collect {
        case ParamProvenance(id, let) => (id, let)
      }
    }
    
    def bfs(vertices: Set[Formal]): List[Formal] = {
      val vertices2 = edges filter {
        case (_, targets) => !(vertices & targets).isEmpty
      } keySet
      
      if (vertices2.isEmpty)
        vertices.toList
      else
        vertices.toList ::: bfs(vertices2)
    }
    
    val leaves = edges filter {
      case (_, targets) => targets.isEmpty
    } keySet
    
    bfs(leaves).reverse
  }
  
  private def solveGroupCondition(b: Solve, expr: Expr, free: Boolean, sigma: Map[Formal, Expr]): (Option[BucketSpec], Set[Error]) = expr match {
    case And(_, left, right) => {
      val (leftSpec, leftErrors) = solveGroupCondition(b, left, free, sigma)
      val (rightSpec, rightErrors) = solveGroupCondition(b, right, free, sigma)
      
      val andSpec = for (ls <- leftSpec; rs <- rightSpec)
        yield IntersectBucketSpec(ls, rs)
      
      (andSpec orElse leftSpec orElse rightSpec, leftErrors ++ rightErrors)
    }
    
    case Or(_, left, right) => {
      val (leftSpec, leftErrors) = solveGroupCondition(b, left, free, sigma)
      val (rightSpec, rightErrors) = solveGroupCondition(b, right, free, sigma)
      
      val andSpec = for (ls <- leftSpec; rs <- rightSpec)
        yield UnionBucketSpec(ls, rs)
      
      (andSpec orElse leftSpec orElse rightSpec, leftErrors ++ rightErrors)
    }
    
    case expr: RelationExpr if !listTicVars(Some(b), expr, sigma).isEmpty => {
      val vars = listTicVars(Some(b), expr, sigma)
      
      if (vars.size > 1) {
        val ticVars = vars map { case (_, id) => id }
        (None, Set(Error(expr, InseparablePairedTicVariables(ticVars))))
      } else {
        val tv = vars.head._2
        val result = solveRelation(expr, sigma)(pred(b, tv, free, sigma))
        
        if (result.isDefined)
          (result map { UnfixedSolution(tv, _) }, Set())
        else
          (None, Set(Error(expr, UnableToSolveTicVariable(tv))))
      }
    }
    
    case expr: Comp if !listTicVars(Some(b), expr, sigma).isEmpty => {
      val vars = listTicVars(Some(b), expr, sigma)
      
      if (vars.size > 1) {
        val ticVars = vars map { case (_, id) => id }
        (None, Set(Error(expr, InseparablePairedTicVariables(ticVars))))
      } else {
        val tv = vars.head._2
        val result = solveComplement(expr, sigma)(pred(b, tv, free, sigma))
        
        if (result.isDefined)
          (result map { UnfixedSolution(tv, _) }, Set())
        else
          (None, Set(Error(expr, UnableToSolveTicVariable(tv))))
      }
    }
    
    case expr @ Dispatch(_, id, actuals) => {
      expr.binding match {
        case LetBinding(let) => {
          val ids = let.params map { Identifier(Vector(), _) }
          val sigma2 = sigma ++ (ids zip Stream.continually(let) zip actuals)
          solveGroupCondition(b, let.left, free, sigma2)
        }
        
        case FormalBinding(let) => {
          val actualM = sigma get ((id, let))
          val resultM = actualM map { solveGroupCondition(b, _, free, sigma) }
          resultM getOrElse sys.error("uh...?")
        }
      }
    }

    case expr if listTicVars(Some(b), expr, sigma).isEmpty && !listTicVars(None, expr, sigma).isEmpty =>
      (None, Set(Error(expr, ConstraintsWithinInnerSolve)))
    
    case _ if listTicVars(Some(b), expr, sigma).isEmpty => 
      (Some(Extra(expr)), Set())
    
    case _ => (None, listTicVars(Some(b), expr, sigma) map { case (_, id) => id } map UnableToSolveTicVariable map { Error(expr, _) })
  }
  
  // my appologies to humanity...
  private def pred(b: Solve, tv: TicId, free: Boolean, sigma: Map[Formal, Expr]): PartialFunction[Node, Boolean] = {
    case d @ Dispatch(_, id, actuals) => {
      d.binding match {
        case FormalBinding(let) => {
          val actualM = sigma get ((id, let))
          actualM flatMap pred(b, tv, free, sigma).lift getOrElse false
        }
        
        case LetBinding(let) => {
          val ids = let.params map { Identifier(Vector(), _) }
          val sigma2 = sigma ++ (ids zip Stream.continually(let) zip actuals)
          
          pred(b, tv, free, sigma2).lift(let.left) getOrElse false
        }
        
        case _ => false
      }
    }
    
    case t @ TicVar(_, `tv`) => !free && t.binding == SolveBinding(b) || free && t.binding == FreeBinding(b)
  }
  
  private def mergeSpecs(specs: TraversableOnce[(Option[BucketSpec], Set[Error])]): (Option[BucketSpec], Set[Error]) = {
    val (back, errors) = specs.fold((None: Option[BucketSpec], Set[Error]())) {
      case ((leftAcc, leftErrors), (rightAcc, rightErrors)) => {
        val merged = for (left <- leftAcc; right <- rightAcc)
          yield IntersectBucketSpec(left, right)
        
        (merged orElse leftAcc orElse rightAcc, leftErrors ++ rightErrors)
      }
    }

    if (back.isDefined && !(errors collect { case Error(tpe) => tpe } contains ConstraintsWithinInnerSolve))
      (back, Set())
    else
      (back, errors)
  }
  
  private def isTranspecable(to: Expr, from: Expr, sigma: Map[Formal, Expr]): Boolean = {
    to match {
      case _ if to equalsIgnoreLoc from => true
      
      case Let(_, _, _, _, right) => isTranspecable(right, from, sigma)
      
      case Import(_, _, child) => isTranspecable(child, from, sigma)
      
      case Relate(_, _, _, in) => isTranspecable(in, from, sigma)
      
      case to @ Dispatch(_, id, actuals) => {
        to.binding match {
          case FormalBinding(let) => {
            val exactResult = sigma get ((id, let)) map { isTranspecable(_, from, sigma) }
            
            exactResult getOrElse {
              // if we can't get the exact actual from our sigma, we have to over-
              // approximate by taking the full set of all possible dispatches and
              // ensuring that they *all* satisfy the requisite property
              let.dispatches forall { d =>
                val subSigma = Map(let.params zip d.actuals: _*)
                isTranspecable(subSigma(id.id), from, sigma)
              }
            }
          }
          
          case LetBinding(let) => {
            val ids = let.params map { Identifier(Vector(), _) }
            val sigma2 = sigma ++ (ids zip Stream.continually(let) zip actuals)
            isTranspecable(let.left, from, sigma2)
          }
          
          case Op1Binding(_) | Op2Binding(_) => true
          
          case _ => false
        }
      }
      
      case Eq(_, left, right) if isPrimitive(left, sigma) => isTranspecable(right, from, sigma)
      case Eq(_, left, right) if isPrimitive(right, sigma) => isTranspecable(left, from, sigma)
      
      case NotEq(_, left, right) if isPrimitive(left, sigma) => isTranspecable(right, from, sigma)
      case NotEq(_, left, right) if isPrimitive(right, sigma) => isTranspecable(left, from, sigma)
      
      case ObjectDef(_, props) =>
        props map { _._2 } forall { isTranspecable(_, from, sigma) }
      
      case ArrayDef(_, values) =>
        values forall { isTranspecable(_, from, sigma) }
      
      case Descent(_, child, _) => isTranspecable(child, from, sigma)
      case MetaDescent(_, child, _) => isTranspecable(child, from, sigma)
      
      case Deref(_, left, right) if isPrimitive(right, sigma) =>
        isTranspecable(left, from, sigma)
      
      case Where(_, left, right) if isPrimitive(left, sigma) => isTranspecable(right, from, sigma)
      case Where(_, left, right) if isPrimitive(right, sigma) => isTranspecable(left, from, sigma)
      
      case With(_, left, right) if isPrimitive(left, sigma) => isTranspecable(right, from, sigma)
      case With(_, left, right) if isPrimitive(right, sigma) => isTranspecable(left, from, sigma)
      
      case Add(_, left, right) if isPrimitive(left, sigma) => isTranspecable(right, from, sigma)
      case Add(_, left, right) if isPrimitive(right, sigma) => isTranspecable(left, from, sigma)
      
      case Sub(_, left, right) if isPrimitive(left, sigma) => isTranspecable(right, from, sigma)
      case Sub(_, left, right) if isPrimitive(right, sigma) => isTranspecable(left, from, sigma)
      
      case Mul(_, left, right) if isPrimitive(left, sigma) => isTranspecable(right, from, sigma)
      case Mul(_, left, right) if isPrimitive(right, sigma) => isTranspecable(left, from, sigma)
      
      case Div(_, left, right) if isPrimitive(left, sigma) => isTranspecable(right, from, sigma)
      case Div(_, left, right) if isPrimitive(right, sigma) => isTranspecable(left, from, sigma)
      
      case Mod(_, left, right) if isPrimitive(left, sigma) => isTranspecable(right, from, sigma)
      case Mod(_, left, right) if isPrimitive(right, sigma) => isTranspecable(left, from, sigma)
      
      case Lt(_, left, right) if isPrimitive(left, sigma) => isTranspecable(right, from, sigma)
      case Lt(_, left, right) if isPrimitive(right, sigma) => isTranspecable(left, from, sigma)
      
      case LtEq(_, left, right) if isPrimitive(left, sigma) => isTranspecable(right, from, sigma)
      case LtEq(_, left, right) if isPrimitive(right, sigma) => isTranspecable(left, from, sigma)
      
      case Gt(_, left, right) if isPrimitive(left, sigma) => isTranspecable(right, from, sigma)
      case Gt(_, left, right) if isPrimitive(right, sigma) => isTranspecable(left, from, sigma)
      
      case GtEq(_, left, right) if isPrimitive(left, sigma) => isTranspecable(right, from, sigma)
      case GtEq(_, left, right) if isPrimitive(right, sigma) => isTranspecable(left, from, sigma)
      
      case And(_, left, right) if isPrimitive(left, sigma) => isTranspecable(right, from, sigma)
      case And(_, left, right) if isPrimitive(right, sigma) => isTranspecable(left, from, sigma)
      
      case Or(_, left, right) if isPrimitive(left, sigma) => isTranspecable(right, from, sigma)
      case Or(_, left, right) if isPrimitive(right, sigma) => isTranspecable(left, from, sigma)
      
      // non-primitive cases
      
      case Deref(_, left, right) => isTranspecable(left, from, sigma) && isTranspecable(right, from, sigma)
      
      case Where(_, left, right) => isTranspecable(left, from, sigma) && isTranspecable(right, from, sigma)
      case With(_, left, right) => isTranspecable(left, from, sigma) && isTranspecable(right, from, sigma)
      
      case Add(_, left, right) => isTranspecable(left, from, sigma) && isTranspecable(right, from, sigma)
      case Sub(_, left, right) => isTranspecable(left, from, sigma) && isTranspecable(right, from, sigma)
      case Mul(_, left, right) => isTranspecable(left, from, sigma) && isTranspecable(right, from, sigma)
      case Div(_, left, right) => isTranspecable(left, from, sigma) && isTranspecable(right, from, sigma)
      case Mod(_, left, right) => isTranspecable(left, from, sigma) && isTranspecable(right, from, sigma)
      
      case Lt(_, left, right) => isTranspecable(left, from, sigma) && isTranspecable(right, from, sigma)
      case LtEq(_, left, right) => isTranspecable(left, from, sigma) && isTranspecable(right, from, sigma)
      case Gt(_, left, right) => isTranspecable(left, from, sigma) && isTranspecable(right, from, sigma)
      case GtEq(_, left, right) => isTranspecable(left, from, sigma) && isTranspecable(right, from, sigma)
      
      case Eq(_, left, right) => isTranspecable(left, from, sigma) && isTranspecable(right, from, sigma)
      case NotEq(_, left, right) => isTranspecable(left, from, sigma) && isTranspecable(right, from, sigma)
      
      case And(_, left, right) => isTranspecable(left, from, sigma) && isTranspecable(right, from, sigma)
      case Or(_, left, right) => isTranspecable(left, from, sigma) && isTranspecable(right, from, sigma)
      
      case Comp(_, child) => isTranspecable(child, from, sigma)
      case Neg(_, child) => isTranspecable(child, from, sigma)
      case Paren(_, child) => isTranspecable(child, from, sigma)
      
      case _ => false
    }
  }
  
  private def isPrimitive(expr: Expr, sigma: Map[Formal, Expr]): Boolean = expr match {
    case _: StrLit | _: BoolLit | _: NumLit | _: NullLit => true
    
    case expr @ Dispatch(_, id, actuals) => {
      expr.binding match {
        case FormalBinding(let) => {
          val exactResult = sigma get ((id, let)) map { isPrimitive(_, sigma) }
          
          exactResult getOrElse {
            // if we can't get the exact actual from our sigma, we have to over-
            // approximate by taking the full set of all possible dispatches and
            // ensuring that they *all* satisfy the requisite property
            let.dispatches forall { d =>
              val subSigma = Map(let.params zip d.actuals: _*)
              isPrimitive(subSigma(id.id), sigma)
            }
          }
        }
        
        case LetBinding(let) => {
          val ids = let.params map { Identifier(Vector(), _) }
          val sigma2 = sigma ++ (ids zip Stream.continually(let) zip actuals)
          isPrimitive(let.left, sigma2)
        }
        
        case _ => false
      }
    }
    
    case Let(_, _, _, _, right) => isPrimitive(right, sigma)
    
    case Import(_, _, child) => isPrimitive(child, sigma)
    
    case Relate(_, _, _, in) => isPrimitive(in, sigma)
    
    case ObjectDef(_, props) =>
      props map { _._2 } forall { isPrimitive(_, sigma) }
    
    case ArrayDef(_, values) =>
      values forall { isPrimitive(_, sigma) }
    
    case Descent(_, child, _) => isPrimitive(child, sigma)
    case MetaDescent(_, child, _) => isPrimitive(child, sigma)
    
    case Deref(_, left, right) => isPrimitive(left, sigma) && isPrimitive(right, sigma)
    
    case Where(_, left, right) => isPrimitive(left, sigma) && isPrimitive(right, sigma)
    case With(_, left, right) => isPrimitive(left, sigma) && isPrimitive(right, sigma)
    
    case Add(_, left, right) => isPrimitive(left, sigma) && isPrimitive(right, sigma)
    case Sub(_, left, right) => isPrimitive(left, sigma) && isPrimitive(right, sigma)
    case Mul(_, left, right) => isPrimitive(left, sigma) && isPrimitive(right, sigma)
    case Div(_, left, right) => isPrimitive(left, sigma) && isPrimitive(right, sigma)
    case Mod(_, left, right) => isPrimitive(left, sigma) && isPrimitive(right, sigma)
    
    case Lt(_, left, right) => isPrimitive(left, sigma) && isPrimitive(right, sigma)
    case LtEq(_, left, right) => isPrimitive(left, sigma) && isPrimitive(right, sigma)
    case Gt(_, left, right) => isPrimitive(left, sigma) && isPrimitive(right, sigma)
    case GtEq(_, left, right) => isPrimitive(left, sigma) && isPrimitive(right, sigma)
    
    case Eq(_, left, right) => isPrimitive(left, sigma) && isPrimitive(right, sigma)
    case NotEq(_, left, right) => isPrimitive(left, sigma) && isPrimitive(right, sigma)
    
    case And(_, left, right) => isPrimitive(left, sigma) && isPrimitive(right, sigma)
    case Or(_, left, right) => isPrimitive(left, sigma) && isPrimitive(right, sigma)
    
    case Comp(_, child) => isPrimitive(child, sigma)
    case Neg(_, child) => isPrimitive(child, sigma)
    case Paren(_, child) => isPrimitive(child, sigma)
    
    case _ => false
  }
  
  //if b is Some: finds all tic vars in the Expr that have the given Solve as their binding
  //if b is None: finds all tic vars in the Expr
  private def listTicVars(b: Option[Solve], expr: Expr, sigma: Map[Formal, Expr]): Set[(Option[Solve], TicId)] = expr match {
    case Let(_, _, _, left, right) => listTicVars(b, right, sigma)
    
    case b2 @ Solve(_, constraints, child) => {
      val allVars = (constraints map { listTicVars(b, _, sigma) } reduce { _ ++ _ })
      allVars -- listTicVars(Some(b2), child, sigma)
    }
    
    case New(_, child) => listTicVars(b, child, sigma)
    case Relate(_, from, to, in) => listTicVars(b, from, sigma) ++ listTicVars(b, to, sigma) ++ listTicVars(b, in, sigma)
    
    case t @ TicVar(_, name) if b.isDefined && (t.binding == SolveBinding(b.get) || t.binding == FreeBinding(b.get)) => {
      t.binding match {
        case SolveBinding(b2) => Set((Some(b2), name)) 
        case FreeBinding(b2) => Set((Some(b2), name)) 
        case NullBinding => Set()
      }
    }
    
    case t @ TicVar(_, name) if !b.isDefined => {
      t.binding match {
        case SolveBinding(b2) => Set((Some(b2), name)) 
        case FreeBinding(b2) => Set((Some(b2), name)) 
        case NullBinding => Set()
      }
    }
    
    case TicVar(_, _) => Set()
    case StrLit(_, _) => Set()
    case NumLit(_, _) => Set()
    case BoolLit(_, _) => Set()
    case NullLit(_) => Set()
    case UndefinedLit(_) => Set()
    case ObjectDef(_, props) => (props.unzip._2 map { listTicVars(b, _, sigma) }).fold(Set()) { _ ++ _ }
    case ArrayDef(_, values) => (values map { listTicVars(b, _, sigma) }).fold(Set()) { _ ++ _ }
    case Descent(_, child, _) => listTicVars(b, child, sigma)
    case MetaDescent(_, child, _) => listTicVars(b, child, sigma)
    case Deref(_, left, right) => listTicVars(b, left, sigma) ++ listTicVars(b, right, sigma)
    
    case d @ Dispatch(_, id, actuals) => {
      val leftSet = d.binding match {
        case LetBinding(b2) => {
          val ids = b2.params map { Identifier(Vector(), _) }
          val sigma2 = sigma ++ (ids zip Stream.continually(b2) zip actuals)
          listTicVars(b, b2.left, sigma2)
        }
        
        case FormalBinding(let) => listTicVars(b, sigma((id, let)), sigma)
        case _ => Set[(Option[Solve], TicId)]()
      }
      (actuals map { listTicVars(b, _, sigma) }).fold(leftSet) { _ ++ _ }
    }

    case Cond(_, pred, left, right) => listTicVars(b, pred, sigma) ++ listTicVars(b, left, sigma) ++ listTicVars(b, right, sigma)
    case Where(_, left, right) => listTicVars(b, left, sigma) ++ listTicVars(b, right, sigma)
    case With(_, left, right) => listTicVars(b, left, sigma) ++ listTicVars(b, right, sigma)
    case Union(_, left, right) => listTicVars(b, left, sigma) ++ listTicVars(b, right, sigma)
    case Intersect(_, left, right) => listTicVars(b, left, sigma) ++ listTicVars(b, right, sigma)
    case Add(_, left, right) => listTicVars(b, left, sigma) ++ listTicVars(b, right, sigma)
    case Sub(_, left, right) => listTicVars(b, left, sigma) ++ listTicVars(b, right, sigma)
    case Mul(_, left, right) => listTicVars(b, left, sigma) ++ listTicVars(b, right, sigma)
    case Div(_, left, right) => listTicVars(b, left, sigma) ++ listTicVars(b, right, sigma)
    case Mod(_, left, right) => listTicVars(b, left, sigma) ++ listTicVars(b, right, sigma)
    case Lt(_, left, right) => listTicVars(b, left, sigma) ++ listTicVars(b, right, sigma)
    case LtEq(_, left, right) => listTicVars(b, left, sigma) ++ listTicVars(b, right, sigma)
    case Gt(_, left, right) => listTicVars(b, left, sigma) ++ listTicVars(b, right, sigma)
    case GtEq(_, left, right) => listTicVars(b, left, sigma) ++ listTicVars(b, right, sigma)
    case Eq(_, left, right) => listTicVars(b, left, sigma) ++ listTicVars(b, right, sigma)
    case NotEq(_, left, right) => listTicVars(b, left, sigma) ++ listTicVars(b, right, sigma)
    case And(_, left, right) => listTicVars(b, left, sigma) ++ listTicVars(b, right, sigma)
    case Or(_, left, right) => listTicVars(b, left, sigma) ++ listTicVars(b, right, sigma)
    case Comp(_, child) => listTicVars(b, child, sigma)
    case Neg(_, child) => listTicVars(b, child, sigma)
    case Paren(_, child) => listTicVars(b, child, sigma)
  }
  
  private def listSolvedVars(spec: BucketSpec): Set[TicId] = spec match {
    case UnionBucketSpec(left, right) => listSolvedVars(left) ++ listSolvedVars(right)
    case IntersectBucketSpec(left, right) => listSolvedVars(left) ++ listSolvedVars(right)
    case Group(_, _, forest, _) => listSolvedVars(forest)
    case UnfixedSolution(id, _) => Set(id)
    case FixedSolution(id, _, _) => Set(id)
    case Extra(_) => Set()
  }

  private def listSolutionExprs(spec: BucketSpec): Set[Expr] = spec match {
    case UnionBucketSpec(left, right) => listSolutionExprs(left) ++ listSolutionExprs(right)
    case IntersectBucketSpec(left, right) => listSolutionExprs(left) ++ listSolutionExprs(right)
    case Group(_, _, forest, _) => listSolutionExprs(forest)
    case UnfixedSolution(_, expr) => Set(expr)
    case FixedSolution(_, solution, _) => Set(solution)
    case Extra(expr) => Set(expr)
  }
  
  private def findCommonality(nodes: Set[Expr], sigma: Map[Formal, Expr]): Option[Expr] = {
    @tailrec
    def bfs(nodes: Seq[ExprWrapper], seen: Set[ExprWrapper], sigma: Map[Formal, Expr]): Set[ExprWrapper] = {
      val (inter, seen2) = nodes.foldLeft((Set[ExprWrapper](), seen)) {
        case ((inter, seen), node) => {
          if (seen contains node)
            (inter + node, seen)
          else
            (inter, seen + node)
        }
      }
      
      if (!nodes.isEmpty && inter.isEmpty) {
        val (nodes2Unflatten, sigma2Unflatten) = nodes map { _.expr } map enumerateParents(sigma) unzip
        
        val nodes2 = nodes2Unflatten.flatten map ExprWrapper
        val sigma2 = Map(sigma2Unflatten.flatten: _*)
        
        bfs(nodes2, seen2, sigma2)
      } else {
        inter
      }
    }
    
    @tailrec
    def loop(nodes: Set[ExprWrapper]): Option[ExprWrapper] = {
      if (nodes.size <= 1) {
        nodes.headOption
      } else {
        val target = nodes take 2
        val nodes2 = nodes &~ target
        
        loop(bfs(target.toSeq, Set(), sigma) ++ nodes2)
      }
    }
    
    val commonalityM = if (nodes.size <= 1)
      nodes.headOption
    else
      loop(nodes map ExprWrapper) map { _.expr }
    
    val results = for {
      n <- nodes
      c <- commonalityM
    } yield isTranspecable(n, c, sigma)
    
    if (results == Set(true))
      commonalityM
    else
      None
  }
  
  private def enumerateParents(sigma: Map[Formal, Expr])(expr: Expr): (Set[Expr], Map[Formal, Expr]) = expr match {
    case Let(_, _, _, _, right) => (Set(right), sigma)
    
    case _: Solve => (Set(), sigma)      // TODO will this do the right thing?
    
    case Import(_, _, child) => (Set(child), sigma)
    case New(_, child) => (Set(child), sigma)
    
    case Relate(_, _, _, in) => (Set(in), sigma)
    
<<<<<<< HEAD
    case TicVar(_, _) | StrLit(_, _) | NumLit(_, _) | BoolLit(_, _) | NullLit(_) | UndefinedLit(_) => Set()
=======
    case _: TicVar | _: StrLit | _: NumLit | _: BoolLit | _: NullLit => (Set(), sigma)
>>>>>>> 950cd686
    
    case ObjectDef(_, props) => (Set(props map { _._2 }: _*), sigma)
    case ArrayDef(_, values) => (Set(values: _*), sigma)
    
    case Descent(_, child, _) => (Set(child), sigma)
    case MetaDescent(_, child, _) => (Set(child), sigma)
    
    case Deref(_, left, right) => (Set(left, right), sigma)
    
    case expr @ Dispatch(_, id, actuals) => {
      expr.binding match {
        case LetBinding(let) => {
          val ids = let.params map { Identifier(Vector(), _) }
          val sigma2 = sigma ++ (ids zip Stream.continually(let) zip actuals)
          
          (Set(let.left), sigma2)
        }
        
        case FormalBinding(let) => (Set(sigma((id, let))), sigma)
        
        case _ => (Set(actuals: _*), sigma)
      }
    }
    
    case Cond(_, pred, left, right) => (Set(pred, left, right), sigma)
    case Where(_, left, right) => (Set(left, right), sigma)
    case With(_, left, right) => (Set(left, right), sigma)
    
    case Union(_, left, right) => (Set(left, right), sigma)
    case Intersect(_, left, right) => (Set(left, right), sigma)
    case Difference(_, left, right) => (Set(left, right), sigma)
    
    case Add(_, left, right) => (Set(left, right), sigma)
    case Sub(_, left, right) => (Set(left, right), sigma)
    case Mul(_, left, right) => (Set(left, right), sigma)
    case Div(_, left, right) => (Set(left, right), sigma)
    case Mod(_, left, right) => (Set(left, right), sigma)
    
    case Lt(_, left, right) => (Set(left, right), sigma)
    case LtEq(_, left, right) => (Set(left, right), sigma)
    case Gt(_, left, right) => (Set(left, right), sigma)
    case GtEq(_, left, right) => (Set(left, right), sigma)
    
    case Eq(_, left, right) => (Set(left, right), sigma)
    case NotEq(_, left, right) => (Set(left, right), sigma)
    
    case And(_, left, right) => (Set(left, right), sigma)
    case Or(_, left, right) => (Set(left, right), sigma)
    
    case Comp(_, child) => (Set(child), sigma)
    case Neg(_, child) => (Set(child), sigma)
    case Paren(_, child) => (Set(child), sigma)
  }
  

  sealed trait BucketSpec {
    import buckets._
    
    final def derive(id: TicId, expr: Expr): BucketSpec = this match {
      case UnionBucketSpec(left, right) =>
        UnionBucketSpec(left.derive(id, expr), right.derive(id, expr))
      
      case IntersectBucketSpec(left, right) =>
        IntersectBucketSpec(left.derive(id, expr), right.derive(id, expr))
      
      case Group(origin, target, forest, btrace) =>
        Group(origin, target, forest.derive(id, expr), btrace)
      
      case UnfixedSolution(`id`, solution) =>
        FixedSolution(id, solution, expr)
      
      case s @ UnfixedSolution(_, _) => s
      
      case f @ FixedSolution(id2, _, _) => {
        assert(id != id2)
        f
      }
      
      case e @ Extra(_) => e
    }
    
    final def exprs: Set[Expr] = this match {
      case UnionBucketSpec(left, right) => left.exprs ++ right.exprs
      case IntersectBucketSpec(left, right) => left.exprs ++ right.exprs
      case Group(_, target, forest, _) => forest.exprs + target
      case UnfixedSolution(_, solution) => Set(solution)
      case FixedSolution(_, solution, expr) => Set(solution, expr)
      case Extra(expr) => Set(expr)
    }
  }
  
  object buckets {
    case class UnionBucketSpec(left: BucketSpec, right: BucketSpec) extends BucketSpec
    case class IntersectBucketSpec(left: BucketSpec, right: BucketSpec) extends BucketSpec
    
    case class Group(origin: Option[Where], target: Expr, forest: BucketSpec, btrace: List[Dispatch]) extends BucketSpec
    
    case class UnfixedSolution(id: TicId, solution: Expr) extends BucketSpec
    case class FixedSolution(id: TicId, solution: Expr, expr: Expr) extends BucketSpec
    
    case class Extra(expr: Expr) extends BucketSpec
  }
}<|MERGE_RESOLUTION|>--- conflicted
+++ resolved
@@ -782,11 +782,7 @@
     
     case Relate(_, _, _, in) => (Set(in), sigma)
     
-<<<<<<< HEAD
-    case TicVar(_, _) | StrLit(_, _) | NumLit(_, _) | BoolLit(_, _) | NullLit(_) | UndefinedLit(_) => Set()
-=======
-    case _: TicVar | _: StrLit | _: NumLit | _: BoolLit | _: NullLit => (Set(), sigma)
->>>>>>> 950cd686
+    case _: TicVar | _: StrLit | _: NumLit | _: BoolLit | _: NullLit | _: UndefinedLit => (Set(), sigma)
     
     case ObjectDef(_, props) => (Set(props map { _._2 }: _*), sigma)
     case ArrayDef(_, values) => (Set(values: _*), sigma)
