--- conflicted
+++ resolved
@@ -263,57 +263,6 @@
         })
   }
 
-<<<<<<< HEAD
-  @SuppressWarnings(Array("org.wartremover.warts.Recursion"))
-  def flattenAnd[T[_[_]], A](fm: FreeMapA[T, A]): NonEmptyList[FreeMapA[T, A]] =
-    fm.resume match {
-      case -\/(MFC(And(a, b))) => flattenAnd(a) append flattenAnd(b)
-      case _                   => NonEmptyList(fm)
-    }
-
-=======
-  // Transform effectively constant `MapFunc` into a `Constant` value.
-  // This is a mini-evaluator for constant qscript values.
-  def foldConstant[T[_[_]]: BirecursiveT, A]
-      : CoMapFuncR[T, A] => Option[T[EJson]] = {
-    object ConstEC {
-      def unapply[B](tco: FreeMapA[T, B]): Option[ejson.Common[T[EJson]]] = {
-        tco.project.run match {
-          case \/-(MFC(Constant(Embed(EC(v))))) => Some(v)
-          case _                           => None
-        }
-      }
-    }
-
-    _.run.fold[Option[ejson.EJson[T[ejson.EJson]]]](
-      κ(None),
-      {
-        // relations
-        case MFC(And(ConstEC(ejson.Bool(v1)), ConstEC(ejson.Bool(v2)))) =>
-          EC.inj(ejson.Bool(v1 && v2)).some
-        case MFC(Or(ConstEC(ejson.Bool(v1)), ConstEC(ejson.Bool(v2)))) =>
-          EC.inj(ejson.Bool(v1 || v2)).some
-        case MFC(Not(ConstEC(ejson.Bool(v1)))) =>
-          EC.inj(ejson.Bool(!v1)).some
-
-        // string
-        case MFC(Lower(ConstEC(ejson.Str(v1)))) =>
-          EC.inj(ejson.Str(v1.toLowerCase)).some
-        case MFC(Upper(ConstEC(ejson.Str(v1)))) =>
-          EC.inj(ejson.Str(v1.toUpperCase)).some
-
-        // structural
-        case MFC(MakeArray(ExtractFunc(Constant(v1)))) =>
-          EC.inj(ejson.Arr(List(v1))).some
-        case MFC(MakeMap(ConstEC(ejson.Str(v1)), ExtractFunc(Constant(v2)))) =>
-          EX.inj(ejson.Map(List(EC.inj(ejson.Str[T[ejson.EJson]](v1)).embed -> v2))).some
-        case MFC(ConcatArrays(ConstEC(ejson.Arr(v1)), ConstEC(ejson.Arr(v2)))) =>
-          EC.inj(ejson.Arr(v1 ++ v2)).some
-        case _ => None
-      }) ∘ (_.embed)
-  }
-
->>>>>>> 202de068
   /** Converts conditional `Undefined`s into conditions that can be used in a
     * `Filter`.
     *
