--- conflicted
+++ resolved
@@ -58,13 +58,8 @@
       def phase(xqy: XQuery): PhaseResults =
         Vector(PhaseResult.Detail("XQuery", xqy.toString))
 
-<<<<<<< HEAD
       val listContents: DiscoverPath.ListContents[Free[S, ?]] =
-        adir => lift(ContentSourceIO.runSessionIO(ops.ls(adir))).into[S].liftM[FileSystemErrT]
-=======
-      val listContents: ConvertPath.ListContents[Free[S, ?]] =
         adir => lift(ops.ls(adir)).into[S].liftM[FileSystemErrT]
->>>>>>> 06baa9e1
 
       val planning = for {
         qs  <- convertToQScriptRead[Fix, Free[S, ?], QScriptInternalRead[Fix, ?]](listContents)(lp)
