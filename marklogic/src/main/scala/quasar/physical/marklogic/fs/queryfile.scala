--- conflicted
+++ resolved
@@ -129,7 +129,7 @@
   ](lp: T[LogicalPlan]): F[T[MLQScript[T, ?]]] = {
     type MLQ[A]  = MLQScript[T, A]
     type QSR[A]  = QScriptRead[T, A]
-
+    val O = new Optimize[T]
     val R = new Rewrite[T]
 
     for {
@@ -137,7 +137,7 @@
       shifted   <- Unirewrite[T, MLQScriptCP[T], F](R, ops.directoryContents[F, FMT]).apply(qs)
       _         <- logPhase(PhaseResult.tree("QScript (ShiftRead)", shifted))
       optimized =  shifted.transHylo(
-        R.optimize(reflNT[MLQ]),
+        O.optimize(reflNT[MLQ]),
         Unicoalesce[T, MLQScriptCP[T]])
       _         <- logPhase(PhaseResult.tree("QScript (Optimized)", optimized))
     } yield optimized
@@ -152,14 +152,6 @@
   )(implicit
     planner: Planner[F, FMT, MLQScript[T, ?]]
   ): F[(MainModule, ISet[APath])] = {
-<<<<<<< HEAD
-=======
-    type MLQ[A]  = MLQScript[T, A]
-    type QSR[A]  = QScriptRead[T, A]
-
-    val R = new Rewrite[T]
-    val O = new Optimize[T]
->>>>>>> 9fa7ab08
 
     type MLQ[A]  = MLQScript[T, A]
 
@@ -167,17 +159,7 @@
       MainModule.fromWritten(qs.cataM(planner.plan) strengthL Version.`1.0-ml`)
 
     for {
-<<<<<<< HEAD
       optimized <- lpToQScript[F, T, FMT](lp)
-=======
-      qs        <- convertToQScriptRead[T, F, QSR](ops.directoryContents[F, FMT])(lp)
-      shifted   <- Unirewrite[T, MLQScriptCP[T], F](R, ops.directoryContents[F, FMT]).apply(qs)
-      _         <- logPhase(PhaseResult.tree("QScript (ShiftRead)", shifted))
-      optimized =  shifted.transHylo(
-                     O.optimize(reflNT[MLQ]),
-                     Unicoalesce[T, MLQScriptCP[T]])
-      _         <- logPhase(PhaseResult.tree("QScript (Optimized)", optimized))
->>>>>>> 9fa7ab08
       main      <- plan(optimized)
       inputs    =  optimized.cata(ExtractPath[MLQ, APath].extractPath[DList])
       pp        <- prettyPrint[F](main.queryBody)
