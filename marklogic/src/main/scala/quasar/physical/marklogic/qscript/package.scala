/*
 * Copyright 2014–2017 SlamData Inc.
 *
 * Licensed under the Apache License, Version 2.0 (the "License");
 * you may not use this file except in compliance with the License.
 * You may obtain a copy of the License at
 *
 *     http://www.apache.org/licenses/LICENSE-2.0
 *
 * Unless required by applicable law or agreed to in writing, software
 * distributed under the License is distributed on an "AS IS" BASIS,
 * WITHOUT WARRANTIES OR CONDITIONS OF ANY KIND, either express or implied.
 * See the License for the specific language governing permissions and
 * limitations under the License.
 */

package quasar.physical.marklogic

import slamdata.Predef._
import quasar.contrib.scalaz.MonadError_
import quasar.ejson.{EJson, Str}
import quasar.fp.coproductShow
import quasar.fp.ski.κ
import quasar.contrib.matryoshka.totally
import quasar.contrib.pathy.{AFile, UriPathCodec}
import quasar.contrib.scalaz.MonadError_
import quasar.physical.marklogic.cts.Query
import quasar.physical.marklogic.xquery.{cts => ctsfn, _}
import quasar.physical.marklogic.xquery.syntax._
import quasar.physical.marklogic.xquery.expr.emptySeq
import quasar.physical.marklogic.xcc._
import quasar.qscript._
import quasar.qscript.MapFuncsCore.{Eq, Neq, TypeOf, Constant}

import matryoshka.{Hole => _, _}
import matryoshka.data._
import matryoshka.implicits._
import matryoshka.patterns._
import scalaz._, Scalaz._

package object qscript {
  type MarkLogicPlanErrT[F[_], A] = EitherT[F, MarkLogicPlannerError, A]

  type MonadPlanErr[F[_]] = MonadError_[F, MarkLogicPlannerError]

  object MonadPlanErr {
    def apply[F[_]](implicit F: MonadPlanErr[F]): MonadPlanErr[F] = F
  }

  /** Matches "iterative" FLWOR expressions, those involving at least one `for` clause. */
  object IterativeFlwor {
    def unapply(xqy: XQuery): Option[(NonEmptyList[BindingClause], Option[XQuery], IList[(XQuery, SortDirection)], Boolean, XQuery)] = xqy match {
      case XQuery.Flwor(clauses, filter, order, isStable, result) if clauses.any(BindingClause.forClause.nonEmpty) =>
        Some((clauses, filter, order, isStable, result))

      case _ => None
    }
  }

  val EJsonTypeKey  = "_ejson.type"
  val EJsonValueKey = "_ejson.value"

  /** XQuery evaluating to the documents having the specified format in the directory. */
  def directoryDocuments[FMT: SearchOptions](uri: XQuery, includeDescendants: Boolean): XQuery =
    ctsfn.search(
      expr    = fn.doc(),
      query   = ctsfn.directoryQuery(uri, (includeDescendants ? "infinity" | "1").xs),
      options = SearchOptions[FMT].searchOptions)

  /** XQuery evaluating to the document node at the given URI. */
  def documentNode[FMT: SearchOptions](uri: XQuery): XQuery =
    ctsfn.search(
      expr    = fn.doc(),
      query   = ctsfn.documentQuery(uri),
      options = SearchOptions[FMT].searchOptions)

  /** XQuery evaluating to the document node at the given path. */
  def fileNode[FMT: SearchOptions](file: AFile): XQuery =
    documentNode[FMT](UriPathCodec.printPath(file).xs)

  /** XQuery evaluating to the root node of the document at the given path. */
  def fileRoot[FMT: SearchOptions](file: AFile): XQuery =
    fileNode[FMT](file) `/` axes.child.node()

  def mapFuncXQuery[T[_[_]]: BirecursiveT, F[_]: Monad: QNameGenerator: PrologW: MonadPlanErr, FMT](
    fm: FreeMap[T],
    src: XQuery
  )(implicit
<<<<<<< HEAD
    MFP: Planner[F, FMT, MapFunc[T, ?]],
=======
>>>>>>> e717740a
    SP:  StructuralPlanner[F, FMT]
  ): F[XQuery] =
    fm.project match {
      case MapFuncCore.StaticArray(elements) =>
        for {
          xqyElts <- elements.traverse(planMapFunc[T, F, FMT, Hole](_)(κ(src)))
          arrElts <- xqyElts.traverse(SP.mkArrayElt)
          arr     <- SP.mkArray(mkSeq(arrElts))
        } yield arr

      case MapFuncCore.StaticMap(entries) =>
        for {
          xqyKV <- entries.traverse(_.bitraverse({
                     case Embed(MapFuncCore.EC(Str(s))) => s.xs.point[F]
                     case key                       => invalidQName[F, XQuery](key.convertTo[Fix[EJson]].shows)
                   },
                   planMapFunc[T, F, FMT, Hole](_)(κ(src))))
          elts  <- xqyKV.traverse((SP.mkObjectEntry _).tupled)
          map   <- SP.mkObject(mkSeq(elts))
        } yield map

      case other => planMapFunc[T, F, FMT, Hole](other.embed)(κ(src))
    }

  def mergeXQuery[T[_[_]]: BirecursiveT, F[_]: Monad: QNameGenerator: PrologW: MonadPlanErr, FMT](
    jf: JoinFunc[T],
    l: XQuery,
    r: XQuery
  )(implicit
<<<<<<< HEAD
    MFP: Planner[F, FMT, MapFunc[T, ?]]
=======
    SP: StructuralPlanner[F, FMT]
>>>>>>> e717740a
  ): F[XQuery] =
    planMapFunc[T, F, FMT, JoinSide](jf) {
      case LeftSide  => l
      case RightSide => r
    }

  def planMapFunc[T[_[_]]: BirecursiveT, F[_]: Monad: QNameGenerator: PrologW: MonadPlanErr, FMT, A](
    freeMap: FreeMapA[T, A])(
    recover: A => XQuery
  )(implicit
<<<<<<< HEAD
    MFP: Planner[F, FMT, MapFunc[T, ?]]
=======
    SP: StructuralPlanner[F, FMT]
>>>>>>> e717740a
  ): F[XQuery] =
    freeMap.transCata[FreeMapA[T, A]](rewriteNullCheck[T, FreeMapA[T, A], A])
      .cataM(interpretM(recover(_).point[F], (new MapFuncPlanner[F, FMT, T]).plan))

  /** Returns whether the query is valid and can be executed.
    *
    * TODO: Return any missing indexes when invalid.
    */
  def queryIsValid[F[_]: Monad: Xcc, Q, V](query: Q)(
    implicit Q: Recursive.Aux[Q, Query[V, ?]]
  ): F[Boolean] = {
    val err = axes.descendant.elementNamed("error:error")
    val xqy = query.cataM(Query.toXQuery[V, F](κ(emptySeq.point[F]))) map (q => fn.empty(xdmp.plan(q) `//` err))

    xqy >>= (Xcc[F].queryResults(_) map booleanResult)
  }

  def rebaseXQuery[T[_[_]], F[_]: Monad, FMT, Q, V](
    fqs: FreeQS[T],
    src: Search[Q] \/ XQuery
  )(implicit
    Q  : Birecursive.Aux[Q, Query[V, ?]],
    QTP: Planner[F, FMT, QScriptTotal[T, ?]]
  ): F[Search[Q] \/ XQuery] =
    fqs.cataM(interpretM(κ(src.point[F]), QTP.plan[Q, V]))

  def rewriteNullCheck[T[_[_]]: BirecursiveT, U, E](
    implicit UR: Recursive.Aux[U, CoEnv[E, MapFunc[T, ?], ?]],
             UC: Corecursive.Aux[U, CoEnv[E, MapFunc[T, ?], ?]]
  ): CoEnv[E, MapFunc[T, ?], U] => CoEnv[E, MapFunc[T, ?], U] = {
    val MFC = quasar.qscript.MFC[T]

    object NullLit {
      def unapply[A](mfc: CoEnv[E, MapFunc[T, ?], A]): Boolean =
        mfc.run.exists[MapFunc[T, A]] {
          case MFC(Constant(ej)) => EJson.isNull(ej)
          case _                 => false
        }
    }

    val nullString: U =
      UC.embed(CoEnv(MFC(Constant[T, U](EJson.fromCommon(Str[T[EJson]]("null")))).right))

    fa => CoEnv(fa.run.map (totally {
      case MFC(Eq(lhs, Embed(NullLit())))  => MFC(Eq(UC.embed(CoEnv(\/-(MFC(TypeOf(lhs))))), nullString))
      case MFC(Eq(Embed(NullLit()), rhs))  => MFC(Eq(UC.embed(CoEnv(MFC(TypeOf(rhs)).right)), nullString))
      case MFC(Neq(lhs, Embed(NullLit()))) => MFC(Neq(UC.embed(CoEnv(MFC(TypeOf(lhs)).right)), nullString))
      case MFC(Neq(Embed(NullLit()), rhs)) => MFC(Neq(UC.embed(CoEnv(MFC(TypeOf(rhs)).right)), nullString))
    }))
  }

  ////

  private def invalidQName[F[_]: MonadPlanErr, A](s: String): F[A] =
    MonadError_[F, MarkLogicPlannerError].raiseError(
      MarkLogicPlannerError.invalidQName(s))
}<|MERGE_RESOLUTION|>--- conflicted
+++ resolved
@@ -86,10 +86,6 @@
     fm: FreeMap[T],
     src: XQuery
   )(implicit
-<<<<<<< HEAD
-    MFP: Planner[F, FMT, MapFunc[T, ?]],
-=======
->>>>>>> e717740a
     SP:  StructuralPlanner[F, FMT]
   ): F[XQuery] =
     fm.project match {
@@ -119,11 +115,7 @@
     l: XQuery,
     r: XQuery
   )(implicit
-<<<<<<< HEAD
-    MFP: Planner[F, FMT, MapFunc[T, ?]]
-=======
     SP: StructuralPlanner[F, FMT]
->>>>>>> e717740a
   ): F[XQuery] =
     planMapFunc[T, F, FMT, JoinSide](jf) {
       case LeftSide  => l
@@ -134,14 +126,10 @@
     freeMap: FreeMapA[T, A])(
     recover: A => XQuery
   )(implicit
-<<<<<<< HEAD
-    MFP: Planner[F, FMT, MapFunc[T, ?]]
-=======
     SP: StructuralPlanner[F, FMT]
->>>>>>> e717740a
   ): F[XQuery] =
     freeMap.transCata[FreeMapA[T, A]](rewriteNullCheck[T, FreeMapA[T, A], A])
-      .cataM(interpretM(recover(_).point[F], (new MapFuncPlanner[F, FMT, T]).plan))
+      .cataM(interpretM(recover(_).point[F], MapFuncPlanner[F, MapFunc[T, ?], T].plan))
 
   /** Returns whether the query is valid and can be executed.
     *
