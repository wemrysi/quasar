--- conflicted
+++ resolved
@@ -565,11 +565,7 @@
       }
       val masterChef = actorSystem.actorOf(Props[Chef].withRouter(RoundRobinRouter(chefs)))
 
-<<<<<<< HEAD
-      val accountFinder = new StaticAccountFinder[Future](config.apiKey, config.accountId)
-=======
       val accountFinder = new StaticAccountFinder[Future](ratatoskrConfig.accountId, ratatoskrConfig.apiKey, Some("/"))
->>>>>>> ab42d766
       val apiKeyFinder = new DirectAPIKeyFinder(new UnrestrictedAPIKeyManager[Future](Clock.System))
       val permissionsFinder = new PermissionsFinder(apiKeyFinder, accountFinder, new Instant(0L))
 
