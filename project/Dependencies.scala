--- conflicted
+++ resolved
@@ -8,24 +8,14 @@
 import slamdata.CommonDependencies
 
 object Dependencies {
-<<<<<<< HEAD
   private val argonautShapelessVersion = "1.2.0-M4"
   private val disciplineVersion        = "0.5"
   private val jawnVersion              = "0.8.4"
   private val jacksonVersion           = "2.4.4"
-  private val matryoshkaVersion        = "0.16.4"
+  private val matryoshkaVersion        = "0.18.3"
   private val pathyVersion             = "0.2.9"
   private val raptureVersion           = "2.0.0-M6"
   private val scodecBitsVersion        = "1.1.0"
-=======
-  private val disciplineVersion = "0.5"
-  private val jawnVersion       = "0.8.4"
-  private val jacksonVersion    = "2.4.4"
-  private val matryoshkaVersion = "0.18.3"
-  private val pathyVersion      = "0.2.9"
-  private val raptureVersion    = "2.0.0-M6"
-  private val scodecBitsVersion = "1.1.0"
->>>>>>> e6819f02
   // For unknown reason sbt-slamdata's specsVersion, 3.8.7,
   // leads to a ParquetRDDE failure under a full test run
   private val specsVersion             = "3.8.4"
