package quasar.project

import scala.{Option, Boolean}
import java.lang.{String, System}
import scala.collection.Seq

import sbt._, Keys._
import slamdata.CommonDependencies

object Dependencies {
  private val algebraVersion      = "0.7.0"
  private val argonautVersion     = "6.2"
  private val disciplineVersion   = "0.5"
  // Upgrading to doobie `0.4.1` is not trivial for a relatively minor annoyance that
  // will be addressed in `0.4.2` in which case the only thing I think needed to upgrade will be
  // changing `AnalysisSpec` to `TaskChecker`. Also, the "contrib" dependencies no longer have
  // contrib in their name, so they need to be updated. As well as `postgresql` having been changed to `postgres`
  private val doobieVersion       = "0.3.0"
  private val jawnVersion         = "0.10.4"
  private val jacksonVersion      = "2.4.4"
  private val matryoshkaVersion   = "0.18.3"
  private val monocleVersion      = "1.4.0"
  private val pathyVersion        = "0.2.11"
  private val raptureVersion      = "2.0.0-M9"
  private val refinedVersion      = "0.8.2"
  private val scodecBitsVersion   = "1.1.0"
  private val http4sVersion       = "0.15.13a"
  private val scalacheckVersion   = "1.13.4"
  private val scalazVersion       = "7.2.13"
  private val scalazStreamVersion = "0.8.6a"
  private val shapelessVersion    = "2.3.2"
  private val simulacrumVersion   = "0.10.0"
  // For unknown reason sbt-slamdata's specsVersion, 3.8.7,
  // leads to a ParquetRDDE failure under a full test run
  private val specsVersion        = "3.8.4"
  private val spireVersion        = "0.14.1"

  def foundation = Seq(
<<<<<<< HEAD
    "com.slamdata"               %% "slamdata-predef"           % "0.0.4",
    "org.scalaz"                 %% "scalaz-core"               % scalazVersion,
    "org.scalaz"                 %% "scalaz-concurrent"         % scalazVersion,
    "org.scalaz.stream"          %% "scalaz-stream"             % scalazStreamVersion,
    "com.github.julien-truffaut" %% "monocle-core"              % monocleVersion,
    "org.typelevel"              %% "algebra"                   % algebraVersion,
    "org.typelevel"              %% "spire"                     % spireVersion,
    "io.argonaut"                %% "argonaut"                  % argonautVersion,
    "io.argonaut"                %% "argonaut-scalaz"           % argonautVersion,
    "com.slamdata"               %% "matryoshka-core"           % matryoshkaVersion,
    "com.slamdata"               %% "pathy-core"                % pathyVersion,
    "com.slamdata"               %% "pathy-argonaut"            % pathyVersion,
    "eu.timepit"                 %% "refined"                   % refinedVersion,
    "com.chuusai"                %% "shapeless"                 % shapelessVersion,
    "org.scalacheck"             %% "scalacheck"                % scalacheckVersion,
    "com.github.mpilquist"       %% "simulacrum"                % simulacrumVersion                    % Test,
    "org.typelevel"              %% "algebra-laws"              % algebraVersion                       % Test,
    "org.typelevel"              %% "discipline"                % disciplineVersion                    % Test,
    "org.typelevel"              %% "spire-laws"                % spireVersion                         % Test,
    "org.specs2"                 %% "specs2-core"               % specsVersion                         % Test,
    "org.scalaz"                 %% "scalaz-scalacheck-binding" % (scalazVersion + "-scalacheck-1.13") % Test,
    "org.typelevel"              %% "shapeless-scalacheck"      % "0.6"                                % Test,
    "org.typelevel"              %% "scalaz-specs2"             % "0.5.0"                              % Test
=======
    CommonDependencies.scalaz.core,
    CommonDependencies.scalaz.concurrent,
    CommonDependencies.scalazStream.scalazStream,
    CommonDependencies.monocle.core,
    "org.typelevel"  %% "algebra"         % algebraVersion,
    "org.typelevel"  %% "spire"           % spireVersion,
    "io.argonaut"    %% "argonaut"        % argonautVersion,
    "io.argonaut"    %% "argonaut-scalaz" % argonautVersion,
    "com.slamdata"   %% "matryoshka-core" % matryoshkaVersion,
    "com.slamdata"   %% "pathy-core"      % pathyVersion,
    "com.slamdata"   %% "pathy-argonaut"  % pathyVersion,
    "com.slamdata"   %% "slamdata-predef" % slamdataPredefVersion,
    CommonDependencies.refined.refined,
    CommonDependencies.shapeless.shapeless,
    "com.propensive" %% "contextual"      % "1.0.1",
    CommonDependencies.scalacheck.scalacheck                  % Test,
    CommonDependencies.simulacrum.simulacrum                  % Test,
    "org.typelevel"  %% "algebra-laws"    % algebraVersion     % Test,
    "org.typelevel"  %% "discipline"      % disciplineVersion  % Test,
    "org.typelevel"  %% "spire-laws"      % spireVersion       % Test,
    "org.specs2"     %% "specs2-core"     % specsVersion       % Test,
    CommonDependencies.scalaz.scalacheckBinding               % Test,
    CommonDependencies.typelevel.shapelessScalacheck          % Test,
    CommonDependencies.typelevel.scalazSpecs2                 % Test
>>>>>>> 94e82b50
  )

  def frontend = Seq(
    "com.github.julien-truffaut" %% "monocle-macro"            % monocleVersion,
    "org.scala-lang.modules"     %% "scala-parser-combinators" % "1.0.6",
    "org.typelevel"              %% "algebra-laws"             % algebraVersion  % Test
  )

  def ejson = Seq(
    "org.spire-math" %% "jawn-parser" % jawnVersion
  )
  def effect = Seq(
    "com.fasterxml.uuid" % "java-uuid-generator" % "3.1.4"
  )
  def core = Seq(
    "org.tpolecat"               %% "doobie-core"     % doobieVersion,
    "org.tpolecat"               %% "doobie-contrib-hikari"   % doobieVersion,
    "org.tpolecat"               %% "doobie-contrib-postgresql" % doobieVersion,
    "org.http4s"                 %% "http4s-core"     % http4sVersion,
    "com.github.julien-truffaut" %% "monocle-macro"   % monocleVersion,
    "com.github.tototoshi"       %% "scala-csv"       % "1.3.4",
    "com.slamdata"               %% "pathy-argonaut"  % pathyVersion,
    "org.tpolecat"               %% "doobie-contrib-specs2"   % doobieVersion % Test,
    "org.tpolecat"               %% "doobie-contrib-h2"       % doobieVersion % Test
  )
  def interface = Seq(
    "com.github.scopt" %% "scopt" % "3.5.0",
    "org.jboss.aesh"    % "aesh"  % "0.66.17",
    "com.h2database"    % "h2"    % "1.4.195"
  )

  def mongodb = {
    val nettyVersion = "4.0.42.Final" // This version is set to be the same as Spark
                                      // to avoid problems in web and it where their classpaths get merged
                                      // In any case, it should be binary compatible with version 4.0.26 that this
                                      // mongo release is expecting
    Seq(
      "org.mongodb" % "mongodb-driver-async" %   "3.3.0", // Intentionnally not upgrading to the latest 3.4.1 in order
                                                          // to make integration easier with Spark as the latest version
                                                          // depends on netty 4.1.x
      // These are optional dependencies of the mongo asynchronous driver.
      // They are needed to connect to mongodb vis SSL which we do under certain configurations
      "io.netty"    % "netty-buffer"         % nettyVersion,
      "io.netty"    % "netty-handler"        % nettyVersion
    )
  }

  val postgresql = Seq(
    "org.tpolecat" %% "doobie-core"     % doobieVersion % "compile, test",
    "org.tpolecat" %% "doobie-contrib-postgresql" % doobieVersion % "compile, test"
  )

  def sparkcore(sparkProvided: Boolean) = Seq(
    ("org.apache.spark" %% "spark-core" % "2.1.0" % (if(sparkProvided) "provided" else "compile"))
      .exclude("aopalliance", "aopalliance")                  // It seems crazy that we need to do this,
      .exclude("javax.inject", "javax.inject")                // but it looks like Spark had some dependency conflicts
      .exclude("commons-collections", "commons-collections")  // among its transitive dependencies which means
      .exclude("commons-beanutils", "commons-beanutils-core") // we need to exclude this stuff so that we can
      .exclude("commons-logging", "commons-logging")          // create an assembly jar without conflicts
      .exclude("commons-logging", "commons-logging")          // It would seem though that things work without them...
      .exclude("com.esotericsoftware.minlog", "minlog")       // It's likely this list will need to be updated
      .exclude("org.spark-project.spark", "unused")           // anytime the Spark dependency itselft is updated
      .exclude("org.scalatest", "scalatest_2.11"),
    "org.apache.parquet" % "parquet-format" % "2.3.1",
    "org.apache.parquet" % "parquet-hadoop" % "1.9.0",
    "org.http4s"         %% "http4s-core"   % http4sVersion
  )

  def marklogic = Seq(
    "com.fasterxml.jackson.core" %  "jackson-core"         % jacksonVersion,
    "com.fasterxml.jackson.core" %  "jackson-databind"     % jacksonVersion,
    "com.marklogic"              %  "marklogic-xcc"        % "8.0.5",
    "com.slamdata"               %% "xml-names-core"       % "0.0.1",
    "org.scala-lang.modules"     %% "scala-xml"            % "1.0.6",
    "eu.timepit"                 %% "refined-scalacheck"   % refinedVersion % Test,
    "com.slamdata"               %% "xml-names-scalacheck" % "0.0.1"        % Test
  )
  val couchbase = Seq(
    "com.couchbase.client" %  "java-client" % "2.3.5",
    "io.reactivex"         %% "rxscala"     % "0.26.3",
    "org.http4s"           %% "http4s-core" % http4sVersion,
    "log4j"                %  "log4j"       % "1.2.17" % Test
  )
  def web = Seq(
    "org.http4s"     %% "http4s-dsl"          % http4sVersion,
    "org.http4s"     %% "http4s-argonaut"     % http4sVersion,
    "org.http4s"     %% "http4s-client"       % http4sVersion,
    "org.http4s"     %% "http4s-server"       % http4sVersion,
    "org.http4s"     %% "http4s-blaze-server" % http4sVersion,
    "org.http4s"     %% "http4s-blaze-client" % http4sVersion,
    "org.scodec"     %% "scodec-scalaz"       % "1.3.0a",
    "org.scodec"     %% "scodec-bits"         % scodecBitsVersion,
    "com.propensive" %% "rapture-json"        % raptureVersion     % Test,
    "com.propensive" %% "rapture-json-json4s" % raptureVersion     % Test,
    "eu.timepit"     %% "refined-scalacheck"  % refinedVersion     % Test
  )
  def precog = Seq(
    "org.slf4s"            %% "slf4s-api"       % "1.7.13",
    "org.slf4j"            %  "slf4j-log4j12"   % "1.7.16",
    "org.typelevel"        %% "spire"           % spireVersion,
    "org.scodec"           %% "scodec-scalaz"   % "1.3.0a",
    "org.apache.jdbm"      %  "jdbm"            % "3.0-alpha5",
    "com.typesafe.akka"    %  "akka-actor_2.11" % "2.5.1",
    "org.quartz-scheduler" %  "quartz"          % "2.3.0",
    "commons-io"           %  "commons-io"      % "2.5"
  )
  def it = Seq(
    "io.argonaut"      %% "argonaut-monocle"    % argonautVersion     % Test,
    "org.http4s"       %% "http4s-blaze-client" % http4sVersion       % Test,
    "eu.timepit"       %% "refined-scalacheck"  % refinedVersion      % Test,
    "io.verizon.knobs" %% "core"                % "4.0.30-scalaz-7.2" % Test)
}<|MERGE_RESOLUTION|>--- conflicted
+++ resolved
@@ -36,7 +36,6 @@
   private val spireVersion        = "0.14.1"
 
   def foundation = Seq(
-<<<<<<< HEAD
     "com.slamdata"               %% "slamdata-predef"           % "0.0.4",
     "org.scalaz"                 %% "scalaz-core"               % scalazVersion,
     "org.scalaz"                 %% "scalaz-concurrent"         % scalazVersion,
@@ -52,6 +51,7 @@
     "eu.timepit"                 %% "refined"                   % refinedVersion,
     "com.chuusai"                %% "shapeless"                 % shapelessVersion,
     "org.scalacheck"             %% "scalacheck"                % scalacheckVersion,
+    "com.propensive"             %% "contextual"                % "1.0.1",
     "com.github.mpilquist"       %% "simulacrum"                % simulacrumVersion                    % Test,
     "org.typelevel"              %% "algebra-laws"              % algebraVersion                       % Test,
     "org.typelevel"              %% "discipline"                % disciplineVersion                    % Test,
@@ -60,32 +60,6 @@
     "org.scalaz"                 %% "scalaz-scalacheck-binding" % (scalazVersion + "-scalacheck-1.13") % Test,
     "org.typelevel"              %% "shapeless-scalacheck"      % "0.6"                                % Test,
     "org.typelevel"              %% "scalaz-specs2"             % "0.5.0"                              % Test
-=======
-    CommonDependencies.scalaz.core,
-    CommonDependencies.scalaz.concurrent,
-    CommonDependencies.scalazStream.scalazStream,
-    CommonDependencies.monocle.core,
-    "org.typelevel"  %% "algebra"         % algebraVersion,
-    "org.typelevel"  %% "spire"           % spireVersion,
-    "io.argonaut"    %% "argonaut"        % argonautVersion,
-    "io.argonaut"    %% "argonaut-scalaz" % argonautVersion,
-    "com.slamdata"   %% "matryoshka-core" % matryoshkaVersion,
-    "com.slamdata"   %% "pathy-core"      % pathyVersion,
-    "com.slamdata"   %% "pathy-argonaut"  % pathyVersion,
-    "com.slamdata"   %% "slamdata-predef" % slamdataPredefVersion,
-    CommonDependencies.refined.refined,
-    CommonDependencies.shapeless.shapeless,
-    "com.propensive" %% "contextual"      % "1.0.1",
-    CommonDependencies.scalacheck.scalacheck                  % Test,
-    CommonDependencies.simulacrum.simulacrum                  % Test,
-    "org.typelevel"  %% "algebra-laws"    % algebraVersion     % Test,
-    "org.typelevel"  %% "discipline"      % disciplineVersion  % Test,
-    "org.typelevel"  %% "spire-laws"      % spireVersion       % Test,
-    "org.specs2"     %% "specs2-core"     % specsVersion       % Test,
-    CommonDependencies.scalaz.scalacheckBinding               % Test,
-    CommonDependencies.typelevel.shapelessScalacheck          % Test,
-    CommonDependencies.typelevel.scalazSpecs2                 % Test
->>>>>>> 94e82b50
   )
 
   def frontend = Seq(
