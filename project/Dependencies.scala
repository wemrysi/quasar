--- conflicted
+++ resolved
@@ -63,27 +63,17 @@
     "org.jboss.aesh"    % "aesh"  % "0.66.8"
   )
 
-<<<<<<< HEAD
   def mongodb = {
     val nettyVersion = "4.1.3.Final" // This version should be kept in sync with
                                      // transitive dependency of mongodb-driver-async
     Seq(
-      "org.mongodb" % "mongodb-driver-async" %   "3.2.2",
+      "org.mongodb" % "mongodb-driver-async" %   "3.4.1",
       // sbt produces "continuing with a stub" without these two explicit dependencies
       // despite the fact that they should be automatic transitive dependencies
       "io.netty"    % "netty-buffer"         % nettyVersion,
       "io.netty"    % "netty-handler"        % nettyVersion
     )
   }
-=======
-  def nettyDepType = if(quasar4Spark == "yes") "provided" else "compile"
-
-  def mongodb = Seq(
-    "org.mongodb" % "mongodb-driver-async" %   "3.4.1",
-    "io.netty"    % "netty-buffer"         % nettyVersion % nettyDepType,
-    "io.netty"    % "netty-handler"        % nettyVersion % nettyDepType
-  )
->>>>>>> 3ba26519
 
   val postgresql = Seq(
     "org.tpolecat" %% "doobie-core"               % doobieVersion % "compile, test",
