package quasar.project

import scala.Option
import java.lang.System
import scala.collection.Seq

import sbt._, Keys._

object Dependencies {
  private val argonautVersion   = "6.2-M3"
  private val doobieVersion     = "0.3.0"
  private val http4sVersion     = "0.14.1a"
  private val jawnVersion       = "0.9.0"
  private val jacksonVersion    = "2.4.4"
  private val monocleVersion    = "1.2.2"
  private val nettyVersion      = "4.1.3.Final"
  private val pathyVersion      = "0.2.2"
  private val raptureVersion    = "2.0.0-M6"
  private val refinedVersion    = "0.5.0"
  private val scalazVersion     = "7.2.4"
  private val scodecBitsVersion = "1.1.0"
  private val shapelessVersion  = "2.3.1"
  private val slcVersion        = "0.4"
  private val scalacheckVersion = "1.12.5"
  private val specsVersion      = "3.8.4-scalacheck-1.12.5"

<<<<<<< HEAD
  def ygg = Seq(
    "org.mapdb"      %  "mapdb"             % "3.0.1",
    "org.spire-math" %% "spire-macros"      % "0.12.0",
    "org.specs2"     %% "specs2-scalacheck" % specsVersion % Test
  )
=======
  private val buildSparkCore = Option(System.getProperty("buildSparkCore")).getOrElse("no")
  private val quasar4Spark = Option(System.getProperty("quasar4Spark")).getOrElse("no")
>>>>>>> 8de8e133

  def foundation = Seq(
    "org.spire-math"             %% "jawn-parser"               % jawnVersion,
    "org.spire-math"             %% "jawn-ast"                  % jawnVersion,
    "org.threeten"               %  "threetenbp"                % "1.3.2",
    "org.scalaz"                 %% "scalaz-core"               % scalazVersion force(),
    "org.scalaz"                 %% "scalaz-concurrent"         % scalazVersion,
    "org.scalaz"                 %% "scalaz-iteratee"           % scalazVersion,
    "org.scalaz.stream"          %% "scalaz-stream"             % "0.8.3a",
    "com.github.julien-truffaut" %% "monocle-core"              % monocleVersion,
    "com.github.julien-truffaut" %% "monocle-state"             % monocleVersion,
    "com.github.julien-truffaut" %% "monocle-generic"           % monocleVersion,
    "com.github.julien-truffaut" %% "monocle-macro"             % monocleVersion,
    "ai.x"                       %% "lens"                      % "1.0.0",
    "io.argonaut"                %% "argonaut"                  % argonautVersion,
    "io.argonaut"                %% "argonaut-jawn"             % argonautVersion,
    "io.argonaut"                %% "argonaut-scalaz"           % argonautVersion,
    "org.typelevel"              %% "shapeless-scalaz"          % slcVersion,
    "com.slamdata"               %% "matryoshka-core"           % "0.11.1",
    "com.slamdata"               %% "pathy-core"                % pathyVersion,
    "com.slamdata"               %% "pathy-argonaut"            % pathyVersion           % Test,
    "eu.timepit"                 %% "refined"                   % refinedVersion,
    "com.chuusai"                %% "shapeless"                 % shapelessVersion,
    "org.scalacheck"             %% "scalacheck"                % scalacheckVersion      % Test force(),
    "com.github.mpilquist"       %% "simulacrum"                % "0.8.0"                % Test,
    "org.typelevel"              %% "discipline"                % "0.5"                  % Test,
    "org.specs2"                 %% "specs2-core"               % specsVersion           % Test,
    "org.scalaz"                 %% "scalaz-scalacheck-binding" % scalazVersion          % Test,
    "org.typelevel"              %% "shapeless-scalacheck"      % slcVersion             % Test,
    "org.typelevel"              %% "scalaz-specs2"             % "0.4.0"                % Test
  )
  def core = Seq(
    "com.github.tototoshi"       %% "scala-csv"      %    "1.3.1",
    "org.http4s"                 %% "http4s-core"    % http4sVersion,
    "com.slamdata"               %% "pathy-argonaut" %  pathyVersion
  )
  def interface = Seq(
    "com.github.scopt" %% "scopt" % "3.5.0",
    "org.jboss.aesh"    % "aesh"  % "0.66.8"
  )

  def nettyDepType = if(quasar4Spark == "yes") "provided" else "compile"

  def mongodb = Seq(
    "org.mongodb" % "mongodb-driver-async" %   "3.2.2",
    "io.netty"    % "netty-buffer"         % nettyVersion % nettyDepType,
    "io.netty"    % "netty-handler"        % nettyVersion % nettyDepType
  )

  val postgresql = Seq(
    "org.tpolecat" %% "doobie-core"               % doobieVersion % "compile, test",
    "org.tpolecat" %% "doobie-contrib-postgresql" % doobieVersion % "compile, test"
  )

  def buildSparkScope = if(buildSparkCore == "yes") "provided" else "compile"

  val sparkDepCore = ("org.apache.spark" %% "spark-core" % "2.0.1")
    .exclude("aopalliance", "aopalliance")
    .exclude("javax.inject", "javax.inject")
    .exclude("commons-collections", "commons-collections")
    .exclude("commons-beanutils", "commons-beanutils-core")
    .exclude("commons-logging", "commons-logging")
    .exclude("commons-logging", "commons-logging")
    .exclude("com.esotericsoftware.minlog", "minlog")
    .exclude("org.spark-project.spark", "unused")

  val sparkDep =
    if(quasar4Spark == "yes")
      sparkDepCore % buildSparkScope
    else 
      sparkDepCore
        .exclude("io.netty", "netty-all")
        .exclude("io.netty", "netty")
        .excludeAll(ExclusionRule(organization = "javax.servlet")) % buildSparkScope
  
  def sparkcore = Seq(sparkDep)

  def marklogicValidation = Seq(
    "eu.timepit" %% "refined" %  refinedVersion
  )
  def marklogic = Seq(
    "com.fasterxml.jackson.core" %  "jackson-core"        % jacksonVersion,
    "com.fasterxml.jackson.core" %  "jackson-databind"    % jacksonVersion,
    "com.fasterxml.uuid"         %  "java-uuid-generator" % "3.1.4",
    "com.marklogic"              %  "marklogic-xcc"       % "8.0.5",
    "org.scala-lang.modules"     %% "scala-xml"           % "1.0.5"
  )
  val couchbase = Seq(
    "com.couchbase.client" %  "java-client" % "2.3.2",
    "org.http4s"           %% "http4s-core" % http4sVersion
  )
  def web = Seq(
    "org.scodec"     %% "scodec-scalaz"       %     "1.3.0a",
    "org.scodec"     %% "scodec-bits"         % scodecBitsVersion,
    "org.http4s"     %% "http4s-dsl"          %   http4sVersion,
    "org.http4s"     %% "http4s-argonaut62"   %   http4sVersion,
    "org.http4s"     %% "http4s-blaze-server" %   http4sVersion,
    "org.http4s"     %% "http4s-blaze-client" %   http4sVersion    % Test,
    "com.propensive" %% "rapture-json"        %   raptureVersion   % Test,
    "com.propensive" %% "rapture-json-json4s" %   raptureVersion   % Test,
    "eu.timepit"     %% "refined-scalacheck"  %   refinedVersion   % Test
  )
}<|MERGE_RESOLUTION|>--- conflicted
+++ resolved
@@ -24,16 +24,14 @@
   private val scalacheckVersion = "1.12.5"
   private val specsVersion      = "3.8.4-scalacheck-1.12.5"
 
-<<<<<<< HEAD
+  private val buildSparkCore = Option(System.getProperty("buildSparkCore")).getOrElse("no")
+  private val quasar4Spark = Option(System.getProperty("quasar4Spark")).getOrElse("no")
+
   def ygg = Seq(
     "org.mapdb"      %  "mapdb"             % "3.0.1",
     "org.spire-math" %% "spire-macros"      % "0.12.0",
     "org.specs2"     %% "specs2-scalacheck" % specsVersion % Test
   )
-=======
-  private val buildSparkCore = Option(System.getProperty("buildSparkCore")).getOrElse("no")
-  private val quasar4Spark = Option(System.getProperty("quasar4Spark")).getOrElse("no")
->>>>>>> 8de8e133
 
   def foundation = Seq(
     "org.spire-math"             %% "jawn-parser"               % jawnVersion,
@@ -103,12 +101,12 @@
   val sparkDep =
     if(quasar4Spark == "yes")
       sparkDepCore % buildSparkScope
-    else 
+    else
       sparkDepCore
         .exclude("io.netty", "netty-all")
         .exclude("io.netty", "netty")
         .excludeAll(ExclusionRule(organization = "javax.servlet")) % buildSparkScope
-  
+
   def sparkcore = Seq(sparkDep)
 
   def marklogicValidation = Seq(
