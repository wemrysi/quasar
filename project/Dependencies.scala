--- conflicted
+++ resolved
@@ -21,7 +21,7 @@
   private val specsVersion      = "3.8.4-scalacheck-1.12.5"
 
   def foundation = Seq(
-<<<<<<< HEAD
+    "org.threeten"               %  "threetenbp"                %     "1.3.2",
     "org.scalaz"                 %% "scalaz-core"               %   scalazVersion force(),
     "org.scalaz"                 %% "scalaz-concurrent"         %   scalazVersion,
     "org.scalaz"                 %% "scalaz-iteratee"           %   scalazVersion,
@@ -41,31 +41,6 @@
     "org.scalaz"                 %% "scalaz-scalacheck-binding" %   scalazVersion   %     Test,
     "org.typelevel"              %% "shapeless-scalacheck"      %     slcVersion    %     Test,
     "org.typelevel"              %% "scalaz-specs2"             %      "0.4.0"      %     Test
-  )
-  def effect = Seq(
-    "org.threeten"                % "threetenbp"     %    "1.3.2"
-=======
-    "org.threeten"               %  "threetenbp"                % "1.3.2",
-    "org.scalaz"                 %% "scalaz-core"               % scalazVersion force(),
-    "org.scalaz"                 %% "scalaz-concurrent"         % scalazVersion,
-    "org.scalaz"                 %% "scalaz-iteratee"           % scalazVersion,
-    "org.scalaz.stream"          %% "scalaz-stream"             % "0.8.3a",
-    "com.github.julien-truffaut" %% "monocle-core"              % monocleVersion,
-    "io.argonaut"                %% "argonaut"                  % argonautVersion,
-    "io.argonaut"                %% "argonaut-scalaz"           % argonautVersion,
-    "org.typelevel"              %% "shapeless-scalaz"          % slcVersion,
-    "com.slamdata"               %% "matryoshka-core"           % "0.11.1",
-    "com.slamdata"               %% "pathy-core"                % pathyVersion,
-    "eu.timepit"                 %% "refined"                   % refinedVersion,
-    "com.chuusai"                %% "shapeless"                 % shapelessVersion,
-    "org.scalacheck"             %% "scalacheck"                % scalacheckVersion      % Test force(),
-    "com.github.mpilquist"       %% "simulacrum"                % "0.7.0"                % Test,
-    "org.typelevel"              %% "discipline"                % "0.5"                  % Test,
-    "org.specs2"                 %% "specs2-core"               % specsVersion           % Test,
-    "org.scalaz"                 %% "scalaz-scalacheck-binding" % scalazVersion          % Test,
-    "org.typelevel"              %% "shapeless-scalacheck"      % slcVersion             % Test,
-    "org.typelevel"              %% "scalaz-specs2"             % "0.4.0"                % Test
->>>>>>> 5a25841e
   )
   def core = Seq(
     "com.github.tototoshi"       %% "scala-csv"      %    "1.3.1",
