/*
 *  ____    ____    _____    ____    ___     ____ 
 * |  _ \  |  _ \  | ____|  / ___|  / _/    / ___|        Precog (R)
 * | |_) | | |_) | |  _|   | |     | |  /| | |  _         Advanced Analytics Engine for NoSQL Data
 * |  __/  |  _ <  | |___  | |___  |/ _| | | |_| |        Copyright (C) 2010 - 2013 SlamData, Inc.
 * |_|     |_| \_\ |_____|  \____|   /__/   \____|        All Rights Reserved.
 *
 * This program is free software: you can redistribute it and/or modify it under the terms of the 
 * GNU Affero General Public License as published by the Free Software Foundation, either version 
 * 3 of the License, or (at your option) any later version.
 *
 * This program is distributed in the hope that it will be useful, but WITHOUT ANY WARRANTY; 
 * without even the implied warranty of MERCHANTABILITY or FITNESS FOR A PARTICULAR PURPOSE. See 
 * the GNU Affero General Public License for more details.
 *
 * You should have received a copy of the GNU Affero General Public License along with this 
 * program. If not, see <http://www.gnu.org/licenses/>.
 *
 */
import sbt._
import Keys._
import sbtassembly.Plugin.AssemblyKeys._
import sbt.NameFilter._
import com.typesafe.sbteclipse.plugin.EclipsePlugin.{ EclipseKeys, EclipseCreateSrc }
import de.johoop.cpd4sbt.CopyPasteDetector._

object PlatformBuild extends Build {
  val jprofilerLib = SettingKey[String]("jprofiler-lib", "The library file used by jprofiler")
  val jprofilerConf = SettingKey[String]("jprofiler-conf", "The relative path to jprofiler's XML config file")
  val jprofilerId = SettingKey[String]("jprofiler-id", "The id used to find our session settings in XML")
  val archiveDir = SettingKey[String]("archive-dir", "The temporary directory to which deleted projections will be moved")
  val dataDir = SettingKey[String]("data-dir", "The temporary directory into which to extract the test data")
  val profileTask = InputKey[Unit]("profile", "Runs the given project under JProfiler")
  val extractData = TaskKey[String]("extract-data", "Extracts the data files used by the tests and the REPL")
  val mainTest = SettingKey[String]("main-test", "The primary test class for the project (just used for pandora)")

  val nexusSettings : Seq[Project.Setting[_]] = Seq(
    resolvers ++= Seq(
      "ReportGrid repo"                   at "http://nexus.reportgrid.com/content/repositories/releases",
      "ReportGrid repo (public)"          at "http://nexus.reportgrid.com/content/repositories/public-releases",
      "ReportGrid snapshot repo"          at "http://nexus.reportgrid.com/content/repositories/snapshots",
      "ReportGrid snapshot repo (public)" at "http://nexus.reportgrid.com/content/repositories/public-snapshots",
      "Typesafe Repository"               at "http://repo.typesafe.com/typesafe/releases/",
      "Maven Repo 1"                      at "http://repo1.maven.org/maven2/",
      "Guiceyfruit"                       at "http://guiceyfruit.googlecode.com/svn/repo/releases/",
      "Sonatype Snapshots"                at "http://oss.sonatype.org/content/repositories/releases/",
      "Sonatype Snapshots"                at "http://oss.sonatype.org/content/repositories/snapshots/"
    ),

    credentials += Credentials(Path.userHome / ".ivy2" / ".rgcredentials"),

    publishTo <<= (version) { version: String =>
      val nexus = "http://nexus.reportgrid.com/content/repositories/"
      if (version.trim.endsWith("SNAPSHOT")) Some("snapshots" at nexus+"snapshots/") 
      else                                   Some("releases"  at nexus+"releases/")
    }
  )

  val blueeyesVersion = "1.0.0-SNAPSHOT"
  val scalazVersion = "7.0-precog-SNAPSHOT"

  val commonSettings = Seq(
    organization := "com.precog",
    version := "2.3.0-SNAPSHOT",
    addCompilerPlugin("org.scala-tools.sxr" % "sxr_2.9.0" % "0.2.7"),
    scalacOptions <+= scalaSource in Compile map { "-P:sxr:base-directory:" + _.getAbsolutePath },
    scalacOptions ++= {
      Seq("-deprecation", "-unchecked", "-g:none") ++ 
      Option(System.getProperty("com.precog.build.optimize")).map { _ => Seq("-optimize") }.getOrElse(Seq())
    },
    javacOptions ++= Seq("-source", "1.6", "-target", "1.6"),
    scalaVersion := "2.9.2",

    defaultJarName in assembly <<= (name) { name => name + "-assembly-" + ("git describe".!!.trim) + ".jar" },

    EclipseKeys.createSrc := EclipseCreateSrc.Default+EclipseCreateSrc.Resource,
    EclipseKeys.withSource := true,
    (unmanagedSourceDirectories in Compile) <<= (scalaSource in Compile, javaSource in Compile)(Seq(_) ++ Set(_)),
    (unmanagedSourceDirectories in Test) <<= (scalaSource in Test)(Seq(_)),

    libraryDependencies ++= Seq(
      "com.weiglewilczek.slf4s"     %  "slf4s_2.9.1"        % "1.0.7",
      "com.google.guava"            %  "guava"              % "13.0",
      "com.google.code.findbugs"    % "jsr305"              % "1.3.+",
      "org.scalaz"                  %% "scalaz-core"        % scalazVersion,
      "org.scalaz"                  %% "scalaz-effect"      % scalazVersion,
      "joda-time"                   %  "joda-time"          % "1.6.2",
      "com.reportgrid"              %% "blueeyes-json"      % blueeyesVersion changing(),
      "com.reportgrid"              %% "blueeyes-util"      % blueeyesVersion changing(),
      "com.reportgrid"              %% "blueeyes-core"      % blueeyesVersion changing(),
      "com.reportgrid"              %% "blueeyes-mongo"     % blueeyesVersion changing(),
      "com.reportgrid"              %% "bkka"               % blueeyesVersion changing(),
      "com.reportgrid"              %% "akka_testing"       % blueeyesVersion changing(),
      "org.scalacheck"              %% "scalacheck"         % "1.10.0" % "test",
      "org.specs2"                  %% "specs2"             % "1.12.3-SNAPSHOT" % "test",
      "org.mockito"                 %  "mockito-core"       % "1.9.0" % "test",
      "javolution"                  %  "javolution"         % "5.5.1",
      "com.chuusai"                 %% "shapeless"          % "1.2.3",
      //"org.apache.lucene"           %  "lucene-core"        % "3.6.1"
      "org.spire-math"              %% "spire"              % "0.2.0-M2",
      "com.rubiconproject.oss"      % "jchronic"            % "0.2.6"
    )
  )

  val jprofilerSettings = Seq(
    fork in profileTask := true,
    fork in run := true,

    jprofilerLib := "/Applications/jprofiler7/bin/macos/libjprofilerti.jnilib",
    jprofilerConf := "src/main/resources/jprofile.xml",
    jprofilerId := "116",
    
    javaOptions in profileTask <<= (javaOptions, jprofilerLib, jprofilerConf, jprofilerId, baseDirectory) {
      (opts, lib, conf, id, d) =>
      // download jnilib if necessary. a bit sketchy, but convenient
      Process("./jprofiler/setup-jnilib.py").!!
      opts ++ Seq("-agentpath:%s/jprofiler.jnilib=offline,config=%s/%s,id=%s" format (d, d, conf, id))
    }
  )

  val commonPluginsSettings = ScctPlugin.instrumentSettings ++ cpdSettings ++ commonSettings
  val commonNexusSettings = nexusSettings ++ commonPluginsSettings
  val commonAssemblySettings = sbtassembly.Plugin.assemblySettings ++ Seq(test in assembly := {}) ++ commonNexusSettings

  // Logging is simply a common project for the test log configuration files
  lazy val logging = Project(id = "logging", base = file("logging")).settings(commonNexusSettings: _*)

  lazy val platform = Project(id = "platform", base = file(".")).
<<<<<<< HEAD
    settings(ScctPlugin.mergeReportSettings: _*).
    aggregate(quirrel, yggdrasil, bytecode, daze, ingest, shard, auth, pandora, util, common, ragnarok, heimdall, ratatoskr, mongo)

  /// Libraries ///
=======
    settings(ScctPlugin.mergeReportSettings ++ ScctPlugin.instrumentSettings: _*).
    aggregate(quirrel, yggdrasil, bytecode, daze, ingest, shard, auth, pandora, util, common, ragnarok, heimdall, mongo)
>>>>>>> 1d17dd43

  lazy val util = Project(id = "util", base = file("util")).
    settings(commonNexusSettings: _*) dependsOn(logging % "test->test")

  lazy val common = Project(id = "common", base = file("common")).
    settings(commonNexusSettings: _*) dependsOn (util, logging % "test->test")

  lazy val bytecode = Project(id = "bytecode", base = file("bytecode")).
    settings(commonNexusSettings: _*) dependsOn(logging % "test->test")

  lazy val quirrel = Project(id = "quirrel", base = file("quirrel")).
    settings(commonNexusSettings: _*) dependsOn (bytecode % "compile->compile;test->test", util, logging % "test->test")

  lazy val yggdrasil = Project(id = "yggdrasil", base = file("yggdrasil")).
    settings(commonAssemblySettings: _*).dependsOn(common % "compile->compile;test->test", bytecode, util, logging % "test->test")

  lazy val daze = Project(id = "daze", base = file("daze")).
    settings(commonNexusSettings: _*).dependsOn (common, bytecode % "compile->compile;test->test", yggdrasil % "compile->compile;test->test", util, logging % "test->test")

  /// Testing ///

  lazy val muspelheim = Project(id = "muspelheim", base = file("muspelheim")).
    settings(commonNexusSettings: _*) dependsOn (common, quirrel, daze, yggdrasil % "compile->compile;test->test", logging % "test->test")

  lazy val pandora = Project(id = "pandora", base = file("pandora")).
    settings(commonAssemblySettings: _*) dependsOn (quirrel, daze, yggdrasil, ingest, muspelheim % "compile->compile;test->test", logging % "test->test")

  lazy val ragnarok = Project(id = "ragnarok", base = file("ragnarok")).
    settings(commonAssemblySettings: _*).dependsOn(quirrel, daze, yggdrasil, ingest, muspelheim % "compile->compile;test->test", logging % "test->test")

  lazy val performance = Project(id = "performance", base = file("performance")).
    settings(commonNexusSettings: _*).dependsOn(ingest, common % "compile->compile;test->test", quirrel, daze, yggdrasil, shard, logging % "test->test")

  lazy val yggdrasilProf = Project(id = "yggdrasilProf", base = file("yggdrasilProf")).
    settings(commonNexusSettings ++ jprofilerSettings ++ Seq(fullRunInputTask(profileTask, Test, "com.precog.yggdrasil.test.Run")): _*).dependsOn(yggdrasil % "compile->compile;compile->test", logging % "test->test")

  lazy val jprofiler = Project(id = "jprofiler", base = file("jprofiler")).
    settings(jprofilerSettings ++ commonNexusSettings ++ Seq(fullRunInputTask(profileTask, Test, "com.precog.jprofiler.Run")): _*).dependsOn(ragnarok, logging % "test->test")

  /// Services ///

  lazy val auth = Project(id = "auth", base = file("auth")).
    settings(commonAssemblySettings: _*).dependsOn(common % "compile->compile;test->test", logging % "test->test")

  lazy val accounts     = Project(id = "accounts", base = file("accounts")).
    settings(commonAssemblySettings: _*) dependsOn (common % "compile->compile;test->test", auth, logging % "test->test")
 
  lazy val ingest = Project(id = "ingest", base = file("ingest")).
    settings(commonAssemblySettings: _*).dependsOn(common % "compile->compile;test->test", yggdrasil, logging % "test->test")

  lazy val heimdall = Project(id = "heimdall", base = file("heimdall")).
    settings(commonAssemblySettings: _*).dependsOn(common % "compile->compile;test->test", util, logging % "test->test")

  lazy val shard = Project(id = "shard", base = file("shard")).
    settings(commonAssemblySettings: _*).dependsOn(common % "compile->compile;test->test", muspelheim, pandora % "test->test")

  lazy val mongo = Project(id = "mongo", base = file("mongo")).
    settings(commonAssemblySettings: _*).dependsOn(common % "compile->compile;test->test", yggdrasil % "compile->compile;test->test", util, ingest, shard, muspelheim % "compile->compile;test->test", logging % "test->test")

  /// Tooling ///

  lazy val ratatoskr = Project(id = "ratatoskr", base = file("ratatoskr")).
    settings(commonAssemblySettings: _*).dependsOn(daze, ingest, auth, accounts)
}<|MERGE_RESOLUTION|>--- conflicted
+++ resolved
@@ -126,15 +126,10 @@
   lazy val logging = Project(id = "logging", base = file("logging")).settings(commonNexusSettings: _*)
 
   lazy val platform = Project(id = "platform", base = file(".")).
-<<<<<<< HEAD
-    settings(ScctPlugin.mergeReportSettings: _*).
+    settings(ScctPlugin.mergeReportSettings ++ ScctPlugin.instrumentSettings: _*).
     aggregate(quirrel, yggdrasil, bytecode, daze, ingest, shard, auth, pandora, util, common, ragnarok, heimdall, ratatoskr, mongo)
 
   /// Libraries ///
-=======
-    settings(ScctPlugin.mergeReportSettings ++ ScctPlugin.instrumentSettings: _*).
-    aggregate(quirrel, yggdrasil, bytecode, daze, ingest, shard, auth, pandora, util, common, ragnarok, heimdall, mongo)
->>>>>>> 1d17dd43
 
   lazy val util = Project(id = "util", base = file("util")).
     settings(commonNexusSettings: _*) dependsOn(logging % "test->test")
