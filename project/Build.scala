--- conflicted
+++ resolved
@@ -60,11 +60,7 @@
     }
   )
 
-<<<<<<< HEAD
-  val specs2Version = "1.12.3-SNAPSHOT"
-=======
   val specs2Version = "1.12.2"
->>>>>>> ac88ca6a
 
   val commonSettings = Seq(
     crossScalaVersions := Seq("2.9.2"),
