--- conflicted
+++ resolved
@@ -146,13 +146,7 @@
 
   lazy val platform = Project(id = "platform", base = file(".")).
     settings(ScctPlugin.mergeReportSettings ++ ScctPlugin.instrumentSettings: _*).
-<<<<<<< HEAD
-    aggregate(quirrel, mirror, yggdrasil, bytecode, daze, ingest, shard, auth,
-      accounts, pandora, util, common, ragnarok , heimdall, ratatoskr, mongo,
-      jdbc, desktop)
-=======
-    aggregate(quirrel, yggdrasil, bytecode, daze, ingest, shard, auth, accounts, pandora, util, common, ragnarok , heimdall, ratatoskr) //, mongo, jdbc, desktop)
->>>>>>> 4307e59c
+    aggregate(quirrel, mirror, yggdrasil, bytecode, daze, ingest, shard, auth, accounts, pandora, util, common, ragnarok , heimdall, ratatoskr) //, mongo, jdbc, desktop)
 
   lazy val util = Project(id = "util", base = file("util")).
     settings(commonNexusSettings: _*) dependsOn(logging % "test->test")
