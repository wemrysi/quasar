--- conflicted
+++ resolved
@@ -44,13 +44,9 @@
 import com.precog.accounts._
 import com.precog.common.jobs._
 import com.precog.common.security._
-<<<<<<< HEAD
-import com.precog.shard.ShardService
+import com.precog.shard._
 import java.awt.Desktop
 import java.net.URI
-=======
-import com.precog.shard._
->>>>>>> ab42d766
 
 
 trait StandaloneShardServer
@@ -62,11 +58,7 @@
 
   def caveatMessage: Option[String]
 
-<<<<<<< HEAD
-  def openBrowser(port: Int){
-    Desktop.getDesktop.browse(new URI("http://localhost:%s".format(port)))
-=======
-  def platformFor(config: Configuration, jobManager: JobManager[Future]): (ManagedPlatform, Stoppable)
+  def platformFor(config: Configuration, apiKeyManager: APIKeyFinder[Future], jobManager: JobManager[Future]): (ManagedPlatform, Stoppable)
 
   def apiKeyFinderFor(config: Configuration): APIKeyFinder[Future] = new StaticAPIKeyFinder[Future](config[String]("security.masterAccount.apiKey"))
 
@@ -84,14 +76,13 @@
       }
 
       val jobManager = new FileJobManager(dir, M)
-      val (platform, stoppable) = platformFor(config, jobManager)
+      val (platform, stoppable) = platformFor(config, apiKeyFinder, jobManager)
       ManagedQueryShardState(platform, apiKeyFinder, jobManager, Clock.System, stoppable)
     }.getOrElse {
       val jobManager = new ExpiringJobManager(Duration(60, TimeUnit.SECONDS))
-      val (platform, stoppable) = platformFor(config, jobManager)
+      val (platform, stoppable) = platformFor(config, apiKeyFinder, jobManager)
       BasicShardState(platform, apiKeyFinder, stoppable)
     }
->>>>>>> ab42d766
   }
 
   val jettyService = this.service("labcoat", "1.0") { context =>
