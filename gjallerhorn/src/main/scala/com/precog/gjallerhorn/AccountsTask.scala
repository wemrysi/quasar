/*
 *  ____    ____    _____    ____    ___     ____ 
 * |  _ \  |  _ \  | ____|  / ___|  / _/    / ___|        Precog (R)
 * | |_) | | |_) | |  _|   | |     | |  /| | |  _         Advanced Analytics Engine for NoSQL Data
 * |  __/  |  _ <  | |___  | |___  |/ _| | | |_| |        Copyright (C) 2010 - 2013 SlamData, Inc.
 * |_|     |_| \_\ |_____|  \____|   /__/   \____|        All Rights Reserved.
 *
 * This program is free software: you can redistribute it and/or modify it under the terms of the 
 * GNU Affero General Public License as published by the Free Software Foundation, either version 
 * 3 of the License, or (at your option) any later version.
 *
 * This program is distributed in the hope that it will be useful, but WITHOUT ANY WARRANTY; 
 * without even the implied warranty of MERCHANTABILITY or FITNESS FOR A PARTICULAR PURPOSE. See 
 * the GNU Affero General Public License for more details.
 *
 * You should have received a copy of the GNU Affero General Public License along with this 
 * program. If not, see <http://www.gnu.org/licenses/>.
 *
 */
package com.precog.gjallerhorn

import blueeyes.json._
import blueeyes.json.serialization.DefaultSerialization._
import dispatch._
import org.specs2.mutable._
import scalaz._
import specs2._

class AccountsTask(settings: Settings) extends Task(settings: Settings) with Specification {
  private val DateTimePattern = """[0-9]{4}-[0-9]{2}-[0-9]{2}T[0-9]{2}:[0-9]{2}:[0-9]{2}\.[0-9]{3}Z""".r

  "accounts web service" should {
    "create account" in {
      val (user, pass) = generateUserAndPassword

      val body = """{ "email": "%s", "password": "%s" }""".format(user, pass)
      val json = getjson((accounts / "") << body)

      (json \ "accountId") must beLike { case JString(_) => ok }
    }

    "not create the same account twice" in {
      val Account(user, pass, accountId, apiKey, rootPath) = createAccount

      val body = """{ "email": "%s", "password": "%s" }""".format(user, pass + "xyz")
      val post = (accounts / "") << body
      val result = Http(post OK as.String)

      val req = (accounts / accountId).as(user, pass + "xyz")
      Http(req > (_.getStatusCode))() must_== 401
    }

    "describe account" in {
      val Account(user, pass, accountId, apiKey, rootPath) = createAccount

      val json = getjson((accounts / accountId).as(user, pass))
      (json \ "accountCreationDate") must beLike { case JString(DateTimePattern()) => ok }
      (json \ "email") must_== JString(user)
      (json \ "accountId") must_== JString(accountId)
      (json \ "apiKey") must_== JString(apiKey)
      (json \ "rootPath") must_== JString(rootPath)
      (json \ "plan") must_== JObject(Map("type" -> JString("Free")))
    }

    "describe account fails for non-owners" in {
      val Account(user, pass, accountId, apiKey, rootPath) = createAccount

      val bad1 = (accounts / accountId).as(user + "zzz", pass)
      Http(bad1 > (_.getStatusCode))() must_== 401

      val bad2 = (accounts / accountId).as(user, pass + "zzz")
      Http(bad2 > (_.getStatusCode))() must_== 401

      val Account(user2, pass2, accountId2, apiKey2, rootPath2) = createAccount
      val bad3 = (accounts / accountId).as(user2, pass2)
      Http(bad3 > (_.getStatusCode))() must_== 401
    }

<<<<<<< HEAD
    // "add grant to an account" in {
    //   val Account(user1, pass1, accountId1, apiKey1, rootPath1) = createAccount
    //   val Account(user2, pass2, accountId2, apiKey2, rootPath2) = createAccount
    //   //val Account(user3, pass3, accountId3, apiKey3, rootPath3) = createAccount

    //   def grant(id: String, u: String, p: String, n: Int) =
    //     (accounts / id / "grants" / "").as(u, p) << ("[" + n + "]")

    //   val h1 = Http(grant(accountId2, user1, pass1, 6) OK as.String)
    //   println(h1())
    // }
=======
    "add grant to an account" in {
      val Account(user1, pass1, accountId1, apiKey1, rootPath1) = createAccount
      val Account(user2, pass2, accountId2, apiKey2, rootPath2) = createAccount

      val p = rootPath1 + text(3) + "/"
      val g = createGrant(apiKey1, ("read", p, accountId1 :: Nil) :: Nil).jvalue
      val grantId = (g \ "grantId").deserialize[String]

      val body = JObject("grantId" -> JString(grantId)).renderCompact
      val req = (accounts / accountId2 / "grants" / "").POST.as(user1, pass1) << body
      val r = http(req)().complete()
      listGrantsFor(apiKey2, authApiKey = apiKey1).jvalue.children must contain(g)
    }
>>>>>>> 0ec759ff

    // "describe account's plan" in {}

    // "change account's plan" in {}

    // "change account's password" in {}

    // "delete account's plan" in {}
  }
}

object RunAccounts extends Runner {
  def tasks(settings: Settings) = new AccountsTask(settings) :: Nil
}<|MERGE_RESOLUTION|>--- conflicted
+++ resolved
@@ -76,19 +76,6 @@
       Http(bad3 > (_.getStatusCode))() must_== 401
     }
 
-<<<<<<< HEAD
-    // "add grant to an account" in {
-    //   val Account(user1, pass1, accountId1, apiKey1, rootPath1) = createAccount
-    //   val Account(user2, pass2, accountId2, apiKey2, rootPath2) = createAccount
-    //   //val Account(user3, pass3, accountId3, apiKey3, rootPath3) = createAccount
-
-    //   def grant(id: String, u: String, p: String, n: Int) =
-    //     (accounts / id / "grants" / "").as(u, p) << ("[" + n + "]")
-
-    //   val h1 = Http(grant(accountId2, user1, pass1, 6) OK as.String)
-    //   println(h1())
-    // }
-=======
     "add grant to an account" in {
       val Account(user1, pass1, accountId1, apiKey1, rootPath1) = createAccount
       val Account(user2, pass2, accountId2, apiKey2, rootPath2) = createAccount
@@ -102,7 +89,6 @@
       val r = http(req)().complete()
       listGrantsFor(apiKey2, authApiKey = apiKey1).jvalue.children must contain(g)
     }
->>>>>>> 0ec759ff
 
     // "describe account's plan" in {}
 
