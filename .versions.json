--- conflicted
+++ resolved
@@ -1,9 +1,5 @@
 {
   "precog-tectonic": "12.0.12",
   "precog-qdata": "15.0.20",
-<<<<<<< HEAD
-  "precog-fs2-job": "1.1.3-1c560e2"
-=======
   "precog-fs2-job": "2.0.0"
->>>>>>> 63f7c8f7
 }