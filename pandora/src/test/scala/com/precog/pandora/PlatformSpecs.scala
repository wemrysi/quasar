/*
 *  ____    ____    _____    ____    ___     ____ 
 * |  _ \  |  _ \  | ____|  / ___|  / _/    / ___|        Precog (R)
 * | |_) | | |_) | |  _|   | |     | |  /| | |  _         Advanced Analytics Engine for NoSQL Data
 * |  __/  |  _ <  | |___  | |___  |/ _| | | |_| |        Copyright (C) 2010 - 2013 SlamData, Inc.
 * |_|     |_| \_\ |_____|  \____|   /__/   \____|        All Rights Reserved.
 *
 * This program is free software: you can redistribute it and/or modify it under the terms of the 
 * GNU Affero General Public License as published by the Free Software Foundation, either version 
 * 3 of the License, or (at your option) any later version.
 *
 * This program is distributed in the hope that it will be useful, but WITHOUT ANY WARRANTY; 
 * without even the implied warranty of MERCHANTABILITY or FITNESS FOR A PARTICULAR PURPOSE. See 
 * the GNU Affero General Public License for more details.
 *
 * You should have received a copy of the GNU Affero General Public License along with this 
 * program. If not, see <http://www.gnu.org/licenses/>.
 *
 */
package com.precog
package pandora

import common.VectorCase
import common.kafka._
import common.security._

import daze._

import pandora._

import quirrel._
import quirrel.emitter._
import quirrel.parser._
import quirrel.typer._

import yggdrasil._
import yggdrasil.actor._
import yggdrasil.jdbm3._
import yggdrasil.metadata._
import yggdrasil.serialization._
import yggdrasil.table._
import yggdrasil.test.YId
import muspelheim._

import com.precog.bytecode.JType
import com.precog.common.Path
import com.precog.util.FilesystemFileOps

import org.specs2.mutable._
import org.specs2.specification.Fragments
  
import akka.actor.ActorSystem
import akka.dispatch._
import akka.util.duration._

import java.io.File

import blueeyes.json._
import JsonAST._

import org.slf4j.LoggerFactory

import scalaz._
import scalaz.std.anyVal._
import scalaz.syntax.monad._
import scalaz.syntax.copointed._
import scalaz.effect.IO

import org.streum.configrity.Configuration
import org.streum.configrity.io.BlockFormat

<<<<<<< HEAD
trait PlatformSpecs[M[+_]]
    extends ParseEvalStackSpecs[M] 
    with BlockStoreColumnarTableModule[M] 
    with ProjectionMetadataSpecs[M] 
    with Specification { 

  lazy val psLogger = LoggerFactory.getLogger("com.precog.pandora.PlatformSpecs")

  implicit def M: Monad[M] with Copointed[M]

  class YggConfig extends ParseEvalStackSpecConfig with StandaloneShardSystemConfig with EvaluatorConfig with BlockStoreColumnarTableModuleConfig with JDBMProjectionModuleConfig
  object yggConfig  extends YggConfig

  override def map(fs: => Fragments): Fragments = step { startup() } ^ fs ^ step { shutdown() }

  def startup() = ()
  def shutdown() = ()
}

=======
>>>>>>> d265a00d
object FuturePlatformSpecs 
    extends ParseEvalStackSpecs[Future] 
    with BlockStoreColumnarTableModule[Future] 
    with SystemActorStorageModule 
    with StandaloneShardSystemActorModule 
    with JDBMProjectionModule {
      
  lazy val psLogger = LoggerFactory.getLogger("com.precog.pandora.PlatformSpecs")

  class YggConfig extends ParseEvalStackSpecConfig with StandaloneShardSystemConfig with EvaluatorConfig with BlockStoreColumnarTableModuleConfig with JDBMProjectionModuleConfig
  object yggConfig  extends YggConfig
  
  override def map(fs: => Fragments): Fragments = step { startup() } ^ fs ^ step { shutdown() }
      
  implicit val M: Monad[Future] with Copointed[Future] = new blueeyes.bkka.FutureMonad(asyncContext) with Copointed[Future] {
    def copoint[A](f: Future[A]) = Await.result(f, yggConfig.maxEvalDuration)
  }

  val fileMetadataStorage = FileMetadataStorage.load(yggConfig.dataDir, yggConfig.archiveDir, FilesystemFileOps).unsafePerformIO

  class Storage extends SystemActorStorageLike(fileMetadataStorage) {
    val accessControl = new UnlimitedAccessControl[Future]
  }

  val storage = new Storage

  object Projection extends JDBMProjectionCompanion {
    val fileOps = FilesystemFileOps
    def baseDir(descriptor: ProjectionDescriptor): IO[Option[File]] =
      fileMetadataStorage.findDescriptorRoot(descriptor, false)
    def archiveDir(descriptor: ProjectionDescriptor): IO[Option[File]] =
      fileMetadataStorage.findArchiveRoot(descriptor)
  }

  type TableCompanion = BlockStoreColumnarTableCompanion
  object Table extends BlockStoreColumnarTableCompanion {
    //override def apply(slices: StreamT[M, Slice]) = super.apply(slices map { s => if (s.size != 96) s else sys.error("Slice size seen as 96 for the first time.") })
    implicit val geq: scalaz.Equal[Int] = intInstance
  }

  def startup() {
    // start storage shard 
    Await.result(storage.start(), controlTimeout)
    psLogger.info("Test shard started")
  }
  
<<<<<<< HEAD
  override def shutdown() {
=======
  def shutdown() {
>>>>>>> d265a00d
    psLogger.info("Shutting down test shard")
    // stop storage shard
    Await.result(storage.stop(), controlTimeout)
    
    actorSystem.shutdown()
  }
}
<|MERGE_RESOLUTION|>--- conflicted
+++ resolved
@@ -69,28 +69,6 @@
 import org.streum.configrity.Configuration
 import org.streum.configrity.io.BlockFormat
 
-<<<<<<< HEAD
-trait PlatformSpecs[M[+_]]
-    extends ParseEvalStackSpecs[M] 
-    with BlockStoreColumnarTableModule[M] 
-    with ProjectionMetadataSpecs[M] 
-    with Specification { 
-
-  lazy val psLogger = LoggerFactory.getLogger("com.precog.pandora.PlatformSpecs")
-
-  implicit def M: Monad[M] with Copointed[M]
-
-  class YggConfig extends ParseEvalStackSpecConfig with StandaloneShardSystemConfig with EvaluatorConfig with BlockStoreColumnarTableModuleConfig with JDBMProjectionModuleConfig
-  object yggConfig  extends YggConfig
-
-  override def map(fs: => Fragments): Fragments = step { startup() } ^ fs ^ step { shutdown() }
-
-  def startup() = ()
-  def shutdown() = ()
-}
-
-=======
->>>>>>> d265a00d
 object FuturePlatformSpecs 
     extends ParseEvalStackSpecs[Future] 
     with BlockStoreColumnarTableModule[Future] 
@@ -137,11 +115,7 @@
     psLogger.info("Test shard started")
   }
   
-<<<<<<< HEAD
-  override def shutdown() {
-=======
   def shutdown() {
->>>>>>> d265a00d
     psLogger.info("Shutting down test shard")
     // stop storage shard
     Await.result(storage.stop(), controlTimeout)
