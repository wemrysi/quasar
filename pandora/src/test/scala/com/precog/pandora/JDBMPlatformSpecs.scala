--- conflicted
+++ resolved
@@ -75,19 +75,12 @@
 
 trait JDBMPlatformSpecs extends ParseEvalStackSpecs[Future] 
     with LongIdMemoryDatasetConsumer[Future]
-<<<<<<< HEAD
-    with JDBMColumnarTableModule[Future] 
-    with SystemActorStorageModule 
-    with StandaloneShardSystemActorModule 
-    with JDBMProjectionModule { outer =>
-=======
     with SliceColumnarTableModule[Future, Array[Byte]] 
     with ActorStorageModule
     with ActorProjectionModule[Array[Byte], Slice]
     with StandaloneActorProjectionSystem { self =>
       
   override def map(fs: => Fragments): Fragments = step { startup() } ^ fs ^ step { shutdown() }
->>>>>>> 2252e30f
       
   lazy val psLogger = LoggerFactory.getLogger("com.precog.pandora.PlatformSpecs")
 
@@ -124,19 +117,15 @@
   val shardActors @ ShardActors(ingestSupervisor, metadataActor, metadataSync) =
     initShardActors(fileMetadataStorage, new InMemoryAccountManager[Future](), projectionsActor)
 
-<<<<<<< HEAD
-  val report = new LoggingQueryLogger[Future, instructions.Line] with ExceptionQueryLogger[Future, instructions.Line] {
-    implicit def M = outer.M
-  }
-=======
   val accessControl = new UnrestrictedAccessControl[Future]
   class Storage extends ActorStorageLike(actorSystem, ingestSupervisor, metadataActor)
   val storage = new Storage
->>>>>>> 2252e30f
 
   def userMetadataView(apiKey: APIKey) = storage.userMetadataView(apiKey)
 
-  val report = LoggingQueryLogger[Future]
+  val report = new LoggingQueryLogger[Future, instructions.Line] with ExceptionQueryLogger[Future, instructions.Line] {
+    implicit def M = self.M
+  }
 
   object Projection extends ProjectionCompanion(projectionsActor, yggConfig.metadataTimeout)
 
