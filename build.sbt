import github.GithubPlugin._
import quasar.project._
import quasar.project.build._

import java.lang.Integer
import scala.{Boolean, List, Predef, None, Some, sys, Unit}, Predef.{any2ArrowAssoc, assert, augmentString}
import scala.collection.Seq
import scala.collection.immutable.Map

import de.heikoseeberger.sbtheader.HeaderPlugin
import de.heikoseeberger.sbtheader.license.Apache2_0
import sbt._, Aggregation.KeyValue, Keys._
import sbt.std.Transform.DummyTaskMap
import sbt.TestFrameworks.Specs2
import sbtrelease._, ReleaseStateTransformations._, Utilities._
import scoverage._

val BothScopes = "test->test;compile->compile"

// Exclusive execution settings
lazy val ExclusiveTests = config("exclusive") extend Test

val ExclusiveTest = Tags.Tag("exclusive-test")

def exclusiveTasks(tasks: Scoped*) =
  tasks.flatMap(inTask(_)(tags := Seq((ExclusiveTest, 1))))

lazy val checkHeaders =
  taskKey[Unit]("Fail the build if createHeaders is not up-to-date")

lazy val buildSettings = Seq(
  organization := "org.quasar-analytics",
  headers := Map(
    ("scala", Apache2_0("2014–2016", "SlamData Inc.")),
    ("java",  Apache2_0("2014–2016", "SlamData Inc."))),
  scalaVersion := "2.11.8",
  outputStrategy := Some(StdoutOutput),
  initialize := {
    val version = sys.props("java.specification.version")
    assert(
      Integer.parseInt(version.split("\\.")(1)) >= 8,
      "Java 8 or above required, found " + version)
  },
  autoCompilerPlugins := true,
  autoAPIMappings := true,
  exportJars := true,
  resolvers ++= Seq(
    Resolver.sonatypeRepo("releases"),
    Resolver.sonatypeRepo("snapshots"),
    "JBoss repository" at "https://repository.jboss.org/nexus/content/repositories/",
    "Scalaz Bintray Repo" at "http://dl.bintray.com/scalaz/releases",
    "bintray/non" at "http://dl.bintray.com/non/maven"),
  addCompilerPlugin("org.spire-math" %% "kind-projector"   % "0.8.0"),
  addCompilerPlugin("org.scalamacros" % "paradise"         % "2.1.0" cross CrossVersion.full),
  addCompilerPlugin("com.milessabin"  % "si2712fix-plugin" % "1.2.0" cross CrossVersion.full),

  ScoverageKeys.coverageHighlighting := true,

  // NB: These options need scalac 2.11.7 ∴ sbt > 0.13 for meta-project
  scalacOptions ++= BuildInfo.scalacOptions ++ Seq(
    "-target:jvm-1.8",
    "-Ybackend:GenBCode",
    "-Ydelambdafy:method",
    "-Ywarn-unused-import"),
  scalacOptions in (Test, console) --= Seq(
    "-Yno-imports",
    "-Ywarn-unused-import"),
  wartremoverWarnings in (Compile, compile) ++= Warts.allBut(
    Wart.Any,
    Wart.AsInstanceOf,
    Wart.Equals,
    Wart.ExplicitImplicitTypes, // - see puffnfresh/wartremover#226
    Wart.ImplicitConversion,    // - see puffnfresh/wartremover#242
    Wart.IsInstanceOf,
    Wart.NoNeedForMonad,        // - see puffnfresh/wartremover#159
    Wart.Nothing,
    Wart.Overloading,
    Wart.Product,               // _ these two are highly correlated
    Wart.Serializable,          // /
    Wart.ToString),
  // Normal tests exclude those tagged in Specs2 with 'exclusive'.
  testOptions in Test := Seq(Tests.Argument(Specs2, "exclude", "exclusive")),
  // Exclusive tests include only those tagged with 'exclusive'.
  testOptions in ExclusiveTests := Seq(Tests.Argument(Specs2, "include", "exclusive")),
  // Tasks tagged with `ExclusiveTest` should be run exclusively.
  concurrentRestrictions in Global := Seq(Tags.exclusive(ExclusiveTest)),

  console <<= console in Test, // console alias test:console

  licenses += (("Apache 2", url("http://www.apache.org/licenses/LICENSE-2.0"))),

  checkHeaders := {
    if ((createHeaders in Compile).value.nonEmpty)
      sys.error("headers not all present")
  })

lazy val publishSettings = Seq(
  organizationName := "SlamData Inc.",
  organizationHomepage := Some(url("http://quasar-analytics.org")),
  homepage := Some(url("https://github.com/quasar-analytics/quasar")),
  licenses := Seq("Apache 2.0" -> url("http://www.apache.org/licenses/LICENSE-2.0")),
  publishTo := {
    val nexus = "https://oss.sonatype.org/"
    if (isSnapshot.value)
      Some("snapshots" at nexus + "content/repositories/snapshots")
    else
      Some("releases"  at nexus + "service/local/staging/deploy/maven2")
  },
  publishMavenStyle := true,
  publishArtifact in Test := false,
  pomIncludeRepository := { _ => false },
  releasePublishArtifactsAction := PgpKeys.publishSigned.value,
  releaseCrossBuild := true,
  autoAPIMappings := true,
  scmInfo := Some(
    ScmInfo(
      url("https://github.com/quasar-analytics/quasar"),
      "scm:git@github.com:quasar-analytics/quasar.git"
    )
  ),
  developers := List(
    Developer(
      id = "slamdata",
      name = "SlamData Inc.",
      email = "contact@slamdata.com",
      url = new URL("http://slamdata.com")
    )
  )
)

lazy val assemblySettings = Seq(
  test in assembly := {},

  assemblyMergeStrategy in assembly := {
    case PathList("META-INF", "io.netty.versions.properties") => MergeStrategy.last
    case PathList("org", "apache", "hadoop", "yarn", xs @ _*) => MergeStrategy.last
    case PathList("com", "google", "common", "base", xs @ _*) => MergeStrategy.last

    case other => (assemblyMergeStrategy in assembly).value apply other
  }
)

// Build and publish a project, excluding its tests.
lazy val commonSettings = buildSettings ++ publishSettings ++ assemblySettings

// Include to also publish a project's tests
lazy val publishTestsSettings = Seq(
  publishArtifact in (Test, packageBin) := true
)

// Include to prevent publishing any artifacts for a project
lazy val noPublishSettings = Seq(
  publishTo := Some(Resolver.file("nopublish repository", file("target/nopublishrepo"))),
  publish := {},
  publishLocal := {},
  publishArtifact := false
)

lazy val githubReleaseSettings =
  githubSettings ++ Seq(
    GithubKeys.assets := Seq(assembly.value),
    GithubKeys.repoSlug := "quasar-analytics/quasar",
    releaseVersionFile := file("version.sbt"),
    releaseUseGlobalVersion := true,
    releaseProcess := Seq[ReleaseStep](
      checkSnapshotDependencies,
      inquireVersions,
      runTest,
      setReleaseVersion,
      commitReleaseVersion,
      pushChanges)
  )

lazy val isCIBuild = settingKey[Boolean]("True when building in any automated environment (e.g. Travis)")

lazy val root = project.in(file("."))
  .settings(commonSettings)
  .settings(noPublishSettings)
  .settings(aggregate in assembly := false)
  .aggregate(
        foundation,
//     / / | | \ \
//
   ejson, effect, js,
//          |
          core,
//      / / | \ \
<<<<<<< HEAD
  mongodb, skeleton, postgresql, sparkcore,
=======
  mongodb, skeleton, postgresql, marklogic, // sparkcore
>>>>>>> bba3690c
//      \ \ | / /
          main,
//        /  \
      repl,   web,
//        \  /
           it)
  .enablePlugins(AutomateHeaderPlugin)

// common components

lazy val foundation = project
  .settings(name := "quasar-foundation-internal")
  .settings(commonSettings)
  .settings(publishTestsSettings)
  .settings(libraryDependencies ++= Dependencies.foundation,
    isCIBuild := sys.env contains "TRAVIS",
    buildInfoKeys := Seq[BuildInfoKey](version, ScoverageKeys.coverageEnabled, isCIBuild),
    buildInfoPackage := "quasar.build")
  .enablePlugins(AutomateHeaderPlugin, BuildInfoPlugin)

lazy val ejson = project
  .settings(name := "quasar-ejson-internal")
  .dependsOn(foundation % BothScopes)
  .settings(commonSettings)
  .enablePlugins(AutomateHeaderPlugin)

lazy val effect = project
  .settings(name := "quasar-effect-internal")
  .dependsOn(foundation % BothScopes)
  .settings(commonSettings)
  .settings(libraryDependencies ++= Dependencies.effect)
  .enablePlugins(AutomateHeaderPlugin)

lazy val js = project
  .settings(name := "quasar-js-internal")
  .dependsOn(foundation % BothScopes)
  .settings(commonSettings)
  .enablePlugins(AutomateHeaderPlugin)

lazy val core = project
  .settings(name := "quasar-core-internal")
  .dependsOn(ejson % BothScopes, effect % BothScopes, js % BothScopes)
  .settings(commonSettings)
  .settings(publishTestsSettings)
  .settings(
    libraryDependencies ++= Dependencies.core,
    ScoverageKeys.coverageMinimum := 79,
    ScoverageKeys.coverageFailOnMinimum := true)
  .enablePlugins(AutomateHeaderPlugin)

lazy val main = project
  .settings(name := "quasar-main-internal")
  .dependsOn(
    mongodb    % BothScopes,
    skeleton   % BothScopes,
<<<<<<< HEAD
    postgresql % BothScopes)
=======
//  sparkcore  % BothScopes,
    postgresql % BothScopes,
    marklogic  % BothScopes)
>>>>>>> bba3690c
  .settings(commonSettings)
  .settings(libraryDependencies ++= Dependencies.main)
  .enablePlugins(AutomateHeaderPlugin)

// filesystems (backends)

lazy val mongodb = project
  .settings(name := "quasar-mongodb-internal")
  .dependsOn(core % BothScopes)
  .settings(commonSettings)
  .settings(libraryDependencies ++= Dependencies.mongodb)
  .enablePlugins(AutomateHeaderPlugin)

lazy val skeleton = project
  .settings(name := "quasar-skeleton-internal")
  .dependsOn(core % BothScopes)
  .settings(commonSettings)
  .enablePlugins(AutomateHeaderPlugin)

lazy val marklogic = project
  .settings(name := "quasar-marklogic-internal")
  .dependsOn(core % BothScopes)
  .settings(commonSettings)
  .settings(resolvers += "MarkLogic" at "http://developer.marklogic.com/maven2")
  .settings(libraryDependencies ++= Dependencies.marklogic)
  .enablePlugins(AutomateHeaderPlugin)

lazy val postgresql = project
  .settings(name := "quasar-postgresql-internal")
  .dependsOn(core % BothScopes)
  .settings(commonSettings)
  .enablePlugins(AutomateHeaderPlugin)

lazy val sparkcore = project
  .settings(name := "quasar-sparkcore-internal")
  .dependsOn(core % BothScopes)
  .settings(commonSettings)
  .settings(libraryDependencies ++= Dependencies.sparkcore)
  .enablePlugins(AutomateHeaderPlugin)


// frontends

// TODO: Get SQL here

// interfaces

lazy val repl = project
  .settings(name := "quasar-repl")
  .dependsOn(main % BothScopes)
  .settings(commonSettings)
  .settings(noPublishSettings)
  .settings(githubReleaseSettings)
  .settings(
    fork in run := true,
    connectInput in run := true,
    outputStrategy := Some(StdoutOutput))
  .enablePlugins(AutomateHeaderPlugin)

lazy val web = project
  .settings(name := "quasar-web")
  .dependsOn(main % BothScopes)
  .settings(commonSettings)
  .settings(publishTestsSettings)
  .settings(githubReleaseSettings)
  .settings(
    mainClass in Compile := Some("quasar.server.Server"),
    libraryDependencies ++= Dependencies.web)
  .enablePlugins(AutomateHeaderPlugin)

// integration tests

lazy val it = project
  .configs(ExclusiveTests)
  .dependsOn(web % BothScopes)
  .settings(commonSettings)
  .settings(noPublishSettings)
  // Configure various test tasks to run exclusively in the `ExclusiveTests` config.
  .settings(inConfig(ExclusiveTests)(Defaults.testTasks): _*)
  .settings(inConfig(ExclusiveTests)(exclusiveTasks(test, testOnly, testQuick)): _*)
  .settings(parallelExecution in Test := false)
  .enablePlugins(AutomateHeaderPlugin)<|MERGE_RESOLUTION|>--- conflicted
+++ resolved
@@ -185,11 +185,7 @@
 //          |
           core,
 //      / / | \ \
-<<<<<<< HEAD
-  mongodb, skeleton, postgresql, sparkcore,
-=======
-  mongodb, skeleton, postgresql, marklogic, // sparkcore
->>>>>>> bba3690c
+  mongodb, skeleton, postgresql, marklogic, sparkcore,
 //      \ \ | / /
           main,
 //        /  \
@@ -245,13 +241,8 @@
   .dependsOn(
     mongodb    % BothScopes,
     skeleton   % BothScopes,
-<<<<<<< HEAD
-    postgresql % BothScopes)
-=======
-//  sparkcore  % BothScopes,
     postgresql % BothScopes,
     marklogic  % BothScopes)
->>>>>>> bba3690c
   .settings(commonSettings)
   .settings(libraryDependencies ++= Dependencies.main)
   .enablePlugins(AutomateHeaderPlugin)
