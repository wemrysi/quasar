--- conflicted
+++ resolved
@@ -632,11 +632,6 @@
     yggdrasil % BothScopes,
     core,
     connector)
-<<<<<<< HEAD
-  .settings(libraryDependencies ++= Dependencies.mimir)
-=======
-  .withWarnings
->>>>>>> c46e2015
   .settings(headerLicenseSettings)
   .settings(publishSettings)
   .settings(assemblySettings)
