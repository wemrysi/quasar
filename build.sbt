--- conflicted
+++ resolved
@@ -218,15 +218,10 @@
 
 lazy val core = project
   .settings(name := "quasar-core-internal")
-<<<<<<< HEAD
   .dependsOn(ejson % BothScopes, foundation % BothScopes)
+  .dependsOn(ejson % BothScopes, effect % BothScopes, js % BothScopes, foundation % BothScopes)
   .settings(oneJarSettings)
   .settings(publishTestsSettings)
-=======
-  .dependsOn(ejson % BothScopes, effect % BothScopes, js % BothScopes, foundation % BothScopes)
-  .settings(oneJarSettings: _*)
-  .settings(publishSettings: _*)
->>>>>>> 9f1f9e12
   .settings(
     libraryDependencies ++= Dependencies.core,
     ScoverageKeys.coverageMinimum := 79,
@@ -270,8 +265,7 @@
 lazy val sparkcore = project
   .settings(name := "quasar-sparkcore-internal")
   .dependsOn(core % BothScopes)
-  .settings(oneJarSettings: _*)
-  .settings(publishSettings: _*)
+  .settings(oneJarSettings)
   .settings(libraryDependencies +=
     "org.apache.spark"  %  "spark-core_2.11"           % "1.6.2")
   .enablePlugins(AutomateHeaderPlugin)
