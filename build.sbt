--- conflicted
+++ resolved
@@ -173,7 +173,7 @@
 //   |    |   |                                                               |
                                                                            blueeyes,
 //   |    |   |                                                               |
-    sql, connector, marklogicValidation,                                   yggdrasil,
+    sql, connector, marklogicValidation,                                   yggdrasil, niflheim,
 //   |  /   | | \ \      |                                                    |
     core, couchbase, marklogic, mongodb, postgresql, skeleton, sparkcore,   mimir,
 //      \ \ | / /
@@ -181,11 +181,7 @@
 //        /   \
        repl,  web,
 //             |
-<<<<<<< HEAD
-              it, precog, blueeyes, yggdrasil, mimir, niflheim)
-=======
               it)
->>>>>>> 37a1d3c4
   .enablePlugins(AutomateHeaderPlugin)
 
 // common components
