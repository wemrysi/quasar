--- conflicted
+++ resolved
@@ -455,26 +455,7 @@
      if ((createHeaders in Compile).value.nonEmpty) sys.error("headers not all present")
   })
 
-<<<<<<< HEAD
 import precogbuild.Build._
-=======
-lazy val precog    = project.setup dependsOn (common % BothScopes) deps (Dependencies.precog: _*)
-lazy val blueeyes  = project.setup dependsOn (precog % BothScopes)
-lazy val mimir     = project.setup.noArtifacts dependsOn (yggdrasil % BothScopes, blueeyes, precog % BothScopes, connector) scalacArgs ("-Ypartial-unification")
-lazy val yggdrasil = project.setup dependsOn (blueeyes % BothScopes, precog % BothScopes) also (
-  initialCommands in console in Compile := "import quasar.precog._, blueeyes._, json._",
-     initialCommands in console in Test := "import quasar.precog._, blueeyes._, json._, com.precog._, bytecode._, common._, yggdrasil._"
-)
-
-lazy val benchmark = project.setup dependsOn (blueeyes % BothScopes) enablePlugins JmhPlugin also (
-                fork in Test :=  true,
-      sourceDirectory in Jmh := (sourceDirectory in Test).value,
-       classDirectory in Jmh := (classDirectory in Test).value,
-  dependencyClasspath in Jmh := (dependencyClasspath in Test).value,
-              compile in Jmh := ((compile in Jmh) dependsOn (compile in Test)).value,
-                  run in Jmh := ((run in Jmh) dependsOn (Keys.compile in Jmh)).evaluated
-)
->>>>>>> 2544bf0d
 
 lazy val precog = project.setup
   .dependsOn(common % BothScopes)
@@ -493,6 +474,7 @@
   .enablePlugins(AutomateHeaderPlugin)
 
 lazy val mimir = project.setup.noArtifacts
-  .dependsOn(yggdrasil % BothScopes, blueeyes, precog % BothScopes)
+  .dependsOn(yggdrasil % BothScopes, blueeyes, precog % BothScopes, connector)
+  .scalacArgs ("-Ypartial-unification")
   .settings(headerSettings)
   .enablePlugins(AutomateHeaderPlugin)