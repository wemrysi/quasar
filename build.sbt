--- conflicted
+++ resolved
@@ -232,13 +232,7 @@
   .dependsOn(foundation % BothScopes, ejson % BothScopes, js % BothScopes)
   .settings(commonSettings)
   .settings(publishTestsSettings)
-<<<<<<< HEAD
-  .settings(targetSettings)
-  .settings(
-    ScoverageKeys.coverageMinimum := 79,
-    ScoverageKeys.coverageFailOnMinimum := true)
-=======
->>>>>>> e558ed72
+  .settings(targetSettings)
   .enablePlugins(AutomateHeaderPlugin)
 
 /** The compiler from `LogicalPlan` to `QScript` – this is the bulk of
