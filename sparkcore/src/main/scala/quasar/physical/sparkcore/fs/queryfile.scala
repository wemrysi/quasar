/*
 * Copyright 2014–2017 SlamData Inc.
 *
 * Licensed under the Apache License, Version 2.0 (the "License");
 * you may not use this file except in compliance with the License.
 * You may obtain a copy of the License at
 *
 *     http://www.apache.org/licenses/LICENSE-2.0
 *
 * Unless required by applicable law or agreed to in writing, software
 * distributed under the License is distributed on an "AS IS" BASIS,
 * WITHOUT WARRANTIES OR CONDITIONS OF ANY KIND, either express or implied.
 * See the License for the specific language governing permissions and
 * limitations under the License.
 */

package quasar.physical.sparkcore.fs

import slamdata.Predef._
import quasar.Data
import quasar.Planner._
import quasar.common.{PhaseResult, PhaseResults}
import quasar.connector.PlannerErrT
import quasar.contrib.matryoshka._
import quasar.contrib.pathy._
import quasar.contrib.scalaz.eitherT._
import quasar.effect, effect.{KeyValueStore, MonotonicSeq, Read}
import quasar.ejson.implicits._
import quasar.fp.free._
import quasar.fp.ignore
import quasar.frontend.logicalplan.LogicalPlan
import quasar.fs._, FileSystemError._, QueryFile._
import quasar.qscript._

import matryoshka._
import matryoshka.data.Fix
import matryoshka.implicits._
import org.apache.spark._
import org.apache.spark.rdd._
import scalaz._, Scalaz._
import scalaz.concurrent.Task

object queryfile {

<<<<<<< HEAD
  type SparkQScriptCP = QScriptCore[Fix, ?] :\: EquiJoin[Fix, ?] :/: Const[ShiftedRead[AFile], ?]
  type SparkQScript[A] = SparkQScriptCP#M[A]

  implicit val sparkQScriptToQSTotal: Injectable.Aux[SparkQScript, QScriptTotal[Fix, ?]] =
    ::\::[QScriptCore[Fix, ?]](::/::[Fix, EquiJoin[Fix, ?], Const[ShiftedRead[AFile], ?]])

  type SparkQScript0[A] = (Const[ShiftedRead[ADir], ?] :/: SparkQScript)#M[A]

=======
>>>>>>> 887278e9
  final case class Input[S[_]](
    fromFile: (SparkContext, AFile) => Task[RDD[Data]],
    store: (RDD[Data], AFile) => Free[S, Unit],
    fileExists: AFile => Free[S, Boolean],
<<<<<<< HEAD
    listContents: ADir => Free[S, FileSystemError \/ Set[PathSegment]],
=======
    listContents: ADir => EitherT[Free[S, ?], FileSystemError, Set[PathSegment]],
>>>>>>> 887278e9
    readChunkSize: () => Int
  )

  type SparkContextRead[A] = effect.Read[SparkContext, A]

  def chrooted[S[_]](input: Input[S], fsType: FileSystemType, prefix: ADir)(implicit
    s0: Task :<: S,
    s1: SparkContextRead :<: S,
    s2: MonotonicSeq :<: S,
    s3: KeyValueStore[ResultHandle, RddState, ?] :<: S
  ): QueryFile ~> Free[S, ?] =
    flatMapSNT(interpreter(input, fsType)) compose chroot.queryFile[QueryFile](prefix)

  def interpreter[S[_]](input: Input[S], fsType: FileSystemType)(implicit
    s0: Task :<: S,
    s1: SparkContextRead :<: S,
    s2: MonotonicSeq :<: S,
    s3: KeyValueStore[ResultHandle, RddState, ?] :<: S
  ): QueryFile ~> Free[S, ?] = {

    def qsToProgram[T](
      exec: (Fix[SparkQScript]) => Free[S, EitherT[Writer[PhaseResults, ?], FileSystemError, T]],
      lp: Fix[LogicalPlan]
    ): Free[S, (PhaseResults, FileSystemError \/ T)] = {
          val qs = toQScript[Free[S, ?]](listContents(input, _))(lp) >>= (qs => EitherT(WriterT(exec(qs).map(_.run.run))))
          qs.run.run
        }

    new (QueryFile ~> Free[S, ?]) {
      def apply[A](qf: QueryFile[A]) = qf match {
        case FileExists(f) => fileExists(input, f)
        case ListContents(dir) => listContents(input, dir)
        case QueryFile.ExecutePlan(lp: Fix[LogicalPlan], out: AFile) =>
          qsToProgram(qs => executePlan(input, qs, out, lp), lp)
        case QueryFile.EvaluatePlan(lp: Fix[LogicalPlan]) =>
          qsToProgram(qs => evaluatePlan(input, qs, lp), lp)
        case QueryFile.More(h) => more(h, input.readChunkSize())
        case QueryFile.Close(h) => close(h)
        case QueryFile.Explain(lp: Fix[LogicalPlan]) =>
          qsToProgram(qs => explainPlan(input, fsType, qs, lp), lp)
      }
    }}

  implicit def composedFunctor[F[_]: Functor, G[_]: Functor]:
      Functor[(F ∘ G)#λ] =
    new Functor[(F ∘ G)#λ] {
      def map[A, B](fa: F[G[A]])(f: A => B) = fa ∘ (_ ∘ f)
    }

  // TODO unify explainPlan, executePlan & evaluatePlan
  // This might be more complicated then it looks at first glance
  private def explainPlan[S[_]](input: Input[S], fsType: FileSystemType, qs: Fix[SparkQScript], lp: Fix[LogicalPlan]) (implicit
    s0: Task :<: S,
    read: Read.Ops[SparkContext, S]
  ): Free[S, EitherT[Writer[PhaseResults, ?], FileSystemError, ExecutionPlan]] = {

    val total = scala.Predef.implicitly[Planner[SparkQScript]]

    read.asks { sc =>
      val sparkStuff: Task[PlannerError \/ RDD[Data]] =
        qs.cataM(total.plan(input.fromFile)).eval(sc).run

      injectFT.apply {
        sparkStuff.flatMap(mrdd => mrdd.bitraverse[(Task ∘ Writer[PhaseResults, ?])#λ, FileSystemError, ExecutionPlan](
          planningFailed(lp, _).point[Writer[PhaseResults, ?]].point[Task],
          rdd => {
            val rddDebug = rdd.toDebugString
            val inputs   = qs.cata(ExtractPath[SparkQScript, APath].extractPath[DList])
            Task.delay(Writer(
              Vector(PhaseResult.detail("RDD", rddDebug)),
              ExecutionPlan(fsType, rddDebug, ISet fromFoldable inputs)))
          })).map(EitherT(_))
      }
    }.join
  }

  private def executePlan[S[_]](input: Input[S], qs: Fix[SparkQScript], out: AFile, lp: Fix[LogicalPlan]) (implicit
    s0: Task :<: S,
    read: effect.Read.Ops[SparkContext, S]
  ): Free[S, EitherT[Writer[PhaseResults, ?], FileSystemError, AFile]] = {

    val total = scala.Predef.implicitly[Planner[SparkQScript]]

    read.asks { sc =>
      val sparkStuff: Free[S, PlannerError \/ RDD[Data]] =
        lift(qs.cataM(total.plan(input.fromFile)).eval(sc).run).into[S]
<<<<<<< HEAD

        sparkStuff.flatMap(mrdd => mrdd.bitraverse[(Free[S, ?] ∘ Writer[PhaseResults, ?])#λ, FileSystemError, AFile](
          planningFailed(lp, _).point[Writer[PhaseResults, ?]].point[Free[S, ?]],
          rdd => input.store(rdd, out).as (Writer(Vector(PhaseResult.detail("RDD", rdd.toDebugString)), out))).map(EitherT(_)))
      
=======

      sparkStuff >>= (mrdd => mrdd.bitraverse[(Free[S, ?] ∘ Writer[PhaseResults, ?])#λ, FileSystemError, AFile](
        planningFailed(lp, _).point[Writer[PhaseResults, ?]].point[Free[S, ?]],
        rdd => input.store(rdd, out).as (Writer(Vector(PhaseResult.detail("RDD", rdd.toDebugString)), out))).map(EitherT(_)))

>>>>>>> 887278e9
    }.join
  }

  // TODO for Q4.2016  - unify it with ReadFile
  final case class RddState(maybeRDD: Option[RDD[(Data, Long)]], pointer: Int)

  private def evaluatePlan[S[_]](input: Input[S], qs: Fix[SparkQScript], lp: Fix[LogicalPlan])(implicit
      s0: Task :<: S,
      kvs: KeyValueStore.Ops[ResultHandle, RddState, S],
      read: Read.Ops[SparkContext, S],
      ms: MonotonicSeq.Ops[S]
  ): Free[S, EitherT[Writer[PhaseResults, ?], FileSystemError, ResultHandle]] = {

    val total = scala.Predef.implicitly[Planner[SparkQScript]]

    val open: Free[S, PlannerError \/ (ResultHandle, RDD[Data])] = (for {
      h <- EitherT(ms.next map (ResultHandle(_).right[PlannerError]))
      rdd <- EitherT(read.asks { sc =>
        lift(qs.cataM(total.plan(input.fromFile)).eval(sc).run).into[S]
      }.join)
      _ <- kvs.put(h, RddState(rdd.zipWithIndex.persist.some, 0)).liftM[PlannerErrT]
    } yield (h, rdd)).run

    open
      .map(_.leftMap(planningFailed(lp, _)))
      .map {
      disj => EitherT(disj.traverse {
        case (rh, rdd) => Writer(Vector(PhaseResult.detail("RDD", rdd.toDebugString)), rh)
      })
    }
  }

  private def more[S[_]](h: ResultHandle, step: Int)(implicit
      s0: Task :<: S,
      kvs: KeyValueStore.Ops[ResultHandle, RddState, S]
  ): Free[S, FileSystemError \/ Vector[Data]] = {

    kvs.get(h).toRight(unknownResultHandle(h)).flatMap {
      case RddState(None, _) =>
        Vector.empty[Data].pure[EitherT[Free[S, ?], FileSystemError, ?]]
      case RddState(Some(rdd), p) =>
        for {
          collected <- lift(Task.delay {
            rdd
              .filter(d => d._2 >= p && d._2 < (p + step))
              .map(_._1).collect.toVector
          }).into[S].liftM[FileSystemErrT]
          rddState <- lift(Task.delay {
            if(collected.isEmpty) {
              ignore(rdd.unpersist())
              RddState(None, 0)
            } else RddState(Some(rdd), p + step)
          }).into[S].liftM[FileSystemErrT]
          _ <- kvs.put(h, rddState).liftM[FileSystemErrT]
        } yield collected
    }.run
  }

  private def close[S[_]](h: ResultHandle)(implicit
      kvs: KeyValueStore.Ops[ResultHandle, RddState, S]
  ): Free[S, Unit] = kvs.delete(h)

  private def fileExists[S[_]](input: Input[S], f: AFile)(implicit
<<<<<<< HEAD
    s0: Task :<: S): Free[S, Boolean] =
    input.fileExists(f)

  private def listContents[S[_]](input: Input[S], d: ADir)(implicit
    s0: Task :<: S): Free[S, FileSystemError \/ Set[PathSegment]] =
    input.listContents(d)
=======
    s0: Task :<: S): Free[S, Boolean] = input.fileExists(f)

  private def listContents[S[_]](input: Input[S], d: ADir)(implicit
    s0: Task :<: S): Free[S, FileSystemError \/ Set[PathSegment]] =
    input.listContents(d).run
>>>>>>> 887278e9
}<|MERGE_RESOLUTION|>--- conflicted
+++ resolved
@@ -42,26 +42,11 @@
 
 object queryfile {
 
-<<<<<<< HEAD
-  type SparkQScriptCP = QScriptCore[Fix, ?] :\: EquiJoin[Fix, ?] :/: Const[ShiftedRead[AFile], ?]
-  type SparkQScript[A] = SparkQScriptCP#M[A]
-
-  implicit val sparkQScriptToQSTotal: Injectable.Aux[SparkQScript, QScriptTotal[Fix, ?]] =
-    ::\::[QScriptCore[Fix, ?]](::/::[Fix, EquiJoin[Fix, ?], Const[ShiftedRead[AFile], ?]])
-
-  type SparkQScript0[A] = (Const[ShiftedRead[ADir], ?] :/: SparkQScript)#M[A]
-
-=======
->>>>>>> 887278e9
   final case class Input[S[_]](
     fromFile: (SparkContext, AFile) => Task[RDD[Data]],
     store: (RDD[Data], AFile) => Free[S, Unit],
     fileExists: AFile => Free[S, Boolean],
-<<<<<<< HEAD
-    listContents: ADir => Free[S, FileSystemError \/ Set[PathSegment]],
-=======
     listContents: ADir => EitherT[Free[S, ?], FileSystemError, Set[PathSegment]],
->>>>>>> 887278e9
     readChunkSize: () => Int
   )
 
@@ -148,19 +133,11 @@
     read.asks { sc =>
       val sparkStuff: Free[S, PlannerError \/ RDD[Data]] =
         lift(qs.cataM(total.plan(input.fromFile)).eval(sc).run).into[S]
-<<<<<<< HEAD
-
-        sparkStuff.flatMap(mrdd => mrdd.bitraverse[(Free[S, ?] ∘ Writer[PhaseResults, ?])#λ, FileSystemError, AFile](
-          planningFailed(lp, _).point[Writer[PhaseResults, ?]].point[Free[S, ?]],
-          rdd => input.store(rdd, out).as (Writer(Vector(PhaseResult.detail("RDD", rdd.toDebugString)), out))).map(EitherT(_)))
-      
-=======
 
       sparkStuff >>= (mrdd => mrdd.bitraverse[(Free[S, ?] ∘ Writer[PhaseResults, ?])#λ, FileSystemError, AFile](
         planningFailed(lp, _).point[Writer[PhaseResults, ?]].point[Free[S, ?]],
         rdd => input.store(rdd, out).as (Writer(Vector(PhaseResult.detail("RDD", rdd.toDebugString)), out))).map(EitherT(_)))
 
->>>>>>> 887278e9
     }.join
   }
 
@@ -224,18 +201,9 @@
   ): Free[S, Unit] = kvs.delete(h)
 
   private def fileExists[S[_]](input: Input[S], f: AFile)(implicit
-<<<<<<< HEAD
-    s0: Task :<: S): Free[S, Boolean] =
-    input.fileExists(f)
-
-  private def listContents[S[_]](input: Input[S], d: ADir)(implicit
-    s0: Task :<: S): Free[S, FileSystemError \/ Set[PathSegment]] =
-    input.listContents(d)
-=======
     s0: Task :<: S): Free[S, Boolean] = input.fileExists(f)
 
   private def listContents[S[_]](input: Input[S], d: ADir)(implicit
     s0: Task :<: S): Free[S, FileSystemError \/ Set[PathSegment]] =
     input.listContents(d).run
->>>>>>> 887278e9
 }