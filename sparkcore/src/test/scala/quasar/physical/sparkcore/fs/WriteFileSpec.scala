/*
 * Copyright 2014–2016 SlamData Inc.
 *
 * Licensed under the Apache License, Version 2.0 (the "License");
 * you may not use this file except in compliance with the License.
 * You may obtain a copy of the License at
 *
 *     http://www.apache.org/licenses/LICENSE-2.0
 *
 * Unless required by applicable law or agreed to in writing, software
 * distributed under the License is distributed on an "AS IS" BASIS,
 * WITHOUT WARRANTIES OR CONDITIONS OF ANY KIND, either express or implied.
 * See the License for the specific language governing permissions and
 * limitations under the License.
 */

package quasar.physical.sparkcore.fs

import quasar.Predef._
import quasar.Data
import quasar.fp.TaskRef
import quasar.fp.numeric._
import quasar.fp.free._
import quasar.fs._
import quasar.fs.WriteFile.WriteHandle
import quasar.effect._

import java.io._

<<<<<<< HEAD
=======
import pathy.Path.posixCodec
>>>>>>> 5a25841e
import pathy.Path._
import org.specs2.ScalaCheck
import scalaz._, Scalaz._, concurrent.Task

<<<<<<< HEAD
class WriteFileSpec extends QuasarSpecification with ScalaCheck with TempFSSugars  {
=======
class WriteFileSpec extends quasar.Qspec {
>>>>>>> 5a25841e

  type Eff0[A] = Coproduct[KeyValueStore[WriteHandle, PrintWriter, ?], Task, A]
  type Eff[A] = Coproduct[MonotonicSeq, Eff0, A]

  "writefile" should {

    "open -> write chunks -> close -> assert file with results" in {
      // given
      val chunks = (user("john", 31) :: user("anna", 21) :: Nil).toVector
      val program = (path: AFile) => define { writeUnsafe =>
        for {
          wh <- writeUnsafe.open(path)
          errors <- writeUnsafe.write(wh, chunks).liftM[FileSystemErrT]
          _ <- writeUnsafe.close(wh).liftM[FileSystemErrT]
        } yield (errors)
      }
      // when
      withTempFile(createIt = None) { path =>
        for {
          result <- execute[Vector[FileSystemError]](program(path))
          content <- getContent(path)
        } yield{
          // then
          result must_= \/-(Vector.empty[FileSystemError])
          content  must_= List(
            """{ "login": "john", "age": 31 }""",
            """{ "login": "anna", "age": 21 }"""
          )
        }
      }
    }

    "(open -> write chunks -> close) -> (open -> write chunks -> close) -> assert file with results" in {
      // given
      val chunks1 = (user("john", 31) :: user("anna", 21) :: Nil).toVector
      val chunks2 = (user("kate", 22) :: Nil).toVector

      val program = (path: AFile) => define { writeUnsafe =>
        for {
          wh1 <- writeUnsafe.open(path)
          errors1 <- writeUnsafe.write(wh1, chunks1).liftM[FileSystemErrT]
          _ <- writeUnsafe.close(wh1).liftM[FileSystemErrT]
          wh2 <- writeUnsafe.open(path)
          errors2 <- writeUnsafe.write(wh2, chunks2).liftM[FileSystemErrT]
          _ <- writeUnsafe.close(wh2).liftM[FileSystemErrT]

        } yield (errors1 ++ errors2)
      }
      // when
      withTempFile() { path =>
        for {
          result <- execute[Vector[FileSystemError]](program(path))
          content <- getContent(path)
        } yield {
          // then
          result must_= \/-(Vector.empty[FileSystemError])
          content must_= List(
            """{ "login": "john", "age": 31 }""",
            """{ "login": "anna", "age": 21 }""",
            """{ "login": "kate", "age": 22 }"""
          )
        }
      }
    }

    "should create dir if parent dir and file does not exist" in {
      // given
      val program = (path: AFile) => define { unsafe =>
        for {
          wh <- unsafe.open(path)
          _ <- unsafe.close(wh).liftM[FileSystemErrT]
        } yield ()
      }
      // when
      withTempDir(createIt = false) { dirPath =>
        for {
          dirExisted <- exists(dirPath)
          filePath = dirPath </> file("some_file.tmp")
          result <- execute[Unit](program(filePath))
          dirExists <- exists(dirPath)
          fileExists <- exists(filePath)
        } yield {
          // then
          dirExisted must_= false
          dirExists must_= true
          fileExists must_= true
        }
      }
    }

    "should create dirs if parent dirs and file does not exist" in {
      // given
      val program = (path: AFile) => define { unsafe =>
        for {
          wh <- unsafe.open(path)
          _ <- unsafe.close(wh).liftM[FileSystemErrT]
        } yield ()
      }
      // when
      withTempDir(createIt = false, withTailDir = List("foo", "bar")) { dirPath =>
          for {
            dirsExisted <- exists(dirPath)
            filePath = dirPath </> file("some_file.tmp")
            result <- execute[Unit](program(filePath))
            dirsExists <- exists(dirPath)
            fileExists <- exists(filePath)
          } yield {
            // then
            dirsExisted must_= false
            dirsExists must_= true
            fileExists must_= true
          }
      }
    }
  }
  
  private def execute[C](program: FileSystemErrT[Free[WriteFile, ?], C]):
      Task[FileSystemError \/ C] = interpreter.flatMap(program.run.foldMap(_))

  private def interpreter: Task[WriteFile ~> Task] = {

    def innerInterpreter: Task[Eff ~> Task] =  {
      (TaskRef(0L) |@| TaskRef(Map.empty[WriteHandle, PrintWriter])) { (genState, kvsState) =>
        MonotonicSeq.fromTaskRef(genState) :+:
        KeyValueStore.fromTaskRef[WriteHandle, PrintWriter](kvsState) :+:
        NaturalTransformation.refl[Task]
      }
    }

    innerInterpreter.map { inner =>
      local.writefile.interpret[Eff] andThen foldMapNT[Eff, Task](inner)
    }
  }
<<<<<<< HEAD
  
=======

  private def withTempDir[C](createIt: Boolean = true, withTailDir: List[String] = Nil)
    (run: ADir => Task[C]): C = {

    def genDirPath: Task[ADir] = Task.delay {
      val root = System.getProperty("java.io.tmpdir")
      val prefix = "tempDir"
      val tailStr = withTailDir.mkString("/") + "/"
      val random = scala.util.Random.nextInt().toString
      val path = s"$root/$prefix-$random/$tailStr"
      sandboxAbs(posixCodec.parseAbsDir(path).get)
    }

    def createDir(dirPath: ADir): Task[Unit] = Task.delay {
      if(createIt) {
        Files.createDirectory(Paths.get(posixCodec.unsafePrintPath(dirPath)))
        ()
      } else ()
    }

    def deleteDir(dirPath: ADir): Task[Unit] = for {
      root <- Task.delay{ System.getProperty("java.io.tmpdir") }
      _ <- {
        if(parseDir(root) == dirPath) {
          Task.now(())
        } else {
          toNioPath(dirPath).toFile.listFiles().foreach(_.delete())
          Files.delete(toNioPath(dirPath))
          parentDir(dirPath).fold(Task.now(()))(p => deleteDir(p))
        }
      }
    } yield ()

    (for {
      dirPath <- genDirPath
      _  <- createDir(dirPath)
      result <- run(dirPath).onFinish {
        _ => deleteDir(dirPath)
      }
    } yield result).unsafePerformSync
  }

  private def withTempFile[C](run: AFile => Task[C]): C = {

    def genTempFilePath: Task[AFile] = Task.delay {
      val path = System.getProperty("java.io.tmpdir") +
      "/" + scala.util.Random.nextInt().toString + ".tmp"
      sandboxAbs(posixCodec.parseAbsFile(path).get)
    }

    def deleteFile(file: AFile): Task[Unit] = Task.delay {
      Files.delete(Paths.get(posixCodec.unsafePrintPath(file)))
    }

    val execution: Task[C] = for {
      filePath <- genTempFilePath
      result <- run(filePath).onFinish {
        _ => deleteFile(filePath)
      }
    } yield result

    execution.unsafePerformSync
  }

  private def toNioPath(path: APath) =
    Paths.get(posixCodec.unsafePrintPath(path))

  private def parseDir(dirStr: String): ADir =
    sandboxAbs(posixCodec.parseAbsDir(dirStr).get)

>>>>>>> 5a25841e
  private def define[C]
    (defined: WriteFile.Unsafe[WriteFile] => FileSystemErrT[Free[WriteFile, ?], C])
    (implicit writeUnsafe: WriteFile.Unsafe[WriteFile])
      : FileSystemErrT[Free[WriteFile, ?], C] =
    defined(writeUnsafe)

  private def user(login: String, age: Int) =
    Data.Obj(ListMap("login" -> Data.Str(login), "age" -> Data.Int(age)))
}<|MERGE_RESOLUTION|>--- conflicted
+++ resolved
@@ -27,19 +27,10 @@
 
 import java.io._
 
-<<<<<<< HEAD
-=======
-import pathy.Path.posixCodec
->>>>>>> 5a25841e
 import pathy.Path._
-import org.specs2.ScalaCheck
 import scalaz._, Scalaz._, concurrent.Task
 
-<<<<<<< HEAD
-class WriteFileSpec extends QuasarSpecification with ScalaCheck with TempFSSugars  {
-=======
-class WriteFileSpec extends quasar.Qspec {
->>>>>>> 5a25841e
+class WriteFileSpec extends quasar.Qspec with TempFSSugars {
 
   type Eff0[A] = Coproduct[KeyValueStore[WriteHandle, PrintWriter, ?], Task, A]
   type Eff[A] = Coproduct[MonotonicSeq, Eff0, A]
@@ -173,80 +164,7 @@
       local.writefile.interpret[Eff] andThen foldMapNT[Eff, Task](inner)
     }
   }
-<<<<<<< HEAD
   
-=======
-
-  private def withTempDir[C](createIt: Boolean = true, withTailDir: List[String] = Nil)
-    (run: ADir => Task[C]): C = {
-
-    def genDirPath: Task[ADir] = Task.delay {
-      val root = System.getProperty("java.io.tmpdir")
-      val prefix = "tempDir"
-      val tailStr = withTailDir.mkString("/") + "/"
-      val random = scala.util.Random.nextInt().toString
-      val path = s"$root/$prefix-$random/$tailStr"
-      sandboxAbs(posixCodec.parseAbsDir(path).get)
-    }
-
-    def createDir(dirPath: ADir): Task[Unit] = Task.delay {
-      if(createIt) {
-        Files.createDirectory(Paths.get(posixCodec.unsafePrintPath(dirPath)))
-        ()
-      } else ()
-    }
-
-    def deleteDir(dirPath: ADir): Task[Unit] = for {
-      root <- Task.delay{ System.getProperty("java.io.tmpdir") }
-      _ <- {
-        if(parseDir(root) == dirPath) {
-          Task.now(())
-        } else {
-          toNioPath(dirPath).toFile.listFiles().foreach(_.delete())
-          Files.delete(toNioPath(dirPath))
-          parentDir(dirPath).fold(Task.now(()))(p => deleteDir(p))
-        }
-      }
-    } yield ()
-
-    (for {
-      dirPath <- genDirPath
-      _  <- createDir(dirPath)
-      result <- run(dirPath).onFinish {
-        _ => deleteDir(dirPath)
-      }
-    } yield result).unsafePerformSync
-  }
-
-  private def withTempFile[C](run: AFile => Task[C]): C = {
-
-    def genTempFilePath: Task[AFile] = Task.delay {
-      val path = System.getProperty("java.io.tmpdir") +
-      "/" + scala.util.Random.nextInt().toString + ".tmp"
-      sandboxAbs(posixCodec.parseAbsFile(path).get)
-    }
-
-    def deleteFile(file: AFile): Task[Unit] = Task.delay {
-      Files.delete(Paths.get(posixCodec.unsafePrintPath(file)))
-    }
-
-    val execution: Task[C] = for {
-      filePath <- genTempFilePath
-      result <- run(filePath).onFinish {
-        _ => deleteFile(filePath)
-      }
-    } yield result
-
-    execution.unsafePerformSync
-  }
-
-  private def toNioPath(path: APath) =
-    Paths.get(posixCodec.unsafePrintPath(path))
-
-  private def parseDir(dirStr: String): ADir =
-    sandboxAbs(posixCodec.parseAbsDir(dirStr).get)
-
->>>>>>> 5a25841e
   private def define[C]
     (defined: WriteFile.Unsafe[WriteFile] => FileSystemErrT[Free[WriteFile, ?], C])
     (implicit writeUnsafe: WriteFile.Unsafe[WriteFile])
