--- conflicted
+++ resolved
@@ -439,11 +439,7 @@
           def struct: FreeMap = func.ProjectKeyS(func.Hole, "countries")
           def repair: JoinFunc = func.RightSide
 
-<<<<<<< HEAD
-          val leftShift = quasar.qscript.LeftShift(src, struct, ExcludeId, ShiftType.Array, repair)
-=======
           val leftShift = quasar.qscript.LeftShift(src, struct, ExcludeId, ShiftType.Array, OnUndefined.Omit, repair)
->>>>>>> d47f2592
 
           val program: SparkState[Task, RDD[Data]] = compile(leftShift)
           program.eval(sc).run.map(result => result must beRightDisjunction.like{
