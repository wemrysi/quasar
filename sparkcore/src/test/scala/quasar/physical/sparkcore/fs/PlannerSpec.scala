/*
 * Copyright 2014–2016 SlamData Inc.
 *
 * Licensed under the Apache License, Version 2.0 (the "License");
 * you may not use this file except in compliance with the License.
 * You may obtain a copy of the License at
 *
 *     http://www.apache.org/licenses/LICENSE-2.0
 *
 * Unless required by applicable law or agreed to in writing, software
 * distributed under the License is distributed on an "AS IS" BASIS,
 * WITHOUT WARRANTIES OR CONDITIONS OF ANY KIND, either express or implied.
 * See the License for the specific language governing permissions and
 * limitations under the License.
 */

package quasar.physical.sparkcore.fs

import quasar.Predef._
import quasar.console
import quasar.qscript.QScriptHelpers
import quasar.qscript._
import quasar.qscript.ReduceFuncs._
import quasar.qscript.MapFuncs._
import quasar.contrib.pathy._
import quasar.Data
import quasar.DataCodec
import quasar.qscript._
import quasar.sql.JoinDir
import quasar.fp.ski.κ

import org.apache.spark._
import org.apache.spark.rdd._
import pathy.Path._
import scalaz._, Scalaz._, scalaz.concurrent.Task
import pathy.Path._
import matryoshka.{Hole => _, _}
import org.specs2.matcher.MatchResult
import org.specs2.scalaz.DisjunctionMatchers

class PlannerSpec extends quasar.Qspec with QScriptHelpers with DisjunctionMatchers {

  import Planner.SparkState

  sequential

  val equi = Planner.equiJoin[Fix]
  val sr = Planner.shiftedread[Fix]
  val qscore = Planner.qscriptCore[Fix]

  val data = List(
    Data.Obj(ListMap(("age" -> Data.Int(24)), "height" -> Data.Dec(1.56), "country" -> Data.Str("Poland"))),
    Data.Obj(ListMap(("age" -> Data.Int(32)), "height" -> Data.Dec(1.56), "country" -> Data.Str("Poland"))),
    Data.Obj(ListMap(("age" -> Data.Int(28)), "height" -> Data.Dec(1.56), "country" -> Data.Str("Poland"))),
    Data.Obj(ListMap(("age" -> Data.Int(23)), "height" -> Data.Dec(1.56), "country" -> Data.Str("US"))),
    Data.Obj(ListMap(("age" -> Data.Int(34)), "height" -> Data.Dec(1.56), "country" -> Data.Str("Austria")))
  )

  val data2 = List(
    Data.Obj(ListMap("age" -> Data.Int(24),"countries" -> Data.Arr(List(Data.Str("Poland"), Data.Str("US"))))),
    Data.Obj(ListMap("age" -> Data.Int(24),"countries" -> Data.Arr(List(Data.Str("UK")))))
  )

  val data3 = List(
    Data.Obj(ListMap(("age" -> Data.Int(24)), ("country" -> Data.Str("Poland")))),
    Data.Obj(ListMap(("age" -> Data.Int(32)), ("country" -> Data.Str("Poland")))),
    Data.Obj(ListMap(("age" -> Data.Int(24)), ("country" -> Data.Str("US")))),
    Data.Obj(ListMap(("age" -> Data.Int(14)), ("country" -> Data.Str("UK"))))
  )

  val data4 = List(
    Data.Obj(ListMap(("age" -> Data.Int(24)), ("country" -> Data.Str("Poland")))),
    Data.Obj(ListMap(("age" -> Data.Int(32)), ("country" -> Data.Str("US")))),
    Data.Obj(ListMap(("age" -> Data.Int(24)), ("country" -> Data.Str("US")))),
    Data.Obj(ListMap(("age" -> Data.Int(14)), ("country" -> Data.Str("UK"))))
  )

  val data5 = List(
    Data.Obj(ListMap(("age" -> Data.Int(24)), ("country" -> Data.Str("Poland")))),
    Data.Obj(ListMap(("age" -> Data.Int(27)), ("country" -> Data.Str("Poland")))),
    Data.Obj(ListMap(("age" -> Data.Int(32)), ("country" -> Data.Str("US")))),
    Data.Obj(ListMap(("age" -> Data.Int(24)), ("country" -> Data.Str("US")))),
    Data.Obj(ListMap(("age" -> Data.Int(14)), ("country" -> Data.Str("UK"))))
  )

  "Planner" should {

    "shiftedread" in {
      withSpark(sc => {
        val fromFile: (SparkContext, AFile) => Task[RDD[String]] =
          (sc: SparkContext, file: AFile) => Task.delay {
            sc.parallelize(List("""{"name" : "tom", "age" : 28}"""))
          }
        val alg: AlgebraM[SparkState, Const[ShiftedRead, ?], RDD[Data]] = sr.plan(fromFile )
        val afile: AFile = rootDir </> dir("Users") </> dir("rabbit") </> file("test.json")

        val state: SparkState[RDD[Data]] = alg(Const(ShiftedRead(afile, ExcludeId)))
        state.eval(sc).run.map(result => result must beRightDisjunction.like{
          case rdd =>
            val results = rdd.collect
            results.size must_== 1
            results(0) must_== Data.Obj(ListMap(
              "name" -> Data.Str("tom"),
              "age" -> Data.Int(28)
            ))
        })
      })
    }

    "core" should {
      "map" in {
        withSpark( sc => {
          val ψ: AlgebraM[SparkState, QScriptCore, RDD[Data]] = qscore.plan(emptyFF)
          val src: RDD[Data] = sc.parallelize(data)

          def func: FreeMap = ProjectFieldR(HoleF, StrLit("country"))
          val map = quasar.qscript.Map(src, func)

          val state: SparkState[RDD[Data]] = ψ(map)
          state.eval(sc).run.map(result => result must beRightDisjunction.like{
            case rdd =>
              val results = rdd.collect
              results.size must_= 5
              results(0) must_= Data.Str("Poland")
              results(1) must_= Data.Str("Poland")
              results(2) must_= Data.Str("Poland")
              results(3) must_= Data.Str("US")
              results(4) must_= Data.Str("Austria")
          })
        })
      }

      "sort" in {
        withSpark( sc => {
          val ψ: AlgebraM[SparkState, QScriptCore, RDD[Data]] = qscore.plan(emptyFF)
          val src: RDD[Data] = sc.parallelize(data)

          def bucket = ProjectFieldR(HoleF, StrLit("country"))
          def order = List((bucket, SortDir.Ascending))
          val sort = quasar.qscript.Sort(src, bucket, order)

          val state: SparkState[RDD[Data]] = ψ(sort)
          state.eval(sc).run.map(result => result must beRightDisjunction.like{
            case rdd =>
              val results = rdd.collect
              results must_== Array(
                Data.Obj(ListMap(("age" -> Data.Int(34)), "height" -> Data.Dec(1.56), "country" -> Data.Str("Austria"))),
                Data.Obj(ListMap(("age" -> Data.Int(24)), "height" -> Data.Dec(1.56), "country" -> Data.Str("Poland"))),
                Data.Obj(ListMap(("age" -> Data.Int(32)), "height" -> Data.Dec(1.56), "country" -> Data.Str("Poland"))),
                Data.Obj(ListMap(("age" -> Data.Int(28)), "height" -> Data.Dec(1.56), "country" -> Data.Str("Poland"))),
                Data.Obj(ListMap(("age" -> Data.Int(23)), "height" -> Data.Dec(1.56), "country" -> Data.Str("US")))
              )
          })
        })
      }

      "reduce" should {
        "calculate count" in {
          withSpark( sc => {
            val ψ: AlgebraM[SparkState, QScriptCore, RDD[Data]] = qscore.plan(emptyFF)
            val src: RDD[Data] = sc.parallelize(data)

            def bucket: FreeMap = ProjectFieldR(HoleF, StrLit("country"))
            def reducers: List[ReduceFunc[FreeMap]] = List(Count(ProjectFieldR(HoleF, StrLit("country"))))
            def repair: Free[MapFunc, ReduceIndex] = Free.point(ReduceIndex(0))
            val reduce = Reduce(src, bucket, reducers, repair)

            val state: SparkState[RDD[Data]] = ψ(reduce)
            state.eval(sc).run.map(result => result must beRightDisjunction.like{
              case rdd =>
                val results = rdd.collect
                results.size must_= 3
                results(0) must_= Data.Int(1)
                results(1) must_= Data.Int(3)
                results(2) must_= Data.Int(1)
            })
          })
        }

        "calculate sum" in {
          withSpark( sc => {
            val ψ: AlgebraM[SparkState, QScriptCore, RDD[Data]] = qscore.plan(emptyFF)
            val src: RDD[Data] = sc.parallelize(data)

            def bucket: FreeMap = ProjectFieldR(HoleF, StrLit("country"))
            def reducers: List[ReduceFunc[FreeMap]] = List(Sum(ProjectFieldR(HoleF, StrLit("age"))))
            def repair: Free[MapFunc, ReduceIndex] = Free.point(ReduceIndex(0))
            val reduce = Reduce(src, bucket, reducers, repair)

            val state: SparkState[RDD[Data]] = ψ(reduce)
            state.eval(sc).run.map(result => result must beRightDisjunction.like{
              case rdd =>
                val results = rdd.collect
                results.size must_= 3
                results(0) must_= Data.Int(23)
                results(1) must_= Data.Int(84)
                results(2) must_= Data.Int(34)
            })
          })
        }

        "calculate arbitrary" in {
          withSpark( sc => {
            val ψ: AlgebraM[SparkState, QScriptCore, RDD[Data]] = qscore.plan(emptyFF)
            val src: RDD[Data] = sc.parallelize(data)

            def bucket: FreeMap = ProjectFieldR(HoleF, StrLit("country"))
            def reducers: List[ReduceFunc[FreeMap]] = List(Arbitrary(ProjectFieldR(HoleF, StrLit("country"))))
            def repair: Free[MapFunc, ReduceIndex] = Free.point(ReduceIndex(0))
            val reduce = Reduce(src, bucket, reducers, repair)

            val state: SparkState[RDD[Data]] = ψ(reduce)
            state.eval(sc).run.map(result => result must beRightDisjunction.like{
              case rdd =>
                val results = rdd.collect
                results.size must_= 3
                results(0) must_= Data.Str("US")
                results(1) must_= Data.Str("Poland")
                results(2) must_= Data.Str("Austria")
            })
          })
        }
<<<<<<< HEAD
        sc.stop
      }).run.unsafePerformSync
      ok
    }

    "core.leftshift" in {
      newSc.map ( sc => {
        val alg: AlgebraM[SparkState, QScriptCore, RDD[Data]] = qscore.plan(emptyFF)

        val src: RDD[Data] = sc.parallelize(List(
          Data.Obj(ListMap(("age" -> Data.Int(24)),("countries" -> Data.Arr(List(Data.Str("Poland"), Data.Str("US")))))),
          Data.Obj(ListMap(("age" -> Data.Int(24)),("countries" -> Data.Arr(List(Data.Str("UK"))))))
        ))

        def struct: FreeMap = ProjectFieldR(HoleF, StrLit("countries"))
        def repair: JoinFunc = Free.point(RightSide)

        val leftShift = quasar.qscript.LeftShift(src, struct, ExcludeId, repair)
=======
>>>>>>> c8f8ef5c

        "calculate max" in {
          withSpark( sc => {
            val ψ: AlgebraM[SparkState, QScriptCore, RDD[Data]] = qscore.plan(emptyFF)
            val src: RDD[Data] = sc.parallelize(data)

            def bucket: FreeMap = ProjectFieldR(HoleF, StrLit("country"))
            def reducers: List[ReduceFunc[FreeMap]] = List(Max(ProjectFieldR(HoleF, StrLit("age"))))
            def repair: Free[MapFunc, ReduceIndex] = Free.point(ReduceIndex(0))
            val reduce = Reduce(src, bucket, reducers, repair)

            val state: SparkState[RDD[Data]] = ψ(reduce)
            state.eval(sc).run.map(result => result must beRightDisjunction.like{
              case rdd =>
                val results = rdd.collect
                results.size must_= 3
                results(0) must_= Data.Int(23)
                results(1) must_= Data.Int(32)
                results(2) must_= Data.Int(34)
            })
          })
        }

        "for avg" should {
          "calculate int values" in {
            withSpark( sc => {
              val ψ: AlgebraM[SparkState, QScriptCore, RDD[Data]] = qscore.plan(emptyFF)

              val src: RDD[Data] = sc.parallelize(List(
                Data.Obj(ListMap() + ("age" -> Data.Int(24)) + ("country" -> Data.Str("Poland"))),
                Data.Obj(ListMap() + ("age" -> Data.Int(32)) + ("country" -> Data.Str("Poland"))),
                Data.Obj(ListMap() + ("age" -> Data.Int(28)) + ("country" -> Data.Str("Poland"))),
                Data.Obj(ListMap() + ("age" -> Data.Int(23)) + ("country" -> Data.Str("US")))
              ))

              def bucket: FreeMap = ProjectFieldR(HoleF, StrLit("country"))
              def reducers: List[ReduceFunc[FreeMap]] = List(Avg(ProjectFieldR(HoleF, StrLit("age"))))
              def repair: Free[MapFunc, ReduceIndex] = Free.point(ReduceIndex(0))
              val reduce = Reduce(src, bucket, reducers, repair)

              val state: SparkState[RDD[Data]] = ψ(reduce)
              state.eval(sc).run.map(result => result must beRightDisjunction.like{
                case rdd =>
                  val results = rdd.collect
                  results.size must_== 2
                  results(1) must_== Data.Dec(28)
                  results(0) must_== Data.Dec(23)
              })
            })
          }

          "calculate dec values" in {
            withSpark( sc => {
              val ψ: AlgebraM[SparkState, QScriptCore, RDD[Data]] = qscore.plan(emptyFF)

              val src: RDD[Data] = sc.parallelize(List(
                Data.Obj(ListMap(("height" -> Data.Dec(1.56)),("country" -> Data.Str("Poland")))),
                Data.Obj(ListMap(("height" -> Data.Dec(1.86)),("country" -> Data.Str("Poland")))),
                Data.Obj(ListMap(("height" -> Data.Dec(1.23)),("country" -> Data.Str("US"))))
              ))

              def bucket: FreeMap = ProjectFieldR(HoleF, StrLit("country"))
              def reducers: List[ReduceFunc[FreeMap]] = List(Avg(ProjectFieldR(HoleF, StrLit("height"))))
              def repair: Free[MapFunc, ReduceIndex] = Free.point(ReduceIndex(0))
              val reduce = Reduce(src, bucket, reducers, repair)

              val state: SparkState[RDD[Data]] = ψ(reduce)
              state.eval(sc).run.map(result => result must beRightDisjunction.like{
                case rdd =>
                  val results = rdd.collect
                  results.size must_== 2
                  results(1) must_== Data.Dec(1.71)
                  results(0) must_== Data.Dec(1.23)
              })
            })
          }
        }
      }

      "filter" in {
        withSpark( sc => {
          val ψ: AlgebraM[SparkState, QScriptCore, RDD[Data]] = qscore.plan(emptyFF)
          val src: RDD[Data] = sc.parallelize(data)

          def func: FreeMap = Free.roll(Lt(ProjectFieldR(HoleF, StrLit("age")), IntLit(24)))
          val filter = quasar.qscript.Filter(src, func)

          val state: SparkState[RDD[Data]] = ψ(filter)
          state.eval(sc).run.map(result => result must beRightDisjunction.like{
            case rdd =>
              val results = rdd.collect
              results.size must_= 1
              results(0) must_= Data.Obj(ListMap(
                "age" -> Data.Int(23),
                "height" -> Data.Dec(1.56),
                "country" -> Data.Str("US")
              ))
          })
        })
      }

      "take" in {
        withSpark( sc => {
          val ψ: AlgebraM[SparkState, QScriptCore, RDD[Data]] = qscore.plan(emptyFF)
          val src: RDD[Data] = sc.parallelize(data)

          def from: FreeQS = Free.point(SrcHole)
          def count: FreeQS = constFreeQS(1)

          val take = quasar.qscript.Subset(src, from, Take, count)

          val state: SparkState[RDD[Data]] = ψ(take)
          state.eval(sc).run.map(result => result must beRightDisjunction.like{
            case rdd =>
              val results = rdd.collect
              results.size must_= 1
              results(0) must_= Data.Obj(ListMap(
                "age" -> Data.Int(24),
                "height" -> Data.Dec(1.56),
                "country" -> Data.Str("Poland")
              ))
          })
        })
      }

      "drop" in {
        withSpark( sc => {
          val ψ: AlgebraM[SparkState, QScriptCore, RDD[Data]] = qscore.plan(emptyFF)
          val src: RDD[Data] = sc.parallelize(data)

          def from: FreeQS = Free.point(SrcHole)
          def count: FreeQS = constFreeQS(4)

          val drop = quasar.qscript.Subset(src, from, Drop, count)

          val state: SparkState[RDD[Data]] = ψ(drop)
          state.eval(sc).run.map(result => result must beRightDisjunction.like{
            case rdd =>
              val results = rdd.collect
              results.size must_= 1
              results(0) must_= Data.Obj(ListMap(
                "age" -> Data.Int(34),
                "height" -> Data.Dec(1.56),
                "country" -> Data.Str("Austria")
              ))
          })
        })
      }

      "union" in {
        withSpark( sc => {
          val ψ: AlgebraM[SparkState, QScriptCore, RDD[Data]] = qscore.plan(emptyFF)
          val src: RDD[Data] = sc.parallelize(data)

          def func(country: String): FreeMap =
            Free.roll(MapFuncs.Eq(ProjectFieldR(HoleF, StrLit("country")), StrLit(country)))

          def left: FreeQS = Free.roll(QCT.inj(Filter(HoleQS, func("Poland"))))
          def right: FreeQS = Free.roll(QCT.inj(Filter(HoleQS, func("US"))))

          val union = quasar.qscript.Union(src, left, right)

          val state: SparkState[RDD[Data]] = ψ(union)
          state.eval(sc).run.map(result => result must beRightDisjunction.like{
            case rdd =>
              rdd.collect.toList must_= List(
                Data.Obj(ListMap(("age" -> Data.Int(24)), "height" -> Data.Dec(1.56), "country" -> Data.Str("Poland"))),
                Data.Obj(ListMap(("age" -> Data.Int(32)), "height" -> Data.Dec(1.56), "country" -> Data.Str("Poland"))),
                Data.Obj(ListMap(("age" -> Data.Int(28)), "height" -> Data.Dec(1.56), "country" -> Data.Str("Poland"))),
                Data.Obj(ListMap(("age" -> Data.Int(23)), "height" -> Data.Dec(1.56), "country" -> Data.Str("US")))
              )
          })
        })
      }

      "leftshift" in {
        withSpark( sc => {
          val ψ: AlgebraM[SparkState, QScriptCore, RDD[Data]] = qscore.plan(emptyFF)
          val src: RDD[Data] = sc.parallelize(data2)

          def struct: FreeMap = ProjectFieldR(HoleF, StrLit("countries"))
          def repair: JoinFunc = Free.point(RightSide)

          val leftShift = quasar.qscript.LeftShift(src, struct, repair)

          val state: SparkState[RDD[Data]] = ψ(leftShift)
          state.eval(sc).run.map(result => result must beRightDisjunction.like{
            case rdd =>
              rdd.collect.toList must_= List(
                Data.Str("Poland"),
                Data.Str("US"),
                Data.Str("UK")
              )
          })
        })
      }
    }


    "equiJoin" should {

      "inner" in {

        withSpark( sc => {
          val ψ: AlgebraM[SparkState, EquiJoin, RDD[Data]] = equi.plan(emptyFF)
          val src: RDD[Data] = sc.parallelize(data3)

          def func(country: String): FreeMap =
            Free.roll(MapFuncs.Eq(ProjectFieldR(HoleF, StrLit("country")), StrLit(country)))

          def left: FreeQS = Free.roll(QCT.inj(Filter(HoleQS, func("Poland"))))
          def right: FreeQS = Free.roll(QCT.inj(Filter(HoleQS, func("US"))))
          def key: FreeMap = ProjectFieldR(HoleF, StrLit("age"))
          def combine: JoinFunc = Free.roll(ConcatMaps(
            Free.roll(MakeMap(StrLit(JoinDir.Left.name), LeftSideF)),
            Free.roll(MakeMap(StrLit(JoinDir.Right.name), RightSideF))
          ))

          val equiJoin = quasar.qscript.EquiJoin(src, left, right, key, key, Inner, combine)

          val state: SparkState[RDD[Data]] = ψ(equiJoin)
          state.eval(sc).run.map(result => result must beRightDisjunction.like{
            case rdd =>
              rdd.collect.toList must_= List(
                Data.Obj(ListMap(
                  JoinDir.Left.name -> Data.Obj(ListMap(("age" -> Data.Int(24)), ("country" -> Data.Str("Poland")))),
                  JoinDir.Right.name -> Data.Obj(ListMap(("age" -> Data.Int(24)), ("country" -> Data.Str("US"))))
                )
                ))
          })
        })
      }


      "leftOuter" in {

        withSpark( sc => {
          val ψ: AlgebraM[SparkState, EquiJoin, RDD[Data]] = equi.plan(emptyFF)
          val src: RDD[Data] = sc.parallelize(data3)

          def func(country: String): FreeMap =
            Free.roll(MapFuncs.Eq(ProjectFieldR(HoleF, StrLit("country")), StrLit(country)))

          def left: FreeQS = Free.roll(QCT.inj(Filter(HoleQS, func("Poland"))))
          def right: FreeQS = Free.roll(QCT.inj(Filter(HoleQS, func("US"))))
          def key: FreeMap = ProjectFieldR(HoleF, StrLit("age"))
          def combine: JoinFunc = Free.roll(ConcatMaps(
            Free.roll(MakeMap(StrLit(JoinDir.Left.name), LeftSideF)),
            Free.roll(MakeMap(StrLit(JoinDir.Right.name), RightSideF))
          ))

          val equiJoin = quasar.qscript.EquiJoin(src, left, right, key, key, LeftOuter, combine)

          val state: SparkState[RDD[Data]] = ψ(equiJoin)
          state.eval(sc).run.map(result => result must beRightDisjunction.like{
            case rdd =>
              rdd.collect.toList must_= List(
                Data.Obj(ListMap(
                  JoinDir.Left.name -> Data.Obj(ListMap(("age" -> Data.Int(32)), ("country" -> Data.Str("Poland")))),
                  JoinDir.Right.name -> Data.Null
                )),
                Data.Obj(ListMap(
                  JoinDir.Left.name -> Data.Obj(ListMap(("age" -> Data.Int(24)), ("country" -> Data.Str("Poland")))),
                  JoinDir.Right.name -> Data.Obj(ListMap(("age" -> Data.Int(24)), ("country" -> Data.Str("US"))))
                ))
              )
          })
        })
      }

      "rightOuter" in {

        withSpark( sc => {
          val ψ: AlgebraM[SparkState, EquiJoin, RDD[Data]] = equi.plan(emptyFF)

          val src: RDD[Data] = sc.parallelize(data4)

          def func(country: String): FreeMap =
            Free.roll(MapFuncs.Eq(ProjectFieldR(HoleF, StrLit("country")), StrLit(country)))

          def left: FreeQS = Free.roll(QCT.inj(Filter(HoleQS, func("Poland"))))
          def right: FreeQS = Free.roll(QCT.inj(Filter(HoleQS, func("US"))))
          def key: FreeMap = ProjectFieldR(HoleF, StrLit("age"))
          def combine: JoinFunc = Free.roll(ConcatMaps(
            Free.roll(MakeMap(StrLit(JoinDir.Left.name), LeftSideF)),
            Free.roll(MakeMap(StrLit(JoinDir.Right.name), RightSideF))
          ))

          val equiJoin = quasar.qscript.EquiJoin(src, left, right, key, key, RightOuter, combine)

          val state: SparkState[RDD[Data]] = ψ(equiJoin)
          state.eval(sc).run.map(result => result must beRightDisjunction.like{
            case rdd =>
              rdd.collect.toList must_= List(
                Data.Obj(ListMap(
                  JoinDir.Left.name ->  Data.Null,
                  JoinDir.Right.name -> Data.Obj(ListMap(("age" -> Data.Int(32)), ("country" -> Data.Str("US"))))
                )),
                Data.Obj(ListMap(
                  JoinDir.Left.name -> Data.Obj(ListMap(("age" -> Data.Int(24)), ("country" -> Data.Str("Poland")))),
                  JoinDir.Right.name -> Data.Obj(ListMap(("age" -> Data.Int(24)), ("country" -> Data.Str("US"))))
                ))
              )
          })
        })
      }

      "fullOuter" in {
        withSpark(sc => {
          val ψ: AlgebraM[SparkState, EquiJoin, RDD[Data]] = equi.plan(emptyFF)
          val src: RDD[Data] = sc.parallelize(data5)

          def func(country: String): FreeMap =
            Free.roll(MapFuncs.Eq(ProjectFieldR(HoleF, StrLit("country")), StrLit(country)))

          def left: FreeQS = Free.roll(QCT.inj(Filter(HoleQS, func("Poland"))))
          def right: FreeQS = Free.roll(QCT.inj(Filter(HoleQS, func("US"))))
          def key: FreeMap = ProjectFieldR(HoleF, StrLit("age"))
          def combine: JoinFunc = Free.roll(ConcatMaps(
            Free.roll(MakeMap(StrLit(JoinDir.Left.name), LeftSideF)),
            Free.roll(MakeMap(StrLit(JoinDir.Right.name), RightSideF))
          ))

          val equiJoin = quasar.qscript.EquiJoin(src, left, right, key, key, FullOuter, combine)

          val state: SparkState[RDD[Data]] = ψ(equiJoin)
          state.eval(sc).run.map(result => result must beRightDisjunction.like {
            case rdd =>
              rdd.collect.toList must_= List(
                Data.Obj(ListMap(
                  JoinDir.Left.name ->  Data.Null,
                  JoinDir.Right.name -> Data.Obj(ListMap(("age" -> Data.Int(32)), ("country" -> Data.Str("US"))))
                )),
                Data.Obj(ListMap(
                  JoinDir.Left.name ->  Data.Obj(ListMap(("age" -> Data.Int(27)), ("country" -> Data.Str("Poland")))),
                  JoinDir.Right.name -> Data.Null
                )),
                Data.Obj(ListMap(
                  JoinDir.Left.name -> Data.Obj(ListMap(("age" -> Data.Int(24)), ("country" -> Data.Str("Poland")))),
                  JoinDir.Right.name -> Data.Obj(ListMap(("age" -> Data.Int(24)), ("country" -> Data.Str("US"))))
                ))
              )
          })
        })
      }
    }
  }

  private def withSpark[T](run: SparkContext => Task[MatchResult[Any]]): MatchResult[Any] = {
    newSc.flatMap {
      case Some(sc) =>
        run(sc)
            .onFinish(κ(Task.delay {
              sc.stop()
            }))
      case None => Task.now(ok("skip because QUASAR_SPARK_LOCAL is not set"))
    }.unsafePerformSync
  }

  private def newSc(): Task[Option[SparkContext]] = (for {
    uriStr <- console.readEnv("QUASAR_SPARK_LOCAL")
    uriData <- OptionT(Task.now(DataCodec.parse(uriStr)(DataCodec.Precise).toOption))
    slData <- uriData match {
      case Data.Obj(m) => OptionT(Task.delay(m.get("sparklocal")))
      case _ => OptionT.none[Task, Data]
    }
    uri <- slData match {
      case Data.Obj(m) => OptionT(Task.delay(m.get("connectionUri")))
      case _ => OptionT.none[Task, Data]
    }
    masterAndRoot <- uri match {
      case Data.Str(s) => s.point[OptionT[Task, ?]]
      case _ => OptionT.none[Task, String]
    }
  } yield {
    val master = masterAndRoot.split('|')(0)
    val config = new SparkConf().setMaster(master).setAppName(this.getClass().getName())
    new SparkContext(config)
  }).run

  private def constFreeQS(v: Int): FreeQS =
    Free.roll(QCT.inj(quasar.qscript.Map(Free.roll(QCT.inj(Unreferenced())), IntLit(v))))

  private val emptyFF: (SparkContext, AFile) => Task[RDD[String]] =
    (sc: SparkContext, file: AFile) => Task.delay {
      sc.parallelize(List())
    }
}<|MERGE_RESOLUTION|>--- conflicted
+++ resolved
@@ -220,27 +220,6 @@
             })
           })
         }
-<<<<<<< HEAD
-        sc.stop
-      }).run.unsafePerformSync
-      ok
-    }
-
-    "core.leftshift" in {
-      newSc.map ( sc => {
-        val alg: AlgebraM[SparkState, QScriptCore, RDD[Data]] = qscore.plan(emptyFF)
-
-        val src: RDD[Data] = sc.parallelize(List(
-          Data.Obj(ListMap(("age" -> Data.Int(24)),("countries" -> Data.Arr(List(Data.Str("Poland"), Data.Str("US")))))),
-          Data.Obj(ListMap(("age" -> Data.Int(24)),("countries" -> Data.Arr(List(Data.Str("UK"))))))
-        ))
-
-        def struct: FreeMap = ProjectFieldR(HoleF, StrLit("countries"))
-        def repair: JoinFunc = Free.point(RightSide)
-
-        val leftShift = quasar.qscript.LeftShift(src, struct, ExcludeId, repair)
-=======
->>>>>>> c8f8ef5c
 
         "calculate max" in {
           withSpark( sc => {
@@ -424,7 +403,7 @@
           def struct: FreeMap = ProjectFieldR(HoleF, StrLit("countries"))
           def repair: JoinFunc = Free.point(RightSide)
 
-          val leftShift = quasar.qscript.LeftShift(src, struct, repair)
+          val leftShift = quasar.qscript.LeftShift(src, struct, ExcludeId, repair)
 
           val state: SparkState[RDD[Data]] = ψ(leftShift)
           state.eval(sc).run.map(result => result must beRightDisjunction.like{
