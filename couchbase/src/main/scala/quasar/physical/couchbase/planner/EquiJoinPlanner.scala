/*
 * Copyright 2014–2017 SlamData Inc.
 *
 * Licensed under the Apache License, Version 2.0 (the "License");
 * you may not use this file except in compliance with the License.
 * You may obtain a copy of the License at
 *
 *     http://www.apache.org/licenses/LICENSE-2.0
 *
 * Unless required by applicable law or agreed to in writing, software
 * distributed under the License is distributed on an "AS IS" BASIS,
 * WITHOUT WARRANTIES OR CONDITIONS OF ANY KIND, either express or implied.
 * See the License for the specific language governing permissions and
 * limitations under the License.
 */

package quasar.physical.couchbase.planner

import slamdata.Predef._
import quasar.common.JoinType
import quasar.contrib.pathy.AFile
<<<<<<< HEAD
import quasar.contrib.scalaz.eitherT._
=======
import quasar.ejson
>>>>>>> 6bfef4e9
import quasar.fp.ski.κ
import quasar.NameGenerator
import quasar.physical.couchbase._,
  common.{ContextReader, DocTypeValue},
  N1QL.{Eq, Unreferenced, _},
  Select.{Filter, Value, _}
<<<<<<< HEAD
import quasar.qscript, qscript.{MapFuncs => mfs, _}
=======
import quasar.Planner.PlannerErrorME
import quasar.qscript, qscript.{MapFuncsCore => mfs, _}, MapFuncCore.StaticArray
>>>>>>> 6bfef4e9

import matryoshka._
import matryoshka.data._
import matryoshka.implicits._
import matryoshka.patterns._
import scalaz._, Scalaz._

// NB: Only handling a limited simple set of cases to start

final class EquiJoinPlanner[
    T[_[_]]: BirecursiveT: ShowT,
    F[_]: Monad: ContextReader: NameGenerator: PlannerErrorME]
  extends Planner[T, F, EquiJoin[T, ?]] {

  object CShiftedRead {
    def unapply[F[_], A](
      fa: F[A]
    )(implicit
      C: Const[ShiftedRead[AFile], ?] :<: F
    ): Option[Const[ShiftedRead[AFile], A]] =
      C.prj(fa)
  }

  object MetaGuard {
    def unapply[A](mf: FreeMapA[T, A]): Boolean = (
      mf.resume.swap.toOption >>= { case mfs.Guard(Meta(), _, _, _) => ().some; case _ => none }
    ).isDefined

    object Meta {
      def unapply[A](mf: FreeMapA[T, A]): Boolean =
        (mf.resume.swap.toOption >>= { case mfs.Meta(_) => ().some; case _ => none }).isDefined
    }
  }

  val QC = Inject[QScriptCore[T, ?], QScriptTotal[T, ?]]

  object BranchCollection {
    def unapply(qs: FreeQS[T]): Option[DocTypeValue] = (qs match {
      case Embed(CoEnv(\/-(CShiftedRead(c))))                              => c.some
      case Embed(CoEnv(\/-(QC(
        qscript.Filter(Embed(CoEnv(\/-(CShiftedRead(c)))),MetaGuard()))))) => c.some
      case _                                                               => none
    }) ∘ (c =>  common.docTypeValueFromPath(c.getConst.path))
  }

  object KeyMetaId {
<<<<<<< HEAD
    def unapply(mf: FreeMap[T]): Boolean = mf.resume match {
      case -\/(mfs.ProjectField(Embed(CoEnv(\/-(mfs.Meta(_)))), mfs.StrLit("id"))) => true
      case _                                                                       => false
=======
    def unapply(mf: FreeMap[T]): Boolean = mf match {
      case Embed(StaticArray(v :: Nil)) => v.resume match {
        case -\/(mfs.ProjectField(src, field)) => (src.resume, field.resume) match {
          case (-\/(mfs.Meta(_)), -\/(mfs.Constant(Embed(MapFuncCore.EC(ejson.Str(v2)))))) => true
          case _                                                                       => false
        }
        case v => false
      }
      case _ => false
>>>>>>> 6bfef4e9
    }
  }

  lazy val tPlan: AlgebraM[F, QScriptTotal[T, ?], T[N1QL]] =
    Planner[T, F, QScriptTotal[T, ?]].plan

  lazy val mfPlan: AlgebraM[F, MapFuncCore[T, ?], T[N1QL]] =
    Planner.mapFuncPlanner[T, F].plan

  def unimpl[A] =
    unimplemented[F, A]("EquiJoin: Not currently mapped to N1QL's key join")

  def keyJoin(
    branch: FreeQS[T], key: FreeMap[T], combine: JoinFunc[T],
    col: String, side: JoinSide, joinType: LookupJoinType
  ): F[T[N1QL]] =
    for {
      id1 <- genId[T[N1QL], F]
      id2 <- genId[T[N1QL], F]
      ctx <- ContextReader[F].ask
      b   <- branch.cataM(interpretM(κ(N1QL.Null[T[N1QL]]().embed.η[F]), tPlan))
      k   <- key.cataM(interpretM(κ(id1.embed.η[F]), mfPlan))
      c   <- combine.cataM(interpretM({
               case `side` => id1.embed.η[F]
               case _      => Arr(List(N1QL.Null[T[N1QL]]().embed, id2.embed)).embed.η[F]
             }, mfPlan))
    } yield Select(
      Value(true),
      ResultExpr(c, none).wrapNel,
      Keyspace(b, id1.some).some,
      LookupJoin(N1QL.Id(ctx.bucket.v), id2.some, k, joinType).some,
      unnest = none, let = nil,
      Filter(Eq(
        SelectField(id2.embed, Data[T[N1QL]](quasar.Data.Str(ctx.docTypeKey.v)).embed).embed,
        Data[T[N1QL]](quasar.Data.Str(col)).embed).embed).some,
      groupBy = none, orderBy = nil).embed

  def plan: AlgebraM[F, EquiJoin[T, ?], T[N1QL]] = {
    case EquiJoin(
        Embed(Unreferenced()),
        lBranch, BranchCollection(rCol),
        List((lKey, KeyMetaId())),
        joinType, combine) =>
      joinType match {
        case JoinType.Inner     =>
          keyJoin(lBranch, lKey, combine, rCol.v, LeftSide, JoinType.Inner.right)
        case JoinType.LeftOuter =>
          keyJoin(lBranch, lKey, combine, rCol.v, LeftSide, JoinType.LeftOuter.left)
        case _         =>
          unimpl
      }
    case EquiJoin(
        Embed(Unreferenced()),
        BranchCollection(lCol), rBranch,
        List((KeyMetaId(), rKey)),
        joinType, combine) =>
      joinType match {
        case JoinType.Inner     =>
          keyJoin(rBranch, rKey, combine, lCol.v, RightSide, JoinType.Inner.right)
        case JoinType.RightOuter =>
          keyJoin(rBranch, rKey, combine, lCol.v, RightSide, JoinType.LeftOuter.left)
        case _         =>
          unimpl
      }
    case _ =>
      unimpl
  }
}<|MERGE_RESOLUTION|>--- conflicted
+++ resolved
@@ -17,25 +17,16 @@
 package quasar.physical.couchbase.planner
 
 import slamdata.Predef._
+import quasar.NameGenerator
+import quasar.Planner.{PlannerErrorME}
 import quasar.common.JoinType
 import quasar.contrib.pathy.AFile
-<<<<<<< HEAD
-import quasar.contrib.scalaz.eitherT._
-=======
-import quasar.ejson
->>>>>>> 6bfef4e9
 import quasar.fp.ski.κ
-import quasar.NameGenerator
 import quasar.physical.couchbase._,
   common.{ContextReader, DocTypeValue},
   N1QL.{Eq, Unreferenced, _},
   Select.{Filter, Value, _}
-<<<<<<< HEAD
-import quasar.qscript, qscript.{MapFuncs => mfs, _}
-=======
-import quasar.Planner.PlannerErrorME
-import quasar.qscript, qscript.{MapFuncsCore => mfs, _}, MapFuncCore.StaticArray
->>>>>>> 6bfef4e9
+import quasar.qscript, qscript.{MapFuncsCore => mfs, _}
 
 import matryoshka._
 import matryoshka.data._
@@ -82,21 +73,9 @@
   }
 
   object KeyMetaId {
-<<<<<<< HEAD
     def unapply(mf: FreeMap[T]): Boolean = mf.resume match {
       case -\/(mfs.ProjectField(Embed(CoEnv(\/-(mfs.Meta(_)))), mfs.StrLit("id"))) => true
       case _                                                                       => false
-=======
-    def unapply(mf: FreeMap[T]): Boolean = mf match {
-      case Embed(StaticArray(v :: Nil)) => v.resume match {
-        case -\/(mfs.ProjectField(src, field)) => (src.resume, field.resume) match {
-          case (-\/(mfs.Meta(_)), -\/(mfs.Constant(Embed(MapFuncCore.EC(ejson.Str(v2)))))) => true
-          case _                                                                       => false
-        }
-        case v => false
-      }
-      case _ => false
->>>>>>> 6bfef4e9
     }
   }
 
