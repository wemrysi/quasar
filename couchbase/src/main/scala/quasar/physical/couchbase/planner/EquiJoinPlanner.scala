--- conflicted
+++ resolved
@@ -17,27 +17,11 @@
 package quasar.physical.couchbase.planner
 
 import quasar.NameGenerator
-<<<<<<< HEAD
-import quasar.common.PhaseResult.detail
-import quasar.fp._, eitherT._
-import quasar.fp.ski.κ
-import quasar.physical.couchbase._, N1QL._
-import quasar.physical.couchbase.planner.Planner._
-import quasar.qscript._
-
-import matryoshka._
-import matryoshka.data._
-import matryoshka.implicits._
-import matryoshka.patterns._
-import scalaz._, Scalaz._
-=======
-import quasar.contrib.matryoshka._
 import quasar.physical.couchbase._
 import quasar.qscript._
 
 import matryoshka._
 import scalaz._
->>>>>>> e0b9869c
 
 // Join document by field that is not a primary key?
 // ╰─ http://stackoverflow.com/a/39264955/343274
@@ -46,46 +30,8 @@
 // When falling back to Map/Reduce can quickly arrive at "error (reduction too large)"
 // ╰─ https://github.com/couchbase/couchstore/search?utf8=%E2%9C%93&q=MAX_REDUCTION_SIZE
 
-<<<<<<< HEAD
-final class EquiJoinPlanner[F[_]: Monad: NameGenerator, T[_[_]]: BirecursiveT: ShowT]
-  extends Planner[F, EquiJoin[T, ?]] {
-
-  def plan: AlgebraM[M, EquiJoin[T, ?], N1QL] = {
-    case EquiJoin(src, lBranch, rBranch, lKey, rKey, f, combine) =>
-    (for {
-      tmpName <- genName[M]
-      sN1ql   =  n1ql(src)
-      lbN1ql  <- lBranch.cataM(interpretM(
-                   κ(partialQueryString(tmpName).point[M]),
-                   Planner[F, QScriptTotal[T, ?]].plan))
-      rbN1ql  <- rBranch.cataM(interpretM(
-                   κ(partialQueryString(tmpName).point[M]),
-                   Planner[F, QScriptTotal[T, ?]].plan))
-      lkN1ql  <- lKey.cataM(interpretM(
-                   i => partialQueryString(i.shows).point[M],
-                   mapFuncPlanner[F, T].plan))
-      rkN1ql  <- rKey.cataM(interpretM(
-                   i => partialQueryString(i.shows).point[M],
-                   mapFuncPlanner[F, T].plan))
-      cN1ql   <- combine.cataM(interpretM(
-                   i => partialQueryString(i.shows).point[M],
-                   mapFuncPlanner[F, T].plan))
-      _       <- prtell[M](Vector(detail(
-                   "N1QL EquiJoin",
-                   s"""  src:     $sN1ql
-                      |  lBranch: $lbN1ql
-                      |  rBranch: $rbN1ql
-                      |  lKey:    $lkN1ql
-                      |  rKey:    $rkN1ql
-                      |  f:       $f
-                      |  combine: $cN1ql
-                      |  n1ql:    ???""".stripMargin('|'))))
-    } yield ()) *>
-    unimplementedP("EquiJoin")
-=======
-final class EquiJoinPlanner[T[_[_]]: Recursive: Corecursive: ShowT, F[_]: Monad: NameGenerator]
+final class EquiJoinPlanner[T[_[_]]: BirecursiveT: ShowT, F[_]: Monad: NameGenerator]
   extends Planner[T, F, EquiJoin[T, ?]] {
->>>>>>> e0b9869c
 
   def plan: AlgebraM[M, EquiJoin[T, ?], T[N1QL]] = {
     case EquiJoin(src, lBranch, rBranch, lKey, rKey, f, combine) => unimplementedP("EquiJoin")
