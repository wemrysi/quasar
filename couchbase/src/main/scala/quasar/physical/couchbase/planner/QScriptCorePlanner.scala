/*
 * Copyright 2014–2017 SlamData Inc.
 *
 * Licensed under the Apache License, Version 2.0 (the "License");
 * you may not use this file except in compliance with the License.
 * You may obtain a copy of the License at
 *
 *     http://www.apache.org/licenses/LICENSE-2.0
 *
 * Unless required by applicable law or agreed to in writing, software
 * distributed under the License is distributed on an "AS IS" BASIS,
 * WITHOUT WARRANTIES OR CONDITIONS OF ANY KIND, either express or implied.
 * See the License for the specific language governing permissions and
 * limitations under the License.
 */

package quasar.physical.couchbase.planner

import slamdata.Predef._
import quasar.{Data => QData, NameGenerator}
import quasar.Planner.{PlannerErrorME, InternalError}
import quasar.ejson
import quasar.fp._
import quasar.fp.ski.κ
import quasar.physical.couchbase._,
  common.ContextReader,
  N1QL.{Id, Union, Unreferenced, _},
  planner.Planner._,
  Select.{Filter, Value, _}, Case._
import quasar.qscript, qscript._

import matryoshka._
import matryoshka.data._
import matryoshka.implicits._
import matryoshka.patterns._
import scalaz._, Scalaz._, NonEmptyList.nels

final class QScriptCorePlanner[
    T[_[_]]: BirecursiveT: ShowT,
    F[_]: Monad: ContextReader: NameGenerator: PlannerErrorME
  ] extends Planner[T, F, QScriptCore[T, ?]] {

  def int(i: Int) = Data[T[N1QL]](QData.Int(i)).embed

  def processFreeMapDefault(f: FreeMap[T], id: Id[T[N1QL]]): F[T[N1QL]] =
    f.cataM(interpretM(κ(id.embed.η[F]), mapFuncPlanner[T, F].plan))

  def processFreeMap(f: FreeMap[T], id: Id[T[N1QL]]): F[T[N1QL]] =
    f.project match {
      case MapFuncCore.StaticMap(elems) =>
        elems.traverse(_.bitraverse(
          // TODO: Revisit String key requirement
          {
            case Embed(MapFuncCore.EC(ejson.Str(key))) =>
              Data[T[N1QL]](QData.Str(key)).embed.η[F]
            case key =>
              PlannerErrorME[F].raiseError[T[N1QL]](
                InternalError.fromMsg(s"Unsupported object key: ${key.shows}"))
          },
          v => processFreeMapDefault(v, id)
        )) ∘ (Obj(_).embed)
      case _ =>
        processFreeMapDefault(f, id)
    }

  def plan: AlgebraM[F, QScriptCore[T, ?], T[N1QL]] = {
    case qscript.Map(src, f) =>
      for {
        id1 <- genId[T[N1QL], F]
        ff  <- processFreeMap(f, id1)
      } yield Select(
        Value(true),
        ResultExpr(ff, none).wrapNel,
        Keyspace(wrapSelect(src), id1.some).some,
        join    = none,
        unnest  = none,
        let     = nil,
        filter  = none,
        groupBy = none,
        orderBy = nil).embed

<<<<<<< HEAD
    case LeftShift(src, struct, id, _, repair) =>
=======
    // FIXME: Handle `onUndef`
    case LeftShift(src, struct, id, _, onUndef, repair) =>
>>>>>>> d47f2592
      for {
        id1 <- genId[T[N1QL], F]
        id2 <- genId[T[N1QL], F]
        id3 <- genId[T[N1QL], F]
        s   <- struct.cataM(interpretM(
                 κ(id1.embed.η[F]),
                 mapFuncPlanner[T, F].plan))
        sr  =  ArrRange(int(0), LengthArr(s).embed, none)
        u   <- (id match {
                 case IdOnly =>
                   IfNull(
                     ObjNames(s).embed,
                     sr.embed)
                 case IncludeId =>
                   Case(
                     WhenThen(IsObj(s).embed, s)
                   )(
                     Else(ArrFor(
                       expr   = Arr(List(id3.embed, SelectElem(s, id3.embed).embed)).embed,
                       `var`  = id3.embed,
                       inExpr = sr.embed).embed)
                   )
                 case ExcludeId =>
                   IfNull(ObjValues(s).embed, s)
               }).embed.η[F]
        r   <- repair.cataM(interpretM(
                 {
                   case LeftSide  =>
                     id1.embed.η[F]
                   case RightSide =>
                     Select(
                       Value(true),
                       ResultExpr(id2.embed, none).wrapNel,
                       Keyspace(wrapSelect(src), id1.some).some,
                       join    = none,
                       Unnest(u, id2.some).some,
                       let     = nil,
                       filter  = none,
                       groupBy = none,
                       orderBy = nil).embed.η[F]
                 },
                 mapFuncPlanner[T, F].plan))
      } yield r

    case qscript.Reduce(src, bucket, reducers, repair) =>
      for {
        id1 <- genId[T[N1QL], F]
        id2 <- genId[T[N1QL], F]
        id3 <- genId[T[N1QL], F]
        b   <- processFreeMap(bucket match {
          case Nil => MapFuncsCore.NullLit()
          case _   => MapFuncCore.StaticArray(bucket)
        }, id1)
        red <- reducers.traverse(_.traverse(processFreeMap(_, id1)) >>=
                 reduceFuncPlanner[T, F].plan)
        rep <- repair.cataM(interpretM(
                 _.idx.fold(i => SelectElem(SelectElem(ArrAgg(b).embed, int(0)).embed, int(i)).embed, red(_)).point[F],
                 mapFuncPlanner[T, F].plan))
      } yield {
        val s = Select(
          Value(false),
          ResultExpr(rep, id2.some).wrapNel,
          Keyspace(src, id1.some).some,
          join    = none,
          unnest  = none,
          let     = nil,
          filter  = none,
          GroupBy(b).some,
          orderBy = nil).embed

        Select(
          Value(true),
          ResultExpr(id2.embed, none).wrapNel,
          Keyspace(s, id3.some).some,
          join    = none,
          unnest  = none,
          let     = nil,
          Filter(IsNotNull(id2.embed).embed).some,
          groupBy = none,
          orderBy = nil).embed
      }

    case qscript.Sort(src, bucket, order) =>
      for {
        id1 <- genId[T[N1QL], F]
        id2 <- genId[T[N1QL], F]
        id3 <- genId[T[N1QL], F]
        b   <- processFreeMap(MapFuncCore.StaticArray(bucket), id1)
        o   <- order.traverse { case (or, d) =>
                 (processFreeMap(or, id3) ∘ (OrderBy(_, d)))
               }
      } yield {
        val s =  Select(
           Value(true),
           ResultExpr(ArrAgg(id1.embed).embed, none).wrapNel,
           Keyspace(src, id1.some).some,
           join    = none,
           unnest  = none,
           let     = nil,
           filter  = none,
           GroupBy(IfNull(b, id1.embed).embed).some,
           orderBy = nil).embed

        Select(
          Value(true),
          ResultExpr(id3.embed, none).wrapNel,
          Keyspace(s, id2.some).some,
          join    = none,
          Unnest(id2.embed, id3.some).some,
          let     = nil,
          filter  = none,
          groupBy = none,
          orderBy = o.toList).embed
      }

    case qscript.Filter(src, f) =>
      for {
        id1  <- genId[T[N1QL], F]
        ff   <- processFreeMap(f, id1)
      } yield Select(
        Value(true),
        ResultExpr(id1.embed, none).wrapNel,
        Keyspace(src, id1.some).some,
        join    = none,
        unnest  = none,
        let     = nil,
        Filter(ff).some,
        groupBy = none,
        orderBy = nil).embed

    case qscript.Union(src, lBranch, rBranch) =>
      for {
        idLB <- genId[T[N1QL], F]
        idRB <- genId[T[N1QL], F]
        lb   <- lBranch.cataM(interpretM(
                  κ(idLB.embed.η[F]),
                  Planner[T, F, QScriptTotal[T, ?]].plan))
        rb   <- rBranch.cataM(interpretM(
                  κ(idRB.embed.η[F]),
                  Planner[T, F, QScriptTotal[T, ?]].plan))
      } yield Union(
        SelectField(src, lb).embed,
        SelectField(src, rb).embed).embed

    case qscript.Subset(src, from, op, count) => op match {
      case Drop   => takeOrDrop(src, from, count.right)
      case Take   => takeOrDrop(src, from, count.left)
      case Sample => unimplemented("Sample")
    }

    case qscript.Unreferenced() =>
      Unreferenced[T[N1QL]]().embed.η[F]
  }

  def takeOrDrop(src: T[N1QL], from: FreeQS[T], takeOrDrop: FreeQS[T] \/ FreeQS[T]): F[T[N1QL]] =
    for {
      id1 <- genId[T[N1QL], F]
      id2 <- genId[T[N1QL], F]
      id3 <- genId[T[N1QL], F]
      id4 <- genId[T[N1QL], F]
      id5 <- genId[T[N1QL], F]
      f   <- from.cataM(interpretM(
               κ(id1.embed.η[F]),
               Planner[T, F, QScriptTotal[T, ?]].plan))
      c   <- takeOrDrop.merge.cataM(interpretM(
               κ(id1.embed.η[F]),
               Planner[T, F, QScriptTotal[T, ?]].plan))
    } yield {
      val s =
        Select(
          Value(false),
          nels(
            ResultExpr(f, id2.some),
            ResultExpr(c, id3.some)),
          Keyspace(src, id1.some).some,
          join    = none,
          unnest  = none,
          let     = nil,
          filter  = none,
          groupBy = none,
          orderBy = nil).embed

      val cnt = SelectElem(id3.embed, int(0)).embed

      val slc =
        takeOrDrop.bimap(
           κ(Slice(
             int(0),
             Least(LengthArr(id2.embed).embed, cnt).embed.some)),
           κ(Slice(cnt, none))
         ).merge.embed

      Select(
        Value(true),
        ResultExpr(id5.embed, none).wrapNel,
        Keyspace(s, id4.some).some,
        join    = none,
        Unnest(SelectElem(id2.embed, slc).embed, id5.some).some,
        let     = nil,
        filter  = none,
        groupBy = none,
        orderBy = nil).embed
    }
}<|MERGE_RESOLUTION|>--- conflicted
+++ resolved
@@ -79,12 +79,8 @@
         groupBy = none,
         orderBy = nil).embed
 
-<<<<<<< HEAD
-    case LeftShift(src, struct, id, _, repair) =>
-=======
     // FIXME: Handle `onUndef`
     case LeftShift(src, struct, id, _, onUndef, repair) =>
->>>>>>> d47f2592
       for {
         id1 <- genId[T[N1QL], F]
         id2 <- genId[T[N1QL], F]
