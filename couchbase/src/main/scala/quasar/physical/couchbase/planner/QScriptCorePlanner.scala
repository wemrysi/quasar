/*
 * Copyright 2014–2017 SlamData Inc.
 *
 * Licensed under the Apache License, Version 2.0 (the "License");
 * you may not use this file except in compliance with the License.
 * You may obtain a copy of the License at
 *
 *     http://www.apache.org/licenses/LICENSE-2.0
 *
 * Unless required by applicable law or agreed to in writing, software
 * distributed under the License is distributed on an "AS IS" BASIS,
 * WITHOUT WARRANTIES OR CONDITIONS OF ANY KIND, either express or implied.
 * See the License for the specific language governing permissions and
 * limitations under the License.
 */

package quasar.physical.couchbase.planner

import slamdata.Predef._
import quasar.{Data => QData, NameGenerator}
import quasar.ejson
import quasar.fp._
import quasar.fp.ski.κ
import quasar.physical.couchbase._,
  common.ContextReader,
  N1QL.{Id, Union, Unreferenced, _},
  planner.Planner._,
  Select.{Filter, Value, _}, Case._
import quasar.Planner.{PlannerErrorME, InternalError}
import quasar.qscript, qscript._

import matryoshka._
import matryoshka.data._
import matryoshka.implicits._
import matryoshka.patterns._
import scalaz._, Scalaz._, NonEmptyList.nels

final class QScriptCorePlanner[
    T[_[_]]: BirecursiveT: ShowT,
    F[_]: Monad: ContextReader: NameGenerator: PlannerErrorME
  ] extends Planner[T, F, QScriptCore[T, ?]] {

  def int(i: Int) = Data[T[N1QL]](QData.Int(i)).embed

  def processFreeMapDefault(f: FreeMap[T], id: Id[T[N1QL]]): F[T[N1QL]] =
    f.cataM(interpretM(κ(id.embed.η[F]), mapFuncPlanner[T, F].plan))

  def processFreeMap(f: FreeMap[T], id: Id[T[N1QL]]): F[T[N1QL]] =
    f.project match {
      case MapFuncCore.StaticMap(elems) =>
        elems.traverse(_.bitraverse(
          // TODO: Revisit String key requirement
          {
<<<<<<< HEAD
            case Embed(MapFuncCore.EC(ejson.Str(key))) =>
              Data[T[N1QL]](QData.Str(key)).embed.η[M]
=======
            case Embed(MapFunc.EC(ejson.Str(key))) =>
              Data[T[N1QL]](QData.Str(key)).embed.η[F]
>>>>>>> c1530d0b
            case key =>
              PlannerErrorME[F].raiseError[T[N1QL]](
                InternalError.fromMsg(s"Unsupported object key: ${key.shows}"))
          },
          v => processFreeMapDefault(v, id)
        )) ∘ (Obj(_).embed)
      case _ =>
        processFreeMapDefault(f, id)
    }

  def plan: AlgebraM[F, QScriptCore[T, ?], T[N1QL]] = {
    case qscript.Map(src, f) =>
      for {
        id1 <- genId[T[N1QL], F]
        ff  <- processFreeMap(f, id1)
      } yield Select(
        Value(true),
        ResultExpr(ff, none).wrapNel,
        Keyspace(wrapSelect(src), id1.some).some,
        join    = none,
        unnest  = none,
        let     = nil,
        filter  = none,
        groupBy = none,
        orderBy = nil).embed

    case LeftShift(src, struct, id, repair) =>
      for {
        id1 <- genId[T[N1QL], F]
        id2 <- genId[T[N1QL], F]
        id3 <- genId[T[N1QL], F]
        s   <- struct.cataM(interpretM(
                 κ(id1.embed.η[F]),
                 mapFuncPlanner[T, F].plan))
        sr  =  ArrRange(int(0), LengthArr(s).embed, none)
        u   <- (id match {
                 case IdOnly =>
                   IfNull(
                     ObjNames(s).embed,
                     sr.embed)
                 case IncludeId =>
                   Case(
                     WhenThen(IsObj(s).embed, s)
                   )(
                     Else(ArrFor(
                       expr   = Arr(List(id3.embed, SelectElem(s, id3.embed).embed)).embed,
                       `var`  = id3.embed,
                       inExpr = sr.embed).embed)
                   )
                 case ExcludeId =>
                   IfNull(ObjValues(s).embed, s)
               }).embed.η[F]
        r   <- repair.cataM(interpretM(
                 {
                   case LeftSide  =>
                     id1.embed.η[F]
                   case RightSide =>
                     Select(
                       Value(true),
                       ResultExpr(id2.embed, none).wrapNel,
                       Keyspace(wrapSelect(src), id1.some).some,
                       join    = none,
                       Unnest(u, id2.some).some,
                       let     = nil,
                       filter  = none,
                       groupBy = none,
                       orderBy = nil).embed.η[F]
                 },
                 mapFuncPlanner[T, F].plan))
      } yield r

    case qscript.Reduce(src, bucket, reducers, repair) =>
      for {
        id1 <- genId[T[N1QL], F]
        id2 <- genId[T[N1QL], F]
        id3 <- genId[T[N1QL], F]
        b   <- processFreeMap(bucket, id1)
        red <- reducers.traverse(_.traverse(processFreeMap(_, id1)) >>=
                 reduceFuncPlanner[T, F].plan)
        rep <- repair.cataM(interpretM(
                 _.idx.fold(SelectElem(ArrAgg(b).embed, int(0)).embed)(red(_)).point[F],
                 mapFuncPlanner[T, F].plan))
      } yield {
        val s = Select(
          Value(false),
          ResultExpr(rep, id2.some).wrapNel,
          Keyspace(src, id1.some).some,
          join    = none,
          unnest  = none,
          let     = nil,
          filter  = none,
          GroupBy(b).some,
          orderBy = nil).embed

        Select(
          Value(true),
          ResultExpr(id2.embed, none).wrapNel,
          Keyspace(s, id3.some).some,
          join    = none,
          unnest  = none,
          let     = nil,
          Filter(IsNotNull(id2.embed).embed).some,
          groupBy = none,
          orderBy = nil).embed
      }

    case qscript.Sort(src, bucket, order) =>
      for {
        id1 <- genId[T[N1QL], F]
        id2 <- genId[T[N1QL], F]
        id3 <- genId[T[N1QL], F]
        b   <- processFreeMap(bucket, id1)
        o   <- order.traverse { case (or, d) =>
                 (processFreeMap(or, id3) ∘ (OrderBy(_, d)))
               }
      } yield {
        val s =  Select(
           Value(true),
           ResultExpr(ArrAgg(id1.embed).embed, none).wrapNel,
           Keyspace(src, id1.some).some,
           join    = none,
           unnest  = none,
           let     = nil,
           filter  = none,
           GroupBy(IfNull(b, id1.embed).embed).some,
           orderBy = nil).embed

        Select(
          Value(true),
          ResultExpr(id3.embed, none).wrapNel,
          Keyspace(s, id2.some).some,
          join    = none,
          Unnest(id2.embed, id3.some).some,
          let     = nil,
          filter  = none,
          groupBy = none,
          orderBy = o.toList).embed
      }

    case qscript.Filter(src, f) =>
      for {
        id1  <- genId[T[N1QL], F]
        ff   <- processFreeMap(f, id1)
      } yield Select(
        Value(true),
        ResultExpr(id1.embed, none).wrapNel,
        Keyspace(src, id1.some).some,
        join    = none,
        unnest  = none,
        let     = nil,
        Filter(ff).some,
        groupBy = none,
        orderBy = nil).embed

    case qscript.Union(src, lBranch, rBranch) =>
      for {
        idLB <- genId[T[N1QL], F]
        idRB <- genId[T[N1QL], F]
        lb   <- lBranch.cataM(interpretM(
                  κ(idLB.embed.η[F]),
                  Planner[T, F, QScriptTotal[T, ?]].plan))
        rb   <- rBranch.cataM(interpretM(
                  κ(idRB.embed.η[F]),
                  Planner[T, F, QScriptTotal[T, ?]].plan))
      } yield Union(
        SelectField(src, lb).embed,
        SelectField(src, rb).embed).embed

    case qscript.Subset(src, from, op, count) => op match {
      case Drop   => takeOrDrop(src, from, count.right)
      case Take   => takeOrDrop(src, from, count.left)
      case Sample => unimplemented("Sample")
    }

    case qscript.Unreferenced() =>
      Unreferenced[T[N1QL]]().embed.η[F]
  }

  def takeOrDrop(src: T[N1QL], from: FreeQS[T], takeOrDrop: FreeQS[T] \/ FreeQS[T]): F[T[N1QL]] =
    for {
      id1 <- genId[T[N1QL], F]
      id2 <- genId[T[N1QL], F]
      id3 <- genId[T[N1QL], F]
      id4 <- genId[T[N1QL], F]
      id5 <- genId[T[N1QL], F]
      f   <- from.cataM(interpretM(
               κ(id1.embed.η[F]),
               Planner[T, F, QScriptTotal[T, ?]].plan))
      c   <- takeOrDrop.merge.cataM(interpretM(
               κ(id1.embed.η[F]),
               Planner[T, F, QScriptTotal[T, ?]].plan))
    } yield {
      val s =
        Select(
          Value(false),
          nels(
            ResultExpr(f, id2.some),
            ResultExpr(c, id3.some)),
          Keyspace(src, id1.some).some,
          join    = none,
          unnest  = none,
          let     = nil,
          filter  = none,
          groupBy = none,
          orderBy = nil).embed

      val cnt = SelectElem(id3.embed, int(0)).embed

      val slc =
        takeOrDrop.bimap(
           κ(Slice(
             int(0),
             Least(LengthArr(id2.embed).embed, cnt).embed.some)),
           κ(Slice(cnt, none))
         ).merge.embed

      Select(
        Value(true),
        ResultExpr(id5.embed, none).wrapNel,
        Keyspace(s, id4.some).some,
        join    = none,
        Unnest(SelectElem(id2.embed, slc).embed, id5.some).some,
        let     = nil,
        filter  = none,
        groupBy = none,
        orderBy = nil).embed
    }

}<|MERGE_RESOLUTION|>--- conflicted
+++ resolved
@@ -51,13 +51,8 @@
         elems.traverse(_.bitraverse(
           // TODO: Revisit String key requirement
           {
-<<<<<<< HEAD
             case Embed(MapFuncCore.EC(ejson.Str(key))) =>
-              Data[T[N1QL]](QData.Str(key)).embed.η[M]
-=======
-            case Embed(MapFunc.EC(ejson.Str(key))) =>
               Data[T[N1QL]](QData.Str(key)).embed.η[F]
->>>>>>> c1530d0b
             case key =>
               PlannerErrorME[F].raiseError[T[N1QL]](
                 InternalError.fromMsg(s"Unsupported object key: ${key.shows}"))
@@ -285,5 +280,4 @@
         groupBy = none,
         orderBy = nil).embed
     }
-
 }