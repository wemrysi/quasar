--- conflicted
+++ resolved
@@ -137,33 +137,9 @@
   import Grant.Serialization._
   import APIKeyRecord.Serialization._
 
-<<<<<<< HEAD
-  val rootAPIKeyRecord : Future[APIKeyRecord] =
-    findOneMatching[APIKeyRecord](Seq("isRoot"), "true", settings.apiKeys).map(_.getOrElse {
-      val rootGrantId = newGrantId()
-      val rootGrant = {
-        def mkPerm(p: (Path, Set[AccountId]) => Permission) = p(Path("/"), Set())
-        
-        Grant(
-          rootGrantId, some("root-grant"), some("The root grant"), None, Set(),
-          Set(mkPerm(ReadPermission), mkPerm(ReducePermission), mkPerm(WritePermission), mkPerm(DeletePermission)),
-          None
-        )
-      }
-      database(insert(rootGrant.serialize.asInstanceOf[JObject]).into(settings.grants))
-      
-      val rootAPIKey = newAPIKey()
-      val rootAPIKeyRecord = 
-        APIKeyRecord(rootAPIKey, some("root-apiKey"), some("The root API key"), None, Set(rootGrantId), true)
-        
-      database(insert(rootAPIKeyRecord.serialize.asInstanceOf[JObject]).into(settings.apiKeys))
-      rootAPIKeyRecord
-    })
-=======
   val rootAPIKeyRecord : Future[APIKeyRecord] = findAPIKey(settings.rootKeyId).map { 
     _.getOrElse { throw new Exception("Could not locate root api key as specified in the configuration") }
   }
->>>>>>> 87365aef
   
   def rootAPIKey: Future[APIKey] = rootAPIKeyRecord.map(_.apiKey)
   def rootGrantId: Future[GrantId] = rootAPIKeyRecord.map(_.grants.head) 
@@ -183,43 +159,25 @@
     }
   }
 
-<<<<<<< HEAD
-  private def findOneMatching[A](keyNames: Seq[String], keyValue: String, collection: String)(implicit extractor: Extractor[A]): Future[Option[A]] = {
-=======
   private def findOneMatching[A](keyName: String, keyValue: MongoPrimitive, collection: String)(implicit extractor: Extractor[A]): Future[Option[A]] = {
->>>>>>> 87365aef
     database {
-      selectOne().from(collection).where(MongoOrFilter(keyNames.map { _ === keyValue }))
+      selectOne().from(collection).where(keyName === keyValue)
     }.map {
       _.map(_.deserialize(extractor))
     }
   }
 
-<<<<<<< HEAD
-  private def findAllMatching[A](keyNames: Seq[String], keyValue: String, collection: String)(implicit extractor: Extractor[A]): Future[Set[A]] = {
-=======
   private def findAllMatching[A](keyName: String, keyValue: MongoPrimitive, collection: String)(implicit extractor: Extractor[A]): Future[Set[A]] = {
->>>>>>> 87365aef
     database {
-      selectAll.from(collection).where(MongoOrFilter(keyNames.map { _ === keyValue }))
+      selectAll.from(collection).where(keyName === keyValue)
     }.map {
       _.map(_.deserialize(extractor)).toSet
     }
   }
 
-<<<<<<< HEAD
-  private def findAllIncluding[A](keyNames: Seq[String], keyValue: String, collection: String)(implicit extractor: Extractor[A]): Future[Set[A]] = {
-    database {
-      val valueFilter = stringToMongoPrimitive(keyValue)
-      val filter = MongoOrFilter(keyNames.map { keyName =>
-        stringToMongoFilterBuilder(keyName) contains valueFilter
-      })
-      selectAll.from(collection).where(filter)
-=======
   private def findAllIncluding[A](keyName: String, keyValue: MongoPrimitive, collection: String)(implicit extractor: Extractor[A]): Future[Set[A]] = {
     database {
       selectAll.from(collection).where(stringToMongoFilterBuilder(keyName) contains keyValue)
->>>>>>> 87365aef
     }.map {
       _.map(_.deserialize(extractor)).toSet
     }
@@ -231,10 +189,6 @@
   def listAPIKeys() = findAll[APIKeyRecord](settings.apiKeys)
   def listGrants() = findAll[Grant](settings.grants)
 
-<<<<<<< HEAD
-  def findAPIKey(apiKey: APIKey) = findOneMatching[APIKeyRecord](Seq("apiKey", "tid"), apiKey, settings.apiKeys)
-  def findGrant(gid: GrantId) = findOneMatching[Grant](Seq("grantId", "gid"), gid, settings.grants)
-=======
   def findAPIKey(apiKey: APIKey) = 
     ToPlusOps[({ type λ[α] = Future[Option[α]] })#λ, APIKeyRecord](findOneMatching[APIKeyRecord]("apiKey", apiKey, settings.apiKeys)) <+>
     findOneMatching[APIKeyRecord]("tid", apiKey, settings.apiKeys)
@@ -243,23 +197,11 @@
     ToPlusOps[({ type λ[α] = Future[Option[α]] })#λ, Grant](findOneMatching[Grant]("grantId", gid, settings.grants)) <+>
     findOneMatching[Grant]("gid", gid, settings.grants)
 
->>>>>>> 87365aef
   def findGrantChildren(gid: GrantId) = findGrantChildren(gid, settings.grants)
 
   def listDeletedAPIKeys() = findAll[APIKeyRecord](settings.apiKeys)
   def listDeletedGrants() = findAll[Grant](settings.grants)
 
-<<<<<<< HEAD
-  def findDeletedAPIKey(apiKey: APIKey) = findOneMatching[APIKeyRecord](Seq("apiKey", "tid"), apiKey, settings.deletedAPIKeys)
-  def findDeletedGrant(gid: GrantId) = findOneMatching[Grant](Seq("grantId", "gid"), gid, settings.deletedGrants)
-
-  def findDeletedGrantChildren(gid: GrantId) = findGrantChildren(gid, settings.deletedGrants)
-  
-  // This has to account for structural changes between v0 and v1 grant documents
-  private def findGrantChildren(gid: GrantId, collection: String) = findAllIncluding[Grant](Seq("parentIds"), gid, collection).flatMap { v1Results =>
-    findAllMatching[Grant](Seq("issuer"), gid, collection).map { _ ++ v1Results }
-  }
-=======
   def findDeletedAPIKey(apiKey: APIKey) = 
     ToPlusOps[({ type λ[α] = Future[Option[α]] })#λ, APIKeyRecord](findOneMatching[APIKeyRecord]("apiKey", apiKey, settings.deletedAPIKeys)) <+>
     findOneMatching[APIKeyRecord]("tid", apiKey, settings.deletedAPIKeys)
@@ -274,7 +216,6 @@
   private def findGrantChildren(gid: GrantId, collection: String) = 
     ToPlusOps[({ type λ[α] = Future[Set[α]] })#λ, Grant](findAllIncluding[Grant]("parentIds", gid, collection)) <+>
     findAllMatching[Grant]("issuer", gid, collection)
->>>>>>> 87365aef
 
   def addGrants(apiKey: APIKey, add: Set[GrantId]) = updateAPIKey(apiKey) { r =>
     Some(r.copy(grants = r.grants ++ add))
