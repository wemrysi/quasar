/*
 * Copyright 2014–2017 SlamData Inc.
 *
 * Licensed under the Apache License, Version 2.0 (the "License");
 * you may not use this file except in compliance with the License.
 * You may obtain a copy of the License at
 *
 *     http://www.apache.org/licenses/LICENSE-2.0
 *
 * Unless required by applicable law or agreed to in writing, software
 * distributed under the License is distributed on an "AS IS" BASIS,
 * WITHOUT WARRANTIES OR CONDITIONS OF ANY KIND, either express or implied.
 * See the License for the specific language governing permissions and
 * limitations under the License.
 */

package quasar.main

import slamdata.Predef._
import quasar.config.MetaStoreConfig
import quasar.contrib.scalaz.catchable._
import quasar.contrib.scalaz.eitherT._
import quasar.db.DbConnectionConfig
import quasar.effect.{Timing, Failure}
import quasar.fp._
import quasar.fp.free._
import quasar.fp.numeric._
import quasar.fs._
import quasar.fs.cache.VCache
import quasar.fs.mount._
import quasar.fs.mount.BackendDef.DefinitionResult
import quasar.main.metastore._
import quasar.metastore._

import scala.Predef.implicitly

import doobie.imports.{ConnectionIO, Transactor}
import doobie.syntax.connectionio._
import scalaz._, Scalaz._
import scalaz.concurrent.Task

/**
  * The Quasar Filesystem. Contains the `CoreEff` that can be used to interpret most
  * operations. Also has convenience methods for executing common operation within `Task`.
  * The `shutdown` task should be called once you are done with it.
  * @param interp
  * @param shutdown Trigger the underlying connector drivers to shutdown cleanly.
  */
final case class Quasar(interp: CoreEff ~> QErrs_TaskM, shutdown: Task[Unit]) {
  val taskInter: CoreEff ~> Task =
    foldMapNT(NaturalTransformation.refl[Task] :+: QErrs.toCatchable[Task]) compose interp
}

object Quasar {

  type QErrsCnxIO[A]  = Coproduct[ConnectionIO, QErrs, A]
  type QErrsTCnxIO[A] = Coproduct[Task, QErrsCnxIO, A]
  type QErrs_CnxIO_Task_MetaStoreLoc[A] = Coproduct[MetaStoreLocation, QErrsTCnxIO, A]
  type QErrs_CnxIO_Task_MetaStoreLocM[A] = Free[QErrs_CnxIO_Task_MetaStoreLoc, A]

  object QErrsCnxIO {
    def qErrsToMainErrT[F[_]: Catchable: Monad]: QErrs ~> MainErrT[F, ?] =
      liftMT[F, MainErrT].compose(QErrs.toCatchable[F])

    def toMainTask(transactor: Transactor[Task]): QErrsCnxIOM ~> MainTask = {
      val f: QErrsCnxIOM ~> MainErrT[ConnectionIO, ?] =
        foldMapNT(liftMT[ConnectionIO, MainErrT] :+: qErrsToMainErrT[ConnectionIO])

      Hoist[MainErrT].hoist(transactor.trans(implicitly[Monad[Task]])) compose f
    }
  }

  type QErrsCnxIOM[A]  = Free[QErrsCnxIO, A]
  type QErrsTCnxIOM[A] = Free[QErrsTCnxIO, A]

  object QErrsTCnxIO {
    def toMainTask(transactor: Transactor[Task]): QErrsTCnxIOM ~> MainTask = {
      val f: QErrsTCnxIOM ~> MainErrT[ConnectionIO, ?] =
        foldMapNT(
          (liftMT[ConnectionIO, MainErrT] compose taskToConnectionIO) :+:
            liftMT[ConnectionIO, MainErrT]                              :+:
            QErrsCnxIO.qErrsToMainErrT[ConnectionIO])

      Hoist[MainErrT].hoist(transactor.trans) compose f
    }
  }

  val absorbTask: QErrsTCnxIO ~> QErrsCnxIO =
    Inject[ConnectionIO, QErrsCnxIO].compose(taskToConnectionIO) :+: reflNT[QErrsCnxIO]

  /** Initialize the Quasar FileSytem using the specified metastore configuration
    * or with the default if not provided.
    */
  def initFromMetaConfig(metaCfg: Option[MetaStoreConfig], persist: DbConnectionConfig => MainTask[Unit]): MainTask[Quasar] =
    for {
      metastoreCfg <- metaCfg.cata(Task.now, MetaStoreConfig.default).liftM[MainErrT]
      quasarFS     <- initWithDbConfig(metastoreCfg.database, persist)
    } yield quasarFS

  def initWithDbConfig(db: DbConnectionConfig, persist: DbConnectionConfig => MainTask[Unit]): MainTask[Quasar] =
    for {
      metastore <- MetaStore.connect(db, db.isInMemory, List(quasar.metastore.Schema.schema)).leftMap(_.message)
      metaRef   <- TaskRef(metastore).liftM[MainErrT]
      quasarFS  <- initWithMeta(metaRef, persist)
    } yield quasarFS

  def initWithMeta(metaRef: TaskRef[MetaStore], persist: DbConnectionConfig => MainTask[Unit]): MainTask[Quasar] =
    (for {
      metastore  <- metaRef.read.liftM[MainErrT]
      hfsRef     <- TaskRef(Empty.backendEffect[HierarchicalFsEffM]).liftM[MainErrT]
      mntdRef    <- TaskRef(Mounts.empty[DefinitionResult[PhysFsEffM]]).liftM[MainErrT]

      ephmralMnt =  KvsMounter.interpreter[Task, QErrsTCnxIO](
        KvsMounter.ephemeralMountConfigs[Task], hfsRef, mntdRef) andThen
        mapSNT(absorbTask)                                       andThen
        QErrsCnxIO.toMainTask(metastore.trans.transactor)

      mountsCfg  <- MetaStoreAccess.fsMounts
        .map(MountingsConfig(_))
        .transact(metastore.trans.transactor)
        .liftM[MainErrT]

      // TODO: Still need to expose these in the HTTP API, see SD-1131
      failedMnts <- attemptMountAll[Mounting](mountsCfg) foldMap ephmralMnt
      _          <- failedMnts.toList.traverse_(logFailedMount).liftM[MainErrT]

      runCore    <- CoreEff.runFs[QEffIO](hfsRef).liftM[MainErrT]
    } yield {
      val f: QEffIO ~> QErrs_CnxIO_Task_MetaStoreLocM =
        injectFT[Task, QErrs_CnxIO_Task_MetaStoreLoc]                                 :+:
        (injectFT[Task, QErrs_CnxIO_Task_MetaStoreLoc] compose Timing.toTask)         :+:
        (injectFT[ConnectionIO, QErrs_CnxIO_Task_MetaStoreLoc] compose VCache.interp) :+:
        injectFT[MetaStoreLocation, QErrs_CnxIO_Task_MetaStoreLoc]                    :+:
        jdbcMounter[QErrs_CnxIO_Task_MetaStoreLoc](hfsRef, mntdRef)                   :+:
        injectFT[QErrs, QErrs_CnxIO_Task_MetaStoreLoc]

      val connectionIOToTask: ConnectionIO ~> Task =
<<<<<<< HEAD
        λ[ConnectionIO ~> Task](io => metaRef.read.flatMap(t => t.trans.transactor.trans(io)))

=======
        λ[ConnectionIO ~> Task](io => metaRef.read.flatMap(t => t.trans.transactor.trans.apply(io)))
>>>>>>> 7d4605bc
      val g: QErrs_CnxIO_Task_MetaStoreLoc ~> QErrs_TaskM =
        (injectFT[Task, QErrs_Task] compose MetaStoreLocation.impl.default(metaRef, persist)) :+:
         injectFT[Task, QErrs_Task]                                                           :+:
        (injectFT[Task, QErrs_Task] compose connectionIOToTask)                               :+:
         injectFT[QErrs, QErrs_Task]

      val h: CoreEff ~> QErrs_TaskM =  foldMapNT(g) compose foldMapNT(f) compose runCore

      val mainTaskToTask =
        λ[MainTask ~> Task](_.foldM(e => Task.fail(new RuntimeException(e)), Task.delay(_)))

      val cacheCtx =
        Caching.viewCacheRefreshCtx(foldMapNT(
          reflNT[Task]       :+:
          connectionIOToTask :+:
          (h andThen QErrs_Task.toMainTask andThen mainTaskToTask)))

      (cacheCtx >>= (ctx => ctx.start.as(
        Quasar(
          h,
          ctx.shutdown *> (mntdRef.read >>= closeAllFsMounts _) *> metaRef.read.flatMap(_.trans.shutdown))))
      ).liftM[MainErrT]
    }).join

  private def closeFileSystem(dr: DefinitionResult[PhysFsEffM]): Task[Unit] = {
    val transform: PhysFsEffM ~> Task =
      foldMapNT(reflNT[Task] :+: (Failure.toCatchable[Task, Exception] compose Failure.mapError[PhysicalError, Exception](_.cause)))

    dr.translate(transform).close
  }

  private def closeAllFsMounts(mnts: Mounts[DefinitionResult[PhysFsEffM]]): Task[Unit] =
    mnts.traverse_(closeFileSystem(_).attemptNonFatal.void)
}<|MERGE_RESOLUTION|>--- conflicted
+++ resolved
@@ -135,12 +135,8 @@
         injectFT[QErrs, QErrs_CnxIO_Task_MetaStoreLoc]
 
       val connectionIOToTask: ConnectionIO ~> Task =
-<<<<<<< HEAD
-        λ[ConnectionIO ~> Task](io => metaRef.read.flatMap(t => t.trans.transactor.trans(io)))
+        λ[ConnectionIO ~> Task](io => metaRef.read.flatMap(t => t.trans.transactor.trans.apply(io)))
 
-=======
-        λ[ConnectionIO ~> Task](io => metaRef.read.flatMap(t => t.trans.transactor.trans.apply(io)))
->>>>>>> 7d4605bc
       val g: QErrs_CnxIO_Task_MetaStoreLoc ~> QErrs_TaskM =
         (injectFT[Task, QErrs_Task] compose MetaStoreLocation.impl.default(metaRef, persist)) :+:
          injectFT[Task, QErrs_Task]                                                           :+:
