/*
 * Copyright 2014–2018 SlamData Inc.
 *
 * Licensed under the Apache License, Version 2.0 (the "License");
 * you may not use this file except in compliance with the License.
 * You may obtain a copy of the License at
 *
 *     http://www.apache.org/licenses/LICENSE-2.0
 *
 * Unless required by applicable law or agreed to in writing, software
 * distributed under the License is distributed on an "AS IS" BASIS,
 * WITHOUT WARRANTIES OR CONDITIONS OF ANY KIND, either express or implied.
 * See the License for the specific language governing permissions and
 * limitations under the License.
 */

package quasar.mimir.evaluate

import slamdata.Predef.{Stream => _, _}

import quasar.ParseInstruction
import quasar.IdStatus, IdStatus.{ExcludeId, IdOnly, IncludeId}
import quasar.contrib.iota._
import quasar.contrib.pathy._
import quasar.impl.evaluate.{Source => EvalSource}
import quasar.mimir._, MimirCake._
import quasar.mimir.evaluate.Config.{Associates, AssociatesT, EvaluatorConfig}
import quasar.precog.common.RValue
import quasar.qscript._, PlannerError.InternalError
import quasar.yggdrasil.{MonadFinalizers, TransSpecModule}

import cats.effect.{ContextShift, IO, LiftIO}
import fs2.{Chunk, Stream}
import matryoshka._
import pathy.Path._
import scalaz._, Scalaz._

import scala.concurrent.ExecutionContext
import scala.collection.mutable.ArrayBuffer

final class FederatedShiftedReadPlanner[
    T[_[_]]: BirecursiveT: EqualT: ShowT,
    F[_]: LiftIO: Monad: MonadPlannerErr: MonadFinalizers[?[_], IO]](
    val P: Cake)(
    implicit
    cs: ContextShift[IO],
    ec: ExecutionContext) {

  type Assocs = Associates[T, IO]
  type M[A] = AssociatesT[T, F, IO, A]

  type Read[A] = Const[ShiftedRead[AFile], A] \/ Const[InterpretedRead[AFile], A]

  def plan: AlgebraM[M, Read, MimirRepr] = {
    case -\/(Const(ShiftedRead(file, status))) =>
      planRead(file, status, List())

    case \/-(Const(InterpretedRead(file, instructions))) =>
      planRead(file, ExcludeId, instructions)
  }

  ////

  private val dsl = construction.mkGeneric[T, QScriptRead[T, ?]]
  private val func = construction.Func[T]
  private val recFunc = construction.RecFunc[T]

<<<<<<< HEAD
  private def planRead(file: AFile, readStatus: IdStatus, instructions: List[ParseInstruction])(
      implicit ec: ExecutionContext)
      : M[MimirRepr] = {

    val sourceM: M[Option[EvalSource[QueryAssociate[T, IO]]]] =
      Kleisli.ask[F, EvaluatorConfig[T, IO]].map(_.associates(file))

    sourceM andThenK { maybeSource =>
=======
  private def planRead(file: AFile, readStatus: IdStatus, instructions: List[ParseInstruction])
      : M[MimirRepr] =
    Kleisli.ask[F, Assocs].map(_(file)) andThenK { maybeSource =>
>>>>>>> a2a2bdc6
      for {
        source <- MonadPlannerErr[F].unattempt_(
          maybeSource \/> InternalError.fromMsg(s"No source for '${posixCodec.printPath(file)}'."))

        tbl <- sourceTable(source, instructions)

        repr = MimirRepr(P)(tbl)
      } yield {
        import repr.P.trans._

        readStatus match {
          case IdOnly =>
            repr.map(_.transform(constants.SourceKey.Single))

          case IncludeId =>
            val ids = constants.SourceKey.Single
            val values = constants.SourceValue.Single

            // note that ids are already an array
            repr.map(_.transform(InnerArrayConcat(ids, WrapArray(values))))

          case ExcludeId =>
            repr.map(_.transform(constants.SourceValue.Single))
        }
      }
    }
  }

  private def sourceTable(
      source: EvalSource[QueryAssociate[T, IO]],
      instructions: List[ParseInstruction])
      : F[P.Table] = {
    val queryResult =
      source.src match {
        case QueryAssociate.Lightweight(f) =>
          f(source.path)

        case QueryAssociate.Heavyweight(f) =>
          val shiftedRead =
            dsl.LeftShift(
              refineType(source.path.toPath)
                .fold(dsl.Read(_), dsl.Read(_)),
              recFunc.Hole,
              ExcludeId,
              ShiftType.Map,
              OnUndefined.Omit,
              func.RightSide)

          f(shiftedRead)
      }

    queryResult.to[F].flatMap(tableFromStream(_, instructions))
  }

  // we do not preserve the order of shifted results
  private def tableFromStream(
      rvalues: Stream[IO, RValue],
      instructions: List[ParseInstruction])
      : F[P.Table] = {

    val interpretedRValues: Stream[IO, RValue] =
      instructions match {
        case Nil => rvalues
        case instrs =>
          rvalues mapChunks { chunk =>
            val buf = ArrayBuffer.empty[RValue]
            chunk.foreach(rv => buf ++= RValueParseInstructionInterpreter.interpret(instrs, rv))
            Chunk.buffer(buf)
          }
      }

    P.Table.fromQDataStream[F, RValue](interpretedRValues) map { table =>
      import P.trans._

      // TODO depending on the id status we may not need to wrap the table
      // Also, we will need to handle this using ParseInstruction
      table.transform(OuterObjectConcat(
        WrapObject(
          Scan(Leaf(Source), P.freshIdScanner),
          TransSpecModule.paths.Key.name),
        WrapObject(
          Leaf(Source),
          TransSpecModule.paths.Value.name)))
    }
  }
}<|MERGE_RESOLUTION|>--- conflicted
+++ resolved
@@ -65,20 +65,13 @@
   private val func = construction.Func[T]
   private val recFunc = construction.RecFunc[T]
 
-<<<<<<< HEAD
-  private def planRead(file: AFile, readStatus: IdStatus, instructions: List[ParseInstruction])(
-      implicit ec: ExecutionContext)
+  private def planRead(file: AFile, readStatus: IdStatus, instructions: List[ParseInstruction])
       : M[MimirRepr] = {
 
     val sourceM: M[Option[EvalSource[QueryAssociate[T, IO]]]] =
       Kleisli.ask[F, EvaluatorConfig[T, IO]].map(_.associates(file))
 
     sourceM andThenK { maybeSource =>
-=======
-  private def planRead(file: AFile, readStatus: IdStatus, instructions: List[ParseInstruction])
-      : M[MimirRepr] =
-    Kleisli.ask[F, Assocs].map(_(file)) andThenK { maybeSource =>
->>>>>>> a2a2bdc6
       for {
         source <- MonadPlannerErr[F].unattempt_(
           maybeSource \/> InternalError.fromMsg(s"No source for '${posixCodec.printPath(file)}'."))
