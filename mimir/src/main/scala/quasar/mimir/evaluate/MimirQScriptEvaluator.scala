/*
 * Copyright 2014–2018 SlamData Inc.
 *
 * Licensed under the Apache License, Version 2.0 (the "License");
 * you may not use this file except in compliance with the License.
 * You may obtain a copy of the License at
 *
 *     http://www.apache.org/licenses/LICENSE-2.0
 *
 * Unless required by applicable law or agreed to in writing, software
 * distributed under the License is distributed on an "AS IS" BASIS,
 * WITHOUT WARRANTIES OR CONDITIONS OF ANY KIND, either express or implied.
 * See the License for the specific language governing permissions and
 * limitations under the License.
 */

package quasar.mimir.evaluate

import slamdata.Predef._

import quasar._
import quasar.api.ResourceError.ReadError
import quasar.blueeyes.json.{JValue, JUndefined}
import quasar.connector.QScriptEvaluator
import quasar.contrib.fs2.convert
import quasar.contrib.iota._
import quasar.contrib.pathy._
import quasar.contrib.scalaz.concurrent.task._
import quasar.fp._
import quasar.fp.numeric._
import quasar.fs.Planner.PlannerErrorME
import quasar.mimir
import quasar.mimir.MimirCake._
import quasar.qscript._
import quasar.qscript.rewrites.{Optimize, Unicoalesce, Unirewrite}
import quasar.yggdrasil.table.Slice

import scala.Predef.implicitly
import scala.concurrent.ExecutionContext.Implicits.global

import cats.effect.{IO, LiftIO}
import cats.effect.implicits._
import fs2.{Chunk, Stream}
import iotaz.CopK
import matryoshka._
import matryoshka.implicits._
import scalaz._
import scalaz.syntax.either._
import scalaz.syntax.monad._
import scalaz.concurrent.Task
import shims._

final class MimirQScriptEvaluator[
    T[_[_]]: BirecursiveT: EqualT: ShowT: RenderTreeT,
    F[_]: LiftIO: Monad: PlannerErrorME: MonadFinalizers[?[_], IO]] private (
    cake: Cake)
    extends QScriptEvaluator[T, AssociatesT[T, F, IO, ?], Stream[IO, Data]] {

  type MT[X[_], A] = Kleisli[X, Associates[T, F, IO], A]
  type M[A] = MT[F, A]

  type QS[U[_[_]]] = mimir.MimirQScriptCP[U]

  type Repr = mimir.MimirRepr

  implicit def QSMFromQScriptCoreI: Injectable[QScriptCore[T, ?], QSM] =
    Injectable.inject[QScriptCore[T, ?], QSM]

  implicit def QSMFromEquiJoinI: Injectable[EquiJoin[T, ?], QSM] =
    Injectable.inject[EquiJoin[T, ?], QSM]

  implicit def QSMFromShiftedReadI: Injectable[Const[ShiftedRead[AFile], ?], QSM] =
    Injectable.inject[Const[ShiftedRead[AFile], ?], QSM]

  implicit def QSMToQScriptTotal: Injectable[QSM, QScriptTotal[T, ?]] =
    mimir.qScriptToQScriptTotal[T]

  def QSMFunctor: Functor[QSM] =
    Functor[QSM]

  def QSMFromQScriptCore: QScriptCore[T, ?] :<<: QSM =
    CopK.Inject[QScriptCore[T, ?], QSM]

  def UnirewriteT: Unirewrite[T, QS[T]] =
    implicitly[Unirewrite[T, QS[T]]]

  def UnicoalesceCap: Unicoalesce.Capture[T, QS[T]] =
    Unicoalesce.Capture[T, QS[T]]

  def execute(repr: Repr): M[ReadError \/ Stream[IO, Data]] =
    MimirQScriptEvaluator.slicesToStream(repr.table.slices)
<<<<<<< HEAD
      .mapSegments(
        _.filter(_ != JUndefined)
          .map(JValue.toData).force.toChunk.toSegment
      )
=======
      // TODO{fs2}: Chunkiness
      .mapSegments(s =>
        s.filter(_ != JUndefined).map(JValue.toData).force.toChunk.toSegment)
>>>>>>> a267481d
      .right[ReadError]
      .point[M]

  def optimize: QSM[T[QSM]] => QSM[T[QSM]] =
    (new Optimize[T]).optimize(reflNT[QSM])

  def plan(cp: T[QSM]): M[Repr] = {
    def qScriptCorePlanner =
      new mimir.QScriptCorePlanner[T, M](
        λ[ReaderT[Task, Cake, ?] ~> M](_.run(cake).toIO.to[F].liftM[MT]))

    def equiJoinPlanner =
      new mimir.EquiJoinPlanner[T, M](λ[IO ~> M](_.to[F].liftM[MT]))

    def shiftedReadPlanner =
      new FederatedShiftedReadPlanner[T, F](cake)

    lazy val planQST: AlgebraM[M, QScriptTotal[T, ?], Repr] = {
      val QScriptCore = CopK.Inject[QScriptCore[T, ?],            QScriptTotal[T, ?]]
      val EquiJoin    = CopK.Inject[EquiJoin[T, ?],               QScriptTotal[T, ?]]
      val ShiftedRead = CopK.Inject[Const[ShiftedRead[AFile], ?], QScriptTotal[T, ?]]
      _ match {
        case QScriptCore(value) => qScriptCorePlanner.plan(planQST)(value)
        case EquiJoin(value)    => equiJoinPlanner.plan(planQST)(value)
        case ShiftedRead(value) => shiftedReadPlanner.plan(value)
        case _ => ???
      }
    }

    def planQSM(in: QSM[Repr]): M[Repr] = {
      val QScriptCore = CopK.Inject[QScriptCore[T, ?],            QSM]
      val EquiJoin    = CopK.Inject[EquiJoin[T, ?],               QSM]
      val ShiftedRead = CopK.Inject[Const[ShiftedRead[AFile], ?], QSM]

      in match {
        case QScriptCore(value) => qScriptCorePlanner.plan(planQST)(value)
        case EquiJoin(value)    => equiJoinPlanner.plan(planQST)(value)
        case ShiftedRead(value) => shiftedReadPlanner.plan(value)
      }
    }

    cp.cataM[M, Repr](planQSM _)
  }
}

object MimirQScriptEvaluator {
  def apply[
      T[_[_]]: BirecursiveT: EqualT: ShowT: RenderTreeT,
      F[_]: LiftIO: Monad: PlannerErrorME: MonadFinalizers[?[_], IO]](
      cake: Cake)
      : QScriptEvaluator[T, AssociatesT[T, F, IO, ?], Stream[IO, Data]] =
    new MimirQScriptEvaluator[T, F](cake)

  def slicesToStream[F[_]: Functor](slices: StreamT[F, Slice]): Stream[F, JValue] =
    convert.fromChunkedStreamT(slices.map(s => Chunk.indexedSeq(SliceIndexedSeq(s))))
}<|MERGE_RESOLUTION|>--- conflicted
+++ resolved
@@ -89,16 +89,9 @@
 
   def execute(repr: Repr): M[ReadError \/ Stream[IO, Data]] =
     MimirQScriptEvaluator.slicesToStream(repr.table.slices)
-<<<<<<< HEAD
-      .mapSegments(
-        _.filter(_ != JUndefined)
-          .map(JValue.toData).force.toChunk.toSegment
-      )
-=======
       // TODO{fs2}: Chunkiness
       .mapSegments(s =>
         s.filter(_ != JUndefined).map(JValue.toData).force.toChunk.toSegment)
->>>>>>> a267481d
       .right[ReadError]
       .point[M]
 
