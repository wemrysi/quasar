/*
 *  ____    ____    _____    ____    ___     ____ 
 * |  _ \  |  _ \  | ____|  / ___|  / _/    / ___|        Precog (R)
 * | |_) | | |_) | |  _|   | |     | |  /| | |  _         Advanced Analytics Engine for NoSQL Data
 * |  __/  |  _ <  | |___  | |___  |/ _| | | |_| |        Copyright (C) 2010 - 2013 SlamData, Inc.
 * |_|     |_| \_\ |_____|  \____|   /__/   \____|        All Rights Reserved.
 *
 * This program is free software: you can redistribute it and/or modify it under the terms of the 
 * GNU Affero General Public License as published by the Free Software Foundation, either version 
 * 3 of the License, or (at your option) any later version.
 *
 * This program is distributed in the hope that it will be useful, but WITHOUT ANY WARRANTY; 
 * without even the implied warranty of MERCHANTABILITY or FITNESS FOR A PARTICULAR PURPOSE. See 
 * the GNU Affero General Public License for more details.
 *
 * You should have received a copy of the GNU Affero General Public License along with this 
 * program. If not, see <http://www.gnu.org/licenses/>.
 *
 */
package com.precog.accounts

import com.precog.common._
import com.precog.common.Path
import com.precog.common.security._
import com.precog.common.accounts._
import com.precog.util.email.ClassLoaderTemplateEmailer

import org.specs2.mutable._
import org.specs2.specification.{Fragments, Step}
import org.scalacheck.Gen._

import akka.actor.ActorSystem
import akka.dispatch.{ Future, ExecutionContext, Await }
import akka.util.Duration

import org.joda.time._

import org.jvnet.mock_javamail.Mailbox

import org.streum.configrity.Configuration
import org.streum.configrity.io.BlockFormat

import scala.collection.JavaConverters._

import scalaz.{Validation, Success, NonEmptyList}
import scalaz.Scalaz._
import scalaz.Validation._

import blueeyes.akka_testing._

import blueeyes.core.data._
import blueeyes.bkka._
import blueeyes.core.service._
import blueeyes.core.service.test.BlueEyesServiceSpecification
import blueeyes.core.http._
import blueeyes.core.http.HttpStatusCodes._
import blueeyes.core.http.MimeTypes
import blueeyes.core.http.MimeTypes._

import blueeyes.json._
import blueeyes.json.serialization.{ Extractor, Decomposer }
import blueeyes.json.serialization.DefaultSerialization._
import blueeyes.json.serialization.Extractor._

import blueeyes.util.Clock

import DefaultBijections._

import org.apache.commons.codec.binary.Base64

import scalaz._
import scalaz.syntax.comonad._

trait TestAccountService extends BlueEyesServiceSpecification with AccountService with AkkaDefaults {

  implicit def executionContext = defaultFutureDispatch
  implicit def M: Monad[Future] with Comonad[Future] = new UnsafeFutureComonad(executionContext, Duration(5, "seconds"))

  val config = """
    security {
      test = true
      mongo {
        servers = [localhost]
        database = test
      }
    }

    accounts {
      rootAccountId = 0000000001
    }
  """

  override val configuration = "services { accounts { v1 { " + config + " } } }"

  val accountManager = new InMemoryAccountManager()(M)
  def AccountManager(config: Configuration) = (accountManager, Stoppable.Noop)
  val apiKeyManager = new InMemoryAPIKeyManager(blueeyes.util.Clock.System)(M)
  def APIKeyFinder(config: Configuration) = new DirectAPIKeyFinder(apiKeyManager)
  def RootKey(config: Configuration) = M.copoint(apiKeyManager.rootAPIKey)
  def Emailer(config: Configuration) = {
    // Empty properties to force use of javamail-mock
    new ClassLoaderTemplateEmailer(Map("servicehost" -> "test.precog.com"), Some(new java.util.Properties))
  }

  val clock = Clock.System

  override implicit val defaultFutureTimeouts: FutureTimeouts = FutureTimeouts(0, Duration(1, "second"))

  val shortFutureTimeouts = FutureTimeouts(5, Duration(50, "millis"))

  val rootUser = "root@precog.com"
  val rootPass = "root"

  override def map(fs: => Fragments) = Step {
    accountManager.setAccount("0000000001", rootUser, rootPass, new DateTime, AccountPlan.Root, None)
  } ^ super.map(fs)
}

class AccountServiceSpec extends TestAccountService with Tags {
  def accounts = client.contentType[JValue](application/(MimeTypes.json)).path("/accounts/v1/accounts/")

  def auth(user: String, pass: String): HttpHeader = {
    val raw = (user + ":" + pass).getBytes("utf-8")
    val encoded = Base64.encodeBase64String(raw)
    HttpHeaders.Authorization("Basic " + encoded)
  }

  def listAccounts(request: JValue) =
    accounts.query("", "").post("")(request)

  def createAccount(email: String, password: String) = {
    val request: JValue = JObject(JField("email", JString(email)) :: JField("password", JString(password)) :: Nil)
    accounts.post("")(request)
  }

  def getAccount(accountId: String, user: String, pass: String) =
    accounts.header(auth(user, pass)).get(accountId)

  def getAccountByAPIKey(apiKey: APIKey, user: String, pass: String) =
    accounts.header(auth(user, pass)).query("apiKey", apiKey).get("")

  def getAccountByEmail(email: String) =
    accounts.query("email", email).get("search")

  def deleteAccount(accountId: String, user: String, pass: String) =
    accounts.header(auth(user, pass)).delete(accountId)

  def changePassword(accountId: String, user: String, oldPass: String, newPass: String) = {
    val request: JValue = JObject(JField("password", JString(newPass)) :: Nil)
    accounts.header(auth(user, oldPass)).put(accountId + "/password")(request)
  }

  def createResetToken(accountId: AccountId, user: String) = {
    val request: JValue = JObject(JField("email", JString(user)) :: Nil)
    accounts.post(accountId + "/password/reset")(request)
  }

  def resetPassword(accountId: AccountId, tokenId: ResetTokenId, newPass: String) = {
    val request: JValue = JObject(JField("password", JString(newPass)) :: Nil)
    accounts.post(accountId + "/password/reset/" + tokenId)(request)
  }

  def addGrantToAccount(accountId: String,request: JValue) =
    accounts.query("accountId",accountId).post(accountId + "/grants/")(request)

  def getAccountPlan(accountId: String, user: String, pass: String) =
    accounts.header(auth(user, pass)).get(accountId + "/plan")

  def putAccountPlan(accountId: String, user: String, pass: String, planType: String) = {
    val request: JValue = JObject(JField("type", JString(planType)) :: Nil)
    accounts.header(auth(user, pass)).put(accountId + "/plan")(request)
  }

  def removeAccountPlan(accountId: String, user: String, pass: String) =
    accounts.header(auth(user, pass)).delete(accountId + "/plan")

  def createAccountAndGetId(email: String, pass: String): Future[String] = {
    createAccount(email, pass) map {
<<<<<<< HEAD
      case HttpResponse(HttpStatus(OK, _), _, Some(jv), _) =>
=======
      case response @ HttpResponse(_, _, Some(jv), _) =>
>>>>>>> 521e9886
        val JString(id) = jv \ "accountId"
        id

      case error => 
        sys.error("Invalid response from server when creating account: " + error)
    }
  }

  "accounts service" should {
    "create accounts" in {
      createAccount("test0001@email.com", "12345").copoint must beLike {
        case HttpResponse(HttpStatus(OK, _), _, Some(jvalue), _) =>
          jvalue \ "accountId" must beLike { case JString(id) => ok }
      }
    }

    "not create duplicate accounts" in {
<<<<<<< HEAD
      val msgFuture = for {
        HttpResponse(HttpStatus(OK, _), _, Some(jv1), _) <- createAccount("test0002@email.com", "password1")
        HttpResponse(HttpStatus(Conflict, _), _, Some(errorMessage), _) <- createAccount("test0002@email.com", "password2")
      } yield errorMessage

      msgFuture.copoint must_== JString("An account already exists for user test0002@email.com")
=======
      val user = "test0002@email.com"
      (for {
        _ <- createAccount(user, "password1")
        response <- createAccount(user, "password2")
      } yield response).copoint must beLike {
        case HttpResponse(HttpStatus(Conflict, _), _, _, _) => ok
      }
>>>>>>> 521e9886
    }

    "find own account" in {
      val (user, pass) = ("test0003@email.com", "password")
      (for {
        id <- createAccountAndGetId(user, pass)
        resp <- getAccount(id, user, pass)
      } yield resp).copoint must beLike {
        case HttpResponse(HttpStatus(OK, _), _, Some(jv), _) =>
          jv \ "email" must_== JString(user)
      }
    }

<<<<<<< HEAD
=======
    "not find other account" in {
      val (user, pass) = ("test0004@email.com", "password")
      (for {
        id1 <- createAccountAndGetId(user, pass)
        id2 <- createAccountAndGetId("some-other-email@email.com", "password")
        resp <- getAccount(id2, user, pass)
      } yield resp).copoint must beLike {
        case HttpResponse(HttpStatus(Unauthorized, _), _, Some(jv), _) =>
          ok
      }
    }

>>>>>>> 521e9886
    "delete own account" in {
      val (user, pass) = ("test0005@email.com", "password")
      (for {
        id <- createAccountAndGetId(user, pass)
        res0 <- deleteAccount(id, user, pass)
        res1 <- getAccount(id, user, pass)
      } yield ((res0, res1))).copoint must beLike {
        case (HttpResponse(HttpStatus(NoContent, _), _, _, _), HttpResponse(HttpStatus(Unauthorized, _), _, _, _)) =>
          ok
      }
    }

    "change password of account" in {
      val (user, oldPass) = ("test0006@email.com", "password")
      val newPass = "super"
      (for {
        id <- createAccountAndGetId(user, oldPass)
        res0 <- changePassword(id, user, oldPass, newPass)
        res1 <- getAccount(id, user, oldPass)
        res2 <- getAccount(id, user, newPass)
      } yield ((res0, res1, res2))).copoint must beLike {
        case (HttpResponse(HttpStatus(OK, _), _, _, _),
              HttpResponse(HttpStatus(Unauthorized, _), _, _, _),
              HttpResponse(HttpStatus(OK, _), _, _, _)) =>
          ok
      }
    }

    "get account plan type" in {
      val (user, pass) = ("test0007@email.com", "password")
      (for {
        id <- createAccountAndGetId(user, pass)
        res <- getAccountPlan(id, user, pass)
      } yield res).copoint must beLike {
        case HttpResponse(HttpStatus(OK, _), _, Some(jv), _) =>
          jv \ "type" must_== JString("Free")
      }
    }

    "update account plan type" in {
      val (user, pass) = ("test0008@email.com", "password")
      (for {
        id <- createAccountAndGetId(user, pass)
        res0 <- putAccountPlan(id, user, pass, "Root")
        res1 <- getAccountPlan(id, user, pass)
      } yield ((res0, res1))).copoint must beLike {
        case (HttpResponse(HttpStatus(OK, _), _, _, _),
              HttpResponse(HttpStatus(OK, _), _, Some(jv), _)) =>
          jv \ "type" must_== JString("Root")
      }
    }

    "delete account plan" in {
      val (user, pass) = ("test0009@email.com", "password")
      (for {
        id <- createAccountAndGetId(user, pass)
        _ <- putAccountPlan(id, user, pass, "Root")
        _ <- removeAccountPlan(id, user, pass)
        res <- getAccountPlan(id, user, pass)
      } yield res).copoint must beLike {
        case HttpResponse(HttpStatus(OK, _), _, Some(jv), _) =>
          jv \ "type" must_== JString("Free")
      }
    }

    "locate account by api key (account api key or subordinates)" in {
      val user = "test0010@email.com"
      val pass = "12345"

      val accountId = createAccountAndGetId(user, pass).copoint

      val JString(apiKey) = getAccount(accountId, user, pass).map {
        case HttpResponse(HttpStatus(OK, _), _, Some(jvalue), _) => jvalue \ "apiKey"
        case badResponse => failure("Invalid response: " + badResponse)
      }.copoint

      val subkey = apiKeyManager.newAPIKey(Some("subkey"), None, apiKey, Set.empty).copoint

      getAccountByAPIKey(subkey.apiKey, rootUser, rootPass).map {
        case HttpResponse(HttpStatus(OK, _), _, Some(jvalue), _) => jvalue \ "accountId"
        case badResponse => failure("Invalid response: " + badResponse)
      }.copoint mustEqual JString(accountId)
    }

<<<<<<< HEAD
    "not find other account" in {
      val (user, pass) = ("test0010@email.com", "password")
      (for {
        id1 <- createAccountAndGetId(user, pass)
        id2 <- createAccountAndGetId("some-other-email@email.com", "password")
        resp <- getAccount(id2, user, pass)
      } yield resp).copoint must beLike {
        case HttpResponse(HttpStatus(Unauthorized, _), _, Some(jv), _) =>
          ok
      }
    }

=======
    "create and use a password reset token" in {
      val user = "test0011@precog.com"
      val pass = "123456"
      val newPass = "not123456"

      val accountId = createAccountAndGetId(user, pass).copoint

      (for {
        genToken <- createResetToken(accountId, user)
        resetToken <- Future {
          Mailbox.get(user).asScala.toList match {
            case message :: Nil =>
              // Our test email template subject is simply the token, so easy to extract
              val output = new java.io.ByteArrayOutputStream
              message.writeTo(output)
              output.close
              logger.debug("Got reset email: " + output.toString("UTF-8"))
              message.getSubject

            case _ => failure("Reset email not received")
          }
        }
        resetResult <- resetPassword(accountId, resetToken, newPass)
        newAuthResult <- getAccount(accountId, user, newPass)
      } yield (genToken, resetResult, newAuthResult)).copoint must beLike {
        case (
          HttpResponse(HttpStatus(OK, _), _, _, _),
          HttpResponse(HttpStatus(OK, _), _, _, _),
          HttpResponse(HttpStatus(OK, _), _, _, _)
        ) => ok
      }
    }

    "find an account by email address" in {
      val user = "test0012@precog.com"
      val pass = "123456"

      val accountId = createAccountAndGetId(user, pass).copoint

      getAccountByEmail(user).copoint must beLike {
        case HttpResponse(HttpStatus(OK, _), _, Some(jv), _) =>
          val JString(id) = jv \ "accountId"
          id must_== accountId
      }
    }

    "not find a non-existent account by email address" in {
      getAccountByEmail("nobodyhome@precog.com").copoint must beLike {
        case HttpResponse(HttpStatus(NotFound, _), _, _, _) => ok
      }
    }
>>>>>>> 521e9886
  }
}<|MERGE_RESOLUTION|>--- conflicted
+++ resolved
@@ -176,11 +176,7 @@
 
   def createAccountAndGetId(email: String, pass: String): Future[String] = {
     createAccount(email, pass) map {
-<<<<<<< HEAD
       case HttpResponse(HttpStatus(OK, _), _, Some(jv), _) =>
-=======
-      case response @ HttpResponse(_, _, Some(jv), _) =>
->>>>>>> 521e9886
         val JString(id) = jv \ "accountId"
         id
 
@@ -198,22 +194,12 @@
     }
 
     "not create duplicate accounts" in {
-<<<<<<< HEAD
       val msgFuture = for {
         HttpResponse(HttpStatus(OK, _), _, Some(jv1), _) <- createAccount("test0002@email.com", "password1")
         HttpResponse(HttpStatus(Conflict, _), _, Some(errorMessage), _) <- createAccount("test0002@email.com", "password2")
       } yield errorMessage
 
       msgFuture.copoint must_== JString("An account already exists for user test0002@email.com")
-=======
-      val user = "test0002@email.com"
-      (for {
-        _ <- createAccount(user, "password1")
-        response <- createAccount(user, "password2")
-      } yield response).copoint must beLike {
-        case HttpResponse(HttpStatus(Conflict, _), _, _, _) => ok
-      }
->>>>>>> 521e9886
     }
 
     "find own account" in {
@@ -227,21 +213,6 @@
       }
     }
 
-<<<<<<< HEAD
-=======
-    "not find other account" in {
-      val (user, pass) = ("test0004@email.com", "password")
-      (for {
-        id1 <- createAccountAndGetId(user, pass)
-        id2 <- createAccountAndGetId("some-other-email@email.com", "password")
-        resp <- getAccount(id2, user, pass)
-      } yield resp).copoint must beLike {
-        case HttpResponse(HttpStatus(Unauthorized, _), _, Some(jv), _) =>
-          ok
-      }
-    }
-
->>>>>>> 521e9886
     "delete own account" in {
       val (user, pass) = ("test0005@email.com", "password")
       (for {
@@ -326,7 +297,6 @@
       }.copoint mustEqual JString(accountId)
     }
 
-<<<<<<< HEAD
     "not find other account" in {
       val (user, pass) = ("test0010@email.com", "password")
       (for {
@@ -339,7 +309,6 @@
       }
     }
 
-=======
     "create and use a password reset token" in {
       val user = "test0011@precog.com"
       val pass = "123456"
@@ -391,6 +360,5 @@
         case HttpResponse(HttpStatus(NotFound, _), _, _, _) => ok
       }
     }
->>>>>>> 521e9886
   }
 }